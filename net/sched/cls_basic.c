/*
 * net/sched/cls_basic.c	Basic Packet Classifier.
 *
 *		This program is free software; you can redistribute it and/or
 *		modify it under the terms of the GNU General Public License
 *		as published by the Free Software Foundation; either version
 *		2 of the License, or (at your option) any later version.
 *
 * Authors:	Thomas Graf <tgraf@suug.ch>
 */

#include <linux/module.h>
#include <linux/slab.h>
#include <linux/types.h>
#include <linux/kernel.h>
#include <linux/string.h>
#include <linux/errno.h>
#include <linux/rtnetlink.h>
#include <linux/skbuff.h>
#include <linux/idr.h>
#include <net/netlink.h>
#include <net/act_api.h>
#include <net/pkt_cls.h>

struct basic_head {
	struct list_head	flist;
	struct idr		handle_idr;
	struct rcu_head		rcu;
};

struct basic_filter {
	u32			handle;
	struct tcf_exts		exts;
	struct tcf_ematch_tree	ematches;
	struct tcf_result	res;
	struct tcf_proto	*tp;
	struct list_head	link;
	union {
		struct work_struct	work;
		struct rcu_head		rcu;
	};
};

static int basic_classify(struct sk_buff *skb, const struct tcf_proto *tp,
			  struct tcf_result *res)
{
	int r;
	struct basic_head *head = rcu_dereference_bh(tp->root);
	struct basic_filter *f;

	list_for_each_entry_rcu(f, &head->flist, link) {
		if (!tcf_em_tree_match(skb, &f->ematches, NULL))
			continue;
		*res = f->res;
		r = tcf_exts_exec(skb, &f->exts, res);
		if (r < 0)
			continue;
		return r;
	}
	return -1;
}

static void *basic_get(struct tcf_proto *tp, u32 handle)
{
	struct basic_head *head = rtnl_dereference(tp->root);
	struct basic_filter *f;

	list_for_each_entry(f, &head->flist, link) {
		if (f->handle == handle) {
			return f;
		}
	}

	return NULL;
}

static int basic_init(struct tcf_proto *tp)
{
	struct basic_head *head;

	head = kzalloc(sizeof(*head), GFP_KERNEL);
	if (head == NULL)
		return -ENOBUFS;
	INIT_LIST_HEAD(&head->flist);
	idr_init(&head->handle_idr);
	rcu_assign_pointer(tp->root, head);
	return 0;
}

<<<<<<< HEAD
static void basic_delete_filter_work(struct work_struct *work)
{
	struct basic_filter *f = container_of(work, struct basic_filter, work);

	rtnl_lock();
	tcf_exts_destroy(&f->exts);
	tcf_em_tree_destroy(&f->ematches);
	rtnl_unlock();

	kfree(f);
}

=======
static void __basic_delete_filter(struct basic_filter *f)
{
	tcf_exts_destroy(&f->exts);
	tcf_em_tree_destroy(&f->ematches);
	tcf_exts_put_net(&f->exts);
	kfree(f);
}

static void basic_delete_filter_work(struct work_struct *work)
{
	struct basic_filter *f = container_of(work, struct basic_filter, work);

	rtnl_lock();
	__basic_delete_filter(f);
	rtnl_unlock();
}

>>>>>>> 4fbd8d19
static void basic_delete_filter(struct rcu_head *head)
{
	struct basic_filter *f = container_of(head, struct basic_filter, rcu);

	INIT_WORK(&f->work, basic_delete_filter_work);
	tcf_queue_work(&f->work);
}

static void basic_destroy(struct tcf_proto *tp)
{
	struct basic_head *head = rtnl_dereference(tp->root);
	struct basic_filter *f, *n;

	list_for_each_entry_safe(f, n, &head->flist, link) {
		list_del_rcu(&f->link);
		tcf_unbind_filter(tp, &f->res);
		idr_remove_ext(&head->handle_idr, f->handle);
		if (tcf_exts_get_net(&f->exts))
			call_rcu(&f->rcu, basic_delete_filter);
		else
			__basic_delete_filter(f);
	}
	idr_destroy(&head->handle_idr);
	kfree_rcu(head, rcu);
}

static int basic_delete(struct tcf_proto *tp, void *arg, bool *last)
{
	struct basic_head *head = rtnl_dereference(tp->root);
	struct basic_filter *f = arg;

	list_del_rcu(&f->link);
	tcf_unbind_filter(tp, &f->res);
	idr_remove_ext(&head->handle_idr, f->handle);
	tcf_exts_get_net(&f->exts);
	call_rcu(&f->rcu, basic_delete_filter);
	*last = list_empty(&head->flist);
	return 0;
}

static const struct nla_policy basic_policy[TCA_BASIC_MAX + 1] = {
	[TCA_BASIC_CLASSID]	= { .type = NLA_U32 },
	[TCA_BASIC_EMATCHES]	= { .type = NLA_NESTED },
};

static int basic_set_parms(struct net *net, struct tcf_proto *tp,
			   struct basic_filter *f, unsigned long base,
			   struct nlattr **tb,
			   struct nlattr *est, bool ovr)
{
	int err;

	err = tcf_exts_validate(net, tp, tb, est, &f->exts, ovr);
	if (err < 0)
		return err;

	err = tcf_em_tree_validate(tp, tb[TCA_BASIC_EMATCHES], &f->ematches);
	if (err < 0)
		return err;

	if (tb[TCA_BASIC_CLASSID]) {
		f->res.classid = nla_get_u32(tb[TCA_BASIC_CLASSID]);
		tcf_bind_filter(tp, &f->res, base);
	}

	f->tp = tp;
	return 0;
}

static int basic_change(struct net *net, struct sk_buff *in_skb,
			struct tcf_proto *tp, unsigned long base, u32 handle,
			struct nlattr **tca, void **arg, bool ovr)
{
	int err;
	struct basic_head *head = rtnl_dereference(tp->root);
	struct nlattr *tb[TCA_BASIC_MAX + 1];
	struct basic_filter *fold = (struct basic_filter *) *arg;
	struct basic_filter *fnew;
	unsigned long idr_index;

	if (tca[TCA_OPTIONS] == NULL)
		return -EINVAL;

	err = nla_parse_nested(tb, TCA_BASIC_MAX, tca[TCA_OPTIONS],
			       basic_policy, NULL);
	if (err < 0)
		return err;

	if (fold != NULL) {
		if (handle && fold->handle != handle)
			return -EINVAL;
	}

	fnew = kzalloc(sizeof(*fnew), GFP_KERNEL);
	if (!fnew)
		return -ENOBUFS;

	err = tcf_exts_init(&fnew->exts, TCA_BASIC_ACT, TCA_BASIC_POLICE);
	if (err < 0)
		goto errout;

	if (handle) {
		fnew->handle = handle;
		if (!fold) {
			err = idr_alloc_ext(&head->handle_idr, fnew, &idr_index,
					    handle, handle + 1, GFP_KERNEL);
			if (err)
				goto errout;
		}
	} else {
		err = idr_alloc_ext(&head->handle_idr, fnew, &idr_index,
				    1, 0x7FFFFFFF, GFP_KERNEL);
		if (err)
			goto errout;
		fnew->handle = idr_index;
	}

	err = basic_set_parms(net, tp, fnew, base, tb, tca[TCA_RATE], ovr);
	if (err < 0) {
		if (!fold)
			idr_remove_ext(&head->handle_idr, fnew->handle);
		goto errout;
	}

	*arg = fnew;

	if (fold) {
		idr_replace_ext(&head->handle_idr, fnew, fnew->handle);
		list_replace_rcu(&fold->link, &fnew->link);
		tcf_unbind_filter(tp, &fold->res);
		tcf_exts_get_net(&fold->exts);
		call_rcu(&fold->rcu, basic_delete_filter);
	} else {
		list_add_rcu(&fnew->link, &head->flist);
	}

	return 0;
errout:
	tcf_exts_destroy(&fnew->exts);
	kfree(fnew);
	return err;
}

static void basic_walk(struct tcf_proto *tp, struct tcf_walker *arg)
{
	struct basic_head *head = rtnl_dereference(tp->root);
	struct basic_filter *f;

	list_for_each_entry(f, &head->flist, link) {
		if (arg->count < arg->skip)
			goto skip;

		if (arg->fn(tp, f, arg) < 0) {
			arg->stop = 1;
			break;
		}
skip:
		arg->count++;
	}
}

static void basic_bind_class(void *fh, u32 classid, unsigned long cl)
{
	struct basic_filter *f = fh;

	if (f && f->res.classid == classid)
		f->res.class = cl;
}

static int basic_dump(struct net *net, struct tcf_proto *tp, void *fh,
		      struct sk_buff *skb, struct tcmsg *t)
{
	struct basic_filter *f = fh;
	struct nlattr *nest;

	if (f == NULL)
		return skb->len;

	t->tcm_handle = f->handle;

	nest = nla_nest_start(skb, TCA_OPTIONS);
	if (nest == NULL)
		goto nla_put_failure;

	if (f->res.classid &&
	    nla_put_u32(skb, TCA_BASIC_CLASSID, f->res.classid))
		goto nla_put_failure;

	if (tcf_exts_dump(skb, &f->exts) < 0 ||
	    tcf_em_tree_dump(skb, &f->ematches, TCA_BASIC_EMATCHES) < 0)
		goto nla_put_failure;

	nla_nest_end(skb, nest);

	if (tcf_exts_dump_stats(skb, &f->exts) < 0)
		goto nla_put_failure;

	return skb->len;

nla_put_failure:
	nla_nest_cancel(skb, nest);
	return -1;
}

static struct tcf_proto_ops cls_basic_ops __read_mostly = {
	.kind		=	"basic",
	.classify	=	basic_classify,
	.init		=	basic_init,
	.destroy	=	basic_destroy,
	.get		=	basic_get,
	.change		=	basic_change,
	.delete		=	basic_delete,
	.walk		=	basic_walk,
	.dump		=	basic_dump,
	.bind_class	=	basic_bind_class,
	.owner		=	THIS_MODULE,
};

static int __init init_basic(void)
{
	return register_tcf_proto_ops(&cls_basic_ops);
}

static void __exit exit_basic(void)
{
	unregister_tcf_proto_ops(&cls_basic_ops);
}

module_init(init_basic)
module_exit(exit_basic)
MODULE_LICENSE("GPL");
<|MERGE_RESOLUTION|>--- conflicted
+++ resolved
@@ -87,20 +87,6 @@
 	return 0;
 }
 
-<<<<<<< HEAD
-static void basic_delete_filter_work(struct work_struct *work)
-{
-	struct basic_filter *f = container_of(work, struct basic_filter, work);
-
-	rtnl_lock();
-	tcf_exts_destroy(&f->exts);
-	tcf_em_tree_destroy(&f->ematches);
-	rtnl_unlock();
-
-	kfree(f);
-}
-
-=======
 static void __basic_delete_filter(struct basic_filter *f)
 {
 	tcf_exts_destroy(&f->exts);
@@ -118,7 +104,6 @@
 	rtnl_unlock();
 }
 
->>>>>>> 4fbd8d19
 static void basic_delete_filter(struct rcu_head *head)
 {
 	struct basic_filter *f = container_of(head, struct basic_filter, rcu);
