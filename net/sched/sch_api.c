--- conflicted
+++ resolved
@@ -1135,16 +1135,6 @@
 		netdev_info(dev, "Caught tx_queue_len zero misconfig\n");
 	}
 
-<<<<<<< HEAD
-	if (!ops->init || (err = ops->init(sch, tca[TCA_OPTIONS])) == 0) {
-		if (tca[TCA_STAB]) {
-			stab = qdisc_get_stab(tca[TCA_STAB]);
-			if (IS_ERR(stab)) {
-				err = PTR_ERR(stab);
-				goto err_out4;
-			}
-			rcu_assign_pointer(sch->stab, stab);
-=======
 	err = qdisc_block_indexes_set(sch, tca, extack);
 	if (err)
 		goto err_out3;
@@ -1170,7 +1160,6 @@
 		if (sch->flags & TCQ_F_MQROOT) {
 			NL_SET_ERR_MSG(extack, "Cannot attach rate estimator to a multi-queue root qdisc");
 			goto err_out4;
->>>>>>> 1dcb1859
 		}
 
 		if (sch->parent != TC_H_ROOT &&
