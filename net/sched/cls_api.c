/*
 * net/sched/cls_api.c	Packet classifier API.
 *
 *		This program is free software; you can redistribute it and/or
 *		modify it under the terms of the GNU General Public License
 *		as published by the Free Software Foundation; either version
 *		2 of the License, or (at your option) any later version.
 *
 * Authors:	Alexey Kuznetsov, <kuznet@ms2.inr.ac.ru>
 *
 * Changes:
 *
 * Eduardo J. Blanco <ejbs@netlabs.com.uy> :990222: kmod support
 *
 */

#include <linux/module.h>
#include <linux/types.h>
#include <linux/kernel.h>
#include <linux/string.h>
#include <linux/errno.h>
#include <linux/err.h>
#include <linux/skbuff.h>
#include <linux/init.h>
#include <linux/kmod.h>
#include <linux/err.h>
#include <linux/slab.h>
#include <net/net_namespace.h>
#include <net/sock.h>
#include <net/netlink.h>
#include <net/pkt_sched.h>
#include <net/pkt_cls.h>

/* The list of all installed classifier types */
static LIST_HEAD(tcf_proto_base);

/* Protects list of registered TC modules. It is pure SMP lock. */
static DEFINE_RWLOCK(cls_mod_lock);

/* Find classifier type by string name */

static const struct tcf_proto_ops *tcf_proto_lookup_ops(const char *kind)
{
	const struct tcf_proto_ops *t, *res = NULL;

	if (kind) {
		read_lock(&cls_mod_lock);
		list_for_each_entry(t, &tcf_proto_base, head) {
			if (strcmp(kind, t->kind) == 0) {
				if (try_module_get(t->owner))
					res = t;
				break;
			}
		}
		read_unlock(&cls_mod_lock);
	}
	return res;
}

/* Register(unregister) new classifier type */

int register_tcf_proto_ops(struct tcf_proto_ops *ops)
{
	struct tcf_proto_ops *t;
	int rc = -EEXIST;

	write_lock(&cls_mod_lock);
	list_for_each_entry(t, &tcf_proto_base, head)
		if (!strcmp(ops->kind, t->kind))
			goto out;

	list_add_tail(&ops->head, &tcf_proto_base);
	rc = 0;
out:
	write_unlock(&cls_mod_lock);
	return rc;
}
EXPORT_SYMBOL(register_tcf_proto_ops);

static struct workqueue_struct *tc_filter_wq;

int unregister_tcf_proto_ops(struct tcf_proto_ops *ops)
{
	struct tcf_proto_ops *t;
	int rc = -ENOENT;

	/* Wait for outstanding call_rcu()s, if any, from a
	 * tcf_proto_ops's destroy() handler.
	 */
	rcu_barrier();
	flush_workqueue(tc_filter_wq);

	write_lock(&cls_mod_lock);
	list_for_each_entry(t, &tcf_proto_base, head) {
		if (t == ops) {
			list_del(&t->head);
			rc = 0;
			break;
		}
	}
	write_unlock(&cls_mod_lock);
	return rc;
}
EXPORT_SYMBOL(unregister_tcf_proto_ops);

bool tcf_queue_work(struct work_struct *work)
{
	return queue_work(tc_filter_wq, work);
}
EXPORT_SYMBOL(tcf_queue_work);

/* Select new prio value from the range, managed by kernel. */

static inline u32 tcf_auto_prio(struct tcf_proto *tp)
{
	u32 first = TC_H_MAKE(0xC0000000U, 0U);

	if (tp)
		first = tp->prio - 1;

	return TC_H_MAJ(first);
}

static struct tcf_proto *tcf_proto_create(const char *kind, u32 protocol,
					  u32 prio, u32 parent, struct Qdisc *q,
					  struct tcf_chain *chain)
{
	struct tcf_proto *tp;
	int err;

	tp = kzalloc(sizeof(*tp), GFP_KERNEL);
	if (!tp)
		return ERR_PTR(-ENOBUFS);

	err = -ENOENT;
	tp->ops = tcf_proto_lookup_ops(kind);
	if (!tp->ops) {
#ifdef CONFIG_MODULES
		rtnl_unlock();
		request_module("cls_%s", kind);
		rtnl_lock();
		tp->ops = tcf_proto_lookup_ops(kind);
		/* We dropped the RTNL semaphore in order to perform
		 * the module load. So, even if we succeeded in loading
		 * the module we have to replay the request. We indicate
		 * this using -EAGAIN.
		 */
		if (tp->ops) {
			module_put(tp->ops->owner);
			err = -EAGAIN;
		} else {
			err = -ENOENT;
		}
		goto errout;
#endif
	}
	tp->classify = tp->ops->classify;
	tp->protocol = protocol;
	tp->prio = prio;
	tp->classid = parent;
	tp->q = q;
	tp->chain = chain;

	err = tp->ops->init(tp);
	if (err) {
		module_put(tp->ops->owner);
		goto errout;
	}
	return tp;

errout:
	kfree(tp);
	return ERR_PTR(err);
}

static void tcf_proto_destroy(struct tcf_proto *tp)
{
	tp->ops->destroy(tp);
	module_put(tp->ops->owner);
	kfree_rcu(tp, rcu);
}

static struct tcf_chain *tcf_chain_create(struct tcf_block *block,
					  u32 chain_index)
{
	struct tcf_chain *chain;

	chain = kzalloc(sizeof(*chain), GFP_KERNEL);
	if (!chain)
		return NULL;
	list_add_tail(&chain->list, &block->chain_list);
	chain->block = block;
	chain->index = chain_index;
	chain->refcnt = 1;
	return chain;
}

static void tcf_chain_head_change(struct tcf_chain *chain,
				  struct tcf_proto *tp_head)
{
	if (chain->chain_head_change)
		chain->chain_head_change(tp_head,
					 chain->chain_head_change_priv);
}

static void tcf_chain_flush(struct tcf_chain *chain)
{
	struct tcf_proto *tp = rtnl_dereference(chain->filter_chain);

	tcf_chain_head_change(chain, NULL);
	while (tp) {
		RCU_INIT_POINTER(chain->filter_chain, tp->next);
		tcf_proto_destroy(tp);
		tp = rtnl_dereference(chain->filter_chain);
		tcf_chain_put(chain);
	}
}

static void tcf_chain_destroy(struct tcf_chain *chain)
{
	list_del(&chain->list);
	kfree(chain);
}

static void tcf_chain_hold(struct tcf_chain *chain)
{
	++chain->refcnt;
}

struct tcf_chain *tcf_chain_get(struct tcf_block *block, u32 chain_index,
				bool create)
{
	struct tcf_chain *chain;

	list_for_each_entry(chain, &block->chain_list, list) {
		if (chain->index == chain_index) {
			tcf_chain_hold(chain);
			return chain;
		}
	}

	return create ? tcf_chain_create(block, chain_index) : NULL;
}
EXPORT_SYMBOL(tcf_chain_get);

void tcf_chain_put(struct tcf_chain *chain)
{
	if (--chain->refcnt == 0)
		tcf_chain_destroy(chain);
}
EXPORT_SYMBOL(tcf_chain_put);

static void tcf_block_offload_cmd(struct tcf_block *block, struct Qdisc *q,
				  struct tcf_block_ext_info *ei,
				  enum tc_block_command command)
{
	struct net_device *dev = q->dev_queue->dev;
	struct tc_block_offload bo = {};

	if (!dev->netdev_ops->ndo_setup_tc)
		return;
	bo.command = command;
	bo.binder_type = ei->binder_type;
	bo.block = block;
	dev->netdev_ops->ndo_setup_tc(dev, TC_SETUP_BLOCK, &bo);
}

static void tcf_block_offload_bind(struct tcf_block *block, struct Qdisc *q,
				   struct tcf_block_ext_info *ei)
{
	tcf_block_offload_cmd(block, q, ei, TC_BLOCK_BIND);
}

static void tcf_block_offload_unbind(struct tcf_block *block, struct Qdisc *q,
				     struct tcf_block_ext_info *ei)
{
	tcf_block_offload_cmd(block, q, ei, TC_BLOCK_UNBIND);
}

int tcf_block_get_ext(struct tcf_block **p_block, struct Qdisc *q,
		      struct tcf_block_ext_info *ei)
{
	struct tcf_block *block = kzalloc(sizeof(*block), GFP_KERNEL);
	struct tcf_chain *chain;
	int err;

	if (!block)
		return -ENOMEM;
	INIT_LIST_HEAD(&block->chain_list);
	INIT_LIST_HEAD(&block->cb_list);

	/* Create chain 0 by default, it has to be always present. */
	chain = tcf_chain_create(block, 0);
	if (!chain) {
		err = -ENOMEM;
		goto err_chain_create;
	}
	WARN_ON(!ei->chain_head_change);
	chain->chain_head_change = ei->chain_head_change;
	chain->chain_head_change_priv = ei->chain_head_change_priv;
	block->net = qdisc_net(q);
	block->q = q;
	tcf_block_offload_bind(block, q, ei);
	*p_block = block;
	return 0;

err_chain_create:
	kfree(block);
	return err;
}
EXPORT_SYMBOL(tcf_block_get_ext);

static void tcf_chain_head_change_dflt(struct tcf_proto *tp_head, void *priv)
{
	struct tcf_proto __rcu **p_filter_chain = priv;

	rcu_assign_pointer(*p_filter_chain, tp_head);
}

int tcf_block_get(struct tcf_block **p_block,
		  struct tcf_proto __rcu **p_filter_chain, struct Qdisc *q)
{
	struct tcf_block_ext_info ei = {
		.chain_head_change = tcf_chain_head_change_dflt,
		.chain_head_change_priv = p_filter_chain,
	};

	WARN_ON(!p_filter_chain);
	return tcf_block_get_ext(p_block, q, &ei);
}
EXPORT_SYMBOL(tcf_block_get);

static void tcf_block_put_final(struct work_struct *work)
<<<<<<< HEAD
{
	struct tcf_block *block = container_of(work, struct tcf_block, work);
	struct tcf_chain *chain, *tmp;

	rtnl_lock();
	/* Only chain 0 should be still here. */
	list_for_each_entry_safe(chain, tmp, &block->chain_list, list)
		tcf_chain_put(chain);
	rtnl_unlock();
	kfree(block);
}

/* XXX: Standalone actions are not allowed to jump to any chain, and bound
 * actions should be all removed after flushing. However, filters are now
 * destroyed in tc filter workqueue with RTNL lock, they can not race here.
 */
void tcf_block_put(struct tcf_block *block)
=======
>>>>>>> 4fbd8d19
{
	struct tcf_block *block = container_of(work, struct tcf_block, work);
	struct tcf_chain *chain, *tmp;

	rtnl_lock();
	/* Only chain 0 should be still here. */
	list_for_each_entry_safe(chain, tmp, &block->chain_list, list)
		tcf_chain_put(chain);
	rtnl_unlock();
	kfree(block);
}

/* XXX: Standalone actions are not allowed to jump to any chain, and bound
 * actions should be all removed after flushing. However, filters are now
 * destroyed in tc filter workqueue with RTNL lock, they can not race here.
 */
void tcf_block_put_ext(struct tcf_block *block, struct Qdisc *q,
		       struct tcf_block_ext_info *ei)
{
	struct tcf_chain *chain, *tmp;

	list_for_each_entry_safe(chain, tmp, &block->chain_list, list)
		tcf_chain_flush(chain);

	tcf_block_offload_unbind(block, q, ei);

	INIT_WORK(&block->work, tcf_block_put_final);
	/* Wait for existing RCU callbacks to cool down, make sure their works
	 * have been queued before this. We can not flush pending works here
	 * because we are holding the RTNL lock.
	 */
	rcu_barrier();
	tcf_queue_work(&block->work);
}
EXPORT_SYMBOL(tcf_block_put_ext);

void tcf_block_put(struct tcf_block *block)
{
	struct tcf_block_ext_info ei = {0, };

	if (!block)
		return;
	tcf_block_put_ext(block, block->q, &ei);
}

<<<<<<< HEAD
	list_for_each_entry_safe(chain, tmp, &block->chain_list, list)
		tcf_chain_flush(chain);

	INIT_WORK(&block->work, tcf_block_put_final);
	/* Wait for RCU callbacks to release the reference count and make
	 * sure their works have been queued before this.
	 */
	rcu_barrier();
	tcf_queue_work(&block->work);
=======
EXPORT_SYMBOL(tcf_block_put);

struct tcf_block_cb {
	struct list_head list;
	tc_setup_cb_t *cb;
	void *cb_ident;
	void *cb_priv;
	unsigned int refcnt;
};

void *tcf_block_cb_priv(struct tcf_block_cb *block_cb)
{
	return block_cb->cb_priv;
}
EXPORT_SYMBOL(tcf_block_cb_priv);

struct tcf_block_cb *tcf_block_cb_lookup(struct tcf_block *block,
					 tc_setup_cb_t *cb, void *cb_ident)
{	struct tcf_block_cb *block_cb;

	list_for_each_entry(block_cb, &block->cb_list, list)
		if (block_cb->cb == cb && block_cb->cb_ident == cb_ident)
			return block_cb;
	return NULL;
}
EXPORT_SYMBOL(tcf_block_cb_lookup);

void tcf_block_cb_incref(struct tcf_block_cb *block_cb)
{
	block_cb->refcnt++;
}
EXPORT_SYMBOL(tcf_block_cb_incref);

unsigned int tcf_block_cb_decref(struct tcf_block_cb *block_cb)
{
	return --block_cb->refcnt;
}
EXPORT_SYMBOL(tcf_block_cb_decref);

struct tcf_block_cb *__tcf_block_cb_register(struct tcf_block *block,
					     tc_setup_cb_t *cb, void *cb_ident,
					     void *cb_priv)
{
	struct tcf_block_cb *block_cb;

	block_cb = kzalloc(sizeof(*block_cb), GFP_KERNEL);
	if (!block_cb)
		return NULL;
	block_cb->cb = cb;
	block_cb->cb_ident = cb_ident;
	block_cb->cb_priv = cb_priv;
	list_add(&block_cb->list, &block->cb_list);
	return block_cb;
}
EXPORT_SYMBOL(__tcf_block_cb_register);

int tcf_block_cb_register(struct tcf_block *block,
			  tc_setup_cb_t *cb, void *cb_ident,
			  void *cb_priv)
{
	struct tcf_block_cb *block_cb;

	block_cb = __tcf_block_cb_register(block, cb, cb_ident, cb_priv);
	return block_cb ? 0 : -ENOMEM;
}
EXPORT_SYMBOL(tcf_block_cb_register);

void __tcf_block_cb_unregister(struct tcf_block_cb *block_cb)
{
	list_del(&block_cb->list);
	kfree(block_cb);
}
EXPORT_SYMBOL(__tcf_block_cb_unregister);

void tcf_block_cb_unregister(struct tcf_block *block,
			     tc_setup_cb_t *cb, void *cb_ident)
{
	struct tcf_block_cb *block_cb;

	block_cb = tcf_block_cb_lookup(block, cb, cb_ident);
	if (!block_cb)
		return;
	__tcf_block_cb_unregister(block_cb);
}
EXPORT_SYMBOL(tcf_block_cb_unregister);

static int tcf_block_cb_call(struct tcf_block *block, enum tc_setup_type type,
			     void *type_data, bool err_stop)
{
	struct tcf_block_cb *block_cb;
	int ok_count = 0;
	int err;

	list_for_each_entry(block_cb, &block->cb_list, list) {
		err = block_cb->cb(type, type_data, block_cb->cb_priv);
		if (err) {
			if (err_stop)
				return err;
		} else {
			ok_count++;
		}
	}
	return ok_count;
>>>>>>> 4fbd8d19
}

/* Main classifier routine: scans classifier chain attached
 * to this qdisc, (optionally) tests for protocol and asks
 * specific classifiers.
 */
int tcf_classify(struct sk_buff *skb, const struct tcf_proto *tp,
		 struct tcf_result *res, bool compat_mode)
{
	__be16 protocol = tc_skb_protocol(skb);
#ifdef CONFIG_NET_CLS_ACT
	const int max_reclassify_loop = 4;
	const struct tcf_proto *orig_tp = tp;
	const struct tcf_proto *first_tp;
	int limit = 0;

reclassify:
#endif
	for (; tp; tp = rcu_dereference_bh(tp->next)) {
		int err;

		if (tp->protocol != protocol &&
		    tp->protocol != htons(ETH_P_ALL))
			continue;

		err = tp->classify(skb, tp, res);
#ifdef CONFIG_NET_CLS_ACT
		if (unlikely(err == TC_ACT_RECLASSIFY && !compat_mode)) {
			first_tp = orig_tp;
			goto reset;
		} else if (unlikely(TC_ACT_EXT_CMP(err, TC_ACT_GOTO_CHAIN))) {
			first_tp = res->goto_tp;
			goto reset;
		}
#endif
		if (err >= 0)
			return err;
	}

	return TC_ACT_UNSPEC; /* signal: continue lookup */
#ifdef CONFIG_NET_CLS_ACT
reset:
	if (unlikely(limit++ >= max_reclassify_loop)) {
		net_notice_ratelimited("%s: reclassify loop, rule prio %u, protocol %02x\n",
				       tp->q->ops->id, tp->prio & 0xffff,
				       ntohs(tp->protocol));
		return TC_ACT_SHOT;
	}

	tp = first_tp;
	protocol = tc_skb_protocol(skb);
	goto reclassify;
#endif
}
EXPORT_SYMBOL(tcf_classify);

struct tcf_chain_info {
	struct tcf_proto __rcu **pprev;
	struct tcf_proto __rcu *next;
};

static struct tcf_proto *tcf_chain_tp_prev(struct tcf_chain_info *chain_info)
{
	return rtnl_dereference(*chain_info->pprev);
}

static void tcf_chain_tp_insert(struct tcf_chain *chain,
				struct tcf_chain_info *chain_info,
				struct tcf_proto *tp)
{
	if (*chain_info->pprev == chain->filter_chain)
		tcf_chain_head_change(chain, tp);
	RCU_INIT_POINTER(tp->next, tcf_chain_tp_prev(chain_info));
	rcu_assign_pointer(*chain_info->pprev, tp);
	tcf_chain_hold(chain);
}

static void tcf_chain_tp_remove(struct tcf_chain *chain,
				struct tcf_chain_info *chain_info,
				struct tcf_proto *tp)
{
	struct tcf_proto *next = rtnl_dereference(chain_info->next);

	if (tp == chain->filter_chain)
		tcf_chain_head_change(chain, next);
	RCU_INIT_POINTER(*chain_info->pprev, next);
	tcf_chain_put(chain);
}

static struct tcf_proto *tcf_chain_tp_find(struct tcf_chain *chain,
					   struct tcf_chain_info *chain_info,
					   u32 protocol, u32 prio,
					   bool prio_allocate)
{
	struct tcf_proto **pprev;
	struct tcf_proto *tp;

	/* Check the chain for existence of proto-tcf with this priority */
	for (pprev = &chain->filter_chain;
	     (tp = rtnl_dereference(*pprev)); pprev = &tp->next) {
		if (tp->prio >= prio) {
			if (tp->prio == prio) {
				if (prio_allocate ||
				    (tp->protocol != protocol && protocol))
					return ERR_PTR(-EINVAL);
			} else {
				tp = NULL;
			}
			break;
		}
	}
	chain_info->pprev = pprev;
	chain_info->next = tp ? tp->next : NULL;
	return tp;
}

static int tcf_fill_node(struct net *net, struct sk_buff *skb,
			 struct tcf_proto *tp, struct Qdisc *q, u32 parent,
			 void *fh, u32 portid, u32 seq, u16 flags, int event)
{
	struct tcmsg *tcm;
	struct nlmsghdr  *nlh;
	unsigned char *b = skb_tail_pointer(skb);

	nlh = nlmsg_put(skb, portid, seq, event, sizeof(*tcm), flags);
	if (!nlh)
		goto out_nlmsg_trim;
	tcm = nlmsg_data(nlh);
	tcm->tcm_family = AF_UNSPEC;
	tcm->tcm__pad1 = 0;
	tcm->tcm__pad2 = 0;
	tcm->tcm_ifindex = qdisc_dev(q)->ifindex;
	tcm->tcm_parent = parent;
	tcm->tcm_info = TC_H_MAKE(tp->prio, tp->protocol);
	if (nla_put_string(skb, TCA_KIND, tp->ops->kind))
		goto nla_put_failure;
	if (nla_put_u32(skb, TCA_CHAIN, tp->chain->index))
		goto nla_put_failure;
	if (!fh) {
		tcm->tcm_handle = 0;
	} else {
		if (tp->ops->dump && tp->ops->dump(net, tp, fh, skb, tcm) < 0)
			goto nla_put_failure;
	}
	nlh->nlmsg_len = skb_tail_pointer(skb) - b;
	return skb->len;

out_nlmsg_trim:
nla_put_failure:
	nlmsg_trim(skb, b);
	return -1;
}

static int tfilter_notify(struct net *net, struct sk_buff *oskb,
			  struct nlmsghdr *n, struct tcf_proto *tp,
			  struct Qdisc *q, u32 parent,
			  void *fh, int event, bool unicast)
{
	struct sk_buff *skb;
	u32 portid = oskb ? NETLINK_CB(oskb).portid : 0;

	skb = alloc_skb(NLMSG_GOODSIZE, GFP_KERNEL);
	if (!skb)
		return -ENOBUFS;

	if (tcf_fill_node(net, skb, tp, q, parent, fh, portid, n->nlmsg_seq,
			  n->nlmsg_flags, event) <= 0) {
		kfree_skb(skb);
		return -EINVAL;
	}

	if (unicast)
		return netlink_unicast(net->rtnl, skb, portid, MSG_DONTWAIT);

	return rtnetlink_send(skb, net, portid, RTNLGRP_TC,
			      n->nlmsg_flags & NLM_F_ECHO);
}

static int tfilter_del_notify(struct net *net, struct sk_buff *oskb,
			      struct nlmsghdr *n, struct tcf_proto *tp,
			      struct Qdisc *q, u32 parent,
			      void *fh, bool unicast, bool *last)
{
	struct sk_buff *skb;
	u32 portid = oskb ? NETLINK_CB(oskb).portid : 0;
	int err;

	skb = alloc_skb(NLMSG_GOODSIZE, GFP_KERNEL);
	if (!skb)
		return -ENOBUFS;

	if (tcf_fill_node(net, skb, tp, q, parent, fh, portid, n->nlmsg_seq,
			  n->nlmsg_flags, RTM_DELTFILTER) <= 0) {
		kfree_skb(skb);
		return -EINVAL;
	}

	err = tp->ops->delete(tp, fh, last);
	if (err) {
		kfree_skb(skb);
		return err;
	}

	if (unicast)
		return netlink_unicast(net->rtnl, skb, portid, MSG_DONTWAIT);

	return rtnetlink_send(skb, net, portid, RTNLGRP_TC,
			      n->nlmsg_flags & NLM_F_ECHO);
}

static void tfilter_notify_chain(struct net *net, struct sk_buff *oskb,
				 struct Qdisc *q, u32 parent,
				 struct nlmsghdr *n,
				 struct tcf_chain *chain, int event)
{
	struct tcf_proto *tp;

	for (tp = rtnl_dereference(chain->filter_chain);
	     tp; tp = rtnl_dereference(tp->next))
		tfilter_notify(net, oskb, n, tp, q, parent, 0, event, false);
}

/* Add/change/delete/get a filter node */

static int tc_ctl_tfilter(struct sk_buff *skb, struct nlmsghdr *n,
			  struct netlink_ext_ack *extack)
{
	struct net *net = sock_net(skb->sk);
	struct nlattr *tca[TCA_MAX + 1];
	struct tcmsg *t;
	u32 protocol;
	u32 prio;
	bool prio_allocate;
	u32 parent;
	u32 chain_index;
	struct net_device *dev;
	struct Qdisc  *q;
	struct tcf_chain_info chain_info;
	struct tcf_chain *chain = NULL;
	struct tcf_block *block;
	struct tcf_proto *tp;
	const struct Qdisc_class_ops *cops;
	unsigned long cl;
	void *fh;
	int err;
	int tp_created;

	if ((n->nlmsg_type != RTM_GETTFILTER) &&
	    !netlink_ns_capable(skb, net->user_ns, CAP_NET_ADMIN))
		return -EPERM;

replay:
	tp_created = 0;

	err = nlmsg_parse(n, sizeof(*t), tca, TCA_MAX, NULL, extack);
	if (err < 0)
		return err;

	t = nlmsg_data(n);
	protocol = TC_H_MIN(t->tcm_info);
	prio = TC_H_MAJ(t->tcm_info);
	prio_allocate = false;
	parent = t->tcm_parent;
	cl = 0;

	if (prio == 0) {
		switch (n->nlmsg_type) {
		case RTM_DELTFILTER:
			if (protocol || t->tcm_handle || tca[TCA_KIND])
				return -ENOENT;
			break;
		case RTM_NEWTFILTER:
			/* If no priority is provided by the user,
			 * we allocate one.
			 */
			if (n->nlmsg_flags & NLM_F_CREATE) {
				prio = TC_H_MAKE(0x80000000U, 0U);
				prio_allocate = true;
				break;
			}
			/* fall-through */
		default:
			return -ENOENT;
		}
	}

	/* Find head of filter chain. */

	/* Find link */
	dev = __dev_get_by_index(net, t->tcm_ifindex);
	if (dev == NULL)
		return -ENODEV;

	/* Find qdisc */
	if (!parent) {
		q = dev->qdisc;
		parent = q->handle;
	} else {
		q = qdisc_lookup(dev, TC_H_MAJ(t->tcm_parent));
		if (q == NULL)
			return -EINVAL;
	}

	/* Is it classful? */
	cops = q->ops->cl_ops;
	if (!cops)
		return -EINVAL;

	if (!cops->tcf_block)
		return -EOPNOTSUPP;

	/* Do we search for filter, attached to class? */
	if (TC_H_MIN(parent)) {
		cl = cops->find(q, parent);
		if (cl == 0)
			return -ENOENT;
	}

	/* And the last stroke */
	block = cops->tcf_block(q, cl);
	if (!block) {
		err = -EINVAL;
		goto errout;
	}

	chain_index = tca[TCA_CHAIN] ? nla_get_u32(tca[TCA_CHAIN]) : 0;
	if (chain_index > TC_ACT_EXT_VAL_MASK) {
		err = -EINVAL;
		goto errout;
	}
	chain = tcf_chain_get(block, chain_index,
			      n->nlmsg_type == RTM_NEWTFILTER);
	if (!chain) {
		err = n->nlmsg_type == RTM_NEWTFILTER ? -ENOMEM : -EINVAL;
		goto errout;
	}

	if (n->nlmsg_type == RTM_DELTFILTER && prio == 0) {
		tfilter_notify_chain(net, skb, q, parent, n,
				     chain, RTM_DELTFILTER);
		tcf_chain_flush(chain);
		err = 0;
		goto errout;
	}

	tp = tcf_chain_tp_find(chain, &chain_info, protocol,
			       prio, prio_allocate);
	if (IS_ERR(tp)) {
		err = PTR_ERR(tp);
		goto errout;
	}

	if (tp == NULL) {
		/* Proto-tcf does not exist, create new one */

		if (tca[TCA_KIND] == NULL || !protocol) {
			err = -EINVAL;
			goto errout;
		}

		if (n->nlmsg_type != RTM_NEWTFILTER ||
		    !(n->nlmsg_flags & NLM_F_CREATE)) {
			err = -ENOENT;
			goto errout;
		}

		if (prio_allocate)
			prio = tcf_auto_prio(tcf_chain_tp_prev(&chain_info));

		tp = tcf_proto_create(nla_data(tca[TCA_KIND]),
				      protocol, prio, parent, q, chain);
		if (IS_ERR(tp)) {
			err = PTR_ERR(tp);
			goto errout;
		}
		tp_created = 1;
	} else if (tca[TCA_KIND] && nla_strcmp(tca[TCA_KIND], tp->ops->kind)) {
		err = -EINVAL;
		goto errout;
	}

	fh = tp->ops->get(tp, t->tcm_handle);

	if (!fh) {
		if (n->nlmsg_type == RTM_DELTFILTER && t->tcm_handle == 0) {
			tcf_chain_tp_remove(chain, &chain_info, tp);
			tfilter_notify(net, skb, n, tp, q, parent, fh,
				       RTM_DELTFILTER, false);
			tcf_proto_destroy(tp);
			err = 0;
			goto errout;
		}

		if (n->nlmsg_type != RTM_NEWTFILTER ||
		    !(n->nlmsg_flags & NLM_F_CREATE)) {
			err = -ENOENT;
			goto errout;
		}
	} else {
		bool last;

		switch (n->nlmsg_type) {
		case RTM_NEWTFILTER:
			if (n->nlmsg_flags & NLM_F_EXCL) {
				if (tp_created)
					tcf_proto_destroy(tp);
				err = -EEXIST;
				goto errout;
			}
			break;
		case RTM_DELTFILTER:
			err = tfilter_del_notify(net, skb, n, tp, q, parent,
						 fh, false, &last);
			if (err)
				goto errout;
			if (last) {
				tcf_chain_tp_remove(chain, &chain_info, tp);
				tcf_proto_destroy(tp);
			}
			goto errout;
		case RTM_GETTFILTER:
			err = tfilter_notify(net, skb, n, tp, q, parent, fh,
					     RTM_NEWTFILTER, true);
			goto errout;
		default:
			err = -EINVAL;
			goto errout;
		}
	}

	err = tp->ops->change(net, skb, tp, cl, t->tcm_handle, tca, &fh,
			      n->nlmsg_flags & NLM_F_CREATE ? TCA_ACT_NOREPLACE : TCA_ACT_REPLACE);
	if (err == 0) {
		if (tp_created)
			tcf_chain_tp_insert(chain, &chain_info, tp);
		tfilter_notify(net, skb, n, tp, q, parent, fh,
			       RTM_NEWTFILTER, false);
	} else {
		if (tp_created)
			tcf_proto_destroy(tp);
	}

errout:
	if (chain)
		tcf_chain_put(chain);
	if (err == -EAGAIN)
		/* Replay the request. */
		goto replay;
	return err;
}

struct tcf_dump_args {
	struct tcf_walker w;
	struct sk_buff *skb;
	struct netlink_callback *cb;
	struct Qdisc *q;
	u32 parent;
};

static int tcf_node_dump(struct tcf_proto *tp, void *n, struct tcf_walker *arg)
{
	struct tcf_dump_args *a = (void *)arg;
	struct net *net = sock_net(a->skb->sk);

	return tcf_fill_node(net, a->skb, tp, a->q, a->parent,
			     n, NETLINK_CB(a->cb->skb).portid,
			     a->cb->nlh->nlmsg_seq, NLM_F_MULTI,
			     RTM_NEWTFILTER);
}

static bool tcf_chain_dump(struct tcf_chain *chain, struct Qdisc *q, u32 parent,
			   struct sk_buff *skb, struct netlink_callback *cb,
			   long index_start, long *p_index)
{
	struct net *net = sock_net(skb->sk);
	struct tcmsg *tcm = nlmsg_data(cb->nlh);
	struct tcf_dump_args arg;
	struct tcf_proto *tp;

	for (tp = rtnl_dereference(chain->filter_chain);
	     tp; tp = rtnl_dereference(tp->next), (*p_index)++) {
		if (*p_index < index_start)
			continue;
		if (TC_H_MAJ(tcm->tcm_info) &&
		    TC_H_MAJ(tcm->tcm_info) != tp->prio)
			continue;
		if (TC_H_MIN(tcm->tcm_info) &&
		    TC_H_MIN(tcm->tcm_info) != tp->protocol)
			continue;
		if (*p_index > index_start)
			memset(&cb->args[1], 0,
			       sizeof(cb->args) - sizeof(cb->args[0]));
		if (cb->args[1] == 0) {
			if (tcf_fill_node(net, skb, tp, q, parent, 0,
					  NETLINK_CB(cb->skb).portid,
					  cb->nlh->nlmsg_seq, NLM_F_MULTI,
					  RTM_NEWTFILTER) <= 0)
				return false;

			cb->args[1] = 1;
		}
		if (!tp->ops->walk)
			continue;
		arg.w.fn = tcf_node_dump;
		arg.skb = skb;
		arg.cb = cb;
		arg.q = q;
		arg.parent = parent;
		arg.w.stop = 0;
		arg.w.skip = cb->args[1] - 1;
		arg.w.count = 0;
		tp->ops->walk(tp, &arg.w);
		cb->args[1] = arg.w.count + 1;
		if (arg.w.stop)
			return false;
	}
	return true;
}

/* called with RTNL */
static int tc_dump_tfilter(struct sk_buff *skb, struct netlink_callback *cb)
{
	struct net *net = sock_net(skb->sk);
	struct nlattr *tca[TCA_MAX + 1];
	struct net_device *dev;
	struct Qdisc *q;
	struct tcf_block *block;
	struct tcf_chain *chain;
	struct tcmsg *tcm = nlmsg_data(cb->nlh);
	unsigned long cl = 0;
	const struct Qdisc_class_ops *cops;
	long index_start;
	long index;
	u32 parent;
	int err;

	if (nlmsg_len(cb->nlh) < sizeof(*tcm))
		return skb->len;

	err = nlmsg_parse(cb->nlh, sizeof(*tcm), tca, TCA_MAX, NULL, NULL);
	if (err)
		return err;

	dev = __dev_get_by_index(net, tcm->tcm_ifindex);
	if (!dev)
		return skb->len;

	parent = tcm->tcm_parent;
	if (!parent) {
		q = dev->qdisc;
		parent = q->handle;
	} else {
		q = qdisc_lookup(dev, TC_H_MAJ(tcm->tcm_parent));
	}
	if (!q)
		goto out;
	cops = q->ops->cl_ops;
	if (!cops)
		goto out;
	if (!cops->tcf_block)
		goto out;
	if (TC_H_MIN(tcm->tcm_parent)) {
		cl = cops->find(q, tcm->tcm_parent);
		if (cl == 0)
			goto out;
	}
	block = cops->tcf_block(q, cl);
	if (!block)
		goto out;

	index_start = cb->args[0];
	index = 0;

	list_for_each_entry(chain, &block->chain_list, list) {
		if (tca[TCA_CHAIN] &&
		    nla_get_u32(tca[TCA_CHAIN]) != chain->index)
			continue;
		if (!tcf_chain_dump(chain, q, parent, skb, cb,
				    index_start, &index))
			break;
	}

	cb->args[0] = index;

out:
	return skb->len;
}

void tcf_exts_destroy(struct tcf_exts *exts)
{
#ifdef CONFIG_NET_CLS_ACT
	LIST_HEAD(actions);

	ASSERT_RTNL();
	tcf_exts_to_list(exts, &actions);
	tcf_action_destroy(&actions, TCA_ACT_UNBIND);
	kfree(exts->actions);
	exts->nr_actions = 0;
#endif
}
EXPORT_SYMBOL(tcf_exts_destroy);

int tcf_exts_validate(struct net *net, struct tcf_proto *tp, struct nlattr **tb,
		      struct nlattr *rate_tlv, struct tcf_exts *exts, bool ovr)
{
#ifdef CONFIG_NET_CLS_ACT
	{
		struct tc_action *act;

		if (exts->police && tb[exts->police]) {
			act = tcf_action_init_1(net, tp, tb[exts->police],
						rate_tlv, "police", ovr,
						TCA_ACT_BIND);
			if (IS_ERR(act))
				return PTR_ERR(act);

			act->type = exts->type = TCA_OLD_COMPAT;
			exts->actions[0] = act;
			exts->nr_actions = 1;
		} else if (exts->action && tb[exts->action]) {
			LIST_HEAD(actions);
			int err, i = 0;

			err = tcf_action_init(net, tp, tb[exts->action],
					      rate_tlv, NULL, ovr, TCA_ACT_BIND,
					      &actions);
			if (err)
				return err;
			list_for_each_entry(act, &actions, list)
				exts->actions[i++] = act;
			exts->nr_actions = i;
		}
		exts->net = net;
	}
#else
	if ((exts->action && tb[exts->action]) ||
	    (exts->police && tb[exts->police]))
		return -EOPNOTSUPP;
#endif

	return 0;
}
EXPORT_SYMBOL(tcf_exts_validate);

void tcf_exts_change(struct tcf_exts *dst, struct tcf_exts *src)
{
#ifdef CONFIG_NET_CLS_ACT
	struct tcf_exts old = *dst;

	*dst = *src;
	tcf_exts_destroy(&old);
#endif
}
EXPORT_SYMBOL(tcf_exts_change);

#ifdef CONFIG_NET_CLS_ACT
static struct tc_action *tcf_exts_first_act(struct tcf_exts *exts)
{
	if (exts->nr_actions == 0)
		return NULL;
	else
		return exts->actions[0];
}
#endif

int tcf_exts_dump(struct sk_buff *skb, struct tcf_exts *exts)
{
#ifdef CONFIG_NET_CLS_ACT
	struct nlattr *nest;

	if (exts->action && tcf_exts_has_actions(exts)) {
		/*
		 * again for backward compatible mode - we want
		 * to work with both old and new modes of entering
		 * tc data even if iproute2  was newer - jhs
		 */
		if (exts->type != TCA_OLD_COMPAT) {
			LIST_HEAD(actions);

			nest = nla_nest_start(skb, exts->action);
			if (nest == NULL)
				goto nla_put_failure;

			tcf_exts_to_list(exts, &actions);
			if (tcf_action_dump(skb, &actions, 0, 0) < 0)
				goto nla_put_failure;
			nla_nest_end(skb, nest);
		} else if (exts->police) {
			struct tc_action *act = tcf_exts_first_act(exts);
			nest = nla_nest_start(skb, exts->police);
			if (nest == NULL || !act)
				goto nla_put_failure;
			if (tcf_action_dump_old(skb, act, 0, 0) < 0)
				goto nla_put_failure;
			nla_nest_end(skb, nest);
		}
	}
	return 0;

nla_put_failure:
	nla_nest_cancel(skb, nest);
	return -1;
#else
	return 0;
#endif
}
EXPORT_SYMBOL(tcf_exts_dump);


int tcf_exts_dump_stats(struct sk_buff *skb, struct tcf_exts *exts)
{
#ifdef CONFIG_NET_CLS_ACT
	struct tc_action *a = tcf_exts_first_act(exts);
	if (a != NULL && tcf_action_copy_stats(skb, a, 1) < 0)
		return -1;
#endif
	return 0;
}
EXPORT_SYMBOL(tcf_exts_dump_stats);

static int tc_exts_setup_cb_egdev_call(struct tcf_exts *exts,
				       enum tc_setup_type type,
				       void *type_data, bool err_stop)
{
	int ok_count = 0;
#ifdef CONFIG_NET_CLS_ACT
	const struct tc_action *a;
	struct net_device *dev;
	int i, ret;

	if (!tcf_exts_has_actions(exts))
		return 0;

	for (i = 0; i < exts->nr_actions; i++) {
		a = exts->actions[i];
		if (!a->ops->get_dev)
			continue;
		dev = a->ops->get_dev(a);
		if (!dev)
			continue;
		ret = tc_setup_cb_egdev_call(dev, type, type_data, err_stop);
		if (ret < 0)
			return ret;
		ok_count += ret;
	}
#endif
	return ok_count;
}

int tc_setup_cb_call(struct tcf_block *block, struct tcf_exts *exts,
		     enum tc_setup_type type, void *type_data, bool err_stop)
{
	int ok_count;
	int ret;

	ret = tcf_block_cb_call(block, type, type_data, err_stop);
	if (ret < 0)
		return ret;
	ok_count = ret;

	if (!exts)
		return ok_count;
	ret = tc_exts_setup_cb_egdev_call(exts, type, type_data, err_stop);
	if (ret < 0)
		return ret;
	ok_count += ret;

	return ok_count;
}
EXPORT_SYMBOL(tc_setup_cb_call);

static int __init tc_filter_init(void)
{
	tc_filter_wq = alloc_ordered_workqueue("tc_filter_workqueue", 0);
	if (!tc_filter_wq)
		return -ENOMEM;

	rtnl_register(PF_UNSPEC, RTM_NEWTFILTER, tc_ctl_tfilter, NULL, 0);
	rtnl_register(PF_UNSPEC, RTM_DELTFILTER, tc_ctl_tfilter, NULL, 0);
	rtnl_register(PF_UNSPEC, RTM_GETTFILTER, tc_ctl_tfilter,
		      tc_dump_tfilter, 0);

	return 0;
}

subsys_initcall(tc_filter_init);<|MERGE_RESOLUTION|>--- conflicted
+++ resolved
@@ -331,26 +331,6 @@
 EXPORT_SYMBOL(tcf_block_get);
 
 static void tcf_block_put_final(struct work_struct *work)
-<<<<<<< HEAD
-{
-	struct tcf_block *block = container_of(work, struct tcf_block, work);
-	struct tcf_chain *chain, *tmp;
-
-	rtnl_lock();
-	/* Only chain 0 should be still here. */
-	list_for_each_entry_safe(chain, tmp, &block->chain_list, list)
-		tcf_chain_put(chain);
-	rtnl_unlock();
-	kfree(block);
-}
-
-/* XXX: Standalone actions are not allowed to jump to any chain, and bound
- * actions should be all removed after flushing. However, filters are now
- * destroyed in tc filter workqueue with RTNL lock, they can not race here.
- */
-void tcf_block_put(struct tcf_block *block)
-=======
->>>>>>> 4fbd8d19
 {
 	struct tcf_block *block = container_of(work, struct tcf_block, work);
 	struct tcf_chain *chain, *tmp;
@@ -396,17 +376,6 @@
 	tcf_block_put_ext(block, block->q, &ei);
 }
 
-<<<<<<< HEAD
-	list_for_each_entry_safe(chain, tmp, &block->chain_list, list)
-		tcf_chain_flush(chain);
-
-	INIT_WORK(&block->work, tcf_block_put_final);
-	/* Wait for RCU callbacks to release the reference count and make
-	 * sure their works have been queued before this.
-	 */
-	rcu_barrier();
-	tcf_queue_work(&block->work);
-=======
 EXPORT_SYMBOL(tcf_block_put);
 
 struct tcf_block_cb {
@@ -510,7 +479,6 @@
 		}
 	}
 	return ok_count;
->>>>>>> 4fbd8d19
 }
 
 /* Main classifier routine: scans classifier chain attached
