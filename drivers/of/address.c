--- conflicted
+++ resolved
@@ -490,14 +490,8 @@
 	 * This code is only enabled on powerpc. --gcl
 	 */
 	ranges = of_get_property(parent, rprop, &rlen);
-<<<<<<< HEAD
-#if !defined(CONFIG_PPC)
-	if (ranges == NULL) {
+	if (ranges == NULL && !of_empty_ranges_quirk()) {
 		pr_debug("OF: no ranges; cannot translate\n");
-=======
-	if (ranges == NULL && !of_empty_ranges_quirk()) {
-		pr_err("OF: no ranges; cannot translate\n");
->>>>>>> 5d01410f
 		return 1;
 	}
 	if (ranges == NULL || rlen == 0) {
