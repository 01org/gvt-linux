--- conflicted
+++ resolved
@@ -1374,7 +1374,6 @@
 static void mmc_blk_eval_resp_error(struct mmc_blk_request *brq)
 {
 	u32 val;
-<<<<<<< HEAD
 
 	/*
 	 * Per the SD specification(physical layer version 4.10)[1],
@@ -1402,35 +1401,6 @@
 	 * spec. So we only need to check R1_OUT_OF_RANGE for open-ending mode.
 	 */
 
-=======
-
-	/*
-	 * Per the SD specification(physical layer version 4.10)[1],
-	 * section 4.3.3, it explicitly states that "When the last
-	 * block of user area is read using CMD18, the host should
-	 * ignore OUT_OF_RANGE error that may occur even the sequence
-	 * is correct". And JESD84-B51 for eMMC also has a similar
-	 * statement on section 6.8.3.
-	 *
-	 * Multiple block read/write could be done by either predefined
-	 * method, namely CMD23, or open-ending mode. For open-ending mode,
-	 * we should ignore the OUT_OF_RANGE error as it's normal behaviour.
-	 *
-	 * However the spec[1] doesn't tell us whether we should also
-	 * ignore that for predefined method. But per the spec[1], section
-	 * 4.15 Set Block Count Command, it says"If illegal block count
-	 * is set, out of range error will be indicated during read/write
-	 * operation (For example, data transfer is stopped at user area
-	 * boundary)." In another word, we could expect a out of range error
-	 * in the response for the following CMD18/25. And if argument of
-	 * CMD23 + the argument of CMD18/25 exceed the max number of blocks,
-	 * we could also expect to get a -ETIMEDOUT or any error number from
-	 * the host drivers due to missing data response(for write)/data(for
-	 * read), as the cards will stop the data transfer by itself per the
-	 * spec. So we only need to check R1_OUT_OF_RANGE for open-ending mode.
-	 */
-
->>>>>>> 5743745c
 	if (!brq->stop.error) {
 		bool oor_with_open_end;
 		/* If there is no error yet, check R1 response */
