--- conflicted
+++ resolved
@@ -1129,11 +1129,7 @@
 	if ((rc = cxl_native_register_psl_irq(afu)))
 		goto err2;
 
-<<<<<<< HEAD
-	up_write(&afu->configured_rwsem);
-=======
 	atomic_set(&afu->configured_state, 0);
->>>>>>> 36fc5797
 	return 0;
 
 err2:
@@ -1146,9 +1142,6 @@
 
 static void pci_deconfigure_afu(struct cxl_afu *afu)
 {
-<<<<<<< HEAD
-	down_write(&afu->configured_rwsem);
-=======
 	/*
 	 * It's okay to deconfigure when AFU is already locked, otherwise wait
 	 * until there are no readers
@@ -1157,7 +1150,6 @@
 		while (atomic_cmpxchg(&afu->configured_state, 0, -1) != -1)
 			schedule();
 	}
->>>>>>> 36fc5797
 	cxl_native_release_psl_irq(afu);
 	if (afu->adapter->native->sl_ops->release_serr_irq)
 		afu->adapter->native->sl_ops->release_serr_irq(afu);
