--- conflicted
+++ resolved
@@ -83,8 +83,6 @@
 	return phb ? phb->private_data : NULL;
 }
 
-<<<<<<< HEAD
-=======
 static void cxl_afu_configured_put(struct cxl_afu *afu)
 {
 	atomic_dec_if_positive(&afu->configured_state);
@@ -95,7 +93,6 @@
 	return atomic_inc_unless_negative(&afu->configured_state);
 }
 
->>>>>>> 36fc5797
 static inline int cxl_pcie_config_info(struct pci_bus *bus, unsigned int devfn,
 				       struct cxl_afu *afu, int *_record)
 {
@@ -120,11 +117,7 @@
 
 	afu = pci_bus_to_afu(bus);
 	/* Grab a reader lock on afu. */
-<<<<<<< HEAD
-	if (afu == NULL || !down_read_trylock(&afu->configured_rwsem))
-=======
 	if (afu == NULL || !cxl_afu_configured_get(afu))
->>>>>>> 36fc5797
 		return PCIBIOS_DEVICE_NOT_FOUND;
 
 	rc = cxl_pcie_config_info(bus, devfn, afu, &record);
@@ -149,11 +142,7 @@
 	}
 
 out:
-<<<<<<< HEAD
-	up_read(&afu->configured_rwsem);
-=======
 	cxl_afu_configured_put(afu);
->>>>>>> 36fc5797
 	return rc ? PCIBIOS_DEVICE_NOT_FOUND : PCIBIOS_SUCCESSFUL;
 }
 
@@ -165,11 +154,7 @@
 
 	afu = pci_bus_to_afu(bus);
 	/* Grab a reader lock on afu. */
-<<<<<<< HEAD
-	if (afu == NULL || !down_read_trylock(&afu->configured_rwsem))
-=======
 	if (afu == NULL || !cxl_afu_configured_get(afu))
->>>>>>> 36fc5797
 		return PCIBIOS_DEVICE_NOT_FOUND;
 
 	rc = cxl_pcie_config_info(bus, devfn, afu, &record);
@@ -191,11 +176,7 @@
 	}
 
 out:
-<<<<<<< HEAD
-	up_read(&afu->configured_rwsem);
-=======
 	cxl_afu_configured_put(afu);
->>>>>>> 36fc5797
 	return rc ? PCIBIOS_SET_FAILED : PCIBIOS_SUCCESSFUL;
 }
 
