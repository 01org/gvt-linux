--- conflicted
+++ resolved
@@ -386,7 +386,6 @@
 
 	for (i = 0; i < NUM_JOB_SLOTS; i++) {
 		struct drm_gpu_scheduler *sched = &pfdev->js->queue[i].sched;
-<<<<<<< HEAD
 
 		drm_sched_stop(sched, sched_job);
 		if (js != i)
@@ -394,15 +393,6 @@
 			cancel_delayed_work_sync(&sched->work_tdr);
 	}
 
-=======
-
-		drm_sched_stop(sched, sched_job);
-		if (js != i)
-			/* Ensure any timeouts on other slots have finished */
-			cancel_delayed_work_sync(&sched->work_tdr);
-	}
-
->>>>>>> 949561eb
 	drm_sched_increase_karma(sched_job);
 
 	spin_lock_irqsave(&pfdev->js->job_lock, flags);
