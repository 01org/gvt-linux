--- conflicted
+++ resolved
@@ -903,10 +903,6 @@
 
 	/* drm_gem_handle_create_tail unlocks dev->object_name_lock. */
 	ret = drm_gem_handle_create_tail(file_priv, obj, &handle);
-<<<<<<< HEAD
-=======
-	drm_gem_object_put(obj);
->>>>>>> 5de5b6ec
 	if (ret)
 		goto err;
 
@@ -914,7 +910,7 @@
 	args->size = obj->size;
 
 err:
-	drm_gem_object_put_unlocked(obj);
+	drm_gem_object_put(obj);
 	return ret;
 }
 
