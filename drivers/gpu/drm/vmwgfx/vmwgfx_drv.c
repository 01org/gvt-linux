// SPDX-License-Identifier: GPL-2.0 OR MIT
/**************************************************************************
 *
 * Copyright 2009-2016 VMware, Inc., Palo Alto, CA., USA
 *
 * Permission is hereby granted, free of charge, to any person obtaining a
 * copy of this software and associated documentation files (the
 * "Software"), to deal in the Software without restriction, including
 * without limitation the rights to use, copy, modify, merge, publish,
 * distribute, sub license, and/or sell copies of the Software, and to
 * permit persons to whom the Software is furnished to do so, subject to
 * the following conditions:
 *
 * The above copyright notice and this permission notice (including the
 * next paragraph) shall be included in all copies or substantial portions
 * of the Software.
 *
 * THE SOFTWARE IS PROVIDED "AS IS", WITHOUT WARRANTY OF ANY KIND, EXPRESS OR
 * IMPLIED, INCLUDING BUT NOT LIMITED TO THE WARRANTIES OF MERCHANTABILITY,
 * FITNESS FOR A PARTICULAR PURPOSE AND NON-INFRINGEMENT. IN NO EVENT SHALL
 * THE COPYRIGHT HOLDERS, AUTHORS AND/OR ITS SUPPLIERS BE LIABLE FOR ANY CLAIM,
 * DAMAGES OR OTHER LIABILITY, WHETHER IN AN ACTION OF CONTRACT, TORT OR
 * OTHERWISE, ARISING FROM, OUT OF OR IN CONNECTION WITH THE SOFTWARE OR THE
 * USE OR OTHER DEALINGS IN THE SOFTWARE.
 *
 **************************************************************************/
#include <linux/module.h>
#include <linux/console.h>
#include <linux/dma-mapping.h>

#include <drm/drmP.h>
#include "vmwgfx_drv.h"
#include "vmwgfx_binding.h"
#include "ttm_object.h"
#include <drm/ttm/ttm_placement.h>
#include <drm/ttm/ttm_bo_driver.h>
#include <drm/ttm/ttm_module.h>

#define VMWGFX_DRIVER_DESC "Linux drm driver for VMware graphics devices"
#define VMWGFX_CHIP_SVGAII 0
#define VMW_FB_RESERVATION 0

#define VMW_MIN_INITIAL_WIDTH 800
#define VMW_MIN_INITIAL_HEIGHT 600

#ifndef VMWGFX_GIT_VERSION
#define VMWGFX_GIT_VERSION "Unknown"
#endif

#define VMWGFX_REPO "In Tree"

#define VMWGFX_VALIDATION_MEM_GRAN (16*PAGE_SIZE)


/**
 * Fully encoded drm commands. Might move to vmw_drm.h
 */

#define DRM_IOCTL_VMW_GET_PARAM					\
	DRM_IOWR(DRM_COMMAND_BASE + DRM_VMW_GET_PARAM,		\
		 struct drm_vmw_getparam_arg)
#define DRM_IOCTL_VMW_ALLOC_DMABUF				\
	DRM_IOWR(DRM_COMMAND_BASE + DRM_VMW_ALLOC_DMABUF,	\
		union drm_vmw_alloc_dmabuf_arg)
#define DRM_IOCTL_VMW_UNREF_DMABUF				\
	DRM_IOW(DRM_COMMAND_BASE + DRM_VMW_UNREF_DMABUF,	\
		struct drm_vmw_unref_dmabuf_arg)
#define DRM_IOCTL_VMW_CURSOR_BYPASS				\
	DRM_IOW(DRM_COMMAND_BASE + DRM_VMW_CURSOR_BYPASS,	\
		 struct drm_vmw_cursor_bypass_arg)

#define DRM_IOCTL_VMW_CONTROL_STREAM				\
	DRM_IOW(DRM_COMMAND_BASE + DRM_VMW_CONTROL_STREAM,	\
		 struct drm_vmw_control_stream_arg)
#define DRM_IOCTL_VMW_CLAIM_STREAM				\
	DRM_IOR(DRM_COMMAND_BASE + DRM_VMW_CLAIM_STREAM,	\
		 struct drm_vmw_stream_arg)
#define DRM_IOCTL_VMW_UNREF_STREAM				\
	DRM_IOW(DRM_COMMAND_BASE + DRM_VMW_UNREF_STREAM,	\
		 struct drm_vmw_stream_arg)

#define DRM_IOCTL_VMW_CREATE_CONTEXT				\
	DRM_IOR(DRM_COMMAND_BASE + DRM_VMW_CREATE_CONTEXT,	\
		struct drm_vmw_context_arg)
#define DRM_IOCTL_VMW_UNREF_CONTEXT				\
	DRM_IOW(DRM_COMMAND_BASE + DRM_VMW_UNREF_CONTEXT,	\
		struct drm_vmw_context_arg)
#define DRM_IOCTL_VMW_CREATE_SURFACE				\
	DRM_IOWR(DRM_COMMAND_BASE + DRM_VMW_CREATE_SURFACE,	\
		 union drm_vmw_surface_create_arg)
#define DRM_IOCTL_VMW_UNREF_SURFACE				\
	DRM_IOW(DRM_COMMAND_BASE + DRM_VMW_UNREF_SURFACE,	\
		 struct drm_vmw_surface_arg)
#define DRM_IOCTL_VMW_REF_SURFACE				\
	DRM_IOWR(DRM_COMMAND_BASE + DRM_VMW_REF_SURFACE,	\
		 union drm_vmw_surface_reference_arg)
#define DRM_IOCTL_VMW_EXECBUF					\
	DRM_IOW(DRM_COMMAND_BASE + DRM_VMW_EXECBUF,		\
		struct drm_vmw_execbuf_arg)
#define DRM_IOCTL_VMW_GET_3D_CAP				\
	DRM_IOW(DRM_COMMAND_BASE + DRM_VMW_GET_3D_CAP,		\
		 struct drm_vmw_get_3d_cap_arg)
#define DRM_IOCTL_VMW_FENCE_WAIT				\
	DRM_IOWR(DRM_COMMAND_BASE + DRM_VMW_FENCE_WAIT,		\
		 struct drm_vmw_fence_wait_arg)
#define DRM_IOCTL_VMW_FENCE_SIGNALED				\
	DRM_IOWR(DRM_COMMAND_BASE + DRM_VMW_FENCE_SIGNALED,	\
		 struct drm_vmw_fence_signaled_arg)
#define DRM_IOCTL_VMW_FENCE_UNREF				\
	DRM_IOW(DRM_COMMAND_BASE + DRM_VMW_FENCE_UNREF,		\
		 struct drm_vmw_fence_arg)
#define DRM_IOCTL_VMW_FENCE_EVENT				\
	DRM_IOW(DRM_COMMAND_BASE + DRM_VMW_FENCE_EVENT,		\
		 struct drm_vmw_fence_event_arg)
#define DRM_IOCTL_VMW_PRESENT					\
	DRM_IOW(DRM_COMMAND_BASE + DRM_VMW_PRESENT,		\
		 struct drm_vmw_present_arg)
#define DRM_IOCTL_VMW_PRESENT_READBACK				\
	DRM_IOW(DRM_COMMAND_BASE + DRM_VMW_PRESENT_READBACK,	\
		 struct drm_vmw_present_readback_arg)
#define DRM_IOCTL_VMW_UPDATE_LAYOUT				\
	DRM_IOW(DRM_COMMAND_BASE + DRM_VMW_UPDATE_LAYOUT,	\
		 struct drm_vmw_update_layout_arg)
#define DRM_IOCTL_VMW_CREATE_SHADER				\
	DRM_IOWR(DRM_COMMAND_BASE + DRM_VMW_CREATE_SHADER,	\
		 struct drm_vmw_shader_create_arg)
#define DRM_IOCTL_VMW_UNREF_SHADER				\
	DRM_IOW(DRM_COMMAND_BASE + DRM_VMW_UNREF_SHADER,	\
		 struct drm_vmw_shader_arg)
#define DRM_IOCTL_VMW_GB_SURFACE_CREATE				\
	DRM_IOWR(DRM_COMMAND_BASE + DRM_VMW_GB_SURFACE_CREATE,	\
		 union drm_vmw_gb_surface_create_arg)
#define DRM_IOCTL_VMW_GB_SURFACE_REF				\
	DRM_IOWR(DRM_COMMAND_BASE + DRM_VMW_GB_SURFACE_REF,	\
		 union drm_vmw_gb_surface_reference_arg)
#define DRM_IOCTL_VMW_SYNCCPU					\
	DRM_IOW(DRM_COMMAND_BASE + DRM_VMW_SYNCCPU,		\
		 struct drm_vmw_synccpu_arg)
#define DRM_IOCTL_VMW_CREATE_EXTENDED_CONTEXT			\
	DRM_IOWR(DRM_COMMAND_BASE + DRM_VMW_CREATE_EXTENDED_CONTEXT,	\
		struct drm_vmw_context_arg)
#define DRM_IOCTL_VMW_GB_SURFACE_CREATE_EXT				\
	DRM_IOWR(DRM_COMMAND_BASE + DRM_VMW_GB_SURFACE_CREATE_EXT,	\
		union drm_vmw_gb_surface_create_ext_arg)
#define DRM_IOCTL_VMW_GB_SURFACE_REF_EXT				\
	DRM_IOWR(DRM_COMMAND_BASE + DRM_VMW_GB_SURFACE_REF_EXT,		\
		union drm_vmw_gb_surface_reference_ext_arg)

/**
 * The core DRM version of this macro doesn't account for
 * DRM_COMMAND_BASE.
 */

#define VMW_IOCTL_DEF(ioctl, func, flags) \
  [DRM_IOCTL_NR(DRM_IOCTL_##ioctl) - DRM_COMMAND_BASE] = {DRM_IOCTL_##ioctl, flags, func}

/**
 * Ioctl definitions.
 */

static const struct drm_ioctl_desc vmw_ioctls[] = {
	VMW_IOCTL_DEF(VMW_GET_PARAM, vmw_getparam_ioctl,
		      DRM_AUTH | DRM_RENDER_ALLOW),
	VMW_IOCTL_DEF(VMW_ALLOC_DMABUF, vmw_bo_alloc_ioctl,
		      DRM_AUTH | DRM_RENDER_ALLOW),
	VMW_IOCTL_DEF(VMW_UNREF_DMABUF, vmw_bo_unref_ioctl,
		      DRM_RENDER_ALLOW),
	VMW_IOCTL_DEF(VMW_CURSOR_BYPASS,
		      vmw_kms_cursor_bypass_ioctl,
		      DRM_MASTER),

	VMW_IOCTL_DEF(VMW_CONTROL_STREAM, vmw_overlay_ioctl,
		      DRM_MASTER),
	VMW_IOCTL_DEF(VMW_CLAIM_STREAM, vmw_stream_claim_ioctl,
		      DRM_MASTER),
	VMW_IOCTL_DEF(VMW_UNREF_STREAM, vmw_stream_unref_ioctl,
		      DRM_MASTER),

	VMW_IOCTL_DEF(VMW_CREATE_CONTEXT, vmw_context_define_ioctl,
		      DRM_AUTH | DRM_RENDER_ALLOW),
	VMW_IOCTL_DEF(VMW_UNREF_CONTEXT, vmw_context_destroy_ioctl,
		      DRM_RENDER_ALLOW),
	VMW_IOCTL_DEF(VMW_CREATE_SURFACE, vmw_surface_define_ioctl,
		      DRM_AUTH | DRM_RENDER_ALLOW),
	VMW_IOCTL_DEF(VMW_UNREF_SURFACE, vmw_surface_destroy_ioctl,
		      DRM_RENDER_ALLOW),
	VMW_IOCTL_DEF(VMW_REF_SURFACE, vmw_surface_reference_ioctl,
		      DRM_AUTH | DRM_RENDER_ALLOW),
	VMW_IOCTL_DEF(VMW_EXECBUF, vmw_execbuf_ioctl, DRM_AUTH |
		      DRM_RENDER_ALLOW),
	VMW_IOCTL_DEF(VMW_FENCE_WAIT, vmw_fence_obj_wait_ioctl,
		      DRM_RENDER_ALLOW),
	VMW_IOCTL_DEF(VMW_FENCE_SIGNALED,
		      vmw_fence_obj_signaled_ioctl,
		      DRM_RENDER_ALLOW),
	VMW_IOCTL_DEF(VMW_FENCE_UNREF, vmw_fence_obj_unref_ioctl,
		      DRM_RENDER_ALLOW),
	VMW_IOCTL_DEF(VMW_FENCE_EVENT, vmw_fence_event_ioctl,
		      DRM_AUTH | DRM_RENDER_ALLOW),
	VMW_IOCTL_DEF(VMW_GET_3D_CAP, vmw_get_cap_3d_ioctl,
		      DRM_AUTH | DRM_RENDER_ALLOW),

	/* these allow direct access to the framebuffers mark as master only */
	VMW_IOCTL_DEF(VMW_PRESENT, vmw_present_ioctl,
		      DRM_MASTER | DRM_AUTH),
	VMW_IOCTL_DEF(VMW_PRESENT_READBACK,
		      vmw_present_readback_ioctl,
		      DRM_MASTER | DRM_AUTH),
	/*
	 * The permissions of the below ioctl are overridden in
	 * vmw_generic_ioctl(). We require either
	 * DRM_MASTER or capable(CAP_SYS_ADMIN).
	 */
	VMW_IOCTL_DEF(VMW_UPDATE_LAYOUT,
		      vmw_kms_update_layout_ioctl,
		      DRM_RENDER_ALLOW),
	VMW_IOCTL_DEF(VMW_CREATE_SHADER,
		      vmw_shader_define_ioctl,
		      DRM_AUTH | DRM_RENDER_ALLOW),
	VMW_IOCTL_DEF(VMW_UNREF_SHADER,
		      vmw_shader_destroy_ioctl,
		      DRM_RENDER_ALLOW),
	VMW_IOCTL_DEF(VMW_GB_SURFACE_CREATE,
		      vmw_gb_surface_define_ioctl,
		      DRM_AUTH | DRM_RENDER_ALLOW),
	VMW_IOCTL_DEF(VMW_GB_SURFACE_REF,
		      vmw_gb_surface_reference_ioctl,
		      DRM_AUTH | DRM_RENDER_ALLOW),
	VMW_IOCTL_DEF(VMW_SYNCCPU,
		      vmw_user_bo_synccpu_ioctl,
		      DRM_RENDER_ALLOW),
	VMW_IOCTL_DEF(VMW_CREATE_EXTENDED_CONTEXT,
		      vmw_extended_context_define_ioctl,
		      DRM_AUTH | DRM_RENDER_ALLOW),
	VMW_IOCTL_DEF(VMW_GB_SURFACE_CREATE_EXT,
		      vmw_gb_surface_define_ext_ioctl,
		      DRM_AUTH | DRM_RENDER_ALLOW),
	VMW_IOCTL_DEF(VMW_GB_SURFACE_REF_EXT,
		      vmw_gb_surface_reference_ext_ioctl,
		      DRM_AUTH | DRM_RENDER_ALLOW),
};

static const struct pci_device_id vmw_pci_id_list[] = {
	{0x15ad, 0x0405, PCI_ANY_ID, PCI_ANY_ID, 0, 0, VMWGFX_CHIP_SVGAII},
	{0, 0, 0}
};
MODULE_DEVICE_TABLE(pci, vmw_pci_id_list);

static int enable_fbdev = IS_ENABLED(CONFIG_DRM_VMWGFX_FBCON);
static int vmw_force_iommu;
static int vmw_restrict_iommu;
static int vmw_force_coherent;
static int vmw_restrict_dma_mask;
static int vmw_assume_16bpp;

static int vmw_probe(struct pci_dev *, const struct pci_device_id *);
static int vmwgfx_pm_notifier(struct notifier_block *nb, unsigned long val,
			      void *ptr);

MODULE_PARM_DESC(enable_fbdev, "Enable vmwgfx fbdev");
module_param_named(enable_fbdev, enable_fbdev, int, 0600);
MODULE_PARM_DESC(force_dma_api, "Force using the DMA API for TTM pages");
module_param_named(force_dma_api, vmw_force_iommu, int, 0600);
MODULE_PARM_DESC(restrict_iommu, "Try to limit IOMMU usage for TTM pages");
module_param_named(restrict_iommu, vmw_restrict_iommu, int, 0600);
MODULE_PARM_DESC(force_coherent, "Force coherent TTM pages");
module_param_named(force_coherent, vmw_force_coherent, int, 0600);
MODULE_PARM_DESC(restrict_dma_mask, "Restrict DMA mask to 44 bits with IOMMU");
module_param_named(restrict_dma_mask, vmw_restrict_dma_mask, int, 0600);
MODULE_PARM_DESC(assume_16bpp, "Assume 16-bpp when filtering modes");
module_param_named(assume_16bpp, vmw_assume_16bpp, int, 0600);


static void vmw_print_capabilities2(uint32_t capabilities2)
{
	DRM_INFO("Capabilities2:\n");
	if (capabilities2 & SVGA_CAP2_GROW_OTABLE)
		DRM_INFO("  Grow oTable.\n");
	if (capabilities2 & SVGA_CAP2_INTRA_SURFACE_COPY)
		DRM_INFO("  IntraSurface copy.\n");
}

static void vmw_print_capabilities(uint32_t capabilities)
{
	DRM_INFO("Capabilities:\n");
	if (capabilities & SVGA_CAP_RECT_COPY)
		DRM_INFO("  Rect copy.\n");
	if (capabilities & SVGA_CAP_CURSOR)
		DRM_INFO("  Cursor.\n");
	if (capabilities & SVGA_CAP_CURSOR_BYPASS)
		DRM_INFO("  Cursor bypass.\n");
	if (capabilities & SVGA_CAP_CURSOR_BYPASS_2)
		DRM_INFO("  Cursor bypass 2.\n");
	if (capabilities & SVGA_CAP_8BIT_EMULATION)
		DRM_INFO("  8bit emulation.\n");
	if (capabilities & SVGA_CAP_ALPHA_CURSOR)
		DRM_INFO("  Alpha cursor.\n");
	if (capabilities & SVGA_CAP_3D)
		DRM_INFO("  3D.\n");
	if (capabilities & SVGA_CAP_EXTENDED_FIFO)
		DRM_INFO("  Extended Fifo.\n");
	if (capabilities & SVGA_CAP_MULTIMON)
		DRM_INFO("  Multimon.\n");
	if (capabilities & SVGA_CAP_PITCHLOCK)
		DRM_INFO("  Pitchlock.\n");
	if (capabilities & SVGA_CAP_IRQMASK)
		DRM_INFO("  Irq mask.\n");
	if (capabilities & SVGA_CAP_DISPLAY_TOPOLOGY)
		DRM_INFO("  Display Topology.\n");
	if (capabilities & SVGA_CAP_GMR)
		DRM_INFO("  GMR.\n");
	if (capabilities & SVGA_CAP_TRACES)
		DRM_INFO("  Traces.\n");
	if (capabilities & SVGA_CAP_GMR2)
		DRM_INFO("  GMR2.\n");
	if (capabilities & SVGA_CAP_SCREEN_OBJECT_2)
		DRM_INFO("  Screen Object 2.\n");
	if (capabilities & SVGA_CAP_COMMAND_BUFFERS)
		DRM_INFO("  Command Buffers.\n");
	if (capabilities & SVGA_CAP_CMD_BUFFERS_2)
		DRM_INFO("  Command Buffers 2.\n");
	if (capabilities & SVGA_CAP_GBOBJECTS)
		DRM_INFO("  Guest Backed Resources.\n");
	if (capabilities & SVGA_CAP_DX)
		DRM_INFO("  DX Features.\n");
	if (capabilities & SVGA_CAP_HP_CMD_QUEUE)
		DRM_INFO("  HP Command Queue.\n");
}

/**
 * vmw_dummy_query_bo_create - create a bo to hold a dummy query result
 *
 * @dev_priv: A device private structure.
 *
 * This function creates a small buffer object that holds the query
 * result for dummy queries emitted as query barriers.
 * The function will then map the first page and initialize a pending
 * occlusion query result structure, Finally it will unmap the buffer.
 * No interruptible waits are done within this function.
 *
 * Returns an error if bo creation or initialization fails.
 */
static int vmw_dummy_query_bo_create(struct vmw_private *dev_priv)
{
	int ret;
	struct vmw_buffer_object *vbo;
	struct ttm_bo_kmap_obj map;
	volatile SVGA3dQueryResult *result;
	bool dummy;

	/*
	 * Create the vbo as pinned, so that a tryreserve will
	 * immediately succeed. This is because we're the only
	 * user of the bo currently.
	 */
	vbo = kzalloc(sizeof(*vbo), GFP_KERNEL);
	if (!vbo)
		return -ENOMEM;

	ret = vmw_bo_init(dev_priv, vbo, PAGE_SIZE,
			  &vmw_sys_ne_placement, false,
			  &vmw_bo_bo_free);
	if (unlikely(ret != 0))
		return ret;

	ret = ttm_bo_reserve(&vbo->base, false, true, NULL);
	BUG_ON(ret != 0);
	vmw_bo_pin_reserved(vbo, true);

	ret = ttm_bo_kmap(&vbo->base, 0, 1, &map);
	if (likely(ret == 0)) {
		result = ttm_kmap_obj_virtual(&map, &dummy);
		result->totalSize = sizeof(*result);
		result->state = SVGA3D_QUERYSTATE_PENDING;
		result->result32 = 0xff;
		ttm_bo_kunmap(&map);
	}
	vmw_bo_pin_reserved(vbo, false);
	ttm_bo_unreserve(&vbo->base);

	if (unlikely(ret != 0)) {
		DRM_ERROR("Dummy query buffer map failed.\n");
		vmw_bo_unreference(&vbo);
	} else
		dev_priv->dummy_query_bo = vbo;

	return ret;
}

/**
 * vmw_request_device_late - Perform late device setup
 *
 * @dev_priv: Pointer to device private.
 *
 * This function performs setup of otables and enables large command
 * buffer submission. These tasks are split out to a separate function
 * because it reverts vmw_release_device_early and is intended to be used
 * by an error path in the hibernation code.
 */
static int vmw_request_device_late(struct vmw_private *dev_priv)
{
	int ret;

	if (dev_priv->has_mob) {
		ret = vmw_otables_setup(dev_priv);
		if (unlikely(ret != 0)) {
			DRM_ERROR("Unable to initialize "
				  "guest Memory OBjects.\n");
			return ret;
		}
	}

	if (dev_priv->cman) {
		ret = vmw_cmdbuf_set_pool_size(dev_priv->cman,
					       256*4096, 2*4096);
		if (ret) {
			struct vmw_cmdbuf_man *man = dev_priv->cman;

			dev_priv->cman = NULL;
			vmw_cmdbuf_man_destroy(man);
		}
	}

	return 0;
}

static int vmw_request_device(struct vmw_private *dev_priv)
{
	int ret;

	ret = vmw_fifo_init(dev_priv, &dev_priv->fifo);
	if (unlikely(ret != 0)) {
		DRM_ERROR("Unable to initialize FIFO.\n");
		return ret;
	}
	vmw_fence_fifo_up(dev_priv->fman);
	dev_priv->cman = vmw_cmdbuf_man_create(dev_priv);
	if (IS_ERR(dev_priv->cman)) {
		dev_priv->cman = NULL;
		dev_priv->has_dx = false;
	}

	ret = vmw_request_device_late(dev_priv);
	if (ret)
		goto out_no_mob;

	ret = vmw_dummy_query_bo_create(dev_priv);
	if (unlikely(ret != 0))
		goto out_no_query_bo;

	return 0;

out_no_query_bo:
	if (dev_priv->cman)
		vmw_cmdbuf_remove_pool(dev_priv->cman);
	if (dev_priv->has_mob) {
		(void) ttm_bo_evict_mm(&dev_priv->bdev, VMW_PL_MOB);
		vmw_otables_takedown(dev_priv);
	}
	if (dev_priv->cman)
		vmw_cmdbuf_man_destroy(dev_priv->cman);
out_no_mob:
	vmw_fence_fifo_down(dev_priv->fman);
	vmw_fifo_release(dev_priv, &dev_priv->fifo);
	return ret;
}

/**
 * vmw_release_device_early - Early part of fifo takedown.
 *
 * @dev_priv: Pointer to device private struct.
 *
 * This is the first part of command submission takedown, to be called before
 * buffer management is taken down.
 */
static void vmw_release_device_early(struct vmw_private *dev_priv)
{
	/*
	 * Previous destructions should've released
	 * the pinned bo.
	 */

	BUG_ON(dev_priv->pinned_bo != NULL);

	vmw_bo_unreference(&dev_priv->dummy_query_bo);
	if (dev_priv->cman)
		vmw_cmdbuf_remove_pool(dev_priv->cman);

	if (dev_priv->has_mob) {
		ttm_bo_evict_mm(&dev_priv->bdev, VMW_PL_MOB);
		vmw_otables_takedown(dev_priv);
	}
}

/**
 * vmw_release_device_late - Late part of fifo takedown.
 *
 * @dev_priv: Pointer to device private struct.
 *
 * This is the last part of the command submission takedown, to be called when
 * command submission is no longer needed. It may wait on pending fences.
 */
static void vmw_release_device_late(struct vmw_private *dev_priv)
{
	vmw_fence_fifo_down(dev_priv->fman);
	if (dev_priv->cman)
		vmw_cmdbuf_man_destroy(dev_priv->cman);

	vmw_fifo_release(dev_priv, &dev_priv->fifo);
}

/**
 * Sets the initial_[width|height] fields on the given vmw_private.
 *
 * It does so by reading SVGA_REG_[WIDTH|HEIGHT] regs and then
 * clamping the value to fb_max_[width|height] fields and the
 * VMW_MIN_INITIAL_[WIDTH|HEIGHT].
 * If the values appear to be invalid, set them to
 * VMW_MIN_INITIAL_[WIDTH|HEIGHT].
 */
static void vmw_get_initial_size(struct vmw_private *dev_priv)
{
	uint32_t width;
	uint32_t height;

	width = vmw_read(dev_priv, SVGA_REG_WIDTH);
	height = vmw_read(dev_priv, SVGA_REG_HEIGHT);

	width = max_t(uint32_t, width, VMW_MIN_INITIAL_WIDTH);
	height = max_t(uint32_t, height, VMW_MIN_INITIAL_HEIGHT);

	if (width > dev_priv->fb_max_width ||
	    height > dev_priv->fb_max_height) {

		/*
		 * This is a host error and shouldn't occur.
		 */

		width = VMW_MIN_INITIAL_WIDTH;
		height = VMW_MIN_INITIAL_HEIGHT;
	}

	dev_priv->initial_width = width;
	dev_priv->initial_height = height;
}

/**
 * vmw_dma_select_mode - Determine how DMA mappings should be set up for this
 * system.
 *
 * @dev_priv: Pointer to a struct vmw_private
 *
 * This functions tries to determine what actions need to be taken by the
 * driver to make system pages visible to the device.
 * If this function decides that DMA is not possible, it returns -EINVAL.
 * The driver may then try to disable features of the device that require
 * DMA.
 */
static int vmw_dma_select_mode(struct vmw_private *dev_priv)
{
	static const char *names[vmw_dma_map_max] = {
		[vmw_dma_phys] = "Using physical TTM page addresses.",
		[vmw_dma_alloc_coherent] = "Using coherent TTM pages.",
		[vmw_dma_map_populate] = "Caching DMA mappings.",
		[vmw_dma_map_bind] = "Giving up DMA mappings early."};

	if (vmw_force_coherent)
		dev_priv->map_mode = vmw_dma_alloc_coherent;
	else if (vmw_restrict_iommu)
		dev_priv->map_mode = vmw_dma_map_bind;
	else
		dev_priv->map_mode = vmw_dma_map_populate;

	/* No TTM coherent page pool? FIXME: Ask TTM instead! */
        if (!(IS_ENABLED(CONFIG_SWIOTLB) || IS_ENABLED(CONFIG_INTEL_IOMMU)) &&
	    (dev_priv->map_mode == vmw_dma_alloc_coherent))
		return -EINVAL;

	DRM_INFO("DMA map mode: %s\n", names[dev_priv->map_mode]);
	return 0;
}

/**
 * vmw_dma_masks - set required page- and dma masks
 *
 * @dev: Pointer to struct drm-device
 *
 * With 32-bit we can only handle 32 bit PFNs. Optionally set that
 * restriction also for 64-bit systems.
 */
static int vmw_dma_masks(struct vmw_private *dev_priv)
{
	struct drm_device *dev = dev_priv->dev;
	int ret = 0;

	ret = dma_set_mask_and_coherent(dev->dev, DMA_BIT_MASK(64));
	if (dev_priv->map_mode != vmw_dma_phys &&
	    (sizeof(unsigned long) == 4 || vmw_restrict_dma_mask)) {
		DRM_INFO("Restricting DMA addresses to 44 bits.\n");
		return dma_set_mask_and_coherent(dev->dev, DMA_BIT_MASK(44));
	}

	return ret;
}

static int vmw_driver_load(struct drm_device *dev, unsigned long chipset)
{
	struct vmw_private *dev_priv;
	int ret;
	uint32_t svga_id;
	enum vmw_res_type i;
	bool refuse_dma = false;
	char host_log[100] = {0};

	dev_priv = kzalloc(sizeof(*dev_priv), GFP_KERNEL);
	if (unlikely(!dev_priv)) {
		DRM_ERROR("Failed allocating a device private struct.\n");
		return -ENOMEM;
	}

	pci_set_master(dev->pdev);

	dev_priv->dev = dev;
	dev_priv->vmw_chipset = chipset;
	dev_priv->last_read_seqno = (uint32_t) -100;
	mutex_init(&dev_priv->cmdbuf_mutex);
	mutex_init(&dev_priv->release_mutex);
	mutex_init(&dev_priv->binding_mutex);
	mutex_init(&dev_priv->global_kms_state_mutex);
	ttm_lock_init(&dev_priv->reservation_sem);
	spin_lock_init(&dev_priv->resource_lock);
	spin_lock_init(&dev_priv->hw_lock);
	spin_lock_init(&dev_priv->waiter_lock);
	spin_lock_init(&dev_priv->cap_lock);
	spin_lock_init(&dev_priv->svga_lock);
	spin_lock_init(&dev_priv->cursor_lock);

	for (i = vmw_res_context; i < vmw_res_max; ++i) {
		idr_init(&dev_priv->res_idr[i]);
		INIT_LIST_HEAD(&dev_priv->res_lru[i]);
	}

	init_waitqueue_head(&dev_priv->fence_queue);
	init_waitqueue_head(&dev_priv->fifo_queue);
	dev_priv->fence_queue_waiters = 0;
	dev_priv->fifo_queue_waiters = 0;

	dev_priv->used_memory_size = 0;

	dev_priv->io_start = pci_resource_start(dev->pdev, 0);
	dev_priv->vram_start = pci_resource_start(dev->pdev, 1);
	dev_priv->mmio_start = pci_resource_start(dev->pdev, 2);

	dev_priv->assume_16bpp = !!vmw_assume_16bpp;

	dev_priv->enable_fb = enable_fbdev;

	vmw_write(dev_priv, SVGA_REG_ID, SVGA_ID_2);
	svga_id = vmw_read(dev_priv, SVGA_REG_ID);
	if (svga_id != SVGA_ID_2) {
		ret = -ENOSYS;
		DRM_ERROR("Unsupported SVGA ID 0x%x\n", svga_id);
		goto out_err0;
	}

	dev_priv->capabilities = vmw_read(dev_priv, SVGA_REG_CAPABILITIES);

	if (dev_priv->capabilities & SVGA_CAP_CAP2_REGISTER) {
		dev_priv->capabilities2 = vmw_read(dev_priv, SVGA_REG_CAP2);
	}


	ret = vmw_dma_select_mode(dev_priv);
	if (unlikely(ret != 0)) {
		DRM_INFO("Restricting capabilities due to IOMMU setup.\n");
		refuse_dma = true;
	}

	dev_priv->vram_size = vmw_read(dev_priv, SVGA_REG_VRAM_SIZE);
	dev_priv->mmio_size = vmw_read(dev_priv, SVGA_REG_MEM_SIZE);
	dev_priv->fb_max_width = vmw_read(dev_priv, SVGA_REG_MAX_WIDTH);
	dev_priv->fb_max_height = vmw_read(dev_priv, SVGA_REG_MAX_HEIGHT);

	vmw_get_initial_size(dev_priv);

	if (dev_priv->capabilities & SVGA_CAP_GMR2) {
		dev_priv->max_gmr_ids =
			vmw_read(dev_priv, SVGA_REG_GMR_MAX_IDS);
		dev_priv->max_gmr_pages =
			vmw_read(dev_priv, SVGA_REG_GMRS_MAX_PAGES);
		dev_priv->memory_size =
			vmw_read(dev_priv, SVGA_REG_MEMORY_SIZE);
		dev_priv->memory_size -= dev_priv->vram_size;
	} else {
		/*
		 * An arbitrary limit of 512MiB on surface
		 * memory. But all HWV8 hardware supports GMR2.
		 */
		dev_priv->memory_size = 512*1024*1024;
	}
	dev_priv->max_mob_pages = 0;
	dev_priv->max_mob_size = 0;
	if (dev_priv->capabilities & SVGA_CAP_GBOBJECTS) {
		uint64_t mem_size =
			vmw_read(dev_priv,
				 SVGA_REG_SUGGESTED_GBOBJECT_MEM_SIZE_KB);

		/*
		 * Workaround for low memory 2D VMs to compensate for the
		 * allocation taken by fbdev
		 */
		if (!(dev_priv->capabilities & SVGA_CAP_3D))
			mem_size *= 3;

		dev_priv->max_mob_pages = mem_size * 1024 / PAGE_SIZE;
		dev_priv->prim_bb_mem =
			vmw_read(dev_priv,
				 SVGA_REG_MAX_PRIMARY_BOUNDING_BOX_MEM);
		dev_priv->max_mob_size =
			vmw_read(dev_priv, SVGA_REG_MOB_MAX_SIZE);
		dev_priv->stdu_max_width =
			vmw_read(dev_priv, SVGA_REG_SCREENTARGET_MAX_WIDTH);
		dev_priv->stdu_max_height =
			vmw_read(dev_priv, SVGA_REG_SCREENTARGET_MAX_HEIGHT);

		vmw_write(dev_priv, SVGA_REG_DEV_CAP,
			  SVGA3D_DEVCAP_MAX_TEXTURE_WIDTH);
		dev_priv->texture_max_width = vmw_read(dev_priv,
						       SVGA_REG_DEV_CAP);
		vmw_write(dev_priv, SVGA_REG_DEV_CAP,
			  SVGA3D_DEVCAP_MAX_TEXTURE_HEIGHT);
		dev_priv->texture_max_height = vmw_read(dev_priv,
							SVGA_REG_DEV_CAP);
	} else {
		dev_priv->texture_max_width = 8192;
		dev_priv->texture_max_height = 8192;
		dev_priv->prim_bb_mem = dev_priv->vram_size;
	}

	vmw_print_capabilities(dev_priv->capabilities);
	if (dev_priv->capabilities & SVGA_CAP_CAP2_REGISTER)
		vmw_print_capabilities2(dev_priv->capabilities2);

	ret = vmw_dma_masks(dev_priv);
	if (unlikely(ret != 0))
		goto out_err0;

	dma_set_max_seg_size(dev->dev, min_t(unsigned int, U32_MAX & PAGE_MASK,
					     SCATTERLIST_MAX_SEGMENT));

	if (dev_priv->capabilities & SVGA_CAP_GMR2) {
		DRM_INFO("Max GMR ids is %u\n",
			 (unsigned)dev_priv->max_gmr_ids);
		DRM_INFO("Max number of GMR pages is %u\n",
			 (unsigned)dev_priv->max_gmr_pages);
		DRM_INFO("Max dedicated hypervisor surface memory is %u kiB\n",
			 (unsigned)dev_priv->memory_size / 1024);
	}
	DRM_INFO("Maximum display memory size is %u kiB\n",
		 dev_priv->prim_bb_mem / 1024);
	DRM_INFO("VRAM at 0x%08x size is %u kiB\n",
		 dev_priv->vram_start, dev_priv->vram_size / 1024);
	DRM_INFO("MMIO at 0x%08x size is %u kiB\n",
		 dev_priv->mmio_start, dev_priv->mmio_size / 1024);

	dev_priv->mmio_virt = memremap(dev_priv->mmio_start,
				       dev_priv->mmio_size, MEMREMAP_WB);

	if (unlikely(dev_priv->mmio_virt == NULL)) {
		ret = -ENOMEM;
		DRM_ERROR("Failed mapping MMIO.\n");
		goto out_err0;
	}

	/* Need mmio memory to check for fifo pitchlock cap. */
	if (!(dev_priv->capabilities & SVGA_CAP_DISPLAY_TOPOLOGY) &&
	    !(dev_priv->capabilities & SVGA_CAP_PITCHLOCK) &&
	    !vmw_fifo_have_pitchlock(dev_priv)) {
		ret = -ENOSYS;
		DRM_ERROR("Hardware has no pitchlock\n");
		goto out_err4;
	}

	dev_priv->tdev = ttm_object_device_init(&ttm_mem_glob, 12,
						&vmw_prime_dmabuf_ops);

	if (unlikely(dev_priv->tdev == NULL)) {
		DRM_ERROR("Unable to initialize TTM object management.\n");
		ret = -ENOMEM;
		goto out_err4;
	}

	dev->dev_private = dev_priv;

	ret = pci_request_regions(dev->pdev, "vmwgfx probe");
	dev_priv->stealth = (ret != 0);
	if (dev_priv->stealth) {
		/**
		 * Request at least the mmio PCI resource.
		 */

		DRM_INFO("It appears like vesafb is loaded. "
			 "Ignore above error if any.\n");
		ret = pci_request_region(dev->pdev, 2, "vmwgfx stealth probe");
		if (unlikely(ret != 0)) {
			DRM_ERROR("Failed reserving the SVGA MMIO resource.\n");
			goto out_no_device;
		}
	}

	if (dev_priv->capabilities & SVGA_CAP_IRQMASK) {
		ret = vmw_irq_install(dev, dev->pdev->irq);
		if (ret != 0) {
			DRM_ERROR("Failed installing irq: %d\n", ret);
			goto out_no_irq;
		}
	}

	dev_priv->fman = vmw_fence_manager_init(dev_priv);
	if (unlikely(dev_priv->fman == NULL)) {
		ret = -ENOMEM;
		goto out_no_fman;
	}

	ret = ttm_bo_device_init(&dev_priv->bdev,
				 &vmw_bo_driver,
				 dev->anon_inode->i_mapping,
				 false);
	if (unlikely(ret != 0)) {
		DRM_ERROR("Failed initializing TTM buffer object driver.\n");
		goto out_no_bdev;
	}
	dev_priv->vm_ops = *dev_priv->bdev.vm_ops;
	dev_priv->vm_ops.fault = vmw_bo_vm_fault;
	dev_priv->vm_ops.pfn_mkwrite = vmw_bo_vm_mkwrite;
	dev_priv->vm_ops.page_mkwrite = vmw_bo_vm_mkwrite;
	dev_priv->bdev.vm_ops = &dev_priv->vm_ops;

	/*
	 * Enable VRAM, but initially don't use it until SVGA is enabled and
	 * unhidden.
	 */
	ret = ttm_bo_init_mm(&dev_priv->bdev, TTM_PL_VRAM,
			     (dev_priv->vram_size >> PAGE_SHIFT));
	if (unlikely(ret != 0)) {
		DRM_ERROR("Failed initializing memory manager for VRAM.\n");
		goto out_no_vram;
	}
	dev_priv->bdev.man[TTM_PL_VRAM].use_type = false;

	dev_priv->has_gmr = true;
	if (((dev_priv->capabilities & (SVGA_CAP_GMR | SVGA_CAP_GMR2)) == 0) ||
	    refuse_dma || ttm_bo_init_mm(&dev_priv->bdev, VMW_PL_GMR,
					 VMW_PL_GMR) != 0) {
		DRM_INFO("No GMR memory available. "
			 "Graphics memory resources are very limited.\n");
		dev_priv->has_gmr = false;
	}

	if (dev_priv->capabilities & SVGA_CAP_GBOBJECTS) {
		dev_priv->has_mob = true;
		if (ttm_bo_init_mm(&dev_priv->bdev, VMW_PL_MOB,
				   VMW_PL_MOB) != 0) {
			DRM_INFO("No MOB memory available. "
				 "3D will be disabled.\n");
			dev_priv->has_mob = false;
		}
	}

	if (dev_priv->has_mob) {
		spin_lock(&dev_priv->cap_lock);
		vmw_write(dev_priv, SVGA_REG_DEV_CAP, SVGA3D_DEVCAP_DXCONTEXT);
		dev_priv->has_dx = !!vmw_read(dev_priv, SVGA_REG_DEV_CAP);
		spin_unlock(&dev_priv->cap_lock);
	}

	vmw_validation_mem_init_ttm(dev_priv, VMWGFX_VALIDATION_MEM_GRAN);
	ret = vmw_kms_init(dev_priv);
	if (unlikely(ret != 0))
		goto out_no_kms;
	vmw_overlay_init(dev_priv);

	ret = vmw_request_device(dev_priv);
	if (ret)
		goto out_no_fifo;

	if (dev_priv->has_dx) {
		/*
		 * SVGA_CAP2_DX2 (DefineGBSurface_v3) is needed for SM4_1
		 * support
		 */
		if ((dev_priv->capabilities2 & SVGA_CAP2_DX2) != 0) {
			vmw_write(dev_priv, SVGA_REG_DEV_CAP,
					SVGA3D_DEVCAP_SM41);
			dev_priv->has_sm4_1 = vmw_read(dev_priv,
							SVGA_REG_DEV_CAP);
		}
	}

	DRM_INFO("DX: %s\n", dev_priv->has_dx ? "yes." : "no.");
	DRM_INFO("Atomic: %s\n", (dev->driver->driver_features & DRIVER_ATOMIC)
		 ? "yes." : "no.");
	DRM_INFO("SM4_1: %s\n", dev_priv->has_sm4_1 ? "yes." : "no.");

	snprintf(host_log, sizeof(host_log), "vmwgfx: %s-%s",
		VMWGFX_REPO, VMWGFX_GIT_VERSION);
	vmw_host_log(host_log);

	memset(host_log, 0, sizeof(host_log));
	snprintf(host_log, sizeof(host_log), "vmwgfx: Module Version: %d.%d.%d",
		VMWGFX_DRIVER_MAJOR, VMWGFX_DRIVER_MINOR,
		VMWGFX_DRIVER_PATCHLEVEL);
	vmw_host_log(host_log);

	if (dev_priv->enable_fb) {
		vmw_fifo_resource_inc(dev_priv);
		vmw_svga_enable(dev_priv);
		vmw_fb_init(dev_priv);
	}

	dev_priv->pm_nb.notifier_call = vmwgfx_pm_notifier;
	register_pm_notifier(&dev_priv->pm_nb);

	return 0;

out_no_fifo:
	vmw_overlay_close(dev_priv);
	vmw_kms_close(dev_priv);
out_no_kms:
	if (dev_priv->has_mob)
		(void) ttm_bo_clean_mm(&dev_priv->bdev, VMW_PL_MOB);
	if (dev_priv->has_gmr)
		(void) ttm_bo_clean_mm(&dev_priv->bdev, VMW_PL_GMR);
	(void)ttm_bo_clean_mm(&dev_priv->bdev, TTM_PL_VRAM);
out_no_vram:
	(void)ttm_bo_device_release(&dev_priv->bdev);
out_no_bdev:
	vmw_fence_manager_takedown(dev_priv->fman);
out_no_fman:
	if (dev_priv->capabilities & SVGA_CAP_IRQMASK)
		vmw_irq_uninstall(dev_priv->dev);
out_no_irq:
	if (dev_priv->stealth)
		pci_release_region(dev->pdev, 2);
	else
		pci_release_regions(dev->pdev);
out_no_device:
	ttm_object_device_release(&dev_priv->tdev);
out_err4:
	memunmap(dev_priv->mmio_virt);
out_err0:
	for (i = vmw_res_context; i < vmw_res_max; ++i)
		idr_destroy(&dev_priv->res_idr[i]);

	if (dev_priv->ctx.staged_bindings)
		vmw_binding_state_free(dev_priv->ctx.staged_bindings);
	kfree(dev_priv);
	return ret;
}

static void vmw_driver_unload(struct drm_device *dev)
{
	struct vmw_private *dev_priv = vmw_priv(dev);
	enum vmw_res_type i;

	unregister_pm_notifier(&dev_priv->pm_nb);

	if (dev_priv->ctx.res_ht_initialized)
		drm_ht_remove(&dev_priv->ctx.res_ht);
	vfree(dev_priv->ctx.cmd_bounce);
	if (dev_priv->enable_fb) {
		vmw_fb_off(dev_priv);
		vmw_fb_close(dev_priv);
		vmw_fifo_resource_dec(dev_priv);
		vmw_svga_disable(dev_priv);
	}

	vmw_kms_close(dev_priv);
	vmw_overlay_close(dev_priv);

	if (dev_priv->has_gmr)
		(void)ttm_bo_clean_mm(&dev_priv->bdev, VMW_PL_GMR);
	(void)ttm_bo_clean_mm(&dev_priv->bdev, TTM_PL_VRAM);

	vmw_release_device_early(dev_priv);
	if (dev_priv->has_mob)
		(void) ttm_bo_clean_mm(&dev_priv->bdev, VMW_PL_MOB);
	(void) ttm_bo_device_release(&dev_priv->bdev);
	vmw_release_device_late(dev_priv);
	vmw_fence_manager_takedown(dev_priv->fman);
	if (dev_priv->capabilities & SVGA_CAP_IRQMASK)
		vmw_irq_uninstall(dev_priv->dev);
	if (dev_priv->stealth)
		pci_release_region(dev->pdev, 2);
	else
		pci_release_regions(dev->pdev);

	ttm_object_device_release(&dev_priv->tdev);
	memunmap(dev_priv->mmio_virt);
	if (dev_priv->ctx.staged_bindings)
		vmw_binding_state_free(dev_priv->ctx.staged_bindings);

	for (i = vmw_res_context; i < vmw_res_max; ++i)
		idr_destroy(&dev_priv->res_idr[i]);

	kfree(dev_priv);
}

static void vmw_postclose(struct drm_device *dev,
			 struct drm_file *file_priv)
{
	struct vmw_fpriv *vmw_fp = vmw_fpriv(file_priv);

	ttm_object_file_release(&vmw_fp->tfile);
	kfree(vmw_fp);
}

static int vmw_driver_open(struct drm_device *dev, struct drm_file *file_priv)
{
	struct vmw_private *dev_priv = vmw_priv(dev);
	struct vmw_fpriv *vmw_fp;
	int ret = -ENOMEM;

	vmw_fp = kzalloc(sizeof(*vmw_fp), GFP_KERNEL);
	if (unlikely(!vmw_fp))
		return ret;

	vmw_fp->tfile = ttm_object_file_init(dev_priv->tdev, 10);
	if (unlikely(vmw_fp->tfile == NULL))
		goto out_no_tfile;

	file_priv->driver_priv = vmw_fp;

	return 0;

out_no_tfile:
	kfree(vmw_fp);
	return ret;
}

static long vmw_generic_ioctl(struct file *filp, unsigned int cmd,
			      unsigned long arg,
			      long (*ioctl_func)(struct file *, unsigned int,
						 unsigned long))
{
	struct drm_file *file_priv = filp->private_data;
	struct drm_device *dev = file_priv->minor->dev;
	unsigned int nr = DRM_IOCTL_NR(cmd);
	unsigned int flags;
	long ret;

	/*
	 * Do extra checking on driver private ioctls.
	 */

	if ((nr >= DRM_COMMAND_BASE) && (nr < DRM_COMMAND_END)
	    && (nr < DRM_COMMAND_BASE + dev->driver->num_ioctls)) {
		const struct drm_ioctl_desc *ioctl =
			&vmw_ioctls[nr - DRM_COMMAND_BASE];

		if (nr == DRM_COMMAND_BASE + DRM_VMW_EXECBUF) {
			return ioctl_func(filp, cmd, arg);
		} else if (nr == DRM_COMMAND_BASE + DRM_VMW_UPDATE_LAYOUT) {
			if (!drm_is_current_master(file_priv) &&
			    !capable(CAP_SYS_ADMIN))
				return -EACCES;
		}

		if (unlikely(ioctl->cmd != cmd))
			goto out_io_encoding;

		flags = ioctl->flags;
	} else if (!drm_ioctl_flags(nr, &flags))
		return -EINVAL;

	return ioctl_func(filp, cmd, arg);

out_io_encoding:
	DRM_ERROR("Invalid command format, ioctl %d\n",
		  nr - DRM_COMMAND_BASE);

	return -EINVAL;
}

static long vmw_unlocked_ioctl(struct file *filp, unsigned int cmd,
			       unsigned long arg)
{
	return vmw_generic_ioctl(filp, cmd, arg, &drm_ioctl);
}

#ifdef CONFIG_COMPAT
static long vmw_compat_ioctl(struct file *filp, unsigned int cmd,
			     unsigned long arg)
{
	return vmw_generic_ioctl(filp, cmd, arg, &drm_compat_ioctl);
}
#endif

<<<<<<< HEAD
static void vmw_lastclose(struct drm_device *dev)
{
=======
static void vmw_master_init(struct vmw_master *vmaster)
{
	ttm_lock_init(&vmaster->lock);
}

static int vmw_master_create(struct drm_device *dev,
			     struct drm_master *master)
{
	struct vmw_master *vmaster;

	vmaster = kzalloc(sizeof(*vmaster), GFP_KERNEL);
	if (unlikely(!vmaster))
		return -ENOMEM;

	vmw_master_init(vmaster);
	ttm_lock_set_kill(&vmaster->lock, true, SIGTERM);
	master->driver_priv = vmaster;

	return 0;
}

static void vmw_master_destroy(struct drm_device *dev,
			       struct drm_master *master)
{
	struct vmw_master *vmaster = vmw_master(master);

	master->driver_priv = NULL;
	kfree(vmaster);
>>>>>>> 913cafbb
}

static int vmw_master_set(struct drm_device *dev,
			  struct drm_file *file_priv,
			  bool from_open)
{
	/*
	 * Inform a new master that the layout may have changed while
	 * it was gone.
	 */
	if (!from_open)
		drm_sysfs_hotplug_event(dev);

	return 0;
}

static void vmw_master_drop(struct drm_device *dev,
			    struct drm_file *file_priv)
{
	struct vmw_private *dev_priv = vmw_priv(dev);

	vmw_kms_legacy_hotspot_clear(dev_priv);
	if (!dev_priv->enable_fb)
		vmw_svga_disable(dev_priv);
}

/**
 * __vmw_svga_enable - Enable SVGA mode, FIFO and use of VRAM.
 *
 * @dev_priv: Pointer to device private struct.
 * Needs the reservation sem to be held in non-exclusive mode.
 */
static void __vmw_svga_enable(struct vmw_private *dev_priv)
{
	spin_lock(&dev_priv->svga_lock);
	if (!dev_priv->bdev.man[TTM_PL_VRAM].use_type) {
		vmw_write(dev_priv, SVGA_REG_ENABLE, SVGA_REG_ENABLE);
		dev_priv->bdev.man[TTM_PL_VRAM].use_type = true;
	}
	spin_unlock(&dev_priv->svga_lock);
}

/**
 * vmw_svga_enable - Enable SVGA mode, FIFO and use of VRAM.
 *
 * @dev_priv: Pointer to device private struct.
 */
void vmw_svga_enable(struct vmw_private *dev_priv)
{
	(void) ttm_read_lock(&dev_priv->reservation_sem, false);
	__vmw_svga_enable(dev_priv);
	ttm_read_unlock(&dev_priv->reservation_sem);
}

/**
 * __vmw_svga_disable - Disable SVGA mode and use of VRAM.
 *
 * @dev_priv: Pointer to device private struct.
 * Needs the reservation sem to be held in exclusive mode.
 * Will not empty VRAM. VRAM must be emptied by caller.
 */
static void __vmw_svga_disable(struct vmw_private *dev_priv)
{
	spin_lock(&dev_priv->svga_lock);
	if (dev_priv->bdev.man[TTM_PL_VRAM].use_type) {
		dev_priv->bdev.man[TTM_PL_VRAM].use_type = false;
		vmw_write(dev_priv, SVGA_REG_ENABLE,
			  SVGA_REG_ENABLE_HIDE |
			  SVGA_REG_ENABLE_ENABLE);
	}
	spin_unlock(&dev_priv->svga_lock);
}

/**
 * vmw_svga_disable - Disable SVGA_MODE, and use of VRAM. Keep the fifo
 * running.
 *
 * @dev_priv: Pointer to device private struct.
 * Will empty VRAM.
 */
void vmw_svga_disable(struct vmw_private *dev_priv)
{
	/*
	 * Disabling SVGA will turn off device modesetting capabilities, so
	 * notify KMS about that so that it doesn't cache atomic state that
	 * isn't valid anymore, for example crtcs turned on.
	 * Strictly we'd want to do this under the SVGA lock (or an SVGA mutex),
	 * but vmw_kms_lost_device() takes the reservation sem and thus we'll
	 * end up with lock order reversal. Thus, a master may actually perform
	 * a new modeset just after we call vmw_kms_lost_device() and race with
	 * vmw_svga_disable(), but that should at worst cause atomic KMS state
	 * to be inconsistent with the device, causing modesetting problems.
	 *
	 */
	vmw_kms_lost_device(dev_priv->dev);
	ttm_write_lock(&dev_priv->reservation_sem, false);
	spin_lock(&dev_priv->svga_lock);
	if (dev_priv->bdev.man[TTM_PL_VRAM].use_type) {
		dev_priv->bdev.man[TTM_PL_VRAM].use_type = false;
		spin_unlock(&dev_priv->svga_lock);
		if (ttm_bo_evict_mm(&dev_priv->bdev, TTM_PL_VRAM))
			DRM_ERROR("Failed evicting VRAM buffers.\n");
		vmw_write(dev_priv, SVGA_REG_ENABLE,
			  SVGA_REG_ENABLE_HIDE |
			  SVGA_REG_ENABLE_ENABLE);
	} else
		spin_unlock(&dev_priv->svga_lock);
	ttm_write_unlock(&dev_priv->reservation_sem);
}

static void vmw_remove(struct pci_dev *pdev)
{
	struct drm_device *dev = pci_get_drvdata(pdev);

	pci_disable_device(pdev);
	drm_put_dev(dev);
}

static int vmwgfx_pm_notifier(struct notifier_block *nb, unsigned long val,
			      void *ptr)
{
	struct vmw_private *dev_priv =
		container_of(nb, struct vmw_private, pm_nb);

	switch (val) {
	case PM_HIBERNATION_PREPARE:
		/*
		 * Take the reservation sem in write mode, which will make sure
		 * there are no other processes holding a buffer object
		 * reservation, meaning we should be able to evict all buffer
		 * objects if needed.
		 * Once user-space processes have been frozen, we can release
		 * the lock again.
		 */
		ttm_suspend_lock(&dev_priv->reservation_sem);
		dev_priv->suspend_locked = true;
		break;
	case PM_POST_HIBERNATION:
	case PM_POST_RESTORE:
		if (READ_ONCE(dev_priv->suspend_locked)) {
			dev_priv->suspend_locked = false;
			ttm_suspend_unlock(&dev_priv->reservation_sem);
		}
		break;
	default:
		break;
	}
	return 0;
}

static int vmw_pci_suspend(struct pci_dev *pdev, pm_message_t state)
{
	struct drm_device *dev = pci_get_drvdata(pdev);
	struct vmw_private *dev_priv = vmw_priv(dev);

	if (dev_priv->refuse_hibernation)
		return -EBUSY;

	pci_save_state(pdev);
	pci_disable_device(pdev);
	pci_set_power_state(pdev, PCI_D3hot);
	return 0;
}

static int vmw_pci_resume(struct pci_dev *pdev)
{
	pci_set_power_state(pdev, PCI_D0);
	pci_restore_state(pdev);
	return pci_enable_device(pdev);
}

static int vmw_pm_suspend(struct device *kdev)
{
	struct pci_dev *pdev = to_pci_dev(kdev);
	struct pm_message dummy;

	dummy.event = 0;

	return vmw_pci_suspend(pdev, dummy);
}

static int vmw_pm_resume(struct device *kdev)
{
	struct pci_dev *pdev = to_pci_dev(kdev);

	return vmw_pci_resume(pdev);
}

static int vmw_pm_freeze(struct device *kdev)
{
	struct pci_dev *pdev = to_pci_dev(kdev);
	struct drm_device *dev = pci_get_drvdata(pdev);
	struct vmw_private *dev_priv = vmw_priv(dev);
	int ret;

	/*
	 * Unlock for vmw_kms_suspend.
	 * No user-space processes should be running now.
	 */
	ttm_suspend_unlock(&dev_priv->reservation_sem);
	ret = vmw_kms_suspend(dev_priv->dev);
	if (ret) {
		ttm_suspend_lock(&dev_priv->reservation_sem);
		DRM_ERROR("Failed to freeze modesetting.\n");
		return ret;
	}
	if (dev_priv->enable_fb)
		vmw_fb_off(dev_priv);

	ttm_suspend_lock(&dev_priv->reservation_sem);
	vmw_execbuf_release_pinned_bo(dev_priv);
	vmw_resource_evict_all(dev_priv);
	vmw_release_device_early(dev_priv);
	ttm_bo_swapout_all(&dev_priv->bdev);
	if (dev_priv->enable_fb)
		vmw_fifo_resource_dec(dev_priv);
	if (atomic_read(&dev_priv->num_fifo_resources) != 0) {
		DRM_ERROR("Can't hibernate while 3D resources are active.\n");
		if (dev_priv->enable_fb)
			vmw_fifo_resource_inc(dev_priv);
		WARN_ON(vmw_request_device_late(dev_priv));
		dev_priv->suspend_locked = false;
		ttm_suspend_unlock(&dev_priv->reservation_sem);
		if (dev_priv->suspend_state)
			vmw_kms_resume(dev);
		if (dev_priv->enable_fb)
			vmw_fb_on(dev_priv);
		return -EBUSY;
	}

	vmw_fence_fifo_down(dev_priv->fman);
	__vmw_svga_disable(dev_priv);
	
	vmw_release_device_late(dev_priv);
	return 0;
}

static int vmw_pm_restore(struct device *kdev)
{
	struct pci_dev *pdev = to_pci_dev(kdev);
	struct drm_device *dev = pci_get_drvdata(pdev);
	struct vmw_private *dev_priv = vmw_priv(dev);
	int ret;

	vmw_write(dev_priv, SVGA_REG_ID, SVGA_ID_2);
	(void) vmw_read(dev_priv, SVGA_REG_ID);

	if (dev_priv->enable_fb)
		vmw_fifo_resource_inc(dev_priv);

	ret = vmw_request_device(dev_priv);
	if (ret)
		return ret;

	if (dev_priv->enable_fb)
		__vmw_svga_enable(dev_priv);

	vmw_fence_fifo_up(dev_priv->fman);
	dev_priv->suspend_locked = false;
	ttm_suspend_unlock(&dev_priv->reservation_sem);
	if (dev_priv->suspend_state)
		vmw_kms_resume(dev_priv->dev);

	if (dev_priv->enable_fb)
		vmw_fb_on(dev_priv);

	return 0;
}

static const struct dev_pm_ops vmw_pm_ops = {
	.freeze = vmw_pm_freeze,
	.thaw = vmw_pm_restore,
	.restore = vmw_pm_restore,
	.suspend = vmw_pm_suspend,
	.resume = vmw_pm_resume,
};

static const struct file_operations vmwgfx_driver_fops = {
	.owner = THIS_MODULE,
	.open = drm_open,
	.release = drm_release,
	.unlocked_ioctl = vmw_unlocked_ioctl,
	.mmap = vmw_mmap,
	.poll = vmw_fops_poll,
	.read = vmw_fops_read,
#if defined(CONFIG_COMPAT)
	.compat_ioctl = vmw_compat_ioctl,
#endif
	.llseek = noop_llseek,
};

static struct drm_driver driver = {
	.driver_features =
	DRIVER_MODESET | DRIVER_RENDER | DRIVER_ATOMIC,
	.load = vmw_driver_load,
	.unload = vmw_driver_unload,
	.get_vblank_counter = vmw_get_vblank_counter,
	.enable_vblank = vmw_enable_vblank,
	.disable_vblank = vmw_disable_vblank,
	.ioctls = vmw_ioctls,
	.num_ioctls = ARRAY_SIZE(vmw_ioctls),
	.master_set = vmw_master_set,
	.master_drop = vmw_master_drop,
	.open = vmw_driver_open,
	.postclose = vmw_postclose,

	.dumb_create = vmw_dumb_create,
	.dumb_map_offset = vmw_dumb_map_offset,
	.dumb_destroy = vmw_dumb_destroy,

	.prime_fd_to_handle = vmw_prime_fd_to_handle,
	.prime_handle_to_fd = vmw_prime_handle_to_fd,

	.fops = &vmwgfx_driver_fops,
	.name = VMWGFX_DRIVER_NAME,
	.desc = VMWGFX_DRIVER_DESC,
	.date = VMWGFX_DRIVER_DATE,
	.major = VMWGFX_DRIVER_MAJOR,
	.minor = VMWGFX_DRIVER_MINOR,
	.patchlevel = VMWGFX_DRIVER_PATCHLEVEL
};

static struct pci_driver vmw_pci_driver = {
	.name = VMWGFX_DRIVER_NAME,
	.id_table = vmw_pci_id_list,
	.probe = vmw_probe,
	.remove = vmw_remove,
	.driver = {
		.pm = &vmw_pm_ops
	}
};

static int vmw_probe(struct pci_dev *pdev, const struct pci_device_id *ent)
{
	return drm_get_pci_dev(pdev, ent, &driver);
}

static int __init vmwgfx_init(void)
{
	int ret;

	if (vgacon_text_force())
		return -EINVAL;

	ret = pci_register_driver(&vmw_pci_driver);
	if (ret)
		DRM_ERROR("Failed initializing DRM.\n");
	return ret;
}

static void __exit vmwgfx_exit(void)
{
	pci_unregister_driver(&vmw_pci_driver);
}

module_init(vmwgfx_init);
module_exit(vmwgfx_exit);

MODULE_AUTHOR("VMware Inc. and others");
MODULE_DESCRIPTION("Standalone drm driver for the VMware SVGA device");
MODULE_LICENSE("GPL and additional rights");
MODULE_VERSION(__stringify(VMWGFX_DRIVER_MAJOR) "."
	       __stringify(VMWGFX_DRIVER_MINOR) "."
	       __stringify(VMWGFX_DRIVER_PATCHLEVEL) "."
	       "0");<|MERGE_RESOLUTION|>--- conflicted
+++ resolved
@@ -1096,41 +1096,6 @@
 }
 #endif
 
-<<<<<<< HEAD
-static void vmw_lastclose(struct drm_device *dev)
-{
-=======
-static void vmw_master_init(struct vmw_master *vmaster)
-{
-	ttm_lock_init(&vmaster->lock);
-}
-
-static int vmw_master_create(struct drm_device *dev,
-			     struct drm_master *master)
-{
-	struct vmw_master *vmaster;
-
-	vmaster = kzalloc(sizeof(*vmaster), GFP_KERNEL);
-	if (unlikely(!vmaster))
-		return -ENOMEM;
-
-	vmw_master_init(vmaster);
-	ttm_lock_set_kill(&vmaster->lock, true, SIGTERM);
-	master->driver_priv = vmaster;
-
-	return 0;
-}
-
-static void vmw_master_destroy(struct drm_device *dev,
-			       struct drm_master *master)
-{
-	struct vmw_master *vmaster = vmw_master(master);
-
-	master->driver_priv = NULL;
-	kfree(vmaster);
->>>>>>> 913cafbb
-}
-
 static int vmw_master_set(struct drm_device *dev,
 			  struct drm_file *file_priv,
 			  bool from_open)
