/*
 * Copyright (C) 2014 Red Hat
 * Author: Rob Clark <robdclark@gmail.com>
 *
 * Permission is hereby granted, free of charge, to any person obtaining a
 * copy of this software and associated documentation files (the "Software"),
 * to deal in the Software without restriction, including without limitation
 * the rights to use, copy, modify, merge, publish, distribute, sublicense,
 * and/or sell copies of the Software, and to permit persons to whom the
 * Software is furnished to do so, subject to the following conditions:
 *
 * The above copyright notice and this permission notice shall be included in
 * all copies or substantial portions of the Software.
 *
 * THE SOFTWARE IS PROVIDED "AS IS", WITHOUT WARRANTY OF ANY KIND, EXPRESS OR
 * IMPLIED, INCLUDING BUT NOT LIMITED TO THE WARRANTIES OF MERCHANTABILITY,
 * FITNESS FOR A PARTICULAR PURPOSE AND NONINFRINGEMENT.  IN NO EVENT SHALL
 * THE COPYRIGHT HOLDER(S) OR AUTHOR(S) BE LIABLE FOR ANY CLAIM, DAMAGES OR
 * OTHER LIABILITY, WHETHER IN AN ACTION OF CONTRACT, TORT OR OTHERWISE,
 * ARISING FROM, OUT OF OR IN CONNECTION WITH THE SOFTWARE OR THE USE OR
 * OTHER DEALINGS IN THE SOFTWARE.
 */

#include <drm/drm_atomic.h>
#include <drm/drm_crtc.h>
#include <drm/drm_device.h>
#include <drm/drm_modeset_lock.h>
#include <drm/drm_print.h>

/**
 * DOC: kms locking
 *
 * As KMS moves toward more fine grained locking, and atomic ioctl where
 * userspace can indirectly control locking order, it becomes necessary
 * to use &ww_mutex and acquire-contexts to avoid deadlocks.  But because
 * the locking is more distributed around the driver code, we want a bit
 * of extra utility/tracking out of our acquire-ctx.  This is provided
 * by &struct drm_modeset_lock and &struct drm_modeset_acquire_ctx.
 *
 * For basic principles of &ww_mutex, see: Documentation/locking/ww-mutex-design.rst
 *
 * The basic usage pattern is to::
 *
 *     drm_modeset_acquire_init(ctx, DRM_MODESET_ACQUIRE_INTERRUPTIBLE)
 *     retry:
 *     foreach (lock in random_ordered_set_of_locks) {
 *         ret = drm_modeset_lock(lock, ctx)
 *         if (ret == -EDEADLK) {
 *             ret = drm_modeset_backoff(ctx);
 *             if (!ret)
 *                 goto retry;
 *         }
 *         if (ret)
 *             goto out;
 *     }
 *     ... do stuff ...
 *     out:
 *     drm_modeset_drop_locks(ctx);
 *     drm_modeset_acquire_fini(ctx);
 *
 * For convenience this control flow is implemented in
 * DRM_MODESET_LOCK_ALL_BEGIN() and DRM_MODESET_LOCK_ALL_END() for the case
 * where all modeset locks need to be taken through drm_modeset_lock_all_ctx().
 *
 * If all that is needed is a single modeset lock, then the &struct
 * drm_modeset_acquire_ctx is not needed and the locking can be simplified
 * by passing a NULL instead of ctx in the drm_modeset_lock() call or
 * calling  drm_modeset_lock_single_interruptible(). To unlock afterwards
 * call drm_modeset_unlock().
 *
 * On top of these per-object locks using &ww_mutex there's also an overall
 * &drm_mode_config.mutex, for protecting everything else. Mostly this means
 * probe state of connectors, and preventing hotplug add/removal of connectors.
 *
 * Finally there's a bunch of dedicated locks to protect drm core internal
 * lists and lookup data structures.
 */

static DEFINE_WW_CLASS(crtc_ww_class);

#if IS_ENABLED(CONFIG_DRM_DEBUG_MODESET_LOCK)
static noinline depot_stack_handle_t __drm_stack_depot_save(void)
{
	unsigned long entries[8];
	unsigned int n;

	n = stack_trace_save(entries, ARRAY_SIZE(entries), 1);

	return stack_depot_save(entries, n, GFP_NOWAIT | __GFP_NOWARN);
}

static void __drm_stack_depot_print(depot_stack_handle_t stack_depot)
{
	struct drm_printer p = drm_debug_printer("drm_modeset_lock");
	unsigned long *entries;
	unsigned int nr_entries;
	char *buf;

	buf = kmalloc(PAGE_SIZE, GFP_NOWAIT | __GFP_NOWARN);
	if (!buf)
		return;

	nr_entries = stack_depot_fetch(stack_depot, &entries);
	stack_trace_snprint(buf, PAGE_SIZE, entries, nr_entries, 2);

	drm_printf(&p, "attempting to lock a contended lock without backoff:\n%s", buf);

	kfree(buf);
}
<<<<<<< HEAD
=======

static void __drm_stack_depot_init(void)
{
	stack_depot_init();
}
>>>>>>> 754e0b0e
#else /* CONFIG_DRM_DEBUG_MODESET_LOCK */
static depot_stack_handle_t __drm_stack_depot_save(void)
{
	return 0;
}
static void __drm_stack_depot_print(depot_stack_handle_t stack_depot)
{
}
<<<<<<< HEAD
=======
static void __drm_stack_depot_init(void)
{
}
>>>>>>> 754e0b0e
#endif /* CONFIG_DRM_DEBUG_MODESET_LOCK */

/**
 * drm_modeset_lock_all - take all modeset locks
 * @dev: DRM device
 *
 * This function takes all modeset locks, suitable where a more fine-grained
 * scheme isn't (yet) implemented. Locks must be dropped by calling the
 * drm_modeset_unlock_all() function.
 *
 * This function is deprecated. It allocates a lock acquisition context and
 * stores it in &drm_device.mode_config. This facilitate conversion of
 * existing code because it removes the need to manually deal with the
 * acquisition context, but it is also brittle because the context is global
 * and care must be taken not to nest calls. New code should use the
 * drm_modeset_lock_all_ctx() function and pass in the context explicitly.
 */
void drm_modeset_lock_all(struct drm_device *dev)
{
	struct drm_mode_config *config = &dev->mode_config;
	struct drm_modeset_acquire_ctx *ctx;
	int ret;

	ctx = kzalloc(sizeof(*ctx), GFP_KERNEL | __GFP_NOFAIL);
	if (WARN_ON(!ctx))
		return;

	mutex_lock(&config->mutex);

	drm_modeset_acquire_init(ctx, 0);

retry:
	ret = drm_modeset_lock_all_ctx(dev, ctx);
	if (ret < 0) {
		if (ret == -EDEADLK) {
			drm_modeset_backoff(ctx);
			goto retry;
		}

		drm_modeset_acquire_fini(ctx);
		kfree(ctx);
		return;
	}
	ww_acquire_done(&ctx->ww_ctx);

	WARN_ON(config->acquire_ctx);

	/*
	 * We hold the locks now, so it is safe to stash the acquisition
	 * context for drm_modeset_unlock_all().
	 */
	config->acquire_ctx = ctx;

	drm_warn_on_modeset_not_all_locked(dev);
}
EXPORT_SYMBOL(drm_modeset_lock_all);

/**
 * drm_modeset_unlock_all - drop all modeset locks
 * @dev: DRM device
 *
 * This function drops all modeset locks taken by a previous call to the
 * drm_modeset_lock_all() function.
 *
 * This function is deprecated. It uses the lock acquisition context stored
 * in &drm_device.mode_config. This facilitates conversion of existing
 * code because it removes the need to manually deal with the acquisition
 * context, but it is also brittle because the context is global and care must
 * be taken not to nest calls. New code should pass the acquisition context
 * directly to the drm_modeset_drop_locks() function.
 */
void drm_modeset_unlock_all(struct drm_device *dev)
{
	struct drm_mode_config *config = &dev->mode_config;
	struct drm_modeset_acquire_ctx *ctx = config->acquire_ctx;

	if (WARN_ON(!ctx))
		return;

	config->acquire_ctx = NULL;
	drm_modeset_drop_locks(ctx);
	drm_modeset_acquire_fini(ctx);

	kfree(ctx);

	mutex_unlock(&dev->mode_config.mutex);
}
EXPORT_SYMBOL(drm_modeset_unlock_all);

/**
 * drm_warn_on_modeset_not_all_locked - check that all modeset locks are locked
 * @dev: device
 *
 * Useful as a debug assert.
 */
void drm_warn_on_modeset_not_all_locked(struct drm_device *dev)
{
	struct drm_crtc *crtc;

	/* Locking is currently fubar in the panic handler. */
	if (oops_in_progress)
		return;

	drm_for_each_crtc(crtc, dev)
		WARN_ON(!drm_modeset_is_locked(&crtc->mutex));

	WARN_ON(!drm_modeset_is_locked(&dev->mode_config.connection_mutex));
	WARN_ON(!mutex_is_locked(&dev->mode_config.mutex));
}
EXPORT_SYMBOL(drm_warn_on_modeset_not_all_locked);

/**
 * drm_modeset_acquire_init - initialize acquire context
 * @ctx: the acquire context
 * @flags: 0 or %DRM_MODESET_ACQUIRE_INTERRUPTIBLE
 *
 * When passing %DRM_MODESET_ACQUIRE_INTERRUPTIBLE to @flags,
 * all calls to drm_modeset_lock() will perform an interruptible
 * wait.
 */
void drm_modeset_acquire_init(struct drm_modeset_acquire_ctx *ctx,
		uint32_t flags)
{
	memset(ctx, 0, sizeof(*ctx));
	ww_acquire_init(&ctx->ww_ctx, &crtc_ww_class);
	INIT_LIST_HEAD(&ctx->locked);

	if (flags & DRM_MODESET_ACQUIRE_INTERRUPTIBLE)
		ctx->interruptible = true;
}
EXPORT_SYMBOL(drm_modeset_acquire_init);

/**
 * drm_modeset_acquire_fini - cleanup acquire context
 * @ctx: the acquire context
 */
void drm_modeset_acquire_fini(struct drm_modeset_acquire_ctx *ctx)
{
	ww_acquire_fini(&ctx->ww_ctx);
}
EXPORT_SYMBOL(drm_modeset_acquire_fini);

/**
 * drm_modeset_drop_locks - drop all locks
 * @ctx: the acquire context
 *
 * Drop all locks currently held against this acquire context.
 */
void drm_modeset_drop_locks(struct drm_modeset_acquire_ctx *ctx)
{
	if (WARN_ON(ctx->contended))
		__drm_stack_depot_print(ctx->stack_depot);

	while (!list_empty(&ctx->locked)) {
		struct drm_modeset_lock *lock;

		lock = list_first_entry(&ctx->locked,
				struct drm_modeset_lock, head);

		drm_modeset_unlock(lock);
	}
}
EXPORT_SYMBOL(drm_modeset_drop_locks);

static inline int modeset_lock(struct drm_modeset_lock *lock,
		struct drm_modeset_acquire_ctx *ctx,
		bool interruptible, bool slow)
{
	int ret;

	if (WARN_ON(ctx->contended))
		__drm_stack_depot_print(ctx->stack_depot);

	if (ctx->trylock_only) {
		lockdep_assert_held(&ctx->ww_ctx);

		if (!ww_mutex_trylock(&lock->mutex, NULL))
			return -EBUSY;
		else
			return 0;
	} else if (interruptible && slow) {
		ret = ww_mutex_lock_slow_interruptible(&lock->mutex, &ctx->ww_ctx);
	} else if (interruptible) {
		ret = ww_mutex_lock_interruptible(&lock->mutex, &ctx->ww_ctx);
	} else if (slow) {
		ww_mutex_lock_slow(&lock->mutex, &ctx->ww_ctx);
		ret = 0;
	} else {
		ret = ww_mutex_lock(&lock->mutex, &ctx->ww_ctx);
	}
	if (!ret) {
		WARN_ON(!list_empty(&lock->head));
		list_add(&lock->head, &ctx->locked);
	} else if (ret == -EALREADY) {
		/* we already hold the lock.. this is fine.  For atomic
		 * we will need to be able to drm_modeset_lock() things
		 * without having to keep track of what is already locked
		 * or not.
		 */
		ret = 0;
	} else if (ret == -EDEADLK) {
		ctx->contended = lock;
		ctx->stack_depot = __drm_stack_depot_save();
	}

	return ret;
}

/**
 * drm_modeset_backoff - deadlock avoidance backoff
 * @ctx: the acquire context
 *
 * If deadlock is detected (ie. drm_modeset_lock() returns -EDEADLK),
 * you must call this function to drop all currently held locks and
 * block until the contended lock becomes available.
 *
 * This function returns 0 on success, or -ERESTARTSYS if this context
 * is initialized with %DRM_MODESET_ACQUIRE_INTERRUPTIBLE and the
 * wait has been interrupted.
 */
int drm_modeset_backoff(struct drm_modeset_acquire_ctx *ctx)
{
	struct drm_modeset_lock *contended = ctx->contended;

	ctx->contended = NULL;
	ctx->stack_depot = 0;

	if (WARN_ON(!contended))
		return 0;

	drm_modeset_drop_locks(ctx);

	return modeset_lock(contended, ctx, ctx->interruptible, true);
}
EXPORT_SYMBOL(drm_modeset_backoff);

/**
 * drm_modeset_lock_init - initialize lock
 * @lock: lock to init
 */
void drm_modeset_lock_init(struct drm_modeset_lock *lock)
{
	ww_mutex_init(&lock->mutex, &crtc_ww_class);
	INIT_LIST_HEAD(&lock->head);
	__drm_stack_depot_init();
}
EXPORT_SYMBOL(drm_modeset_lock_init);

/**
 * drm_modeset_lock - take modeset lock
 * @lock: lock to take
 * @ctx: acquire ctx
 *
 * If @ctx is not NULL, then its ww acquire context is used and the
 * lock will be tracked by the context and can be released by calling
 * drm_modeset_drop_locks().  If -EDEADLK is returned, this means a
 * deadlock scenario has been detected and it is an error to attempt
 * to take any more locks without first calling drm_modeset_backoff().
 *
 * If the @ctx is not NULL and initialized with
 * %DRM_MODESET_ACQUIRE_INTERRUPTIBLE, this function will fail with
 * -ERESTARTSYS when interrupted.
 *
 * If @ctx is NULL then the function call behaves like a normal,
 * uninterruptible non-nesting mutex_lock() call.
 */
int drm_modeset_lock(struct drm_modeset_lock *lock,
		struct drm_modeset_acquire_ctx *ctx)
{
	if (ctx)
		return modeset_lock(lock, ctx, ctx->interruptible, false);

	ww_mutex_lock(&lock->mutex, NULL);
	return 0;
}
EXPORT_SYMBOL(drm_modeset_lock);

/**
 * drm_modeset_lock_single_interruptible - take a single modeset lock
 * @lock: lock to take
 *
 * This function behaves as drm_modeset_lock() with a NULL context,
 * but performs interruptible waits.
 *
 * This function returns 0 on success, or -ERESTARTSYS when interrupted.
 */
int drm_modeset_lock_single_interruptible(struct drm_modeset_lock *lock)
{
	return ww_mutex_lock_interruptible(&lock->mutex, NULL);
}
EXPORT_SYMBOL(drm_modeset_lock_single_interruptible);

/**
 * drm_modeset_unlock - drop modeset lock
 * @lock: lock to release
 */
void drm_modeset_unlock(struct drm_modeset_lock *lock)
{
	list_del_init(&lock->head);
	ww_mutex_unlock(&lock->mutex);
}
EXPORT_SYMBOL(drm_modeset_unlock);

/**
 * drm_modeset_lock_all_ctx - take all modeset locks
 * @dev: DRM device
 * @ctx: lock acquisition context
 *
 * This function takes all modeset locks, suitable where a more fine-grained
 * scheme isn't (yet) implemented.
 *
 * Unlike drm_modeset_lock_all(), it doesn't take the &drm_mode_config.mutex
 * since that lock isn't required for modeset state changes. Callers which
 * need to grab that lock too need to do so outside of the acquire context
 * @ctx.
 *
 * Locks acquired with this function should be released by calling the
 * drm_modeset_drop_locks() function on @ctx.
 *
 * See also: DRM_MODESET_LOCK_ALL_BEGIN() and DRM_MODESET_LOCK_ALL_END()
 *
 * Returns: 0 on success or a negative error-code on failure.
 */
int drm_modeset_lock_all_ctx(struct drm_device *dev,
			     struct drm_modeset_acquire_ctx *ctx)
{
	struct drm_private_obj *privobj;
	struct drm_crtc *crtc;
	struct drm_plane *plane;
	int ret;

	ret = drm_modeset_lock(&dev->mode_config.connection_mutex, ctx);
	if (ret)
		return ret;

	drm_for_each_crtc(crtc, dev) {
		ret = drm_modeset_lock(&crtc->mutex, ctx);
		if (ret)
			return ret;
	}

	drm_for_each_plane(plane, dev) {
		ret = drm_modeset_lock(&plane->mutex, ctx);
		if (ret)
			return ret;
	}

	drm_for_each_privobj(privobj, dev) {
		ret = drm_modeset_lock(&privobj->lock, ctx);
		if (ret)
			return ret;
	}

	return 0;
}
EXPORT_SYMBOL(drm_modeset_lock_all_ctx);<|MERGE_RESOLUTION|>--- conflicted
+++ resolved
@@ -107,14 +107,11 @@
 
 	kfree(buf);
 }
-<<<<<<< HEAD
-=======
 
 static void __drm_stack_depot_init(void)
 {
 	stack_depot_init();
 }
->>>>>>> 754e0b0e
 #else /* CONFIG_DRM_DEBUG_MODESET_LOCK */
 static depot_stack_handle_t __drm_stack_depot_save(void)
 {
@@ -123,12 +120,9 @@
 static void __drm_stack_depot_print(depot_stack_handle_t stack_depot)
 {
 }
-<<<<<<< HEAD
-=======
 static void __drm_stack_depot_init(void)
 {
 }
->>>>>>> 754e0b0e
 #endif /* CONFIG_DRM_DEBUG_MODESET_LOCK */
 
 /**
