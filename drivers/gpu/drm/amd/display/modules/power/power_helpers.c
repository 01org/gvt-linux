--- conflicted
+++ resolved
@@ -69,15 +69,12 @@
 #define NUM_BL_CURVE_SEGS 16
 #define IRAM_SIZE 256
 
-<<<<<<< HEAD
-=======
 #define IRAM_RESERVE_AREA_START_V2 0xF0  // reserve 0xF0~0xF6 are write by DMCU only
 #define IRAM_RESERVE_AREA_END_V2 0xF6  // reserve 0xF0~0xF6 are write by DMCU only
 
 #define IRAM_RESERVE_AREA_START_V2_2 0xF0  // reserve 0xF0~0xFF are write by DMCU only
 #define IRAM_RESERVE_AREA_END_V2_2 0xFF  // reserve 0xF0~0xFF are write by DMCU only
 
->>>>>>> 16065fcd
 #pragma pack(push, 1)
 /* NOTE: iRAM is 256B in size */
 struct iram_table_v_2 {
@@ -121,7 +118,6 @@
 	uint8_t dummy8;							/* 0xfe       */
 	uint8_t dummy9;							/* 0xff       */
 };
-#pragma pack(pop)
 
 struct iram_table_v_2_2 {
 	/* flags                      */
