/*
 * Copyright 2012-15 Advanced Micro Devices, Inc.
 *
 * Permission is hereby granted, free of charge, to any person obtaining a
 * copy of this software and associated documentation files (the "Software"),
 * to deal in the Software without restriction, including without limitation
 * the rights to use, copy, modify, merge, publish, distribute, sublicense,
 * and/or sell copies of the Software, and to permit persons to whom the
 * Software is furnished to do so, subject to the following conditions:
 *
 * The above copyright notice and this permission notice shall be included in
 * all copies or substantial portions of the Software.
 *
 * THE SOFTWARE IS PROVIDED "AS IS", WITHOUT WARRANTY OF ANY KIND, EXPRESS OR
 * IMPLIED, INCLUDING BUT NOT LIMITED TO THE WARRANTIES OF MERCHANTABILITY,
 * FITNESS FOR A PARTICULAR PURPOSE AND NONINFRINGEMENT.  IN NO EVENT SHALL
 * THE COPYRIGHT HOLDER(S) OR AUTHOR(S) BE LIABLE FOR ANY CLAIM, DAMAGES OR
 * OTHER LIABILITY, WHETHER IN AN ACTION OF CONTRACT, TORT OR OTHERWISE,
 * ARISING FROM, OUT OF OR IN CONNECTION WITH THE SOFTWARE OR THE USE OR
 * OTHER DEALINGS IN THE SOFTWARE.
 *
 * Authors: AMD
 *
 */

#include "dm_services.h"
#include "dm_helpers.h"
#include "gpio_service_interface.h"
#include "include/ddc_service_types.h"
#include "include/grph_object_id.h"
#include "include/dpcd_defs.h"
#include "include/logger_interface.h"
#include "include/vector.h"
#include "core_types.h"
#include "dc_link_ddc.h"
#include "i2caux/engine.h"
#include "i2caux/i2c_engine.h"
#include "i2caux/aux_engine.h"
#include "i2caux/i2caux.h"

#define AUX_POWER_UP_WA_DELAY 500
#define I2C_OVER_AUX_DEFER_WA_DELAY 70

/* CV smart dongle slave address for retrieving supported HDTV modes*/
#define CV_SMART_DONGLE_ADDRESS 0x20
/* DVI-HDMI dongle slave address for retrieving dongle signature*/
#define DVI_HDMI_DONGLE_ADDRESS 0x68
static const int8_t dvi_hdmi_dongle_signature_str[] = "6140063500G";
struct dvi_hdmi_dongle_signature_data {
	int8_t vendor[3];/* "AMD" */
	uint8_t version[2];
	uint8_t size;
	int8_t id[11];/* "6140063500G"*/
};
/* DP-HDMI dongle slave address for retrieving dongle signature*/
#define DP_HDMI_DONGLE_ADDRESS 0x40
static const uint8_t dp_hdmi_dongle_signature_str[] = "DP-HDMI ADAPTOR";
#define DP_HDMI_DONGLE_SIGNATURE_EOT 0x04

struct dp_hdmi_dongle_signature_data {
	int8_t id[15];/* "DP-HDMI ADAPTOR"*/
	uint8_t eot;/* end of transmition '\x4' */
};

/* SCDC Address defines (HDMI 2.0)*/
#define HDMI_SCDC_WRITE_UPDATE_0_ARRAY 3
#define HDMI_SCDC_ADDRESS  0x54
#define HDMI_SCDC_SINK_VERSION 0x01
#define HDMI_SCDC_SOURCE_VERSION 0x02
#define HDMI_SCDC_UPDATE_0 0x10
#define HDMI_SCDC_TMDS_CONFIG 0x20
#define HDMI_SCDC_SCRAMBLER_STATUS 0x21
#define HDMI_SCDC_CONFIG_0 0x30
#define HDMI_SCDC_STATUS_FLAGS 0x40
#define HDMI_SCDC_ERR_DETECT 0x50
#define HDMI_SCDC_TEST_CONFIG 0xC0

union hdmi_scdc_update_read_data {
	uint8_t byte[2];
	struct {
		uint8_t STATUS_UPDATE:1;
		uint8_t CED_UPDATE:1;
		uint8_t RR_TEST:1;
		uint8_t RESERVED:5;
		uint8_t RESERVED2:8;
	} fields;
};

union hdmi_scdc_status_flags_data {
	uint8_t byte[2];
	struct {
		uint8_t CLOCK_DETECTED:1;
		uint8_t CH0_LOCKED:1;
		uint8_t CH1_LOCKED:1;
		uint8_t CH2_LOCKED:1;
		uint8_t RESERVED:4;
		uint8_t RESERVED2:8;
	} fields;
};

union hdmi_scdc_ced_data {
	uint8_t byte[7];
	struct {
		uint8_t CH0_8LOW:8;
		uint8_t CH0_7HIGH:7;
		uint8_t CH0_VALID:1;
		uint8_t CH1_8LOW:8;
		uint8_t CH1_7HIGH:7;
		uint8_t CH1_VALID:1;
		uint8_t CH2_8LOW:8;
		uint8_t CH2_7HIGH:7;
		uint8_t CH2_VALID:1;
		uint8_t CHECKSUM:8;
	} fields;
};

union hdmi_scdc_test_config_Data {
	uint8_t byte;
	struct {
		uint8_t TEST_READ_REQUEST_DELAY:7;
		uint8_t TEST_READ_REQUEST: 1;
	} fields;
};

struct i2c_payloads {
	struct vector payloads;
};

struct aux_payloads {
	struct vector payloads;
};

static struct i2c_payloads *dal_ddc_i2c_payloads_create(struct dc_context *ctx, uint32_t count)
{
	struct i2c_payloads *payloads;

	payloads = kzalloc(sizeof(struct i2c_payloads), GFP_KERNEL);

	if (!payloads)
		return NULL;

	if (dal_vector_construct(
		&payloads->payloads, ctx, count, sizeof(struct i2c_payload)))
		return payloads;

	kfree(payloads);
	return NULL;

}

static struct i2c_payload *dal_ddc_i2c_payloads_get(struct i2c_payloads *p)
{
	return (struct i2c_payload *)p->payloads.container;
}

static uint32_t dal_ddc_i2c_payloads_get_count(struct i2c_payloads *p)
{
	return p->payloads.count;
}

static void dal_ddc_i2c_payloads_destroy(struct i2c_payloads **p)
{
	if (!p || !*p)
		return;
	dal_vector_destruct(&(*p)->payloads);
	kfree(*p);
	*p = NULL;

}

static struct aux_payloads *dal_ddc_aux_payloads_create(struct dc_context *ctx, uint32_t count)
{
	struct aux_payloads *payloads;

	payloads = kzalloc(sizeof(struct aux_payloads), GFP_KERNEL);

	if (!payloads)
		return NULL;

	if (dal_vector_construct(
		&payloads->payloads, ctx, count, sizeof(struct aux_payload)))
		return payloads;

	kfree(payloads);
	return NULL;
}

static struct aux_payload *dal_ddc_aux_payloads_get(struct aux_payloads *p)
{
	return (struct aux_payload *)p->payloads.container;
}

static uint32_t  dal_ddc_aux_payloads_get_count(struct aux_payloads *p)
{
	return p->payloads.count;
}

static void dal_ddc_aux_payloads_destroy(struct aux_payloads **p)
{
	if (!p || !*p)
		return;

	dal_vector_destruct(&(*p)->payloads);
	kfree(*p);
	*p = NULL;
}

#define DDC_MIN(a, b) (((a) < (b)) ? (a) : (b))

void dal_ddc_i2c_payloads_add(
	struct i2c_payloads *payloads,
	uint32_t address,
	uint32_t len,
	uint8_t *data,
	bool write)
{
	uint32_t payload_size = EDID_SEGMENT_SIZE;
	uint32_t pos;

	for (pos = 0; pos < len; pos += payload_size) {
		struct i2c_payload payload = {
			.write = write,
			.address = address,
			.length = DDC_MIN(payload_size, len - pos),
			.data = data + pos };
		dal_vector_append(&payloads->payloads, &payload);
	}

}

void dal_ddc_aux_payloads_add(
	struct aux_payloads *payloads,
	uint32_t address,
	uint32_t len,
	uint8_t *data,
	bool write)
{
	uint32_t payload_size = DEFAULT_AUX_MAX_DATA_SIZE;
	uint32_t pos;

	for (pos = 0; pos < len; pos += payload_size) {
		struct aux_payload payload = {
			.i2c_over_aux = true,
			.write = write,
			.address = address,
			.length = DDC_MIN(payload_size, len - pos),
			.data = data + pos };
		dal_vector_append(&payloads->payloads, &payload);
	}
}

static void construct(
	struct ddc_service *ddc_service,
	struct ddc_service_init_data *init_data)
{
	enum connector_id connector_id =
		dal_graphics_object_id_get_connector_id(init_data->id);

	struct gpio_service *gpio_service = init_data->ctx->gpio_service;
	struct graphics_object_i2c_info i2c_info;
	struct gpio_ddc_hw_info hw_info;
	struct dc_bios *dcb = init_data->ctx->dc_bios;

	ddc_service->link = init_data->link;
	ddc_service->ctx = init_data->ctx;

	if (BP_RESULT_OK != dcb->funcs->get_i2c_info(dcb, init_data->id, &i2c_info)) {
		ddc_service->ddc_pin = NULL;
	} else {
		hw_info.ddc_channel = i2c_info.i2c_line;
		hw_info.hw_supported = i2c_info.i2c_hw_assist;

		ddc_service->ddc_pin = dal_gpio_create_ddc(
			gpio_service,
			i2c_info.gpio_info.clk_a_register_index,
			1 << i2c_info.gpio_info.clk_a_shift,
			&hw_info);
	}

	ddc_service->flags.EDID_QUERY_DONE_ONCE = false;
	ddc_service->flags.FORCE_READ_REPEATED_START = false;
	ddc_service->flags.EDID_STRESS_READ = false;

	ddc_service->flags.IS_INTERNAL_DISPLAY =
		connector_id == CONNECTOR_ID_EDP ||
		connector_id == CONNECTOR_ID_LVDS;

	ddc_service->wa.raw = 0;
}

struct ddc_service *dal_ddc_service_create(
	struct ddc_service_init_data *init_data)
{
	struct ddc_service *ddc_service;

	ddc_service = kzalloc(sizeof(struct ddc_service), GFP_KERNEL);

	if (!ddc_service)
		return NULL;

	construct(ddc_service, init_data);
	return ddc_service;
}

static void destruct(struct ddc_service *ddc)
{
	if (ddc->ddc_pin)
		dal_gpio_destroy_ddc(&ddc->ddc_pin);
}

void dal_ddc_service_destroy(struct ddc_service **ddc)
{
	if (!ddc || !*ddc) {
		BREAK_TO_DEBUGGER();
		return;
	}
	destruct(*ddc);
	kfree(*ddc);
	*ddc = NULL;
}

enum ddc_service_type dal_ddc_service_get_type(struct ddc_service *ddc)
{
	return DDC_SERVICE_TYPE_CONNECTOR;
}

void dal_ddc_service_set_transaction_type(
	struct ddc_service *ddc,
	enum ddc_transaction_type type)
{
	ddc->transaction_type = type;
}

bool dal_ddc_service_is_in_aux_transaction_mode(struct ddc_service *ddc)
{
	switch (ddc->transaction_type) {
	case DDC_TRANSACTION_TYPE_I2C_OVER_AUX:
	case DDC_TRANSACTION_TYPE_I2C_OVER_AUX_WITH_DEFER:
	case DDC_TRANSACTION_TYPE_I2C_OVER_AUX_RETRY_DEFER:
		return true;
	default:
		break;
	}
	return false;
}

void ddc_service_set_dongle_type(struct ddc_service *ddc,
		enum display_dongle_type dongle_type)
{
	ddc->dongle_type = dongle_type;
}

static uint32_t defer_delay_converter_wa(
	struct ddc_service *ddc,
	uint32_t defer_delay)
{
	struct dc_link *link = ddc->link;

	if (link->dpcd_caps.branch_dev_id == DP_BRANCH_DEVICE_ID_4 &&
		!memcmp(link->dpcd_caps.branch_dev_name,
			DP_DVI_CONVERTER_ID_4,
			sizeof(link->dpcd_caps.branch_dev_name)))
		return defer_delay > I2C_OVER_AUX_DEFER_WA_DELAY ?
			defer_delay : I2C_OVER_AUX_DEFER_WA_DELAY;

	return defer_delay;
}

#define DP_TRANSLATOR_DELAY 5

uint32_t get_defer_delay(struct ddc_service *ddc)
{
	uint32_t defer_delay = 0;

	switch (ddc->transaction_type) {
	case DDC_TRANSACTION_TYPE_I2C_OVER_AUX:
		if ((DISPLAY_DONGLE_DP_VGA_CONVERTER == ddc->dongle_type) ||
			(DISPLAY_DONGLE_DP_DVI_CONVERTER == ddc->dongle_type) ||
			(DISPLAY_DONGLE_DP_HDMI_CONVERTER ==
				ddc->dongle_type)) {

			defer_delay = DP_TRANSLATOR_DELAY;

			defer_delay =
				defer_delay_converter_wa(ddc, defer_delay);

		} else /*sink has a delay different from an Active Converter*/
			defer_delay = 0;
		break;
	case DDC_TRANSACTION_TYPE_I2C_OVER_AUX_WITH_DEFER:
		defer_delay = DP_TRANSLATOR_DELAY;
		break;
	default:
		break;
	}
	return defer_delay;
}

static bool i2c_read(
	struct ddc_service *ddc,
	uint32_t address,
	uint8_t *buffer,
	uint32_t len)
{
	uint8_t offs_data = 0;
	struct i2c_payload payloads[2] = {
		{
		.write = true,
		.address = address,
		.length = 1,
		.data = &offs_data },
		{
		.write = false,
		.address = address,
		.length = len,
		.data = buffer } };

	struct i2c_command command = {
		.payloads = payloads,
		.number_of_payloads = 2,
		.engine = DDC_I2C_COMMAND_ENGINE,
		.speed = ddc->ctx->dc->caps.i2c_speed_in_khz };

	return dm_helpers_submit_i2c(
			ddc->ctx,
			ddc->link,
			&command);
}

void dal_ddc_service_i2c_query_dp_dual_mode_adaptor(
	struct ddc_service *ddc,
	struct display_sink_capability *sink_cap)
{
	uint8_t i;
	bool is_valid_hdmi_signature;
	enum display_dongle_type *dongle = &sink_cap->dongle_type;
	uint8_t type2_dongle_buf[DP_ADAPTOR_TYPE2_SIZE];
	bool is_type2_dongle = false;
	struct dp_hdmi_dongle_signature_data *dongle_signature;

	/* Assume we have no valid DP passive dongle connected */
	*dongle = DISPLAY_DONGLE_NONE;
	sink_cap->max_hdmi_pixel_clock = DP_ADAPTOR_HDMI_SAFE_MAX_TMDS_CLK;

	/* Read DP-HDMI dongle I2c (no response interpreted as DP-DVI dongle)*/
	if (!i2c_read(
		ddc,
		DP_HDMI_DONGLE_ADDRESS,
		type2_dongle_buf,
		sizeof(type2_dongle_buf))) {
		*dongle = DISPLAY_DONGLE_DP_DVI_DONGLE;
		sink_cap->max_hdmi_pixel_clock = DP_ADAPTOR_DVI_MAX_TMDS_CLK;

		CONN_DATA_DETECT(ddc->link, type2_dongle_buf, sizeof(type2_dongle_buf),
				"DP-DVI passive dongle %dMhz: ",
				DP_ADAPTOR_DVI_MAX_TMDS_CLK / 1000);
		return;
	}

	/* Check if Type 2 dongle.*/
	if (type2_dongle_buf[DP_ADAPTOR_TYPE2_REG_ID] == DP_ADAPTOR_TYPE2_ID)
		is_type2_dongle = true;

	dongle_signature =
		(struct dp_hdmi_dongle_signature_data *)type2_dongle_buf;

	is_valid_hdmi_signature = true;

	/* Check EOT */
	if (dongle_signature->eot != DP_HDMI_DONGLE_SIGNATURE_EOT) {
		is_valid_hdmi_signature = false;
	}

	/* Check signature */
	for (i = 0; i < sizeof(dongle_signature->id); ++i) {
		/* If its not the right signature,
		 * skip mismatch in subversion byte.*/
		if (dongle_signature->id[i] !=
			dp_hdmi_dongle_signature_str[i] && i != 3) {

			if (is_type2_dongle) {
				is_valid_hdmi_signature = false;
				break;
			}

		}
	}

	if (is_type2_dongle) {
		uint32_t max_tmds_clk =
			type2_dongle_buf[DP_ADAPTOR_TYPE2_REG_MAX_TMDS_CLK];

		max_tmds_clk = max_tmds_clk * 2 + max_tmds_clk / 2;

		if (0 == max_tmds_clk ||
				max_tmds_clk < DP_ADAPTOR_TYPE2_MIN_TMDS_CLK ||
				max_tmds_clk > DP_ADAPTOR_TYPE2_MAX_TMDS_CLK) {
			*dongle = DISPLAY_DONGLE_DP_DVI_DONGLE;

			CONN_DATA_DETECT(ddc->link, type2_dongle_buf,
					sizeof(type2_dongle_buf),
					"DP-DVI passive dongle %dMhz: ",
					DP_ADAPTOR_DVI_MAX_TMDS_CLK / 1000);
		} else {
			if (is_valid_hdmi_signature == true) {
				*dongle = DISPLAY_DONGLE_DP_HDMI_DONGLE;

				CONN_DATA_DETECT(ddc->link, type2_dongle_buf,
						sizeof(type2_dongle_buf),
						"Type 2 DP-HDMI passive dongle %dMhz: ",
						max_tmds_clk);
			} else {
				*dongle = DISPLAY_DONGLE_DP_HDMI_MISMATCHED_DONGLE;

				CONN_DATA_DETECT(ddc->link, type2_dongle_buf,
						sizeof(type2_dongle_buf),
						"Type 2 DP-HDMI passive dongle (no signature) %dMhz: ",
						max_tmds_clk);

			}

			/* Multiply by 1000 to convert to kHz. */
			sink_cap->max_hdmi_pixel_clock =
				max_tmds_clk * 1000;
		}

	} else {
		if (is_valid_hdmi_signature == true) {
			*dongle = DISPLAY_DONGLE_DP_HDMI_DONGLE;

			CONN_DATA_DETECT(ddc->link, type2_dongle_buf,
					sizeof(type2_dongle_buf),
					"Type 1 DP-HDMI passive dongle %dMhz: ",
					sink_cap->max_hdmi_pixel_clock / 1000);
		} else {
			*dongle = DISPLAY_DONGLE_DP_HDMI_MISMATCHED_DONGLE;

			CONN_DATA_DETECT(ddc->link, type2_dongle_buf,
					sizeof(type2_dongle_buf),
					"Type 1 DP-HDMI passive dongle (no signature) %dMhz: ",
					sink_cap->max_hdmi_pixel_clock / 1000);
		}
	}

	return;
}

enum {
	DP_SINK_CAP_SIZE =
		DP_EDP_CONFIGURATION_CAP - DP_DPCD_REV + 1
};

bool dal_ddc_service_query_ddc_data(
	struct ddc_service *ddc,
	uint32_t address,
	uint8_t *write_buf,
	uint32_t write_size,
	uint8_t *read_buf,
	uint32_t read_size)
{
	bool ret;
	uint32_t payload_size =
		dal_ddc_service_is_in_aux_transaction_mode(ddc) ?
			DEFAULT_AUX_MAX_DATA_SIZE : EDID_SEGMENT_SIZE;

	uint32_t write_payloads =
		(write_size + payload_size - 1) / payload_size;

	uint32_t read_payloads =
		(read_size + payload_size - 1) / payload_size;

	uint32_t payloads_num = write_payloads + read_payloads;

	if (write_size > EDID_SEGMENT_SIZE || read_size > EDID_SEGMENT_SIZE)
		return false;

	/*TODO: len of payload data for i2c and aux is uint8!!!!,
	 *  but we want to read 256 over i2c!!!!*/
	if (dal_ddc_service_is_in_aux_transaction_mode(ddc)) {

		struct aux_payloads *payloads =
			dal_ddc_aux_payloads_create(ddc->ctx, payloads_num);

		struct aux_command command = {
			.payloads = dal_ddc_aux_payloads_get(payloads),
			.number_of_payloads = 0,
			.defer_delay = get_defer_delay(ddc),
			.max_defer_write_retry = 0 };

		dal_ddc_aux_payloads_add(
			payloads, address, write_size, write_buf, true);

		dal_ddc_aux_payloads_add(
			payloads, address, read_size, read_buf, false);

		command.number_of_payloads =
			dal_ddc_aux_payloads_get_count(payloads);

		ret = dal_i2caux_submit_aux_command(
				ddc->ctx->i2caux,
				ddc->ddc_pin,
				&command);

		dal_ddc_aux_payloads_destroy(&payloads);

	} else {
		struct i2c_payloads *payloads =
			dal_ddc_i2c_payloads_create(ddc->ctx, payloads_num);

		struct i2c_command command = {
			.payloads = dal_ddc_i2c_payloads_get(payloads),
			.number_of_payloads = 0,
			.engine = DDC_I2C_COMMAND_ENGINE,
			.speed = ddc->ctx->dc->caps.i2c_speed_in_khz };

		dal_ddc_i2c_payloads_add(
			payloads, address, write_size, write_buf, true);

		dal_ddc_i2c_payloads_add(
			payloads, address, read_size, read_buf, false);

		command.number_of_payloads =
			dal_ddc_i2c_payloads_get_count(payloads);

		ret = dm_helpers_submit_i2c(
				ddc->ctx,
				ddc->link,
				&command);

		dal_ddc_i2c_payloads_destroy(&payloads);
	}

	return ret;
}

<<<<<<< HEAD
ssize_t dal_ddc_service_read_dpcd_data(
	struct ddc_service *ddc,
	bool i2c,
	enum i2c_mot_mode mot,
	uint32_t address,
	uint8_t *data,
	uint32_t len)
{
	struct aux_payload read_payload = {
		.i2c_over_aux = i2c,
		.write = false,
		.address = address,
		.length = len,
		.data = data,
	};
	struct aux_command command = {
		.payloads = &read_payload,
		.number_of_payloads = 1,
		.defer_delay = 0,
		.max_defer_write_retry = 0,
		.mot = mot
	};

	if (len > DEFAULT_AUX_MAX_DATA_SIZE) {
		BREAK_TO_DEBUGGER();
		return DDC_RESULT_FAILED_INVALID_OPERATION;
	}

	if (dal_i2caux_submit_aux_command(
		ddc->ctx->i2caux,
		ddc->ddc_pin,
		&command)) {
		return (ssize_t)command.payloads->length;
	}
=======
int dc_link_aux_transfer(struct ddc_service *ddc,
			     unsigned int address,
			     uint8_t *reply,
			     void *buffer,
			     unsigned int size,
			     enum aux_transaction_type type,
			     enum i2caux_transaction_action action)
{
	struct i2caux *i2caux = ddc->ctx->i2caux;
	struct ddc *ddc_pin = ddc->ddc_pin;
	struct aux_engine *engine;
	enum aux_channel_operation_result operation_result;
	struct aux_request_transaction_data aux_req;
	struct aux_reply_transaction_data aux_rep;
	uint8_t returned_bytes = 0;
	int res = -1;
	uint32_t status;

	memset(&aux_req, 0, sizeof(aux_req));
	memset(&aux_rep, 0, sizeof(aux_rep));
>>>>>>> 50077507

	engine = i2caux->funcs->acquire_aux_engine(i2caux, ddc_pin);

	aux_req.type = type;
	aux_req.action = action;

	aux_req.address = address;
	aux_req.delay = 0;
	aux_req.length = size;
	aux_req.data = buffer;

	engine->funcs->submit_channel_request(engine, &aux_req);
	operation_result = engine->funcs->get_channel_status(engine, &returned_bytes);

	switch (operation_result) {
	case AUX_CHANNEL_OPERATION_SUCCEEDED:
		res = returned_bytes;

		if (res <= size && res >= 0)
			res = engine->funcs->read_channel_reply(engine, size,
								buffer, reply,
								&status);

		break;
	case AUX_CHANNEL_OPERATION_FAILED_HPD_DISCON:
		res = 0;
		break;
	case AUX_CHANNEL_OPERATION_FAILED_REASON_UNKNOWN:
	case AUX_CHANNEL_OPERATION_FAILED_INVALID_REPLY:
	case AUX_CHANNEL_OPERATION_FAILED_TIMEOUT:
		res = -1;
		break;
	}

	i2caux->funcs->release_engine(i2caux, &engine->base);
	return res;
}

/*test only function*/
void dal_ddc_service_set_ddc_pin(
	struct ddc_service *ddc_service,
	struct ddc *ddc)
{
	ddc_service->ddc_pin = ddc;
}

struct ddc *dal_ddc_service_get_ddc_pin(struct ddc_service *ddc_service)
{
	return ddc_service->ddc_pin;
}

void dal_ddc_service_write_scdc_data(struct ddc_service *ddc_service,
		uint32_t pix_clk,
		bool lte_340_scramble)
{
	bool over_340_mhz = pix_clk > 340000 ? 1 : 0;
	uint8_t slave_address = HDMI_SCDC_ADDRESS;
	uint8_t offset = HDMI_SCDC_SINK_VERSION;
	uint8_t sink_version = 0;
	uint8_t write_buffer[2] = {0};
	/*Lower than 340 Scramble bit from SCDC caps*/

	dal_ddc_service_query_ddc_data(ddc_service, slave_address, &offset,
			sizeof(offset), &sink_version, sizeof(sink_version));
	if (sink_version == 1) {
		/*Source Version = 1*/
		write_buffer[0] = HDMI_SCDC_SOURCE_VERSION;
		write_buffer[1] = 1;
		dal_ddc_service_query_ddc_data(ddc_service, slave_address,
				write_buffer, sizeof(write_buffer), NULL, 0);
		/*Read Request from SCDC caps*/
	}
	write_buffer[0] = HDMI_SCDC_TMDS_CONFIG;

	if (over_340_mhz) {
		write_buffer[1] = 3;
	} else if (lte_340_scramble) {
		write_buffer[1] = 1;
	} else {
		write_buffer[1] = 0;
	}
	dal_ddc_service_query_ddc_data(ddc_service, slave_address, write_buffer,
			sizeof(write_buffer), NULL, 0);
}

void dal_ddc_service_read_scdc_data(struct ddc_service *ddc_service)
{
	uint8_t slave_address = HDMI_SCDC_ADDRESS;
	uint8_t offset = HDMI_SCDC_TMDS_CONFIG;
	uint8_t tmds_config = 0;

	dal_ddc_service_query_ddc_data(ddc_service, slave_address, &offset,
			sizeof(offset), &tmds_config, sizeof(tmds_config));
	if (tmds_config & 0x1) {
		union hdmi_scdc_status_flags_data status_data = { {0} };
		uint8_t scramble_status = 0;

		offset = HDMI_SCDC_SCRAMBLER_STATUS;
		dal_ddc_service_query_ddc_data(ddc_service, slave_address,
				&offset, sizeof(offset), &scramble_status,
				sizeof(scramble_status));
		offset = HDMI_SCDC_STATUS_FLAGS;
		dal_ddc_service_query_ddc_data(ddc_service, slave_address,
				&offset, sizeof(offset), status_data.byte,
				sizeof(status_data.byte));
	}
}
<|MERGE_RESOLUTION|>--- conflicted
+++ resolved
@@ -633,42 +633,6 @@
 	return ret;
 }
 
-<<<<<<< HEAD
-ssize_t dal_ddc_service_read_dpcd_data(
-	struct ddc_service *ddc,
-	bool i2c,
-	enum i2c_mot_mode mot,
-	uint32_t address,
-	uint8_t *data,
-	uint32_t len)
-{
-	struct aux_payload read_payload = {
-		.i2c_over_aux = i2c,
-		.write = false,
-		.address = address,
-		.length = len,
-		.data = data,
-	};
-	struct aux_command command = {
-		.payloads = &read_payload,
-		.number_of_payloads = 1,
-		.defer_delay = 0,
-		.max_defer_write_retry = 0,
-		.mot = mot
-	};
-
-	if (len > DEFAULT_AUX_MAX_DATA_SIZE) {
-		BREAK_TO_DEBUGGER();
-		return DDC_RESULT_FAILED_INVALID_OPERATION;
-	}
-
-	if (dal_i2caux_submit_aux_command(
-		ddc->ctx->i2caux,
-		ddc->ddc_pin,
-		&command)) {
-		return (ssize_t)command.payloads->length;
-	}
-=======
 int dc_link_aux_transfer(struct ddc_service *ddc,
 			     unsigned int address,
 			     uint8_t *reply,
@@ -689,7 +653,6 @@
 
 	memset(&aux_req, 0, sizeof(aux_req));
 	memset(&aux_rep, 0, sizeof(aux_rep));
->>>>>>> 50077507
 
 	engine = i2caux->funcs->acquire_aux_engine(i2caux, ddc_pin);
 
