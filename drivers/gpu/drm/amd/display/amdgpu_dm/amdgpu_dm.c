/*
 * Copyright 2015 Advanced Micro Devices, Inc.
 *
 * Permission is hereby granted, free of charge, to any person obtaining a
 * copy of this software and associated documentation files (the "Software"),
 * to deal in the Software without restriction, including without limitation
 * the rights to use, copy, modify, merge, publish, distribute, sublicense,
 * and/or sell copies of the Software, and to permit persons to whom the
 * Software is furnished to do so, subject to the following conditions:
 *
 * The above copyright notice and this permission notice shall be included in
 * all copies or substantial portions of the Software.
 *
 * THE SOFTWARE IS PROVIDED "AS IS", WITHOUT WARRANTY OF ANY KIND, EXPRESS OR
 * IMPLIED, INCLUDING BUT NOT LIMITED TO THE WARRANTIES OF MERCHANTABILITY,
 * FITNESS FOR A PARTICULAR PURPOSE AND NONINFRINGEMENT.  IN NO EVENT SHALL
 * THE COPYRIGHT HOLDER(S) OR AUTHOR(S) BE LIABLE FOR ANY CLAIM, DAMAGES OR
 * OTHER LIABILITY, WHETHER IN AN ACTION OF CONTRACT, TORT OR OTHERWISE,
 * ARISING FROM, OUT OF OR IN CONNECTION WITH THE SOFTWARE OR THE USE OR
 * OTHER DEALINGS IN THE SOFTWARE.
 *
 * Authors: AMD
 *
 */

/* The caprices of the preprocessor require that this be declared right here */
#define CREATE_TRACE_POINTS

#include "dm_services_types.h"
#include "dc.h"
#include "dc/inc/core_types.h"
#include "dal_asic_id.h"
#include "dmub/inc/dmub_srv.h"
#include "dc/inc/hw/dmcu.h"
#include "dc/inc/hw/abm.h"
#include "dc/dc_dmub_srv.h"

#include "vid.h"
#include "amdgpu.h"
#include "amdgpu_display.h"
#include "amdgpu_ucode.h"
#include "atom.h"
#include "amdgpu_dm.h"
#ifdef CONFIG_DRM_AMD_DC_HDCP
#include "amdgpu_dm_hdcp.h"
#include <drm/drm_hdcp.h>
#endif
#include "amdgpu_pm.h"

#include "amd_shared.h"
#include "amdgpu_dm_irq.h"
#include "dm_helpers.h"
#include "amdgpu_dm_mst_types.h"
#if defined(CONFIG_DEBUG_FS)
#include "amdgpu_dm_debugfs.h"
#endif

#include "ivsrcid/ivsrcid_vislands30.h"

#include <linux/module.h>
#include <linux/moduleparam.h>
#include <linux/version.h>
#include <linux/types.h>
#include <linux/pm_runtime.h>
#include <linux/pci.h>
#include <linux/firmware.h>
#include <linux/component.h>

#include <drm/drm_atomic.h>
#include <drm/drm_atomic_uapi.h>
#include <drm/drm_atomic_helper.h>
#include <drm/drm_dp_mst_helper.h>
#include <drm/drm_fb_helper.h>
#include <drm/drm_fourcc.h>
#include <drm/drm_edid.h>
#include <drm/drm_vblank.h>
#include <drm/drm_audio_component.h>
#include <drm/drm_hdcp.h>

#if defined(CONFIG_DRM_AMD_DC_DCN)
#include "ivsrcid/dcn/irqsrcs_dcn_1_0.h"

#include "dcn/dcn_1_0_offset.h"
#include "dcn/dcn_1_0_sh_mask.h"
#include "soc15_hw_ip.h"
#include "vega10_ip_offset.h"

#include "soc15_common.h"
#endif

#include "modules/inc/mod_freesync.h"
#include "modules/power/power_helpers.h"
#include "modules/inc/mod_info_packet.h"

#define FIRMWARE_RENOIR_DMUB "amdgpu/renoir_dmcub.bin"
MODULE_FIRMWARE(FIRMWARE_RENOIR_DMUB);

#define FIRMWARE_RAVEN_DMCU		"amdgpu/raven_dmcu.bin"
MODULE_FIRMWARE(FIRMWARE_RAVEN_DMCU);

#define FIRMWARE_NAVI12_DMCU            "amdgpu/navi12_dmcu.bin"
MODULE_FIRMWARE(FIRMWARE_NAVI12_DMCU);

/* Number of bytes in PSP header for firmware. */
#define PSP_HEADER_BYTES 0x100

/* Number of bytes in PSP footer for firmware. */
#define PSP_FOOTER_BYTES 0x100

/**
 * DOC: overview
 *
 * The AMDgpu display manager, **amdgpu_dm** (or even simpler,
 * **dm**) sits between DRM and DC. It acts as a liason, converting DRM
 * requests into DC requests, and DC responses into DRM responses.
 *
 * The root control structure is &struct amdgpu_display_manager.
 */

/* basic init/fini API */
static int amdgpu_dm_init(struct amdgpu_device *adev);
static void amdgpu_dm_fini(struct amdgpu_device *adev);

/*
 * initializes drm_device display related structures, based on the information
 * provided by DAL. The drm strcutures are: drm_crtc, drm_connector,
 * drm_encoder, drm_mode_config
 *
 * Returns 0 on success
 */
static int amdgpu_dm_initialize_drm_device(struct amdgpu_device *adev);
/* removes and deallocates the drm structures, created by the above function */
static void amdgpu_dm_destroy_drm_device(struct amdgpu_display_manager *dm);

static int amdgpu_dm_plane_init(struct amdgpu_display_manager *dm,
				struct drm_plane *plane,
				unsigned long possible_crtcs,
				const struct dc_plane_cap *plane_cap);
static int amdgpu_dm_crtc_init(struct amdgpu_display_manager *dm,
			       struct drm_plane *plane,
			       uint32_t link_index);
static int amdgpu_dm_connector_init(struct amdgpu_display_manager *dm,
				    struct amdgpu_dm_connector *amdgpu_dm_connector,
				    uint32_t link_index,
				    struct amdgpu_encoder *amdgpu_encoder);
static int amdgpu_dm_encoder_init(struct drm_device *dev,
				  struct amdgpu_encoder *aencoder,
				  uint32_t link_index);

static int amdgpu_dm_connector_get_modes(struct drm_connector *connector);

static int amdgpu_dm_atomic_commit(struct drm_device *dev,
				   struct drm_atomic_state *state,
				   bool nonblock);

static void amdgpu_dm_atomic_commit_tail(struct drm_atomic_state *state);

static int amdgpu_dm_atomic_check(struct drm_device *dev,
				  struct drm_atomic_state *state);

static void handle_cursor_update(struct drm_plane *plane,
				 struct drm_plane_state *old_plane_state);

static void amdgpu_dm_set_psr_caps(struct dc_link *link);
static bool amdgpu_dm_psr_enable(struct dc_stream_state *stream);
static bool amdgpu_dm_link_setup_psr(struct dc_stream_state *stream);
static bool amdgpu_dm_psr_disable(struct dc_stream_state *stream);


/*
 * dm_vblank_get_counter
 *
 * @brief
 * Get counter for number of vertical blanks
 *
 * @param
 * struct amdgpu_device *adev - [in] desired amdgpu device
 * int disp_idx - [in] which CRTC to get the counter from
 *
 * @return
 * Counter for vertical blanks
 */
static u32 dm_vblank_get_counter(struct amdgpu_device *adev, int crtc)
{
	if (crtc >= adev->mode_info.num_crtc)
		return 0;
	else {
		struct amdgpu_crtc *acrtc = adev->mode_info.crtcs[crtc];
		struct dm_crtc_state *acrtc_state = to_dm_crtc_state(
				acrtc->base.state);


		if (acrtc_state->stream == NULL) {
			DRM_ERROR("dc_stream_state is NULL for crtc '%d'!\n",
				  crtc);
			return 0;
		}

		return dc_stream_get_vblank_counter(acrtc_state->stream);
	}
}

static int dm_crtc_get_scanoutpos(struct amdgpu_device *adev, int crtc,
				  u32 *vbl, u32 *position)
{
	uint32_t v_blank_start, v_blank_end, h_position, v_position;

	if ((crtc < 0) || (crtc >= adev->mode_info.num_crtc))
		return -EINVAL;
	else {
		struct amdgpu_crtc *acrtc = adev->mode_info.crtcs[crtc];
		struct dm_crtc_state *acrtc_state = to_dm_crtc_state(
						acrtc->base.state);

		if (acrtc_state->stream ==  NULL) {
			DRM_ERROR("dc_stream_state is NULL for crtc '%d'!\n",
				  crtc);
			return 0;
		}

		/*
		 * TODO rework base driver to use values directly.
		 * for now parse it back into reg-format
		 */
		dc_stream_get_scanoutpos(acrtc_state->stream,
					 &v_blank_start,
					 &v_blank_end,
					 &h_position,
					 &v_position);

		*position = v_position | (h_position << 16);
		*vbl = v_blank_start | (v_blank_end << 16);
	}

	return 0;
}

static bool dm_is_idle(void *handle)
{
	/* XXX todo */
	return true;
}

static int dm_wait_for_idle(void *handle)
{
	/* XXX todo */
	return 0;
}

static bool dm_check_soft_reset(void *handle)
{
	return false;
}

static int dm_soft_reset(void *handle)
{
	/* XXX todo */
	return 0;
}

static struct amdgpu_crtc *
get_crtc_by_otg_inst(struct amdgpu_device *adev,
		     int otg_inst)
{
	struct drm_device *dev = adev->ddev;
	struct drm_crtc *crtc;
	struct amdgpu_crtc *amdgpu_crtc;

	if (otg_inst == -1) {
		WARN_ON(1);
		return adev->mode_info.crtcs[0];
	}

	list_for_each_entry(crtc, &dev->mode_config.crtc_list, head) {
		amdgpu_crtc = to_amdgpu_crtc(crtc);

		if (amdgpu_crtc->otg_inst == otg_inst)
			return amdgpu_crtc;
	}

	return NULL;
}

static inline bool amdgpu_dm_vrr_active(struct dm_crtc_state *dm_state)
{
	return dm_state->freesync_config.state == VRR_STATE_ACTIVE_VARIABLE ||
	       dm_state->freesync_config.state == VRR_STATE_ACTIVE_FIXED;
}

/**
 * dm_pflip_high_irq() - Handle pageflip interrupt
 * @interrupt_params: ignored
 *
 * Handles the pageflip interrupt by notifying all interested parties
 * that the pageflip has been completed.
 */
static void dm_pflip_high_irq(void *interrupt_params)
{
	struct amdgpu_crtc *amdgpu_crtc;
	struct common_irq_params *irq_params = interrupt_params;
	struct amdgpu_device *adev = irq_params->adev;
	unsigned long flags;
	struct drm_pending_vblank_event *e;
	struct dm_crtc_state *acrtc_state;
	uint32_t vpos, hpos, v_blank_start, v_blank_end;
	bool vrr_active;

	amdgpu_crtc = get_crtc_by_otg_inst(adev, irq_params->irq_src - IRQ_TYPE_PFLIP);

	/* IRQ could occur when in initial stage */
	/* TODO work and BO cleanup */
	if (amdgpu_crtc == NULL) {
		DRM_DEBUG_DRIVER("CRTC is null, returning.\n");
		return;
	}

	spin_lock_irqsave(&adev->ddev->event_lock, flags);

	if (amdgpu_crtc->pflip_status != AMDGPU_FLIP_SUBMITTED){
		DRM_DEBUG_DRIVER("amdgpu_crtc->pflip_status = %d !=AMDGPU_FLIP_SUBMITTED(%d) on crtc:%d[%p] \n",
						 amdgpu_crtc->pflip_status,
						 AMDGPU_FLIP_SUBMITTED,
						 amdgpu_crtc->crtc_id,
						 amdgpu_crtc);
		spin_unlock_irqrestore(&adev->ddev->event_lock, flags);
		return;
	}

	/* page flip completed. */
	e = amdgpu_crtc->event;
	amdgpu_crtc->event = NULL;

	if (!e)
		WARN_ON(1);

	acrtc_state = to_dm_crtc_state(amdgpu_crtc->base.state);
	vrr_active = amdgpu_dm_vrr_active(acrtc_state);

	/* Fixed refresh rate, or VRR scanout position outside front-porch? */
	if (!vrr_active ||
	    !dc_stream_get_scanoutpos(acrtc_state->stream, &v_blank_start,
				      &v_blank_end, &hpos, &vpos) ||
	    (vpos < v_blank_start)) {
		/* Update to correct count and vblank timestamp if racing with
		 * vblank irq. This also updates to the correct vblank timestamp
		 * even in VRR mode, as scanout is past the front-porch atm.
		 */
		drm_crtc_accurate_vblank_count(&amdgpu_crtc->base);

		/* Wake up userspace by sending the pageflip event with proper
		 * count and timestamp of vblank of flip completion.
		 */
		if (e) {
			drm_crtc_send_vblank_event(&amdgpu_crtc->base, e);

			/* Event sent, so done with vblank for this flip */
			drm_crtc_vblank_put(&amdgpu_crtc->base);
		}
	} else if (e) {
		/* VRR active and inside front-porch: vblank count and
		 * timestamp for pageflip event will only be up to date after
		 * drm_crtc_handle_vblank() has been executed from late vblank
		 * irq handler after start of back-porch (vline 0). We queue the
		 * pageflip event for send-out by drm_crtc_handle_vblank() with
		 * updated timestamp and count, once it runs after us.
		 *
		 * We need to open-code this instead of using the helper
		 * drm_crtc_arm_vblank_event(), as that helper would
		 * call drm_crtc_accurate_vblank_count(), which we must
		 * not call in VRR mode while we are in front-porch!
		 */

		/* sequence will be replaced by real count during send-out. */
		e->sequence = drm_crtc_vblank_count(&amdgpu_crtc->base);
		e->pipe = amdgpu_crtc->crtc_id;

		list_add_tail(&e->base.link, &adev->ddev->vblank_event_list);
		e = NULL;
	}

	/* Keep track of vblank of this flip for flip throttling. We use the
	 * cooked hw counter, as that one incremented at start of this vblank
	 * of pageflip completion, so last_flip_vblank is the forbidden count
	 * for queueing new pageflips if vsync + VRR is enabled.
	 */
	amdgpu_crtc->last_flip_vblank =
		amdgpu_get_vblank_counter_kms(&amdgpu_crtc->base);

	amdgpu_crtc->pflip_status = AMDGPU_FLIP_NONE;
	spin_unlock_irqrestore(&adev->ddev->event_lock, flags);

	DRM_DEBUG_DRIVER("crtc:%d[%p], pflip_stat:AMDGPU_FLIP_NONE, vrr[%d]-fp %d\n",
			 amdgpu_crtc->crtc_id, amdgpu_crtc,
			 vrr_active, (int) !e);
}

static void dm_vupdate_high_irq(void *interrupt_params)
{
	struct common_irq_params *irq_params = interrupt_params;
	struct amdgpu_device *adev = irq_params->adev;
	struct amdgpu_crtc *acrtc;
	struct dm_crtc_state *acrtc_state;
	unsigned long flags;

	acrtc = get_crtc_by_otg_inst(adev, irq_params->irq_src - IRQ_TYPE_VUPDATE);

	if (acrtc) {
		acrtc_state = to_dm_crtc_state(acrtc->base.state);

		DRM_DEBUG_VBL("crtc:%d, vupdate-vrr:%d\n",
			      acrtc->crtc_id,
			      amdgpu_dm_vrr_active(acrtc_state));

		/* Core vblank handling is done here after end of front-porch in
		 * vrr mode, as vblank timestamping will give valid results
		 * while now done after front-porch. This will also deliver
		 * page-flip completion events that have been queued to us
		 * if a pageflip happened inside front-porch.
		 */
		if (amdgpu_dm_vrr_active(acrtc_state)) {
			drm_crtc_handle_vblank(&acrtc->base);

			/* BTR processing for pre-DCE12 ASICs */
			if (acrtc_state->stream &&
			    adev->family < AMDGPU_FAMILY_AI) {
				spin_lock_irqsave(&adev->ddev->event_lock, flags);
				mod_freesync_handle_v_update(
				    adev->dm.freesync_module,
				    acrtc_state->stream,
				    &acrtc_state->vrr_params);

				dc_stream_adjust_vmin_vmax(
				    adev->dm.dc,
				    acrtc_state->stream,
				    &acrtc_state->vrr_params.adjust);
				spin_unlock_irqrestore(&adev->ddev->event_lock, flags);
			}
		}
	}
}

/**
 * dm_crtc_high_irq() - Handles CRTC interrupt
 * @interrupt_params: ignored
 *
 * Handles the CRTC/VSYNC interrupt by notfying DRM's VBLANK
 * event handler.
 */
static void dm_crtc_high_irq(void *interrupt_params)
{
	struct common_irq_params *irq_params = interrupt_params;
	struct amdgpu_device *adev = irq_params->adev;
	struct amdgpu_crtc *acrtc;
	struct dm_crtc_state *acrtc_state;
	unsigned long flags;

	acrtc = get_crtc_by_otg_inst(adev, irq_params->irq_src - IRQ_TYPE_VBLANK);

	if (acrtc) {
		acrtc_state = to_dm_crtc_state(acrtc->base.state);

		DRM_DEBUG_VBL("crtc:%d, vupdate-vrr:%d\n",
			      acrtc->crtc_id,
			      amdgpu_dm_vrr_active(acrtc_state));

		/* Core vblank handling at start of front-porch is only possible
		 * in non-vrr mode, as only there vblank timestamping will give
		 * valid results while done in front-porch. Otherwise defer it
		 * to dm_vupdate_high_irq after end of front-porch.
		 */
		if (!amdgpu_dm_vrr_active(acrtc_state))
			drm_crtc_handle_vblank(&acrtc->base);

		/* Following stuff must happen at start of vblank, for crc
		 * computation and below-the-range btr support in vrr mode.
		 */
		amdgpu_dm_crtc_handle_crc_irq(&acrtc->base);

		if (acrtc_state->stream && adev->family >= AMDGPU_FAMILY_AI &&
		    acrtc_state->vrr_params.supported &&
		    acrtc_state->freesync_config.state == VRR_STATE_ACTIVE_VARIABLE) {
			spin_lock_irqsave(&adev->ddev->event_lock, flags);
			mod_freesync_handle_v_update(
				adev->dm.freesync_module,
				acrtc_state->stream,
				&acrtc_state->vrr_params);

			dc_stream_adjust_vmin_vmax(
				adev->dm.dc,
				acrtc_state->stream,
				&acrtc_state->vrr_params.adjust);
			spin_unlock_irqrestore(&adev->ddev->event_lock, flags);
		}
	}
}

#if defined(CONFIG_DRM_AMD_DC_DCN)
/**
 * dm_dcn_crtc_high_irq() - Handles VStartup interrupt for DCN generation ASICs
 * @interrupt params - interrupt parameters
 *
 * Notify DRM's vblank event handler at VSTARTUP
 *
 * Unlike DCE hardware, we trigger the handler at VSTARTUP. at which:
 * * We are close enough to VUPDATE - the point of no return for hw
 * * We are in the fixed portion of variable front porch when vrr is enabled
 * * We are before VUPDATE, where double-buffered vrr registers are swapped
 *
 * It is therefore the correct place to signal vblank, send user flip events,
 * and update VRR.
 */
static void dm_dcn_crtc_high_irq(void *interrupt_params)
{
	struct common_irq_params *irq_params = interrupt_params;
	struct amdgpu_device *adev = irq_params->adev;
	struct amdgpu_crtc *acrtc;
	struct dm_crtc_state *acrtc_state;
	unsigned long flags;

	acrtc = get_crtc_by_otg_inst(adev, irq_params->irq_src - IRQ_TYPE_VBLANK);

	if (!acrtc)
		return;

	acrtc_state = to_dm_crtc_state(acrtc->base.state);

	DRM_DEBUG_VBL("crtc:%d, vupdate-vrr:%d, planes:%d\n", acrtc->crtc_id,
			 amdgpu_dm_vrr_active(acrtc_state),
			 acrtc_state->active_planes);

	amdgpu_dm_crtc_handle_crc_irq(&acrtc->base);
	drm_crtc_handle_vblank(&acrtc->base);

	spin_lock_irqsave(&adev->ddev->event_lock, flags);

	if (acrtc_state->vrr_params.supported &&
	    acrtc_state->freesync_config.state == VRR_STATE_ACTIVE_VARIABLE) {
		mod_freesync_handle_v_update(
		adev->dm.freesync_module,
		acrtc_state->stream,
		&acrtc_state->vrr_params);

		dc_stream_adjust_vmin_vmax(
			adev->dm.dc,
			acrtc_state->stream,
			&acrtc_state->vrr_params.adjust);
	}

	/*
	 * If there aren't any active_planes then DCH HUBP may be clock-gated.
	 * In that case, pageflip completion interrupts won't fire and pageflip
	 * completion events won't get delivered. Prevent this by sending
	 * pending pageflip events from here if a flip is still pending.
	 *
	 * If any planes are enabled, use dm_pflip_high_irq() instead, to
	 * avoid race conditions between flip programming and completion,
	 * which could cause too early flip completion events.
	 */
	if (acrtc->pflip_status == AMDGPU_FLIP_SUBMITTED &&
	    acrtc_state->active_planes == 0) {
		if (acrtc->event) {
			drm_crtc_send_vblank_event(&acrtc->base, acrtc->event);
			acrtc->event = NULL;
			drm_crtc_vblank_put(&acrtc->base);
		}
		acrtc->pflip_status = AMDGPU_FLIP_NONE;
	}

	spin_unlock_irqrestore(&adev->ddev->event_lock, flags);
}
#endif

static int dm_set_clockgating_state(void *handle,
		  enum amd_clockgating_state state)
{
	return 0;
}

static int dm_set_powergating_state(void *handle,
		  enum amd_powergating_state state)
{
	return 0;
}

/* Prototypes of private functions */
static int dm_early_init(void* handle);

/* Allocate memory for FBC compressed data  */
static void amdgpu_dm_fbc_init(struct drm_connector *connector)
{
	struct drm_device *dev = connector->dev;
	struct amdgpu_device *adev = dev->dev_private;
	struct dm_comressor_info *compressor = &adev->dm.compressor;
	struct amdgpu_dm_connector *aconn = to_amdgpu_dm_connector(connector);
	struct drm_display_mode *mode;
	unsigned long max_size = 0;

	if (adev->dm.dc->fbc_compressor == NULL)
		return;

	if (aconn->dc_link->connector_signal != SIGNAL_TYPE_EDP)
		return;

	if (compressor->bo_ptr)
		return;


	list_for_each_entry(mode, &connector->modes, head) {
		if (max_size < mode->htotal * mode->vtotal)
			max_size = mode->htotal * mode->vtotal;
	}

	if (max_size) {
		int r = amdgpu_bo_create_kernel(adev, max_size * 4, PAGE_SIZE,
			    AMDGPU_GEM_DOMAIN_GTT, &compressor->bo_ptr,
			    &compressor->gpu_addr, &compressor->cpu_addr);

		if (r)
			DRM_ERROR("DM: Failed to initialize FBC\n");
		else {
			adev->dm.dc->ctx->fbc_gpu_addr = compressor->gpu_addr;
			DRM_INFO("DM: FBC alloc %lu\n", max_size*4);
		}

	}

}

static int amdgpu_dm_audio_component_get_eld(struct device *kdev, int port,
					  int pipe, bool *enabled,
					  unsigned char *buf, int max_bytes)
{
	struct drm_device *dev = dev_get_drvdata(kdev);
	struct amdgpu_device *adev = dev->dev_private;
	struct drm_connector *connector;
	struct drm_connector_list_iter conn_iter;
	struct amdgpu_dm_connector *aconnector;
	int ret = 0;

	*enabled = false;

	mutex_lock(&adev->dm.audio_lock);

	drm_connector_list_iter_begin(dev, &conn_iter);
	drm_for_each_connector_iter(connector, &conn_iter) {
		aconnector = to_amdgpu_dm_connector(connector);
		if (aconnector->audio_inst != port)
			continue;

		*enabled = true;
		ret = drm_eld_size(connector->eld);
		memcpy(buf, connector->eld, min(max_bytes, ret));

		break;
	}
	drm_connector_list_iter_end(&conn_iter);

	mutex_unlock(&adev->dm.audio_lock);

	DRM_DEBUG_KMS("Get ELD : idx=%d ret=%d en=%d\n", port, ret, *enabled);

	return ret;
}

static const struct drm_audio_component_ops amdgpu_dm_audio_component_ops = {
	.get_eld = amdgpu_dm_audio_component_get_eld,
};

static int amdgpu_dm_audio_component_bind(struct device *kdev,
				       struct device *hda_kdev, void *data)
{
	struct drm_device *dev = dev_get_drvdata(kdev);
	struct amdgpu_device *adev = dev->dev_private;
	struct drm_audio_component *acomp = data;

	acomp->ops = &amdgpu_dm_audio_component_ops;
	acomp->dev = kdev;
	adev->dm.audio_component = acomp;

	return 0;
}

static void amdgpu_dm_audio_component_unbind(struct device *kdev,
					  struct device *hda_kdev, void *data)
{
	struct drm_device *dev = dev_get_drvdata(kdev);
	struct amdgpu_device *adev = dev->dev_private;
	struct drm_audio_component *acomp = data;

	acomp->ops = NULL;
	acomp->dev = NULL;
	adev->dm.audio_component = NULL;
}

static const struct component_ops amdgpu_dm_audio_component_bind_ops = {
	.bind	= amdgpu_dm_audio_component_bind,
	.unbind	= amdgpu_dm_audio_component_unbind,
};

static int amdgpu_dm_audio_init(struct amdgpu_device *adev)
{
	int i, ret;

	if (!amdgpu_audio)
		return 0;

	adev->mode_info.audio.enabled = true;

	adev->mode_info.audio.num_pins = adev->dm.dc->res_pool->audio_count;

	for (i = 0; i < adev->mode_info.audio.num_pins; i++) {
		adev->mode_info.audio.pin[i].channels = -1;
		adev->mode_info.audio.pin[i].rate = -1;
		adev->mode_info.audio.pin[i].bits_per_sample = -1;
		adev->mode_info.audio.pin[i].status_bits = 0;
		adev->mode_info.audio.pin[i].category_code = 0;
		adev->mode_info.audio.pin[i].connected = false;
		adev->mode_info.audio.pin[i].id =
			adev->dm.dc->res_pool->audios[i]->inst;
		adev->mode_info.audio.pin[i].offset = 0;
	}

	ret = component_add(adev->dev, &amdgpu_dm_audio_component_bind_ops);
	if (ret < 0)
		return ret;

	adev->dm.audio_registered = true;

	return 0;
}

static void amdgpu_dm_audio_fini(struct amdgpu_device *adev)
{
	if (!amdgpu_audio)
		return;

	if (!adev->mode_info.audio.enabled)
		return;

	if (adev->dm.audio_registered) {
		component_del(adev->dev, &amdgpu_dm_audio_component_bind_ops);
		adev->dm.audio_registered = false;
	}

	/* TODO: Disable audio? */

	adev->mode_info.audio.enabled = false;
}

void amdgpu_dm_audio_eld_notify(struct amdgpu_device *adev, int pin)
{
	struct drm_audio_component *acomp = adev->dm.audio_component;

	if (acomp && acomp->audio_ops && acomp->audio_ops->pin_eld_notify) {
		DRM_DEBUG_KMS("Notify ELD: %d\n", pin);

		acomp->audio_ops->pin_eld_notify(acomp->audio_ops->audio_ptr,
						 pin, -1);
	}
}

static int dm_dmub_hw_init(struct amdgpu_device *adev)
{
	const struct dmcub_firmware_header_v1_0 *hdr;
	struct dmub_srv *dmub_srv = adev->dm.dmub_srv;
	struct dmub_srv_fb_info *fb_info = adev->dm.dmub_fb_info;
	const struct firmware *dmub_fw = adev->dm.dmub_fw;
	struct dmcu *dmcu = adev->dm.dc->res_pool->dmcu;
	struct abm *abm = adev->dm.dc->res_pool->abm;
	struct dmub_srv_hw_params hw_params;
	enum dmub_status status;
	const unsigned char *fw_inst_const, *fw_bss_data;
	uint32_t i, fw_inst_const_size, fw_bss_data_size;
	bool has_hw_support;

	if (!dmub_srv)
		/* DMUB isn't supported on the ASIC. */
		return 0;

	if (!fb_info) {
		DRM_ERROR("No framebuffer info for DMUB service.\n");
		return -EINVAL;
	}

	if (!dmub_fw) {
		/* Firmware required for DMUB support. */
		DRM_ERROR("No firmware provided for DMUB.\n");
		return -EINVAL;
	}

	status = dmub_srv_has_hw_support(dmub_srv, &has_hw_support);
	if (status != DMUB_STATUS_OK) {
		DRM_ERROR("Error checking HW support for DMUB: %d\n", status);
		return -EINVAL;
	}

	if (!has_hw_support) {
		DRM_INFO("DMUB unsupported on ASIC\n");
		return 0;
	}

	hdr = (const struct dmcub_firmware_header_v1_0 *)dmub_fw->data;

	fw_inst_const = dmub_fw->data +
			le32_to_cpu(hdr->header.ucode_array_offset_bytes) +
			PSP_HEADER_BYTES;

	fw_bss_data = dmub_fw->data +
		      le32_to_cpu(hdr->header.ucode_array_offset_bytes) +
		      le32_to_cpu(hdr->inst_const_bytes);

	/* Copy firmware and bios info into FB memory. */
	fw_inst_const_size = le32_to_cpu(hdr->inst_const_bytes) -
			     PSP_HEADER_BYTES - PSP_FOOTER_BYTES;

	fw_bss_data_size = le32_to_cpu(hdr->bss_data_bytes);

	/* if adev->firmware.load_type == AMDGPU_FW_LOAD_PSP,
	 * amdgpu_ucode_init_single_fw will load dmub firmware
	 * fw_inst_const part to cw0; otherwise, the firmware back door load
	 * will be done by dm_dmub_hw_init
	 */
	if (adev->firmware.load_type != AMDGPU_FW_LOAD_PSP) {
		memcpy(fb_info->fb[DMUB_WINDOW_0_INST_CONST].cpu_addr, fw_inst_const,
				fw_inst_const_size);
	}

	if (fw_bss_data_size)
		memcpy(fb_info->fb[DMUB_WINDOW_2_BSS_DATA].cpu_addr,
		       fw_bss_data, fw_bss_data_size);

	/* Copy firmware bios info into FB memory. */
	memcpy(fb_info->fb[DMUB_WINDOW_3_VBIOS].cpu_addr, adev->bios,
	       adev->bios_size);

	/* Reset regions that need to be reset. */
	memset(fb_info->fb[DMUB_WINDOW_4_MAILBOX].cpu_addr, 0,
	fb_info->fb[DMUB_WINDOW_4_MAILBOX].size);

	memset(fb_info->fb[DMUB_WINDOW_5_TRACEBUFF].cpu_addr, 0,
	       fb_info->fb[DMUB_WINDOW_5_TRACEBUFF].size);

	memset(fb_info->fb[DMUB_WINDOW_6_FW_STATE].cpu_addr, 0,
	       fb_info->fb[DMUB_WINDOW_6_FW_STATE].size);

	/* Initialize hardware. */
	memset(&hw_params, 0, sizeof(hw_params));
	hw_params.fb_base = adev->gmc.fb_start;
	hw_params.fb_offset = adev->gmc.aper_base;

	/* backdoor load firmware and trigger dmub running */
	if (adev->firmware.load_type != AMDGPU_FW_LOAD_PSP)
		hw_params.load_inst_const = true;

	if (dmcu)
		hw_params.psp_version = dmcu->psp_version;

	for (i = 0; i < fb_info->num_fb; ++i)
		hw_params.fb[i] = &fb_info->fb[i];

	status = dmub_srv_hw_init(dmub_srv, &hw_params);
	if (status != DMUB_STATUS_OK) {
		DRM_ERROR("Error initializing DMUB HW: %d\n", status);
		return -EINVAL;
	}

	/* Wait for firmware load to finish. */
	status = dmub_srv_wait_for_auto_load(dmub_srv, 100000);
	if (status != DMUB_STATUS_OK)
		DRM_WARN("Wait for DMUB auto-load failed: %d\n", status);

	/* Init DMCU and ABM if available. */
	if (dmcu && abm) {
		dmcu->funcs->dmcu_init(dmcu);
		abm->dmcu_is_running = dmcu->funcs->is_dmcu_initialized(dmcu);
	}

	adev->dm.dc->ctx->dmub_srv = dc_dmub_srv_create(adev->dm.dc, dmub_srv);
	if (!adev->dm.dc->ctx->dmub_srv) {
		DRM_ERROR("Couldn't allocate DC DMUB server!\n");
		return -ENOMEM;
	}

	DRM_INFO("DMUB hardware initialized: version=0x%08X\n",
		 adev->dm.dmcub_fw_version);

	return 0;
}

static int amdgpu_dm_init(struct amdgpu_device *adev)
{
	struct dc_init_data init_data;
#ifdef CONFIG_DRM_AMD_DC_HDCP
	struct dc_callback_init init_params;
#endif
	int r;

	adev->dm.ddev = adev->ddev;
	adev->dm.adev = adev;

	/* Zero all the fields */
	memset(&init_data, 0, sizeof(init_data));
#ifdef CONFIG_DRM_AMD_DC_HDCP
	memset(&init_params, 0, sizeof(init_params));
#endif

	mutex_init(&adev->dm.dc_lock);
	mutex_init(&adev->dm.audio_lock);

	if(amdgpu_dm_irq_init(adev)) {
		DRM_ERROR("amdgpu: failed to initialize DM IRQ support.\n");
		goto error;
	}

	init_data.asic_id.chip_family = adev->family;

	init_data.asic_id.pci_revision_id = adev->pdev->revision;
	init_data.asic_id.hw_internal_rev = adev->external_rev_id;

	init_data.asic_id.vram_width = adev->gmc.vram_width;
	/* TODO: initialize init_data.asic_id.vram_type here!!!! */
	init_data.asic_id.atombios_base_address =
		adev->mode_info.atom_context->bios;

	init_data.driver = adev;

	adev->dm.cgs_device = amdgpu_cgs_create_device(adev);

	if (!adev->dm.cgs_device) {
		DRM_ERROR("amdgpu: failed to create cgs device.\n");
		goto error;
	}

	init_data.cgs_device = adev->dm.cgs_device;

	init_data.dce_environment = DCE_ENV_PRODUCTION_DRV;

	switch (adev->asic_type) {
	case CHIP_CARRIZO:
	case CHIP_STONEY:
	case CHIP_RAVEN:
	case CHIP_RENOIR:
		init_data.flags.gpu_vm_support = true;
		break;
	default:
		break;
	}

	if (amdgpu_dc_feature_mask & DC_FBC_MASK)
		init_data.flags.fbc_support = true;

	if (amdgpu_dc_feature_mask & DC_MULTI_MON_PP_MCLK_SWITCH_MASK)
		init_data.flags.multi_mon_pp_mclk_switch = true;

	if (amdgpu_dc_feature_mask & DC_DISABLE_FRACTIONAL_PWM_MASK)
		init_data.flags.disable_fractional_pwm = true;

	init_data.flags.power_down_display_on_boot = true;

	init_data.soc_bounding_box = adev->dm.soc_bounding_box;

	/* Display Core create. */
	adev->dm.dc = dc_create(&init_data);

	if (adev->dm.dc) {
		DRM_INFO("Display Core initialized with v%s!\n", DC_VER);
	} else {
		DRM_INFO("Display Core failed to initialize with v%s!\n", DC_VER);
		goto error;
	}

	r = dm_dmub_hw_init(adev);
	if (r) {
		DRM_ERROR("DMUB interface failed to initialize: status=%d\n", r);
		goto error;
	}

	dc_hardware_init(adev->dm.dc);

	adev->dm.freesync_module = mod_freesync_create(adev->dm.dc);
	if (!adev->dm.freesync_module) {
		DRM_ERROR(
		"amdgpu: failed to initialize freesync_module.\n");
	} else
		DRM_DEBUG_DRIVER("amdgpu: freesync_module init done %p.\n",
				adev->dm.freesync_module);

	amdgpu_dm_init_color_mod();

#ifdef CONFIG_DRM_AMD_DC_HDCP
	if (adev->asic_type >= CHIP_RAVEN) {
		adev->dm.hdcp_workqueue = hdcp_create_workqueue(adev, &init_params.cp_psp, adev->dm.dc);

		if (!adev->dm.hdcp_workqueue)
			DRM_ERROR("amdgpu: failed to initialize hdcp_workqueue.\n");
		else
			DRM_DEBUG_DRIVER("amdgpu: hdcp_workqueue init done %p.\n", adev->dm.hdcp_workqueue);

		dc_init_callbacks(adev->dm.dc, &init_params);
	}
#endif
	if (amdgpu_dm_initialize_drm_device(adev)) {
		DRM_ERROR(
		"amdgpu: failed to initialize sw for display support.\n");
		goto error;
	}

	/* Update the actual used number of crtc */
	adev->mode_info.num_crtc = adev->dm.display_indexes_num;

	/* TODO: Add_display_info? */

	/* TODO use dynamic cursor width */
	adev->ddev->mode_config.cursor_width = adev->dm.dc->caps.max_cursor_size;
	adev->ddev->mode_config.cursor_height = adev->dm.dc->caps.max_cursor_size;

	if (drm_vblank_init(adev->ddev, adev->dm.display_indexes_num)) {
		DRM_ERROR(
		"amdgpu: failed to initialize sw for display support.\n");
		goto error;
	}

	DRM_DEBUG_DRIVER("KMS initialized.\n");

	return 0;
error:
	amdgpu_dm_fini(adev);

	return -EINVAL;
}

static void amdgpu_dm_fini(struct amdgpu_device *adev)
{
	amdgpu_dm_audio_fini(adev);

	amdgpu_dm_destroy_drm_device(&adev->dm);

#ifdef CONFIG_DRM_AMD_DC_HDCP
	if (adev->dm.hdcp_workqueue) {
		hdcp_destroy(adev->dm.hdcp_workqueue);
		adev->dm.hdcp_workqueue = NULL;
	}

	if (adev->dm.dc)
		dc_deinit_callbacks(adev->dm.dc);
#endif
	if (adev->dm.dc->ctx->dmub_srv) {
		dc_dmub_srv_destroy(&adev->dm.dc->ctx->dmub_srv);
		adev->dm.dc->ctx->dmub_srv = NULL;
	}

	if (adev->dm.dmub_bo)
		amdgpu_bo_free_kernel(&adev->dm.dmub_bo,
				      &adev->dm.dmub_bo_gpu_addr,
				      &adev->dm.dmub_bo_cpu_addr);

	/* DC Destroy TODO: Replace destroy DAL */
	if (adev->dm.dc)
		dc_destroy(&adev->dm.dc);
	/*
	 * TODO: pageflip, vlank interrupt
	 *
	 * amdgpu_dm_irq_fini(adev);
	 */

	if (adev->dm.cgs_device) {
		amdgpu_cgs_destroy_device(adev->dm.cgs_device);
		adev->dm.cgs_device = NULL;
	}
	if (adev->dm.freesync_module) {
		mod_freesync_destroy(adev->dm.freesync_module);
		adev->dm.freesync_module = NULL;
	}

	mutex_destroy(&adev->dm.audio_lock);
	mutex_destroy(&adev->dm.dc_lock);

	return;
}

static int load_dmcu_fw(struct amdgpu_device *adev)
{
	const char *fw_name_dmcu = NULL;
	int r;
	const struct dmcu_firmware_header_v1_0 *hdr;

	switch(adev->asic_type) {
	case CHIP_BONAIRE:
	case CHIP_HAWAII:
	case CHIP_KAVERI:
	case CHIP_KABINI:
	case CHIP_MULLINS:
	case CHIP_TONGA:
	case CHIP_FIJI:
	case CHIP_CARRIZO:
	case CHIP_STONEY:
	case CHIP_POLARIS11:
	case CHIP_POLARIS10:
	case CHIP_POLARIS12:
	case CHIP_VEGAM:
	case CHIP_VEGA10:
	case CHIP_VEGA12:
	case CHIP_VEGA20:
	case CHIP_NAVI10:
	case CHIP_NAVI14:
	case CHIP_RENOIR:
		return 0;
	case CHIP_NAVI12:
		fw_name_dmcu = FIRMWARE_NAVI12_DMCU;
		break;
	case CHIP_RAVEN:
		if (ASICREV_IS_PICASSO(adev->external_rev_id))
			fw_name_dmcu = FIRMWARE_RAVEN_DMCU;
		else if (ASICREV_IS_RAVEN2(adev->external_rev_id))
			fw_name_dmcu = FIRMWARE_RAVEN_DMCU;
		else
			return 0;
		break;
	default:
		DRM_ERROR("Unsupported ASIC type: 0x%X\n", adev->asic_type);
		return -EINVAL;
	}

	if (adev->firmware.load_type != AMDGPU_FW_LOAD_PSP) {
		DRM_DEBUG_KMS("dm: DMCU firmware not supported on direct or SMU loading\n");
		return 0;
	}

	r = request_firmware_direct(&adev->dm.fw_dmcu, fw_name_dmcu, adev->dev);
	if (r == -ENOENT) {
		/* DMCU firmware is not necessary, so don't raise a fuss if it's missing */
		DRM_DEBUG_KMS("dm: DMCU firmware not found\n");
		adev->dm.fw_dmcu = NULL;
		return 0;
	}
	if (r) {
		dev_err(adev->dev, "amdgpu_dm: Can't load firmware \"%s\"\n",
			fw_name_dmcu);
		return r;
	}

	r = amdgpu_ucode_validate(adev->dm.fw_dmcu);
	if (r) {
		dev_err(adev->dev, "amdgpu_dm: Can't validate firmware \"%s\"\n",
			fw_name_dmcu);
		release_firmware(adev->dm.fw_dmcu);
		adev->dm.fw_dmcu = NULL;
		return r;
	}

	hdr = (const struct dmcu_firmware_header_v1_0 *)adev->dm.fw_dmcu->data;
	adev->firmware.ucode[AMDGPU_UCODE_ID_DMCU_ERAM].ucode_id = AMDGPU_UCODE_ID_DMCU_ERAM;
	adev->firmware.ucode[AMDGPU_UCODE_ID_DMCU_ERAM].fw = adev->dm.fw_dmcu;
	adev->firmware.fw_size +=
		ALIGN(le32_to_cpu(hdr->header.ucode_size_bytes) - le32_to_cpu(hdr->intv_size_bytes), PAGE_SIZE);

	adev->firmware.ucode[AMDGPU_UCODE_ID_DMCU_INTV].ucode_id = AMDGPU_UCODE_ID_DMCU_INTV;
	adev->firmware.ucode[AMDGPU_UCODE_ID_DMCU_INTV].fw = adev->dm.fw_dmcu;
	adev->firmware.fw_size +=
		ALIGN(le32_to_cpu(hdr->intv_size_bytes), PAGE_SIZE);

	adev->dm.dmcu_fw_version = le32_to_cpu(hdr->header.ucode_version);

	DRM_DEBUG_KMS("PSP loading DMCU firmware\n");

	return 0;
}

static uint32_t amdgpu_dm_dmub_reg_read(void *ctx, uint32_t address)
{
	struct amdgpu_device *adev = ctx;

	return dm_read_reg(adev->dm.dc->ctx, address);
}

static void amdgpu_dm_dmub_reg_write(void *ctx, uint32_t address,
				     uint32_t value)
{
	struct amdgpu_device *adev = ctx;

	return dm_write_reg(adev->dm.dc->ctx, address, value);
}

static int dm_dmub_sw_init(struct amdgpu_device *adev)
{
	struct dmub_srv_create_params create_params;
	struct dmub_srv_region_params region_params;
	struct dmub_srv_region_info region_info;
	struct dmub_srv_fb_params fb_params;
	struct dmub_srv_fb_info *fb_info;
	struct dmub_srv *dmub_srv;
	const struct dmcub_firmware_header_v1_0 *hdr;
	const char *fw_name_dmub;
	enum dmub_asic dmub_asic;
	enum dmub_status status;
	int r;

	switch (adev->asic_type) {
	case CHIP_RENOIR:
		dmub_asic = DMUB_ASIC_DCN21;
		fw_name_dmub = FIRMWARE_RENOIR_DMUB;
		break;

	default:
		/* ASIC doesn't support DMUB. */
		return 0;
	}

	r = request_firmware_direct(&adev->dm.dmub_fw, fw_name_dmub, adev->dev);
	if (r) {
		DRM_ERROR("DMUB firmware loading failed: %d\n", r);
		return 0;
	}

	r = amdgpu_ucode_validate(adev->dm.dmub_fw);
	if (r) {
		DRM_ERROR("Couldn't validate DMUB firmware: %d\n", r);
		return 0;
	}

	hdr = (const struct dmcub_firmware_header_v1_0 *)adev->dm.dmub_fw->data;

	if (adev->firmware.load_type == AMDGPU_FW_LOAD_PSP) {
		adev->firmware.ucode[AMDGPU_UCODE_ID_DMCUB].ucode_id =
			AMDGPU_UCODE_ID_DMCUB;
		adev->firmware.ucode[AMDGPU_UCODE_ID_DMCUB].fw =
			adev->dm.dmub_fw;
		adev->firmware.fw_size +=
			ALIGN(le32_to_cpu(hdr->inst_const_bytes), PAGE_SIZE);

		DRM_INFO("Loading DMUB firmware via PSP: version=0x%08X\n",
			 adev->dm.dmcub_fw_version);
	}

	adev->dm.dmcub_fw_version = le32_to_cpu(hdr->header.ucode_version);

	adev->dm.dmub_srv = kzalloc(sizeof(*adev->dm.dmub_srv), GFP_KERNEL);
	dmub_srv = adev->dm.dmub_srv;

	if (!dmub_srv) {
		DRM_ERROR("Failed to allocate DMUB service!\n");
		return -ENOMEM;
	}

	memset(&create_params, 0, sizeof(create_params));
	create_params.user_ctx = adev;
	create_params.funcs.reg_read = amdgpu_dm_dmub_reg_read;
	create_params.funcs.reg_write = amdgpu_dm_dmub_reg_write;
	create_params.asic = dmub_asic;

	/* Create the DMUB service. */
	status = dmub_srv_create(dmub_srv, &create_params);
	if (status != DMUB_STATUS_OK) {
		DRM_ERROR("Error creating DMUB service: %d\n", status);
		return -EINVAL;
	}

	/* Calculate the size of all the regions for the DMUB service. */
	memset(&region_params, 0, sizeof(region_params));

	region_params.inst_const_size = le32_to_cpu(hdr->inst_const_bytes) -
					PSP_HEADER_BYTES - PSP_FOOTER_BYTES;
	region_params.bss_data_size = le32_to_cpu(hdr->bss_data_bytes);
	region_params.vbios_size = adev->bios_size;
	region_params.fw_bss_data =
		adev->dm.dmub_fw->data +
		le32_to_cpu(hdr->header.ucode_array_offset_bytes) +
		le32_to_cpu(hdr->inst_const_bytes);
	region_params.fw_inst_const =
		adev->dm.dmub_fw->data +
		le32_to_cpu(hdr->header.ucode_array_offset_bytes) +
		PSP_HEADER_BYTES;

	status = dmub_srv_calc_region_info(dmub_srv, &region_params,
					   &region_info);

	if (status != DMUB_STATUS_OK) {
		DRM_ERROR("Error calculating DMUB region info: %d\n", status);
		return -EINVAL;
	}

	/*
	 * Allocate a framebuffer based on the total size of all the regions.
	 * TODO: Move this into GART.
	 */
	r = amdgpu_bo_create_kernel(adev, region_info.fb_size, PAGE_SIZE,
				    AMDGPU_GEM_DOMAIN_VRAM, &adev->dm.dmub_bo,
				    &adev->dm.dmub_bo_gpu_addr,
				    &adev->dm.dmub_bo_cpu_addr);
	if (r)
		return r;

	/* Rebase the regions on the framebuffer address. */
	memset(&fb_params, 0, sizeof(fb_params));
	fb_params.cpu_addr = adev->dm.dmub_bo_cpu_addr;
	fb_params.gpu_addr = adev->dm.dmub_bo_gpu_addr;
	fb_params.region_info = &region_info;

	adev->dm.dmub_fb_info =
		kzalloc(sizeof(*adev->dm.dmub_fb_info), GFP_KERNEL);
	fb_info = adev->dm.dmub_fb_info;

	if (!fb_info) {
		DRM_ERROR(
			"Failed to allocate framebuffer info for DMUB service!\n");
		return -ENOMEM;
	}

	status = dmub_srv_calc_fb_info(dmub_srv, &fb_params, fb_info);
	if (status != DMUB_STATUS_OK) {
		DRM_ERROR("Error calculating DMUB FB info: %d\n", status);
		return -EINVAL;
	}

	return 0;
}

static int dm_sw_init(void *handle)
{
	struct amdgpu_device *adev = (struct amdgpu_device *)handle;
	int r;

	r = dm_dmub_sw_init(adev);
	if (r)
		return r;

	return load_dmcu_fw(adev);
}

static int dm_sw_fini(void *handle)
{
	struct amdgpu_device *adev = (struct amdgpu_device *)handle;

	kfree(adev->dm.dmub_fb_info);
	adev->dm.dmub_fb_info = NULL;

	if (adev->dm.dmub_srv) {
		dmub_srv_destroy(adev->dm.dmub_srv);
		adev->dm.dmub_srv = NULL;
	}

	if (adev->dm.dmub_fw) {
		release_firmware(adev->dm.dmub_fw);
		adev->dm.dmub_fw = NULL;
	}

	if(adev->dm.fw_dmcu) {
		release_firmware(adev->dm.fw_dmcu);
		adev->dm.fw_dmcu = NULL;
	}

	return 0;
}

static int detect_mst_link_for_all_connectors(struct drm_device *dev)
{
	struct amdgpu_dm_connector *aconnector;
	struct drm_connector *connector;
	struct drm_connector_list_iter iter;
	int ret = 0;

	drm_connector_list_iter_begin(dev, &iter);
	drm_for_each_connector_iter(connector, &iter) {
		aconnector = to_amdgpu_dm_connector(connector);
		if (aconnector->dc_link->type == dc_connection_mst_branch &&
		    aconnector->mst_mgr.aux) {
			DRM_DEBUG_DRIVER("DM_MST: starting TM on aconnector: %p [id: %d]\n",
					 aconnector,
					 aconnector->base.base.id);

			ret = drm_dp_mst_topology_mgr_set_mst(&aconnector->mst_mgr, true);
			if (ret < 0) {
				DRM_ERROR("DM_MST: Failed to start MST\n");
				aconnector->dc_link->type =
					dc_connection_single;
				break;
			}
		}
	}
	drm_connector_list_iter_end(&iter);

	return ret;
}

static int dm_late_init(void *handle)
{
	struct amdgpu_device *adev = (struct amdgpu_device *)handle;

	struct dmcu_iram_parameters params;
	unsigned int linear_lut[16];
	int i;
	struct dmcu *dmcu = adev->dm.dc->res_pool->dmcu;
	bool ret = false;

	for (i = 0; i < 16; i++)
		linear_lut[i] = 0xFFFF * i / 15;

	params.set = 0;
	params.backlight_ramping_start = 0xCCCC;
	params.backlight_ramping_reduction = 0xCCCCCCCC;
	params.backlight_lut_array_size = 16;
	params.backlight_lut_array = linear_lut;

	/* Min backlight level after ABM reduction,  Don't allow below 1%
	 * 0xFFFF x 0.01 = 0x28F
	 */
	params.min_abm_backlight = 0x28F;

	/* todo will enable for navi10 */
	if (adev->asic_type <= CHIP_RAVEN) {
		ret = dmcu_load_iram(dmcu, params);

		if (!ret)
			return -EINVAL;
	}

	return detect_mst_link_for_all_connectors(adev->ddev);
}

static void s3_handle_mst(struct drm_device *dev, bool suspend)
{
	struct amdgpu_dm_connector *aconnector;
	struct drm_connector *connector;
	struct drm_connector_list_iter iter;
	struct drm_dp_mst_topology_mgr *mgr;
	int ret;
	bool need_hotplug = false;

	drm_connector_list_iter_begin(dev, &iter);
	drm_for_each_connector_iter(connector, &iter) {
		aconnector = to_amdgpu_dm_connector(connector);
		if (aconnector->dc_link->type != dc_connection_mst_branch ||
		    aconnector->mst_port)
			continue;

		mgr = &aconnector->mst_mgr;

		if (suspend) {
			drm_dp_mst_topology_mgr_suspend(mgr);
		} else {
			ret = drm_dp_mst_topology_mgr_resume(mgr, true);
			if (ret < 0) {
				drm_dp_mst_topology_mgr_set_mst(mgr, false);
				need_hotplug = true;
			}
		}
	}
	drm_connector_list_iter_end(&iter);

	if (need_hotplug)
		drm_kms_helper_hotplug_event(dev);
}

static int amdgpu_dm_smu_write_watermarks_table(struct amdgpu_device *adev)
{
	struct smu_context *smu = &adev->smu;
	int ret = 0;

	if (!is_support_sw_smu(adev))
		return 0;

	/* This interface is for dGPU Navi1x.Linux dc-pplib interface depends
	 * on window driver dc implementation.
	 * For Navi1x, clock settings of dcn watermarks are fixed. the settings
	 * should be passed to smu during boot up and resume from s3.
	 * boot up: dc calculate dcn watermark clock settings within dc_create,
	 * dcn20_resource_construct
	 * then call pplib functions below to pass the settings to smu:
	 * smu_set_watermarks_for_clock_ranges
	 * smu_set_watermarks_table
	 * navi10_set_watermarks_table
	 * smu_write_watermarks_table
	 *
	 * For Renoir, clock settings of dcn watermark are also fixed values.
	 * dc has implemented different flow for window driver:
	 * dc_hardware_init / dc_set_power_state
	 * dcn10_init_hw
	 * notify_wm_ranges
	 * set_wm_ranges
	 * -- Linux
	 * smu_set_watermarks_for_clock_ranges
	 * renoir_set_watermarks_table
	 * smu_write_watermarks_table
	 *
	 * For Linux,
	 * dc_hardware_init -> amdgpu_dm_init
	 * dc_set_power_state --> dm_resume
	 *
	 * therefore, this function apply to navi10/12/14 but not Renoir
	 * *
	 */
	switch(adev->asic_type) {
	case CHIP_NAVI10:
	case CHIP_NAVI14:
	case CHIP_NAVI12:
		break;
	default:
		return 0;
	}

	mutex_lock(&smu->mutex);

	/* pass data to smu controller */
	if ((smu->watermarks_bitmap & WATERMARKS_EXIST) &&
			!(smu->watermarks_bitmap & WATERMARKS_LOADED)) {
		ret = smu_write_watermarks_table(smu);

		if (ret) {
			mutex_unlock(&smu->mutex);
			DRM_ERROR("Failed to update WMTABLE!\n");
			return ret;
		}
		smu->watermarks_bitmap |= WATERMARKS_LOADED;
	}

	mutex_unlock(&smu->mutex);

	return 0;
}

/**
 * dm_hw_init() - Initialize DC device
 * @handle: The base driver device containing the amdgpu_dm device.
 *
 * Initialize the &struct amdgpu_display_manager device. This involves calling
 * the initializers of each DM component, then populating the struct with them.
 *
 * Although the function implies hardware initialization, both hardware and
 * software are initialized here. Splitting them out to their relevant init
 * hooks is a future TODO item.
 *
 * Some notable things that are initialized here:
 *
 * - Display Core, both software and hardware
 * - DC modules that we need (freesync and color management)
 * - DRM software states
 * - Interrupt sources and handlers
 * - Vblank support
 * - Debug FS entries, if enabled
 */
static int dm_hw_init(void *handle)
{
	struct amdgpu_device *adev = (struct amdgpu_device *)handle;
	/* Create DAL display manager */
	amdgpu_dm_init(adev);
	amdgpu_dm_hpd_init(adev);

	return 0;
}

/**
 * dm_hw_fini() - Teardown DC device
 * @handle: The base driver device containing the amdgpu_dm device.
 *
 * Teardown components within &struct amdgpu_display_manager that require
 * cleanup. This involves cleaning up the DRM device, DC, and any modules that
 * were loaded. Also flush IRQ workqueues and disable them.
 */
static int dm_hw_fini(void *handle)
{
	struct amdgpu_device *adev = (struct amdgpu_device *)handle;

	amdgpu_dm_hpd_fini(adev);

	amdgpu_dm_irq_fini(adev);
	amdgpu_dm_fini(adev);
	return 0;
}

static int dm_suspend(void *handle)
{
	struct amdgpu_device *adev = handle;
	struct amdgpu_display_manager *dm = &adev->dm;
	int ret = 0;

	WARN_ON(adev->dm.cached_state);
	adev->dm.cached_state = drm_atomic_helper_suspend(adev->ddev);

	s3_handle_mst(adev->ddev, true);

	amdgpu_dm_irq_suspend(adev);


	dc_set_power_state(dm->dc, DC_ACPI_CM_POWER_STATE_D3);

	return ret;
}

static struct amdgpu_dm_connector *
amdgpu_dm_find_first_crtc_matching_connector(struct drm_atomic_state *state,
					     struct drm_crtc *crtc)
{
	uint32_t i;
	struct drm_connector_state *new_con_state;
	struct drm_connector *connector;
	struct drm_crtc *crtc_from_state;

	for_each_new_connector_in_state(state, connector, new_con_state, i) {
		crtc_from_state = new_con_state->crtc;

		if (crtc_from_state == crtc)
			return to_amdgpu_dm_connector(connector);
	}

	return NULL;
}

static void emulated_link_detect(struct dc_link *link)
{
	struct dc_sink_init_data sink_init_data = { 0 };
	struct display_sink_capability sink_caps = { 0 };
	enum dc_edid_status edid_status;
	struct dc_context *dc_ctx = link->ctx;
	struct dc_sink *sink = NULL;
	struct dc_sink *prev_sink = NULL;

	link->type = dc_connection_none;
	prev_sink = link->local_sink;

	if (prev_sink != NULL)
		dc_sink_retain(prev_sink);

	switch (link->connector_signal) {
	case SIGNAL_TYPE_HDMI_TYPE_A: {
		sink_caps.transaction_type = DDC_TRANSACTION_TYPE_I2C;
		sink_caps.signal = SIGNAL_TYPE_HDMI_TYPE_A;
		break;
	}

	case SIGNAL_TYPE_DVI_SINGLE_LINK: {
		sink_caps.transaction_type = DDC_TRANSACTION_TYPE_I2C;
		sink_caps.signal = SIGNAL_TYPE_DVI_SINGLE_LINK;
		break;
	}

	case SIGNAL_TYPE_DVI_DUAL_LINK: {
		sink_caps.transaction_type = DDC_TRANSACTION_TYPE_I2C;
		sink_caps.signal = SIGNAL_TYPE_DVI_DUAL_LINK;
		break;
	}

	case SIGNAL_TYPE_LVDS: {
		sink_caps.transaction_type = DDC_TRANSACTION_TYPE_I2C;
		sink_caps.signal = SIGNAL_TYPE_LVDS;
		break;
	}

	case SIGNAL_TYPE_EDP: {
		sink_caps.transaction_type =
			DDC_TRANSACTION_TYPE_I2C_OVER_AUX;
		sink_caps.signal = SIGNAL_TYPE_EDP;
		break;
	}

	case SIGNAL_TYPE_DISPLAY_PORT: {
		sink_caps.transaction_type =
			DDC_TRANSACTION_TYPE_I2C_OVER_AUX;
		sink_caps.signal = SIGNAL_TYPE_VIRTUAL;
		break;
	}

	default:
		DC_ERROR("Invalid connector type! signal:%d\n",
			link->connector_signal);
		return;
	}

	sink_init_data.link = link;
	sink_init_data.sink_signal = sink_caps.signal;

	sink = dc_sink_create(&sink_init_data);
	if (!sink) {
		DC_ERROR("Failed to create sink!\n");
		return;
	}

	/* dc_sink_create returns a new reference */
	link->local_sink = sink;

	edid_status = dm_helpers_read_local_edid(
			link->ctx,
			link,
			sink);

	if (edid_status != EDID_OK)
		DC_ERROR("Failed to read EDID");

}

static int dm_resume(void *handle)
{
	struct amdgpu_device *adev = handle;
	struct drm_device *ddev = adev->ddev;
	struct amdgpu_display_manager *dm = &adev->dm;
	struct amdgpu_dm_connector *aconnector;
	struct drm_connector *connector;
	struct drm_connector_list_iter iter;
	struct drm_crtc *crtc;
	struct drm_crtc_state *new_crtc_state;
	struct dm_crtc_state *dm_new_crtc_state;
	struct drm_plane *plane;
	struct drm_plane_state *new_plane_state;
	struct dm_plane_state *dm_new_plane_state;
	struct dm_atomic_state *dm_state = to_dm_atomic_state(dm->atomic_obj.state);
	enum dc_connection_type new_connection_type = dc_connection_none;
	int i, r;

	/* Recreate dc_state - DC invalidates it when setting power state to S3. */
	dc_release_state(dm_state->context);
	dm_state->context = dc_create_state(dm->dc);
	/* TODO: Remove dc_state->dccg, use dc->dccg directly. */
	dc_resource_state_construct(dm->dc, dm_state->context);

	/* Before powering on DC we need to re-initialize DMUB. */
	r = dm_dmub_hw_init(adev);
	if (r)
		DRM_ERROR("DMUB interface failed to initialize: status=%d\n", r);

	/* power on hardware */
	dc_set_power_state(dm->dc, DC_ACPI_CM_POWER_STATE_D0);

	/* program HPD filter */
	dc_resume(dm->dc);

	/*
	 * early enable HPD Rx IRQ, should be done before set mode as short
	 * pulse interrupts are used for MST
	 */
	amdgpu_dm_irq_resume_early(adev);

	/* On resume we need to rewrite the MSTM control bits to enable MST*/
	s3_handle_mst(ddev, false);

	/* Do detection*/
	drm_connector_list_iter_begin(ddev, &iter);
	drm_for_each_connector_iter(connector, &iter) {
		aconnector = to_amdgpu_dm_connector(connector);

		/*
		 * this is the case when traversing through already created
		 * MST connectors, should be skipped
		 */
		if (aconnector->mst_port)
			continue;

		mutex_lock(&aconnector->hpd_lock);
		if (!dc_link_detect_sink(aconnector->dc_link, &new_connection_type))
			DRM_ERROR("KMS: Failed to detect connector\n");

		if (aconnector->base.force && new_connection_type == dc_connection_none)
			emulated_link_detect(aconnector->dc_link);
		else
			dc_link_detect(aconnector->dc_link, DETECT_REASON_HPD);

		if (aconnector->fake_enable && aconnector->dc_link->local_sink)
			aconnector->fake_enable = false;

		if (aconnector->dc_sink)
			dc_sink_release(aconnector->dc_sink);
		aconnector->dc_sink = NULL;
		amdgpu_dm_update_connector_after_detect(aconnector);
		mutex_unlock(&aconnector->hpd_lock);
	}
	drm_connector_list_iter_end(&iter);

	/* Force mode set in atomic commit */
	for_each_new_crtc_in_state(dm->cached_state, crtc, new_crtc_state, i)
		new_crtc_state->active_changed = true;

	/*
	 * atomic_check is expected to create the dc states. We need to release
	 * them here, since they were duplicated as part of the suspend
	 * procedure.
	 */
	for_each_new_crtc_in_state(dm->cached_state, crtc, new_crtc_state, i) {
		dm_new_crtc_state = to_dm_crtc_state(new_crtc_state);
		if (dm_new_crtc_state->stream) {
			WARN_ON(kref_read(&dm_new_crtc_state->stream->refcount) > 1);
			dc_stream_release(dm_new_crtc_state->stream);
			dm_new_crtc_state->stream = NULL;
		}
	}

	for_each_new_plane_in_state(dm->cached_state, plane, new_plane_state, i) {
		dm_new_plane_state = to_dm_plane_state(new_plane_state);
		if (dm_new_plane_state->dc_state) {
			WARN_ON(kref_read(&dm_new_plane_state->dc_state->refcount) > 1);
			dc_plane_state_release(dm_new_plane_state->dc_state);
			dm_new_plane_state->dc_state = NULL;
		}
	}

	drm_atomic_helper_resume(ddev, dm->cached_state);

	dm->cached_state = NULL;

	amdgpu_dm_irq_resume_late(adev);

	amdgpu_dm_smu_write_watermarks_table(adev);

	return 0;
}

/**
 * DOC: DM Lifecycle
 *
 * DM (and consequently DC) is registered in the amdgpu base driver as a IP
 * block. When CONFIG_DRM_AMD_DC is enabled, the DM device IP block is added to
 * the base driver's device list to be initialized and torn down accordingly.
 *
 * The functions to do so are provided as hooks in &struct amd_ip_funcs.
 */

static const struct amd_ip_funcs amdgpu_dm_funcs = {
	.name = "dm",
	.early_init = dm_early_init,
	.late_init = dm_late_init,
	.sw_init = dm_sw_init,
	.sw_fini = dm_sw_fini,
	.hw_init = dm_hw_init,
	.hw_fini = dm_hw_fini,
	.suspend = dm_suspend,
	.resume = dm_resume,
	.is_idle = dm_is_idle,
	.wait_for_idle = dm_wait_for_idle,
	.check_soft_reset = dm_check_soft_reset,
	.soft_reset = dm_soft_reset,
	.set_clockgating_state = dm_set_clockgating_state,
	.set_powergating_state = dm_set_powergating_state,
};

const struct amdgpu_ip_block_version dm_ip_block =
{
	.type = AMD_IP_BLOCK_TYPE_DCE,
	.major = 1,
	.minor = 0,
	.rev = 0,
	.funcs = &amdgpu_dm_funcs,
};


/**
 * DOC: atomic
 *
 * *WIP*
 */

static const struct drm_mode_config_funcs amdgpu_dm_mode_funcs = {
	.fb_create = amdgpu_display_user_framebuffer_create,
	.output_poll_changed = drm_fb_helper_output_poll_changed,
	.atomic_check = amdgpu_dm_atomic_check,
	.atomic_commit = amdgpu_dm_atomic_commit,
};

static struct drm_mode_config_helper_funcs amdgpu_dm_mode_config_helperfuncs = {
	.atomic_commit_tail = amdgpu_dm_atomic_commit_tail
};

static void update_connector_ext_caps(struct amdgpu_dm_connector *aconnector)
{
	u32 max_cll, min_cll, max, min, q, r;
	struct amdgpu_dm_backlight_caps *caps;
	struct amdgpu_display_manager *dm;
	struct drm_connector *conn_base;
	struct amdgpu_device *adev;
	static const u8 pre_computed_values[] = {
		50, 51, 52, 53, 55, 56, 57, 58, 59, 61, 62, 63, 65, 66, 68, 69,
		71, 72, 74, 75, 77, 79, 81, 82, 84, 86, 88, 90, 92, 94, 96, 98};

	if (!aconnector || !aconnector->dc_link)
		return;

	conn_base = &aconnector->base;
	adev = conn_base->dev->dev_private;
	dm = &adev->dm;
	caps = &dm->backlight_caps;
	caps->ext_caps = &aconnector->dc_link->dpcd_sink_ext_caps;
	caps->aux_support = false;
	max_cll = conn_base->hdr_sink_metadata.hdmi_type1.max_cll;
	min_cll = conn_base->hdr_sink_metadata.hdmi_type1.min_cll;

	if (caps->ext_caps->bits.oled == 1 ||
	    caps->ext_caps->bits.sdr_aux_backlight_control == 1 ||
	    caps->ext_caps->bits.hdr_aux_backlight_control == 1)
		caps->aux_support = true;

	/* From the specification (CTA-861-G), for calculating the maximum
	 * luminance we need to use:
	 *	Luminance = 50*2**(CV/32)
	 * Where CV is a one-byte value.
	 * For calculating this expression we may need float point precision;
	 * to avoid this complexity level, we take advantage that CV is divided
	 * by a constant. From the Euclids division algorithm, we know that CV
	 * can be written as: CV = 32*q + r. Next, we replace CV in the
	 * Luminance expression and get 50*(2**q)*(2**(r/32)), hence we just
	 * need to pre-compute the value of r/32. For pre-computing the values
	 * We just used the following Ruby line:
	 *	(0...32).each {|cv| puts (50*2**(cv/32.0)).round}
	 * The results of the above expressions can be verified at
	 * pre_computed_values.
	 */
	q = max_cll >> 5;
	r = max_cll % 32;
	max = (1 << q) * pre_computed_values[r];

	// min luminance: maxLum * (CV/255)^2 / 100
	q = DIV_ROUND_CLOSEST(min_cll, 255);
	min = max * DIV_ROUND_CLOSEST((q * q), 100);

	caps->aux_max_input_signal = max;
	caps->aux_min_input_signal = min;
}

void amdgpu_dm_update_connector_after_detect(
		struct amdgpu_dm_connector *aconnector)
{
	struct drm_connector *connector = &aconnector->base;
	struct drm_device *dev = connector->dev;
	struct dc_sink *sink;

	/* MST handled by drm_mst framework */
	if (aconnector->mst_mgr.mst_state == true)
		return;


	sink = aconnector->dc_link->local_sink;
	if (sink)
		dc_sink_retain(sink);

	/*
	 * Edid mgmt connector gets first update only in mode_valid hook and then
	 * the connector sink is set to either fake or physical sink depends on link status.
	 * Skip if already done during boot.
	 */
	if (aconnector->base.force != DRM_FORCE_UNSPECIFIED
			&& aconnector->dc_em_sink) {

		/*
		 * For S3 resume with headless use eml_sink to fake stream
		 * because on resume connector->sink is set to NULL
		 */
		mutex_lock(&dev->mode_config.mutex);

		if (sink) {
			if (aconnector->dc_sink) {
				amdgpu_dm_update_freesync_caps(connector, NULL);
				/*
				 * retain and release below are used to
				 * bump up refcount for sink because the link doesn't point
				 * to it anymore after disconnect, so on next crtc to connector
				 * reshuffle by UMD we will get into unwanted dc_sink release
				 */
				dc_sink_release(aconnector->dc_sink);
			}
			aconnector->dc_sink = sink;
			dc_sink_retain(aconnector->dc_sink);
			amdgpu_dm_update_freesync_caps(connector,
					aconnector->edid);
		} else {
			amdgpu_dm_update_freesync_caps(connector, NULL);
			if (!aconnector->dc_sink) {
				aconnector->dc_sink = aconnector->dc_em_sink;
				dc_sink_retain(aconnector->dc_sink);
			}
		}

		mutex_unlock(&dev->mode_config.mutex);

		if (sink)
			dc_sink_release(sink);
		return;
	}

	/*
	 * TODO: temporary guard to look for proper fix
	 * if this sink is MST sink, we should not do anything
	 */
	if (sink && sink->sink_signal == SIGNAL_TYPE_DISPLAY_PORT_MST) {
		dc_sink_release(sink);
		return;
	}

	if (aconnector->dc_sink == sink) {
		/*
		 * We got a DP short pulse (Link Loss, DP CTS, etc...).
		 * Do nothing!!
		 */
		DRM_DEBUG_DRIVER("DCHPD: connector_id=%d: dc_sink didn't change.\n",
				aconnector->connector_id);
		if (sink)
			dc_sink_release(sink);
		return;
	}

	DRM_DEBUG_DRIVER("DCHPD: connector_id=%d: Old sink=%p New sink=%p\n",
		aconnector->connector_id, aconnector->dc_sink, sink);

	mutex_lock(&dev->mode_config.mutex);

	/*
	 * 1. Update status of the drm connector
	 * 2. Send an event and let userspace tell us what to do
	 */
	if (sink) {
		/*
		 * TODO: check if we still need the S3 mode update workaround.
		 * If yes, put it here.
		 */
		if (aconnector->dc_sink)
			amdgpu_dm_update_freesync_caps(connector, NULL);

		aconnector->dc_sink = sink;
		dc_sink_retain(aconnector->dc_sink);
		if (sink->dc_edid.length == 0) {
			aconnector->edid = NULL;
			if (aconnector->dc_link->aux_mode) {
				drm_dp_cec_unset_edid(
					&aconnector->dm_dp_aux.aux);
			}
		} else {
			aconnector->edid =
				(struct edid *)sink->dc_edid.raw_edid;

			drm_connector_update_edid_property(connector,
							   aconnector->edid);

			if (aconnector->dc_link->aux_mode)
				drm_dp_cec_set_edid(&aconnector->dm_dp_aux.aux,
						    aconnector->edid);
		}

		amdgpu_dm_update_freesync_caps(connector, aconnector->edid);
		update_connector_ext_caps(aconnector);
	} else {
		drm_dp_cec_unset_edid(&aconnector->dm_dp_aux.aux);
		amdgpu_dm_update_freesync_caps(connector, NULL);
		drm_connector_update_edid_property(connector, NULL);
		aconnector->num_modes = 0;
		dc_sink_release(aconnector->dc_sink);
		aconnector->dc_sink = NULL;
		aconnector->edid = NULL;
#ifdef CONFIG_DRM_AMD_DC_HDCP
		/* Set CP to DESIRED if it was ENABLED, so we can re-enable it again on hotplug */
		if (connector->state->content_protection == DRM_MODE_CONTENT_PROTECTION_ENABLED)
			connector->state->content_protection = DRM_MODE_CONTENT_PROTECTION_DESIRED;
#endif
	}

	mutex_unlock(&dev->mode_config.mutex);

	if (sink)
		dc_sink_release(sink);
}

static void handle_hpd_irq(void *param)
{
	struct amdgpu_dm_connector *aconnector = (struct amdgpu_dm_connector *)param;
	struct drm_connector *connector = &aconnector->base;
	struct drm_device *dev = connector->dev;
	enum dc_connection_type new_connection_type = dc_connection_none;
#ifdef CONFIG_DRM_AMD_DC_HDCP
	struct amdgpu_device *adev = dev->dev_private;
#endif

	/*
	 * In case of failure or MST no need to update connector status or notify the OS
	 * since (for MST case) MST does this in its own context.
	 */
	mutex_lock(&aconnector->hpd_lock);

#ifdef CONFIG_DRM_AMD_DC_HDCP
	if (adev->dm.hdcp_workqueue)
		hdcp_reset_display(adev->dm.hdcp_workqueue, aconnector->dc_link->link_index);
#endif
	if (aconnector->fake_enable)
		aconnector->fake_enable = false;

	if (!dc_link_detect_sink(aconnector->dc_link, &new_connection_type))
		DRM_ERROR("KMS: Failed to detect connector\n");

	if (aconnector->base.force && new_connection_type == dc_connection_none) {
		emulated_link_detect(aconnector->dc_link);


		drm_modeset_lock_all(dev);
		dm_restore_drm_connector_state(dev, connector);
		drm_modeset_unlock_all(dev);

		if (aconnector->base.force == DRM_FORCE_UNSPECIFIED)
			drm_kms_helper_hotplug_event(dev);

	} else if (dc_link_detect(aconnector->dc_link, DETECT_REASON_HPD)) {
		amdgpu_dm_update_connector_after_detect(aconnector);


		drm_modeset_lock_all(dev);
		dm_restore_drm_connector_state(dev, connector);
		drm_modeset_unlock_all(dev);

		if (aconnector->base.force == DRM_FORCE_UNSPECIFIED)
			drm_kms_helper_hotplug_event(dev);
	}
	mutex_unlock(&aconnector->hpd_lock);

}

static void dm_handle_hpd_rx_irq(struct amdgpu_dm_connector *aconnector)
{
	uint8_t esi[DP_PSR_ERROR_STATUS - DP_SINK_COUNT_ESI] = { 0 };
	uint8_t dret;
	bool new_irq_handled = false;
	int dpcd_addr;
	int dpcd_bytes_to_read;

	const int max_process_count = 30;
	int process_count = 0;

	const struct dc_link_status *link_status = dc_link_get_status(aconnector->dc_link);

	if (link_status->dpcd_caps->dpcd_rev.raw < 0x12) {
		dpcd_bytes_to_read = DP_LANE0_1_STATUS - DP_SINK_COUNT;
		/* DPCD 0x200 - 0x201 for downstream IRQ */
		dpcd_addr = DP_SINK_COUNT;
	} else {
		dpcd_bytes_to_read = DP_PSR_ERROR_STATUS - DP_SINK_COUNT_ESI;
		/* DPCD 0x2002 - 0x2005 for downstream IRQ */
		dpcd_addr = DP_SINK_COUNT_ESI;
	}

	dret = drm_dp_dpcd_read(
		&aconnector->dm_dp_aux.aux,
		dpcd_addr,
		esi,
		dpcd_bytes_to_read);

	while (dret == dpcd_bytes_to_read &&
		process_count < max_process_count) {
		uint8_t retry;
		dret = 0;

		process_count++;

		DRM_DEBUG_DRIVER("ESI %02x %02x %02x\n", esi[0], esi[1], esi[2]);
		/* handle HPD short pulse irq */
		if (aconnector->mst_mgr.mst_state)
			drm_dp_mst_hpd_irq(
				&aconnector->mst_mgr,
				esi,
				&new_irq_handled);

		if (new_irq_handled) {
			/* ACK at DPCD to notify down stream */
			const int ack_dpcd_bytes_to_write =
				dpcd_bytes_to_read - 1;

			for (retry = 0; retry < 3; retry++) {
				uint8_t wret;

				wret = drm_dp_dpcd_write(
					&aconnector->dm_dp_aux.aux,
					dpcd_addr + 1,
					&esi[1],
					ack_dpcd_bytes_to_write);
				if (wret == ack_dpcd_bytes_to_write)
					break;
			}

			/* check if there is new irq to be handled */
			dret = drm_dp_dpcd_read(
				&aconnector->dm_dp_aux.aux,
				dpcd_addr,
				esi,
				dpcd_bytes_to_read);

			new_irq_handled = false;
		} else {
			break;
		}
	}

	if (process_count == max_process_count)
		DRM_DEBUG_DRIVER("Loop exceeded max iterations\n");
}

static void handle_hpd_rx_irq(void *param)
{
	struct amdgpu_dm_connector *aconnector = (struct amdgpu_dm_connector *)param;
	struct drm_connector *connector = &aconnector->base;
	struct drm_device *dev = connector->dev;
	struct dc_link *dc_link = aconnector->dc_link;
	bool is_mst_root_connector = aconnector->mst_mgr.mst_state;
	enum dc_connection_type new_connection_type = dc_connection_none;
#ifdef CONFIG_DRM_AMD_DC_HDCP
	union hpd_irq_data hpd_irq_data;
	struct amdgpu_device *adev = dev->dev_private;

	memset(&hpd_irq_data, 0, sizeof(hpd_irq_data));
#endif

	/*
	 * TODO:Temporary add mutex to protect hpd interrupt not have a gpio
	 * conflict, after implement i2c helper, this mutex should be
	 * retired.
	 */
	if (dc_link->type != dc_connection_mst_branch)
		mutex_lock(&aconnector->hpd_lock);


#ifdef CONFIG_DRM_AMD_DC_HDCP
	if (dc_link_handle_hpd_rx_irq(dc_link, &hpd_irq_data, NULL) &&
#else
	if (dc_link_handle_hpd_rx_irq(dc_link, NULL, NULL) &&
#endif
			!is_mst_root_connector) {
		/* Downstream Port status changed. */
		if (!dc_link_detect_sink(dc_link, &new_connection_type))
			DRM_ERROR("KMS: Failed to detect connector\n");

		if (aconnector->base.force && new_connection_type == dc_connection_none) {
			emulated_link_detect(dc_link);

			if (aconnector->fake_enable)
				aconnector->fake_enable = false;

			amdgpu_dm_update_connector_after_detect(aconnector);


			drm_modeset_lock_all(dev);
			dm_restore_drm_connector_state(dev, connector);
			drm_modeset_unlock_all(dev);

			drm_kms_helper_hotplug_event(dev);
		} else if (dc_link_detect(dc_link, DETECT_REASON_HPDRX)) {

			if (aconnector->fake_enable)
				aconnector->fake_enable = false;

			amdgpu_dm_update_connector_after_detect(aconnector);


			drm_modeset_lock_all(dev);
			dm_restore_drm_connector_state(dev, connector);
			drm_modeset_unlock_all(dev);

			drm_kms_helper_hotplug_event(dev);
		}
	}
#ifdef CONFIG_DRM_AMD_DC_HDCP
	if (hpd_irq_data.bytes.device_service_irq.bits.CP_IRQ) {
		if (adev->dm.hdcp_workqueue)
			hdcp_handle_cpirq(adev->dm.hdcp_workqueue,  aconnector->base.index);
	}
#endif
	if ((dc_link->cur_link_settings.lane_count != LANE_COUNT_UNKNOWN) ||
	    (dc_link->type == dc_connection_mst_branch))
		dm_handle_hpd_rx_irq(aconnector);

	if (dc_link->type != dc_connection_mst_branch) {
		drm_dp_cec_irq(&aconnector->dm_dp_aux.aux);
		mutex_unlock(&aconnector->hpd_lock);
	}
}

static void register_hpd_handlers(struct amdgpu_device *adev)
{
	struct drm_device *dev = adev->ddev;
	struct drm_connector *connector;
	struct amdgpu_dm_connector *aconnector;
	const struct dc_link *dc_link;
	struct dc_interrupt_params int_params = {0};

	int_params.requested_polarity = INTERRUPT_POLARITY_DEFAULT;
	int_params.current_polarity = INTERRUPT_POLARITY_DEFAULT;

	list_for_each_entry(connector,
			&dev->mode_config.connector_list, head)	{

		aconnector = to_amdgpu_dm_connector(connector);
		dc_link = aconnector->dc_link;

		if (DC_IRQ_SOURCE_INVALID != dc_link->irq_source_hpd) {
			int_params.int_context = INTERRUPT_LOW_IRQ_CONTEXT;
			int_params.irq_source = dc_link->irq_source_hpd;

			amdgpu_dm_irq_register_interrupt(adev, &int_params,
					handle_hpd_irq,
					(void *) aconnector);
		}

		if (DC_IRQ_SOURCE_INVALID != dc_link->irq_source_hpd_rx) {

			/* Also register for DP short pulse (hpd_rx). */
			int_params.int_context = INTERRUPT_LOW_IRQ_CONTEXT;
			int_params.irq_source =	dc_link->irq_source_hpd_rx;

			amdgpu_dm_irq_register_interrupt(adev, &int_params,
					handle_hpd_rx_irq,
					(void *) aconnector);
		}
	}
}

/* Register IRQ sources and initialize IRQ callbacks */
static int dce110_register_irq_handlers(struct amdgpu_device *adev)
{
	struct dc *dc = adev->dm.dc;
	struct common_irq_params *c_irq_params;
	struct dc_interrupt_params int_params = {0};
	int r;
	int i;
	unsigned client_id = AMDGPU_IRQ_CLIENTID_LEGACY;

	if (adev->asic_type >= CHIP_VEGA10)
		client_id = SOC15_IH_CLIENTID_DCE;

	int_params.requested_polarity = INTERRUPT_POLARITY_DEFAULT;
	int_params.current_polarity = INTERRUPT_POLARITY_DEFAULT;

	/*
	 * Actions of amdgpu_irq_add_id():
	 * 1. Register a set() function with base driver.
	 *    Base driver will call set() function to enable/disable an
	 *    interrupt in DC hardware.
	 * 2. Register amdgpu_dm_irq_handler().
	 *    Base driver will call amdgpu_dm_irq_handler() for ALL interrupts
	 *    coming from DC hardware.
	 *    amdgpu_dm_irq_handler() will re-direct the interrupt to DC
	 *    for acknowledging and handling. */

	/* Use VBLANK interrupt */
	for (i = VISLANDS30_IV_SRCID_D1_VERTICAL_INTERRUPT0; i <= VISLANDS30_IV_SRCID_D6_VERTICAL_INTERRUPT0; i++) {
		r = amdgpu_irq_add_id(adev, client_id, i, &adev->crtc_irq);
		if (r) {
			DRM_ERROR("Failed to add crtc irq id!\n");
			return r;
		}

		int_params.int_context = INTERRUPT_HIGH_IRQ_CONTEXT;
		int_params.irq_source =
			dc_interrupt_to_irq_source(dc, i, 0);

		c_irq_params = &adev->dm.vblank_params[int_params.irq_source - DC_IRQ_SOURCE_VBLANK1];

		c_irq_params->adev = adev;
		c_irq_params->irq_src = int_params.irq_source;

		amdgpu_dm_irq_register_interrupt(adev, &int_params,
				dm_crtc_high_irq, c_irq_params);
	}

	/* Use VUPDATE interrupt */
	for (i = VISLANDS30_IV_SRCID_D1_V_UPDATE_INT; i <= VISLANDS30_IV_SRCID_D6_V_UPDATE_INT; i += 2) {
		r = amdgpu_irq_add_id(adev, client_id, i, &adev->vupdate_irq);
		if (r) {
			DRM_ERROR("Failed to add vupdate irq id!\n");
			return r;
		}

		int_params.int_context = INTERRUPT_HIGH_IRQ_CONTEXT;
		int_params.irq_source =
			dc_interrupt_to_irq_source(dc, i, 0);

		c_irq_params = &adev->dm.vupdate_params[int_params.irq_source - DC_IRQ_SOURCE_VUPDATE1];

		c_irq_params->adev = adev;
		c_irq_params->irq_src = int_params.irq_source;

		amdgpu_dm_irq_register_interrupt(adev, &int_params,
				dm_vupdate_high_irq, c_irq_params);
	}

	/* Use GRPH_PFLIP interrupt */
	for (i = VISLANDS30_IV_SRCID_D1_GRPH_PFLIP;
			i <= VISLANDS30_IV_SRCID_D6_GRPH_PFLIP; i += 2) {
		r = amdgpu_irq_add_id(adev, client_id, i, &adev->pageflip_irq);
		if (r) {
			DRM_ERROR("Failed to add page flip irq id!\n");
			return r;
		}

		int_params.int_context = INTERRUPT_HIGH_IRQ_CONTEXT;
		int_params.irq_source =
			dc_interrupt_to_irq_source(dc, i, 0);

		c_irq_params = &adev->dm.pflip_params[int_params.irq_source - DC_IRQ_SOURCE_PFLIP_FIRST];

		c_irq_params->adev = adev;
		c_irq_params->irq_src = int_params.irq_source;

		amdgpu_dm_irq_register_interrupt(adev, &int_params,
				dm_pflip_high_irq, c_irq_params);

	}

	/* HPD */
	r = amdgpu_irq_add_id(adev, client_id,
			VISLANDS30_IV_SRCID_HOTPLUG_DETECT_A, &adev->hpd_irq);
	if (r) {
		DRM_ERROR("Failed to add hpd irq id!\n");
		return r;
	}

	register_hpd_handlers(adev);

	return 0;
}

#if defined(CONFIG_DRM_AMD_DC_DCN)
/* Register IRQ sources and initialize IRQ callbacks */
static int dcn10_register_irq_handlers(struct amdgpu_device *adev)
{
	struct dc *dc = adev->dm.dc;
	struct common_irq_params *c_irq_params;
	struct dc_interrupt_params int_params = {0};
	int r;
	int i;

	int_params.requested_polarity = INTERRUPT_POLARITY_DEFAULT;
	int_params.current_polarity = INTERRUPT_POLARITY_DEFAULT;

	/*
	 * Actions of amdgpu_irq_add_id():
	 * 1. Register a set() function with base driver.
	 *    Base driver will call set() function to enable/disable an
	 *    interrupt in DC hardware.
	 * 2. Register amdgpu_dm_irq_handler().
	 *    Base driver will call amdgpu_dm_irq_handler() for ALL interrupts
	 *    coming from DC hardware.
	 *    amdgpu_dm_irq_handler() will re-direct the interrupt to DC
	 *    for acknowledging and handling.
	 */

	/* Use VSTARTUP interrupt */
	for (i = DCN_1_0__SRCID__DC_D1_OTG_VSTARTUP;
			i <= DCN_1_0__SRCID__DC_D1_OTG_VSTARTUP + adev->mode_info.num_crtc - 1;
			i++) {
		r = amdgpu_irq_add_id(adev, SOC15_IH_CLIENTID_DCE, i, &adev->crtc_irq);

		if (r) {
			DRM_ERROR("Failed to add crtc irq id!\n");
			return r;
		}

		int_params.int_context = INTERRUPT_HIGH_IRQ_CONTEXT;
		int_params.irq_source =
			dc_interrupt_to_irq_source(dc, i, 0);

		c_irq_params = &adev->dm.vblank_params[int_params.irq_source - DC_IRQ_SOURCE_VBLANK1];

		c_irq_params->adev = adev;
		c_irq_params->irq_src = int_params.irq_source;

		amdgpu_dm_irq_register_interrupt(adev, &int_params,
				dm_dcn_crtc_high_irq, c_irq_params);
	}

	/* Use GRPH_PFLIP interrupt */
	for (i = DCN_1_0__SRCID__HUBP0_FLIP_INTERRUPT;
			i <= DCN_1_0__SRCID__HUBP0_FLIP_INTERRUPT + adev->mode_info.num_crtc - 1;
			i++) {
		r = amdgpu_irq_add_id(adev, SOC15_IH_CLIENTID_DCE, i, &adev->pageflip_irq);
		if (r) {
			DRM_ERROR("Failed to add page flip irq id!\n");
			return r;
		}

		int_params.int_context = INTERRUPT_HIGH_IRQ_CONTEXT;
		int_params.irq_source =
			dc_interrupt_to_irq_source(dc, i, 0);

		c_irq_params = &adev->dm.pflip_params[int_params.irq_source - DC_IRQ_SOURCE_PFLIP_FIRST];

		c_irq_params->adev = adev;
		c_irq_params->irq_src = int_params.irq_source;

		amdgpu_dm_irq_register_interrupt(adev, &int_params,
				dm_pflip_high_irq, c_irq_params);

	}

	/* HPD */
	r = amdgpu_irq_add_id(adev, SOC15_IH_CLIENTID_DCE, DCN_1_0__SRCID__DC_HPD1_INT,
			&adev->hpd_irq);
	if (r) {
		DRM_ERROR("Failed to add hpd irq id!\n");
		return r;
	}

	register_hpd_handlers(adev);

	return 0;
}
#endif

/*
 * Acquires the lock for the atomic state object and returns
 * the new atomic state.
 *
 * This should only be called during atomic check.
 */
static int dm_atomic_get_state(struct drm_atomic_state *state,
			       struct dm_atomic_state **dm_state)
{
	struct drm_device *dev = state->dev;
	struct amdgpu_device *adev = dev->dev_private;
	struct amdgpu_display_manager *dm = &adev->dm;
	struct drm_private_state *priv_state;

	if (*dm_state)
		return 0;

	priv_state = drm_atomic_get_private_obj_state(state, &dm->atomic_obj);
	if (IS_ERR(priv_state))
		return PTR_ERR(priv_state);

	*dm_state = to_dm_atomic_state(priv_state);

	return 0;
}

struct dm_atomic_state *
dm_atomic_get_new_state(struct drm_atomic_state *state)
{
	struct drm_device *dev = state->dev;
	struct amdgpu_device *adev = dev->dev_private;
	struct amdgpu_display_manager *dm = &adev->dm;
	struct drm_private_obj *obj;
	struct drm_private_state *new_obj_state;
	int i;

	for_each_new_private_obj_in_state(state, obj, new_obj_state, i) {
		if (obj->funcs == dm->atomic_obj.funcs)
			return to_dm_atomic_state(new_obj_state);
	}

	return NULL;
}

struct dm_atomic_state *
dm_atomic_get_old_state(struct drm_atomic_state *state)
{
	struct drm_device *dev = state->dev;
	struct amdgpu_device *adev = dev->dev_private;
	struct amdgpu_display_manager *dm = &adev->dm;
	struct drm_private_obj *obj;
	struct drm_private_state *old_obj_state;
	int i;

	for_each_old_private_obj_in_state(state, obj, old_obj_state, i) {
		if (obj->funcs == dm->atomic_obj.funcs)
			return to_dm_atomic_state(old_obj_state);
	}

	return NULL;
}

static struct drm_private_state *
dm_atomic_duplicate_state(struct drm_private_obj *obj)
{
	struct dm_atomic_state *old_state, *new_state;

	new_state = kzalloc(sizeof(*new_state), GFP_KERNEL);
	if (!new_state)
		return NULL;

	__drm_atomic_helper_private_obj_duplicate_state(obj, &new_state->base);

	old_state = to_dm_atomic_state(obj->state);

	if (old_state && old_state->context)
		new_state->context = dc_copy_state(old_state->context);

	if (!new_state->context) {
		kfree(new_state);
		return NULL;
	}

	return &new_state->base;
}

static void dm_atomic_destroy_state(struct drm_private_obj *obj,
				    struct drm_private_state *state)
{
	struct dm_atomic_state *dm_state = to_dm_atomic_state(state);

	if (dm_state && dm_state->context)
		dc_release_state(dm_state->context);

	kfree(dm_state);
}

static struct drm_private_state_funcs dm_atomic_state_funcs = {
	.atomic_duplicate_state = dm_atomic_duplicate_state,
	.atomic_destroy_state = dm_atomic_destroy_state,
};

static int amdgpu_dm_mode_config_init(struct amdgpu_device *adev)
{
	struct dm_atomic_state *state;
	int r;

	adev->mode_info.mode_config_initialized = true;

	adev->ddev->mode_config.funcs = (void *)&amdgpu_dm_mode_funcs;
	adev->ddev->mode_config.helper_private = &amdgpu_dm_mode_config_helperfuncs;

	adev->ddev->mode_config.max_width = 16384;
	adev->ddev->mode_config.max_height = 16384;

	adev->ddev->mode_config.preferred_depth = 24;
	adev->ddev->mode_config.prefer_shadow = 1;
	/* indicates support for immediate flip */
	adev->ddev->mode_config.async_page_flip = true;

	adev->ddev->mode_config.fb_base = adev->gmc.aper_base;

	state = kzalloc(sizeof(*state), GFP_KERNEL);
	if (!state)
		return -ENOMEM;

	state->context = dc_create_state(adev->dm.dc);
	if (!state->context) {
		kfree(state);
		return -ENOMEM;
	}

	dc_resource_state_copy_construct_current(adev->dm.dc, state->context);

	drm_atomic_private_obj_init(adev->ddev,
				    &adev->dm.atomic_obj,
				    &state->base,
				    &dm_atomic_state_funcs);

	r = amdgpu_display_modeset_create_props(adev);
	if (r)
		return r;

	r = amdgpu_dm_audio_init(adev);
	if (r)
		return r;

	return 0;
}

#define AMDGPU_DM_DEFAULT_MIN_BACKLIGHT 12
#define AMDGPU_DM_DEFAULT_MAX_BACKLIGHT 255
#define AUX_BL_DEFAULT_TRANSITION_TIME_MS 50

#if defined(CONFIG_BACKLIGHT_CLASS_DEVICE) ||\
	defined(CONFIG_BACKLIGHT_CLASS_DEVICE_MODULE)

static void amdgpu_dm_update_backlight_caps(struct amdgpu_display_manager *dm)
{
#if defined(CONFIG_ACPI)
	struct amdgpu_dm_backlight_caps caps;

	if (dm->backlight_caps.caps_valid)
		return;

	amdgpu_acpi_get_backlight_caps(dm->adev, &caps);
	if (caps.caps_valid) {
		dm->backlight_caps.caps_valid = true;
		if (caps.aux_support)
			return;
		dm->backlight_caps.min_input_signal = caps.min_input_signal;
		dm->backlight_caps.max_input_signal = caps.max_input_signal;
	} else {
		dm->backlight_caps.min_input_signal =
				AMDGPU_DM_DEFAULT_MIN_BACKLIGHT;
		dm->backlight_caps.max_input_signal =
				AMDGPU_DM_DEFAULT_MAX_BACKLIGHT;
	}
#else
	if (dm->backlight_caps.aux_support)
		return;

	dm->backlight_caps.min_input_signal = AMDGPU_DM_DEFAULT_MIN_BACKLIGHT;
	dm->backlight_caps.max_input_signal = AMDGPU_DM_DEFAULT_MAX_BACKLIGHT;
#endif
}

static int set_backlight_via_aux(struct dc_link *link, uint32_t brightness)
{
	bool rc;

	if (!link)
		return 1;

	rc = dc_link_set_backlight_level_nits(link, true, brightness,
					      AUX_BL_DEFAULT_TRANSITION_TIME_MS);

	return rc ? 0 : 1;
}

static u32 convert_brightness(const struct amdgpu_dm_backlight_caps *caps,
			      const uint32_t user_brightness)
{
	u32 min, max, conversion_pace;
	u32 brightness = user_brightness;

	if (!caps)
		goto out;

	if (!caps->aux_support) {
		max = caps->max_input_signal;
		min = caps->min_input_signal;
		/*
		 * The brightness input is in the range 0-255
		 * It needs to be rescaled to be between the
		 * requested min and max input signal
		 * It also needs to be scaled up by 0x101 to
		 * match the DC interface which has a range of
		 * 0 to 0xffff
		 */
		conversion_pace = 0x101;
		brightness =
			user_brightness
			* conversion_pace
			* (max - min)
			/ AMDGPU_MAX_BL_LEVEL
			+ min * conversion_pace;
	} else {
		/* TODO
		 * We are doing a linear interpolation here, which is OK but
		 * does not provide the optimal result. We probably want
		 * something close to the Perceptual Quantizer (PQ) curve.
		 */
		max = caps->aux_max_input_signal;
		min = caps->aux_min_input_signal;

		brightness = (AMDGPU_MAX_BL_LEVEL - user_brightness) * min
			       + user_brightness * max;
		// Multiple the value by 1000 since we use millinits
		brightness *= 1000;
		brightness = DIV_ROUND_CLOSEST(brightness, AMDGPU_MAX_BL_LEVEL);
	}

out:
	return brightness;
}

static int amdgpu_dm_backlight_update_status(struct backlight_device *bd)
{
	struct amdgpu_display_manager *dm = bl_get_data(bd);
	struct amdgpu_dm_backlight_caps caps;
	struct dc_link *link = NULL;
	u32 brightness;
	bool rc;

	amdgpu_dm_update_backlight_caps(dm);
	caps = dm->backlight_caps;

	link = (struct dc_link *)dm->backlight_link;

	brightness = convert_brightness(&caps, bd->props.brightness);
	// Change brightness based on AUX property
	if (caps.aux_support)
		return set_backlight_via_aux(link, brightness);

	rc = dc_link_set_backlight_level(dm->backlight_link, brightness, 0);

	return rc ? 0 : 1;
}

static int amdgpu_dm_backlight_get_brightness(struct backlight_device *bd)
{
	struct amdgpu_display_manager *dm = bl_get_data(bd);
	int ret = dc_link_get_backlight_level(dm->backlight_link);

	if (ret == DC_ERROR_UNEXPECTED)
		return bd->props.brightness;
	return ret;
}

static const struct backlight_ops amdgpu_dm_backlight_ops = {
	.options = BL_CORE_SUSPENDRESUME,
	.get_brightness = amdgpu_dm_backlight_get_brightness,
	.update_status	= amdgpu_dm_backlight_update_status,
};

static void
amdgpu_dm_register_backlight_device(struct amdgpu_display_manager *dm)
{
	char bl_name[16];
	struct backlight_properties props = { 0 };

	amdgpu_dm_update_backlight_caps(dm);

	props.max_brightness = AMDGPU_MAX_BL_LEVEL;
	props.brightness = AMDGPU_MAX_BL_LEVEL;
	props.type = BACKLIGHT_RAW;

	snprintf(bl_name, sizeof(bl_name), "amdgpu_bl%d",
			dm->adev->ddev->primary->index);

	dm->backlight_dev = backlight_device_register(bl_name,
			dm->adev->ddev->dev,
			dm,
			&amdgpu_dm_backlight_ops,
			&props);

	if (IS_ERR(dm->backlight_dev))
		DRM_ERROR("DM: Backlight registration failed!\n");
	else
		DRM_DEBUG_DRIVER("DM: Registered Backlight device: %s\n", bl_name);
}

#endif

static int initialize_plane(struct amdgpu_display_manager *dm,
			    struct amdgpu_mode_info *mode_info, int plane_id,
			    enum drm_plane_type plane_type,
			    const struct dc_plane_cap *plane_cap)
{
	struct drm_plane *plane;
	unsigned long possible_crtcs;
	int ret = 0;

	plane = kzalloc(sizeof(struct drm_plane), GFP_KERNEL);
	if (!plane) {
		DRM_ERROR("KMS: Failed to allocate plane\n");
		return -ENOMEM;
	}
	plane->type = plane_type;

	/*
	 * HACK: IGT tests expect that the primary plane for a CRTC
	 * can only have one possible CRTC. Only expose support for
	 * any CRTC if they're not going to be used as a primary plane
	 * for a CRTC - like overlay or underlay planes.
	 */
	possible_crtcs = 1 << plane_id;
	if (plane_id >= dm->dc->caps.max_streams)
		possible_crtcs = 0xff;

	ret = amdgpu_dm_plane_init(dm, plane, possible_crtcs, plane_cap);

	if (ret) {
		DRM_ERROR("KMS: Failed to initialize plane\n");
		kfree(plane);
		return ret;
	}

	if (mode_info)
		mode_info->planes[plane_id] = plane;

	return ret;
}


static void register_backlight_device(struct amdgpu_display_manager *dm,
				      struct dc_link *link)
{
#if defined(CONFIG_BACKLIGHT_CLASS_DEVICE) ||\
	defined(CONFIG_BACKLIGHT_CLASS_DEVICE_MODULE)

	if ((link->connector_signal & (SIGNAL_TYPE_EDP | SIGNAL_TYPE_LVDS)) &&
	    link->type != dc_connection_none) {
		/*
		 * Event if registration failed, we should continue with
		 * DM initialization because not having a backlight control
		 * is better then a black screen.
		 */
		amdgpu_dm_register_backlight_device(dm);

		if (dm->backlight_dev)
			dm->backlight_link = link;
	}
#endif
}


/*
 * In this architecture, the association
 * connector -> encoder -> crtc
 * id not really requried. The crtc and connector will hold the
 * display_index as an abstraction to use with DAL component
 *
 * Returns 0 on success
 */
static int amdgpu_dm_initialize_drm_device(struct amdgpu_device *adev)
{
	struct amdgpu_display_manager *dm = &adev->dm;
	int32_t i;
	struct amdgpu_dm_connector *aconnector = NULL;
	struct amdgpu_encoder *aencoder = NULL;
	struct amdgpu_mode_info *mode_info = &adev->mode_info;
	uint32_t link_cnt;
	int32_t primary_planes;
	enum dc_connection_type new_connection_type = dc_connection_none;
	const struct dc_plane_cap *plane;

	link_cnt = dm->dc->caps.max_links;
	if (amdgpu_dm_mode_config_init(dm->adev)) {
		DRM_ERROR("DM: Failed to initialize mode config\n");
		return -EINVAL;
	}

	/* There is one primary plane per CRTC */
	primary_planes = dm->dc->caps.max_streams;
	ASSERT(primary_planes <= AMDGPU_MAX_PLANES);

	/*
	 * Initialize primary planes, implicit planes for legacy IOCTLS.
	 * Order is reversed to match iteration order in atomic check.
	 */
	for (i = (primary_planes - 1); i >= 0; i--) {
		plane = &dm->dc->caps.planes[i];

		if (initialize_plane(dm, mode_info, i,
				     DRM_PLANE_TYPE_PRIMARY, plane)) {
			DRM_ERROR("KMS: Failed to initialize primary plane\n");
			goto fail;
		}
	}

	/*
	 * Initialize overlay planes, index starting after primary planes.
	 * These planes have a higher DRM index than the primary planes since
	 * they should be considered as having a higher z-order.
	 * Order is reversed to match iteration order in atomic check.
	 *
	 * Only support DCN for now, and only expose one so we don't encourage
	 * userspace to use up all the pipes.
	 */
	for (i = 0; i < dm->dc->caps.max_planes; ++i) {
		struct dc_plane_cap *plane = &dm->dc->caps.planes[i];

		if (plane->type != DC_PLANE_TYPE_DCN_UNIVERSAL)
			continue;

		if (!plane->blends_with_above || !plane->blends_with_below)
			continue;

		if (!plane->pixel_format_support.argb8888)
			continue;

		if (initialize_plane(dm, NULL, primary_planes + i,
				     DRM_PLANE_TYPE_OVERLAY, plane)) {
			DRM_ERROR("KMS: Failed to initialize overlay plane\n");
			goto fail;
		}

		/* Only create one overlay plane. */
		break;
	}

	for (i = 0; i < dm->dc->caps.max_streams; i++)
		if (amdgpu_dm_crtc_init(dm, mode_info->planes[i], i)) {
			DRM_ERROR("KMS: Failed to initialize crtc\n");
			goto fail;
		}

	dm->display_indexes_num = dm->dc->caps.max_streams;

	/* loops over all connectors on the board */
	for (i = 0; i < link_cnt; i++) {
		struct dc_link *link = NULL;

		if (i > AMDGPU_DM_MAX_DISPLAY_INDEX) {
			DRM_ERROR(
				"KMS: Cannot support more than %d display indexes\n",
					AMDGPU_DM_MAX_DISPLAY_INDEX);
			continue;
		}

		aconnector = kzalloc(sizeof(*aconnector), GFP_KERNEL);
		if (!aconnector)
			goto fail;

		aencoder = kzalloc(sizeof(*aencoder), GFP_KERNEL);
		if (!aencoder)
			goto fail;

		if (amdgpu_dm_encoder_init(dm->ddev, aencoder, i)) {
			DRM_ERROR("KMS: Failed to initialize encoder\n");
			goto fail;
		}

		if (amdgpu_dm_connector_init(dm, aconnector, i, aencoder)) {
			DRM_ERROR("KMS: Failed to initialize connector\n");
			goto fail;
		}

		link = dc_get_link_at_index(dm->dc, i);

		if (!dc_link_detect_sink(link, &new_connection_type))
			DRM_ERROR("KMS: Failed to detect connector\n");

		if (aconnector->base.force && new_connection_type == dc_connection_none) {
			emulated_link_detect(link);
			amdgpu_dm_update_connector_after_detect(aconnector);

		} else if (dc_link_detect(link, DETECT_REASON_BOOT)) {
			amdgpu_dm_update_connector_after_detect(aconnector);
			register_backlight_device(dm, link);
			if (amdgpu_dc_feature_mask & DC_PSR_MASK)
				amdgpu_dm_set_psr_caps(link);
		}


	}

	/* Software is initialized. Now we can register interrupt handlers. */
	switch (adev->asic_type) {
	case CHIP_BONAIRE:
	case CHIP_HAWAII:
	case CHIP_KAVERI:
	case CHIP_KABINI:
	case CHIP_MULLINS:
	case CHIP_TONGA:
	case CHIP_FIJI:
	case CHIP_CARRIZO:
	case CHIP_STONEY:
	case CHIP_POLARIS11:
	case CHIP_POLARIS10:
	case CHIP_POLARIS12:
	case CHIP_VEGAM:
	case CHIP_VEGA10:
	case CHIP_VEGA12:
	case CHIP_VEGA20:
		if (dce110_register_irq_handlers(dm->adev)) {
			DRM_ERROR("DM: Failed to initialize IRQ\n");
			goto fail;
		}
		break;
#if defined(CONFIG_DRM_AMD_DC_DCN)
	case CHIP_RAVEN:
	case CHIP_NAVI12:
	case CHIP_NAVI10:
	case CHIP_NAVI14:
	case CHIP_RENOIR:
		if (dcn10_register_irq_handlers(dm->adev)) {
			DRM_ERROR("DM: Failed to initialize IRQ\n");
			goto fail;
		}
		break;
#endif
	default:
		DRM_ERROR("Unsupported ASIC type: 0x%X\n", adev->asic_type);
		goto fail;
	}

	if (adev->asic_type != CHIP_CARRIZO && adev->asic_type != CHIP_STONEY)
		dm->dc->debug.disable_stutter = amdgpu_pp_feature_mask & PP_STUTTER_MODE ? false : true;

	/* No userspace support. */
	dm->dc->debug.disable_tri_buf = true;

	return 0;
fail:
	kfree(aencoder);
	kfree(aconnector);

	return -EINVAL;
}

static void amdgpu_dm_destroy_drm_device(struct amdgpu_display_manager *dm)
{
	drm_mode_config_cleanup(dm->ddev);
	drm_atomic_private_obj_fini(&dm->atomic_obj);
	return;
}

/******************************************************************************
 * amdgpu_display_funcs functions
 *****************************************************************************/

/*
 * dm_bandwidth_update - program display watermarks
 *
 * @adev: amdgpu_device pointer
 *
 * Calculate and program the display watermarks and line buffer allocation.
 */
static void dm_bandwidth_update(struct amdgpu_device *adev)
{
	/* TODO: implement later */
}

static const struct amdgpu_display_funcs dm_display_funcs = {
	.bandwidth_update = dm_bandwidth_update, /* called unconditionally */
	.vblank_get_counter = dm_vblank_get_counter,/* called unconditionally */
	.backlight_set_level = NULL, /* never called for DC */
	.backlight_get_level = NULL, /* never called for DC */
	.hpd_sense = NULL,/* called unconditionally */
	.hpd_set_polarity = NULL, /* called unconditionally */
	.hpd_get_gpio_reg = NULL, /* VBIOS parsing. DAL does it. */
	.page_flip_get_scanoutpos =
		dm_crtc_get_scanoutpos,/* called unconditionally */
	.add_encoder = NULL, /* VBIOS parsing. DAL does it. */
	.add_connector = NULL, /* VBIOS parsing. DAL does it. */
};

#if defined(CONFIG_DEBUG_KERNEL_DC)

static ssize_t s3_debug_store(struct device *device,
			      struct device_attribute *attr,
			      const char *buf,
			      size_t count)
{
	int ret;
	int s3_state;
	struct drm_device *drm_dev = dev_get_drvdata(device);
	struct amdgpu_device *adev = drm_dev->dev_private;

	ret = kstrtoint(buf, 0, &s3_state);

	if (ret == 0) {
		if (s3_state) {
			dm_resume(adev);
			drm_kms_helper_hotplug_event(adev->ddev);
		} else
			dm_suspend(adev);
	}

	return ret == 0 ? count : 0;
}

DEVICE_ATTR_WO(s3_debug);

#endif

static int dm_early_init(void *handle)
{
	struct amdgpu_device *adev = (struct amdgpu_device *)handle;

	switch (adev->asic_type) {
	case CHIP_BONAIRE:
	case CHIP_HAWAII:
		adev->mode_info.num_crtc = 6;
		adev->mode_info.num_hpd = 6;
		adev->mode_info.num_dig = 6;
		break;
	case CHIP_KAVERI:
		adev->mode_info.num_crtc = 4;
		adev->mode_info.num_hpd = 6;
		adev->mode_info.num_dig = 7;
		break;
	case CHIP_KABINI:
	case CHIP_MULLINS:
		adev->mode_info.num_crtc = 2;
		adev->mode_info.num_hpd = 6;
		adev->mode_info.num_dig = 6;
		break;
	case CHIP_FIJI:
	case CHIP_TONGA:
		adev->mode_info.num_crtc = 6;
		adev->mode_info.num_hpd = 6;
		adev->mode_info.num_dig = 7;
		break;
	case CHIP_CARRIZO:
		adev->mode_info.num_crtc = 3;
		adev->mode_info.num_hpd = 6;
		adev->mode_info.num_dig = 9;
		break;
	case CHIP_STONEY:
		adev->mode_info.num_crtc = 2;
		adev->mode_info.num_hpd = 6;
		adev->mode_info.num_dig = 9;
		break;
	case CHIP_POLARIS11:
	case CHIP_POLARIS12:
		adev->mode_info.num_crtc = 5;
		adev->mode_info.num_hpd = 5;
		adev->mode_info.num_dig = 5;
		break;
	case CHIP_POLARIS10:
	case CHIP_VEGAM:
		adev->mode_info.num_crtc = 6;
		adev->mode_info.num_hpd = 6;
		adev->mode_info.num_dig = 6;
		break;
	case CHIP_VEGA10:
	case CHIP_VEGA12:
	case CHIP_VEGA20:
		adev->mode_info.num_crtc = 6;
		adev->mode_info.num_hpd = 6;
		adev->mode_info.num_dig = 6;
		break;
#if defined(CONFIG_DRM_AMD_DC_DCN)
	case CHIP_RAVEN:
		adev->mode_info.num_crtc = 4;
		adev->mode_info.num_hpd = 4;
		adev->mode_info.num_dig = 4;
		break;
#endif
	case CHIP_NAVI10:
	case CHIP_NAVI12:
		adev->mode_info.num_crtc = 6;
		adev->mode_info.num_hpd = 6;
		adev->mode_info.num_dig = 6;
		break;
	case CHIP_NAVI14:
		adev->mode_info.num_crtc = 5;
		adev->mode_info.num_hpd = 5;
		adev->mode_info.num_dig = 5;
		break;
	case CHIP_RENOIR:
		adev->mode_info.num_crtc = 4;
		adev->mode_info.num_hpd = 4;
		adev->mode_info.num_dig = 4;
		break;
	default:
		DRM_ERROR("Unsupported ASIC type: 0x%X\n", adev->asic_type);
		return -EINVAL;
	}

	amdgpu_dm_set_irq_funcs(adev);

	if (adev->mode_info.funcs == NULL)
		adev->mode_info.funcs = &dm_display_funcs;

	/*
	 * Note: Do NOT change adev->audio_endpt_rreg and
	 * adev->audio_endpt_wreg because they are initialised in
	 * amdgpu_device_init()
	 */
#if defined(CONFIG_DEBUG_KERNEL_DC)
	device_create_file(
		adev->ddev->dev,
		&dev_attr_s3_debug);
#endif

	return 0;
}

static bool modeset_required(struct drm_crtc_state *crtc_state,
			     struct dc_stream_state *new_stream,
			     struct dc_stream_state *old_stream)
{
	if (!drm_atomic_crtc_needs_modeset(crtc_state))
		return false;

	if (!crtc_state->enable)
		return false;

	return crtc_state->active;
}

static bool modereset_required(struct drm_crtc_state *crtc_state)
{
	if (!drm_atomic_crtc_needs_modeset(crtc_state))
		return false;

	return !crtc_state->enable || !crtc_state->active;
}

static void amdgpu_dm_encoder_destroy(struct drm_encoder *encoder)
{
	drm_encoder_cleanup(encoder);
	kfree(encoder);
}

static const struct drm_encoder_funcs amdgpu_dm_encoder_funcs = {
	.destroy = amdgpu_dm_encoder_destroy,
};


static int fill_dc_scaling_info(const struct drm_plane_state *state,
				struct dc_scaling_info *scaling_info)
{
	int scale_w, scale_h;

	memset(scaling_info, 0, sizeof(*scaling_info));

	/* Source is fixed 16.16 but we ignore mantissa for now... */
	scaling_info->src_rect.x = state->src_x >> 16;
	scaling_info->src_rect.y = state->src_y >> 16;

	scaling_info->src_rect.width = state->src_w >> 16;
	if (scaling_info->src_rect.width == 0)
		return -EINVAL;

	scaling_info->src_rect.height = state->src_h >> 16;
	if (scaling_info->src_rect.height == 0)
		return -EINVAL;

	scaling_info->dst_rect.x = state->crtc_x;
	scaling_info->dst_rect.y = state->crtc_y;

	if (state->crtc_w == 0)
		return -EINVAL;

	scaling_info->dst_rect.width = state->crtc_w;

	if (state->crtc_h == 0)
		return -EINVAL;

	scaling_info->dst_rect.height = state->crtc_h;

	/* DRM doesn't specify clipping on destination output. */
	scaling_info->clip_rect = scaling_info->dst_rect;

	/* TODO: Validate scaling per-format with DC plane caps */
	scale_w = scaling_info->dst_rect.width * 1000 /
		  scaling_info->src_rect.width;

	if (scale_w < 250 || scale_w > 16000)
		return -EINVAL;

	scale_h = scaling_info->dst_rect.height * 1000 /
		  scaling_info->src_rect.height;

	if (scale_h < 250 || scale_h > 16000)
		return -EINVAL;

	/*
	 * The "scaling_quality" can be ignored for now, quality = 0 has DC
	 * assume reasonable defaults based on the format.
	 */

	return 0;
}

static int get_fb_info(const struct amdgpu_framebuffer *amdgpu_fb,
		       uint64_t *tiling_flags, bool *tmz_surface)
{
	struct amdgpu_bo *rbo = gem_to_amdgpu_bo(amdgpu_fb->base.obj[0]);
	int r = amdgpu_bo_reserve(rbo, false);

	if (unlikely(r)) {
		/* Don't show error message when returning -ERESTARTSYS */
		if (r != -ERESTARTSYS)
			DRM_ERROR("Unable to reserve buffer: %d\n", r);
		return r;
	}

	if (tiling_flags)
		amdgpu_bo_get_tiling_flags(rbo, tiling_flags);

	if (tmz_surface)
		*tmz_surface = amdgpu_bo_encrypted(rbo);

	amdgpu_bo_unreserve(rbo);

	return r;
}

static inline uint64_t get_dcc_address(uint64_t address, uint64_t tiling_flags)
{
	uint32_t offset = AMDGPU_TILING_GET(tiling_flags, DCC_OFFSET_256B);

	return offset ? (address + offset * 256) : 0;
}

static int
fill_plane_dcc_attributes(struct amdgpu_device *adev,
			  const struct amdgpu_framebuffer *afb,
			  const enum surface_pixel_format format,
			  const enum dc_rotation_angle rotation,
			  const struct plane_size *plane_size,
			  const union dc_tiling_info *tiling_info,
			  const uint64_t info,
			  struct dc_plane_dcc_param *dcc,
			  struct dc_plane_address *address,
			  bool force_disable_dcc)
{
	struct dc *dc = adev->dm.dc;
	struct dc_dcc_surface_param input;
	struct dc_surface_dcc_cap output;
	uint32_t offset = AMDGPU_TILING_GET(info, DCC_OFFSET_256B);
	uint32_t i64b = AMDGPU_TILING_GET(info, DCC_INDEPENDENT_64B) != 0;
	uint64_t dcc_address;

	memset(&input, 0, sizeof(input));
	memset(&output, 0, sizeof(output));

	if (force_disable_dcc)
		return 0;

	if (!offset)
		return 0;

	if (format >= SURFACE_PIXEL_FORMAT_VIDEO_BEGIN)
		return 0;

	if (!dc->cap_funcs.get_dcc_compression_cap)
		return -EINVAL;

	input.format = format;
	input.surface_size.width = plane_size->surface_size.width;
	input.surface_size.height = plane_size->surface_size.height;
	input.swizzle_mode = tiling_info->gfx9.swizzle;

	if (rotation == ROTATION_ANGLE_0 || rotation == ROTATION_ANGLE_180)
		input.scan = SCAN_DIRECTION_HORIZONTAL;
	else if (rotation == ROTATION_ANGLE_90 || rotation == ROTATION_ANGLE_270)
		input.scan = SCAN_DIRECTION_VERTICAL;

	if (!dc->cap_funcs.get_dcc_compression_cap(dc, &input, &output))
		return -EINVAL;

	if (!output.capable)
		return -EINVAL;

	if (i64b == 0 && output.grph.rgb.independent_64b_blks != 0)
		return -EINVAL;

	dcc->enable = 1;
	dcc->meta_pitch =
		AMDGPU_TILING_GET(info, DCC_PITCH_MAX) + 1;
	dcc->independent_64b_blks = i64b;

	dcc_address = get_dcc_address(afb->address, info);
	address->grph.meta_addr.low_part = lower_32_bits(dcc_address);
	address->grph.meta_addr.high_part = upper_32_bits(dcc_address);

	return 0;
}

static int
fill_plane_buffer_attributes(struct amdgpu_device *adev,
			     const struct amdgpu_framebuffer *afb,
			     const enum surface_pixel_format format,
			     const enum dc_rotation_angle rotation,
			     const uint64_t tiling_flags,
			     union dc_tiling_info *tiling_info,
			     struct plane_size *plane_size,
			     struct dc_plane_dcc_param *dcc,
			     struct dc_plane_address *address,
<<<<<<< HEAD
=======
			     bool tmz_surface,
>>>>>>> 3fd911b6
			     bool force_disable_dcc)
{
	const struct drm_framebuffer *fb = &afb->base;
	int ret;

	memset(tiling_info, 0, sizeof(*tiling_info));
	memset(plane_size, 0, sizeof(*plane_size));
	memset(dcc, 0, sizeof(*dcc));
	memset(address, 0, sizeof(*address));

	address->tmz_surface = tmz_surface;

	if (format < SURFACE_PIXEL_FORMAT_VIDEO_BEGIN) {
		plane_size->surface_size.x = 0;
		plane_size->surface_size.y = 0;
		plane_size->surface_size.width = fb->width;
		plane_size->surface_size.height = fb->height;
		plane_size->surface_pitch =
			fb->pitches[0] / fb->format->cpp[0];

		address->type = PLN_ADDR_TYPE_GRAPHICS;
		address->grph.addr.low_part = lower_32_bits(afb->address);
		address->grph.addr.high_part = upper_32_bits(afb->address);
	} else if (format < SURFACE_PIXEL_FORMAT_INVALID) {
		uint64_t chroma_addr = afb->address + fb->offsets[1];

		plane_size->surface_size.x = 0;
		plane_size->surface_size.y = 0;
		plane_size->surface_size.width = fb->width;
		plane_size->surface_size.height = fb->height;
		plane_size->surface_pitch =
			fb->pitches[0] / fb->format->cpp[0];

		plane_size->chroma_size.x = 0;
		plane_size->chroma_size.y = 0;
		/* TODO: set these based on surface format */
		plane_size->chroma_size.width = fb->width / 2;
		plane_size->chroma_size.height = fb->height / 2;

		plane_size->chroma_pitch =
			fb->pitches[1] / fb->format->cpp[1];

		address->type = PLN_ADDR_TYPE_VIDEO_PROGRESSIVE;
		address->video_progressive.luma_addr.low_part =
			lower_32_bits(afb->address);
		address->video_progressive.luma_addr.high_part =
			upper_32_bits(afb->address);
		address->video_progressive.chroma_addr.low_part =
			lower_32_bits(chroma_addr);
		address->video_progressive.chroma_addr.high_part =
			upper_32_bits(chroma_addr);
	}

	/* Fill GFX8 params */
	if (AMDGPU_TILING_GET(tiling_flags, ARRAY_MODE) == DC_ARRAY_2D_TILED_THIN1) {
		unsigned int bankw, bankh, mtaspect, tile_split, num_banks;

		bankw = AMDGPU_TILING_GET(tiling_flags, BANK_WIDTH);
		bankh = AMDGPU_TILING_GET(tiling_flags, BANK_HEIGHT);
		mtaspect = AMDGPU_TILING_GET(tiling_flags, MACRO_TILE_ASPECT);
		tile_split = AMDGPU_TILING_GET(tiling_flags, TILE_SPLIT);
		num_banks = AMDGPU_TILING_GET(tiling_flags, NUM_BANKS);

		/* XXX fix me for VI */
		tiling_info->gfx8.num_banks = num_banks;
		tiling_info->gfx8.array_mode =
				DC_ARRAY_2D_TILED_THIN1;
		tiling_info->gfx8.tile_split = tile_split;
		tiling_info->gfx8.bank_width = bankw;
		tiling_info->gfx8.bank_height = bankh;
		tiling_info->gfx8.tile_aspect = mtaspect;
		tiling_info->gfx8.tile_mode =
				DC_ADDR_SURF_MICRO_TILING_DISPLAY;
	} else if (AMDGPU_TILING_GET(tiling_flags, ARRAY_MODE)
			== DC_ARRAY_1D_TILED_THIN1) {
		tiling_info->gfx8.array_mode = DC_ARRAY_1D_TILED_THIN1;
	}

	tiling_info->gfx8.pipe_config =
			AMDGPU_TILING_GET(tiling_flags, PIPE_CONFIG);

	if (adev->asic_type == CHIP_VEGA10 ||
	    adev->asic_type == CHIP_VEGA12 ||
	    adev->asic_type == CHIP_VEGA20 ||
	    adev->asic_type == CHIP_NAVI10 ||
	    adev->asic_type == CHIP_NAVI14 ||
	    adev->asic_type == CHIP_NAVI12 ||
	    adev->asic_type == CHIP_RENOIR ||
	    adev->asic_type == CHIP_RAVEN) {
		/* Fill GFX9 params */
		tiling_info->gfx9.num_pipes =
			adev->gfx.config.gb_addr_config_fields.num_pipes;
		tiling_info->gfx9.num_banks =
			adev->gfx.config.gb_addr_config_fields.num_banks;
		tiling_info->gfx9.pipe_interleave =
			adev->gfx.config.gb_addr_config_fields.pipe_interleave_size;
		tiling_info->gfx9.num_shader_engines =
			adev->gfx.config.gb_addr_config_fields.num_se;
		tiling_info->gfx9.max_compressed_frags =
			adev->gfx.config.gb_addr_config_fields.max_compress_frags;
		tiling_info->gfx9.num_rb_per_se =
			adev->gfx.config.gb_addr_config_fields.num_rb_per_se;
		tiling_info->gfx9.swizzle =
			AMDGPU_TILING_GET(tiling_flags, SWIZZLE_MODE);
		tiling_info->gfx9.shaderEnable = 1;

		ret = fill_plane_dcc_attributes(adev, afb, format, rotation,
						plane_size, tiling_info,
						tiling_flags, dcc, address,
						force_disable_dcc);
		if (ret)
			return ret;
	}

	return 0;
}

static void
fill_blending_from_plane_state(const struct drm_plane_state *plane_state,
			       bool *per_pixel_alpha, bool *global_alpha,
			       int *global_alpha_value)
{
	*per_pixel_alpha = false;
	*global_alpha = false;
	*global_alpha_value = 0xff;

	if (plane_state->plane->type != DRM_PLANE_TYPE_OVERLAY)
		return;

	if (plane_state->pixel_blend_mode == DRM_MODE_BLEND_PREMULTI) {
		static const uint32_t alpha_formats[] = {
			DRM_FORMAT_ARGB8888,
			DRM_FORMAT_RGBA8888,
			DRM_FORMAT_ABGR8888,
		};
		uint32_t format = plane_state->fb->format->format;
		unsigned int i;

		for (i = 0; i < ARRAY_SIZE(alpha_formats); ++i) {
			if (format == alpha_formats[i]) {
				*per_pixel_alpha = true;
				break;
			}
		}
	}

	if (plane_state->alpha < 0xffff) {
		*global_alpha = true;
		*global_alpha_value = plane_state->alpha >> 8;
	}
}

static int
fill_plane_color_attributes(const struct drm_plane_state *plane_state,
			    const enum surface_pixel_format format,
			    enum dc_color_space *color_space)
{
	bool full_range;

	*color_space = COLOR_SPACE_SRGB;

	/* DRM color properties only affect non-RGB formats. */
	if (format < SURFACE_PIXEL_FORMAT_VIDEO_BEGIN)
		return 0;

	full_range = (plane_state->color_range == DRM_COLOR_YCBCR_FULL_RANGE);

	switch (plane_state->color_encoding) {
	case DRM_COLOR_YCBCR_BT601:
		if (full_range)
			*color_space = COLOR_SPACE_YCBCR601;
		else
			*color_space = COLOR_SPACE_YCBCR601_LIMITED;
		break;

	case DRM_COLOR_YCBCR_BT709:
		if (full_range)
			*color_space = COLOR_SPACE_YCBCR709;
		else
			*color_space = COLOR_SPACE_YCBCR709_LIMITED;
		break;

	case DRM_COLOR_YCBCR_BT2020:
		if (full_range)
			*color_space = COLOR_SPACE_2020_YCBCR;
		else
			return -EINVAL;
		break;

	default:
		return -EINVAL;
	}

	return 0;
}

static int
fill_dc_plane_info_and_addr(struct amdgpu_device *adev,
			    const struct drm_plane_state *plane_state,
			    const uint64_t tiling_flags,
			    struct dc_plane_info *plane_info,
			    struct dc_plane_address *address,
<<<<<<< HEAD
=======
			    bool tmz_surface,
>>>>>>> 3fd911b6
			    bool force_disable_dcc)
{
	const struct drm_framebuffer *fb = plane_state->fb;
	const struct amdgpu_framebuffer *afb =
		to_amdgpu_framebuffer(plane_state->fb);
	struct drm_format_name_buf format_name;
	int ret;

	memset(plane_info, 0, sizeof(*plane_info));

	switch (fb->format->format) {
	case DRM_FORMAT_C8:
		plane_info->format =
			SURFACE_PIXEL_FORMAT_GRPH_PALETA_256_COLORS;
		break;
	case DRM_FORMAT_RGB565:
		plane_info->format = SURFACE_PIXEL_FORMAT_GRPH_RGB565;
		break;
	case DRM_FORMAT_XRGB8888:
	case DRM_FORMAT_ARGB8888:
		plane_info->format = SURFACE_PIXEL_FORMAT_GRPH_ARGB8888;
		break;
	case DRM_FORMAT_XRGB2101010:
	case DRM_FORMAT_ARGB2101010:
		plane_info->format = SURFACE_PIXEL_FORMAT_GRPH_ARGB2101010;
		break;
	case DRM_FORMAT_XBGR2101010:
	case DRM_FORMAT_ABGR2101010:
		plane_info->format = SURFACE_PIXEL_FORMAT_GRPH_ABGR2101010;
		break;
	case DRM_FORMAT_XBGR8888:
	case DRM_FORMAT_ABGR8888:
		plane_info->format = SURFACE_PIXEL_FORMAT_GRPH_ABGR8888;
		break;
	case DRM_FORMAT_NV21:
		plane_info->format = SURFACE_PIXEL_FORMAT_VIDEO_420_YCbCr;
		break;
	case DRM_FORMAT_NV12:
		plane_info->format = SURFACE_PIXEL_FORMAT_VIDEO_420_YCrCb;
		break;
	case DRM_FORMAT_P010:
		plane_info->format = SURFACE_PIXEL_FORMAT_VIDEO_420_10bpc_YCrCb;
		break;
	default:
		DRM_ERROR(
			"Unsupported screen format %s\n",
			drm_get_format_name(fb->format->format, &format_name));
		return -EINVAL;
	}

	switch (plane_state->rotation & DRM_MODE_ROTATE_MASK) {
	case DRM_MODE_ROTATE_0:
		plane_info->rotation = ROTATION_ANGLE_0;
		break;
	case DRM_MODE_ROTATE_90:
		plane_info->rotation = ROTATION_ANGLE_90;
		break;
	case DRM_MODE_ROTATE_180:
		plane_info->rotation = ROTATION_ANGLE_180;
		break;
	case DRM_MODE_ROTATE_270:
		plane_info->rotation = ROTATION_ANGLE_270;
		break;
	default:
		plane_info->rotation = ROTATION_ANGLE_0;
		break;
	}

	plane_info->visible = true;
	plane_info->stereo_format = PLANE_STEREO_FORMAT_NONE;

	plane_info->layer_index = 0;

	ret = fill_plane_color_attributes(plane_state, plane_info->format,
					  &plane_info->color_space);
	if (ret)
		return ret;

	ret = fill_plane_buffer_attributes(adev, afb, plane_info->format,
					   plane_info->rotation, tiling_flags,
					   &plane_info->tiling_info,
					   &plane_info->plane_size,
<<<<<<< HEAD
					   &plane_info->dcc, address,
=======
					   &plane_info->dcc, address, tmz_surface,
>>>>>>> 3fd911b6
					   force_disable_dcc);
	if (ret)
		return ret;

	fill_blending_from_plane_state(
		plane_state, &plane_info->per_pixel_alpha,
		&plane_info->global_alpha, &plane_info->global_alpha_value);

	return 0;
}

static int fill_dc_plane_attributes(struct amdgpu_device *adev,
				    struct dc_plane_state *dc_plane_state,
				    struct drm_plane_state *plane_state,
				    struct drm_crtc_state *crtc_state)
{
	struct dm_crtc_state *dm_crtc_state = to_dm_crtc_state(crtc_state);
	const struct amdgpu_framebuffer *amdgpu_fb =
		to_amdgpu_framebuffer(plane_state->fb);
	struct dc_scaling_info scaling_info;
	struct dc_plane_info plane_info;
	uint64_t tiling_flags;
	int ret;
<<<<<<< HEAD
=======
	bool tmz_surface = false;
>>>>>>> 3fd911b6
	bool force_disable_dcc = false;

	ret = fill_dc_scaling_info(plane_state, &scaling_info);
	if (ret)
		return ret;

	dc_plane_state->src_rect = scaling_info.src_rect;
	dc_plane_state->dst_rect = scaling_info.dst_rect;
	dc_plane_state->clip_rect = scaling_info.clip_rect;
	dc_plane_state->scaling_quality = scaling_info.scaling_quality;

	ret = get_fb_info(amdgpu_fb, &tiling_flags, &tmz_surface);
	if (ret)
		return ret;

	force_disable_dcc = adev->asic_type == CHIP_RAVEN && adev->in_suspend;
	ret = fill_dc_plane_info_and_addr(adev, plane_state, tiling_flags,
					  &plane_info,
					  &dc_plane_state->address,
<<<<<<< HEAD
=======
					  tmz_surface,
>>>>>>> 3fd911b6
					  force_disable_dcc);
	if (ret)
		return ret;

	dc_plane_state->format = plane_info.format;
	dc_plane_state->color_space = plane_info.color_space;
	dc_plane_state->format = plane_info.format;
	dc_plane_state->plane_size = plane_info.plane_size;
	dc_plane_state->rotation = plane_info.rotation;
	dc_plane_state->horizontal_mirror = plane_info.horizontal_mirror;
	dc_plane_state->stereo_format = plane_info.stereo_format;
	dc_plane_state->tiling_info = plane_info.tiling_info;
	dc_plane_state->visible = plane_info.visible;
	dc_plane_state->per_pixel_alpha = plane_info.per_pixel_alpha;
	dc_plane_state->global_alpha = plane_info.global_alpha;
	dc_plane_state->global_alpha_value = plane_info.global_alpha_value;
	dc_plane_state->dcc = plane_info.dcc;
	dc_plane_state->layer_index = plane_info.layer_index; // Always returns 0

	/*
	 * Always set input transfer function, since plane state is refreshed
	 * every time.
	 */
	ret = amdgpu_dm_update_plane_color_mgmt(dm_crtc_state, dc_plane_state);
	if (ret)
		return ret;

	return 0;
}

static void update_stream_scaling_settings(const struct drm_display_mode *mode,
					   const struct dm_connector_state *dm_state,
					   struct dc_stream_state *stream)
{
	enum amdgpu_rmx_type rmx_type;

	struct rect src = { 0 }; /* viewport in composition space*/
	struct rect dst = { 0 }; /* stream addressable area */

	/* no mode. nothing to be done */
	if (!mode)
		return;

	/* Full screen scaling by default */
	src.width = mode->hdisplay;
	src.height = mode->vdisplay;
	dst.width = stream->timing.h_addressable;
	dst.height = stream->timing.v_addressable;

	if (dm_state) {
		rmx_type = dm_state->scaling;
		if (rmx_type == RMX_ASPECT || rmx_type == RMX_OFF) {
			if (src.width * dst.height <
					src.height * dst.width) {
				/* height needs less upscaling/more downscaling */
				dst.width = src.width *
						dst.height / src.height;
			} else {
				/* width needs less upscaling/more downscaling */
				dst.height = src.height *
						dst.width / src.width;
			}
		} else if (rmx_type == RMX_CENTER) {
			dst = src;
		}

		dst.x = (stream->timing.h_addressable - dst.width) / 2;
		dst.y = (stream->timing.v_addressable - dst.height) / 2;

		if (dm_state->underscan_enable) {
			dst.x += dm_state->underscan_hborder / 2;
			dst.y += dm_state->underscan_vborder / 2;
			dst.width -= dm_state->underscan_hborder;
			dst.height -= dm_state->underscan_vborder;
		}
	}

	stream->src = src;
	stream->dst = dst;

	DRM_DEBUG_DRIVER("Destination Rectangle x:%d  y:%d  width:%d  height:%d\n",
			dst.x, dst.y, dst.width, dst.height);

}

static enum dc_color_depth
convert_color_depth_from_display_info(const struct drm_connector *connector,
				      const struct drm_connector_state *state,
				      bool is_y420)
{
	uint8_t bpc;

	if (is_y420) {
		bpc = 8;

		/* Cap display bpc based on HDMI 2.0 HF-VSDB */
		if (connector->display_info.hdmi.y420_dc_modes & DRM_EDID_YCBCR420_DC_48)
			bpc = 16;
		else if (connector->display_info.hdmi.y420_dc_modes & DRM_EDID_YCBCR420_DC_36)
			bpc = 12;
		else if (connector->display_info.hdmi.y420_dc_modes & DRM_EDID_YCBCR420_DC_30)
			bpc = 10;
	} else {
		bpc = (uint8_t)connector->display_info.bpc;
		/* Assume 8 bpc by default if no bpc is specified. */
		bpc = bpc ? bpc : 8;
	}

	if (!state)
		state = connector->state;

	if (state) {
		/*
		 * Cap display bpc based on the user requested value.
		 *
		 * The value for state->max_bpc may not correctly updated
		 * depending on when the connector gets added to the state
		 * or if this was called outside of atomic check, so it
		 * can't be used directly.
		 */
		bpc = min(bpc, state->max_requested_bpc);

		/* Round down to the nearest even number. */
		bpc = bpc - (bpc & 1);
	}

	switch (bpc) {
	case 0:
		/*
		 * Temporary Work around, DRM doesn't parse color depth for
		 * EDID revision before 1.4
		 * TODO: Fix edid parsing
		 */
		return COLOR_DEPTH_888;
	case 6:
		return COLOR_DEPTH_666;
	case 8:
		return COLOR_DEPTH_888;
	case 10:
		return COLOR_DEPTH_101010;
	case 12:
		return COLOR_DEPTH_121212;
	case 14:
		return COLOR_DEPTH_141414;
	case 16:
		return COLOR_DEPTH_161616;
	default:
		return COLOR_DEPTH_UNDEFINED;
	}
}

static enum dc_aspect_ratio
get_aspect_ratio(const struct drm_display_mode *mode_in)
{
	/* 1-1 mapping, since both enums follow the HDMI spec. */
	return (enum dc_aspect_ratio) mode_in->picture_aspect_ratio;
}

static enum dc_color_space
get_output_color_space(const struct dc_crtc_timing *dc_crtc_timing)
{
	enum dc_color_space color_space = COLOR_SPACE_SRGB;

	switch (dc_crtc_timing->pixel_encoding)	{
	case PIXEL_ENCODING_YCBCR422:
	case PIXEL_ENCODING_YCBCR444:
	case PIXEL_ENCODING_YCBCR420:
	{
		/*
		 * 27030khz is the separation point between HDTV and SDTV
		 * according to HDMI spec, we use YCbCr709 and YCbCr601
		 * respectively
		 */
		if (dc_crtc_timing->pix_clk_100hz > 270300) {
			if (dc_crtc_timing->flags.Y_ONLY)
				color_space =
					COLOR_SPACE_YCBCR709_LIMITED;
			else
				color_space = COLOR_SPACE_YCBCR709;
		} else {
			if (dc_crtc_timing->flags.Y_ONLY)
				color_space =
					COLOR_SPACE_YCBCR601_LIMITED;
			else
				color_space = COLOR_SPACE_YCBCR601;
		}

	}
	break;
	case PIXEL_ENCODING_RGB:
		color_space = COLOR_SPACE_SRGB;
		break;

	default:
		WARN_ON(1);
		break;
	}

	return color_space;
}

static bool adjust_colour_depth_from_display_info(
	struct dc_crtc_timing *timing_out,
	const struct drm_display_info *info)
{
	enum dc_color_depth depth = timing_out->display_color_depth;
	int normalized_clk;
	do {
		normalized_clk = timing_out->pix_clk_100hz / 10;
		/* YCbCr 4:2:0 requires additional adjustment of 1/2 */
		if (timing_out->pixel_encoding == PIXEL_ENCODING_YCBCR420)
			normalized_clk /= 2;
		/* Adjusting pix clock following on HDMI spec based on colour depth */
		switch (depth) {
		case COLOR_DEPTH_888:
			break;
		case COLOR_DEPTH_101010:
			normalized_clk = (normalized_clk * 30) / 24;
			break;
		case COLOR_DEPTH_121212:
			normalized_clk = (normalized_clk * 36) / 24;
			break;
		case COLOR_DEPTH_161616:
			normalized_clk = (normalized_clk * 48) / 24;
			break;
		default:
			/* The above depths are the only ones valid for HDMI. */
			return false;
		}
		if (normalized_clk <= info->max_tmds_clock) {
			timing_out->display_color_depth = depth;
			return true;
		}
	} while (--depth > COLOR_DEPTH_666);
	return false;
}

static void fill_stream_properties_from_drm_display_mode(
	struct dc_stream_state *stream,
	const struct drm_display_mode *mode_in,
	const struct drm_connector *connector,
	const struct drm_connector_state *connector_state,
	const struct dc_stream_state *old_stream)
{
	struct dc_crtc_timing *timing_out = &stream->timing;
	const struct drm_display_info *info = &connector->display_info;
	struct amdgpu_dm_connector *aconnector = to_amdgpu_dm_connector(connector);
	struct hdmi_vendor_infoframe hv_frame;
	struct hdmi_avi_infoframe avi_frame;

	memset(&hv_frame, 0, sizeof(hv_frame));
	memset(&avi_frame, 0, sizeof(avi_frame));

	timing_out->h_border_left = 0;
	timing_out->h_border_right = 0;
	timing_out->v_border_top = 0;
	timing_out->v_border_bottom = 0;
	/* TODO: un-hardcode */
	if (drm_mode_is_420_only(info, mode_in)
			&& stream->signal == SIGNAL_TYPE_HDMI_TYPE_A)
		timing_out->pixel_encoding = PIXEL_ENCODING_YCBCR420;
	else if (drm_mode_is_420_also(info, mode_in)
			&& aconnector->force_yuv420_output)
		timing_out->pixel_encoding = PIXEL_ENCODING_YCBCR420;
	else if ((connector->display_info.color_formats & DRM_COLOR_FORMAT_YCRCB444)
			&& stream->signal == SIGNAL_TYPE_HDMI_TYPE_A)
		timing_out->pixel_encoding = PIXEL_ENCODING_YCBCR444;
	else
		timing_out->pixel_encoding = PIXEL_ENCODING_RGB;

	timing_out->timing_3d_format = TIMING_3D_FORMAT_NONE;
	timing_out->display_color_depth = convert_color_depth_from_display_info(
		connector, connector_state,
		(timing_out->pixel_encoding == PIXEL_ENCODING_YCBCR420));
	timing_out->scan_type = SCANNING_TYPE_NODATA;
	timing_out->hdmi_vic = 0;

	if(old_stream) {
		timing_out->vic = old_stream->timing.vic;
		timing_out->flags.HSYNC_POSITIVE_POLARITY = old_stream->timing.flags.HSYNC_POSITIVE_POLARITY;
		timing_out->flags.VSYNC_POSITIVE_POLARITY = old_stream->timing.flags.VSYNC_POSITIVE_POLARITY;
	} else {
		timing_out->vic = drm_match_cea_mode(mode_in);
		if (mode_in->flags & DRM_MODE_FLAG_PHSYNC)
			timing_out->flags.HSYNC_POSITIVE_POLARITY = 1;
		if (mode_in->flags & DRM_MODE_FLAG_PVSYNC)
			timing_out->flags.VSYNC_POSITIVE_POLARITY = 1;
	}

	if (stream->signal == SIGNAL_TYPE_HDMI_TYPE_A) {
		drm_hdmi_avi_infoframe_from_display_mode(&avi_frame, (struct drm_connector *)connector, mode_in);
		timing_out->vic = avi_frame.video_code;
		drm_hdmi_vendor_infoframe_from_display_mode(&hv_frame, (struct drm_connector *)connector, mode_in);
		timing_out->hdmi_vic = hv_frame.vic;
	}

	timing_out->h_addressable = mode_in->crtc_hdisplay;
	timing_out->h_total = mode_in->crtc_htotal;
	timing_out->h_sync_width =
		mode_in->crtc_hsync_end - mode_in->crtc_hsync_start;
	timing_out->h_front_porch =
		mode_in->crtc_hsync_start - mode_in->crtc_hdisplay;
	timing_out->v_total = mode_in->crtc_vtotal;
	timing_out->v_addressable = mode_in->crtc_vdisplay;
	timing_out->v_front_porch =
		mode_in->crtc_vsync_start - mode_in->crtc_vdisplay;
	timing_out->v_sync_width =
		mode_in->crtc_vsync_end - mode_in->crtc_vsync_start;
	timing_out->pix_clk_100hz = mode_in->crtc_clock * 10;
	timing_out->aspect_ratio = get_aspect_ratio(mode_in);

	stream->output_color_space = get_output_color_space(timing_out);

	stream->out_transfer_func->type = TF_TYPE_PREDEFINED;
	stream->out_transfer_func->tf = TRANSFER_FUNCTION_SRGB;
	if (stream->signal == SIGNAL_TYPE_HDMI_TYPE_A) {
		if (!adjust_colour_depth_from_display_info(timing_out, info) &&
		    drm_mode_is_420_also(info, mode_in) &&
		    timing_out->pixel_encoding != PIXEL_ENCODING_YCBCR420) {
			timing_out->pixel_encoding = PIXEL_ENCODING_YCBCR420;
			adjust_colour_depth_from_display_info(timing_out, info);
		}
	}
}

static void fill_audio_info(struct audio_info *audio_info,
			    const struct drm_connector *drm_connector,
			    const struct dc_sink *dc_sink)
{
	int i = 0;
	int cea_revision = 0;
	const struct dc_edid_caps *edid_caps = &dc_sink->edid_caps;

	audio_info->manufacture_id = edid_caps->manufacturer_id;
	audio_info->product_id = edid_caps->product_id;

	cea_revision = drm_connector->display_info.cea_rev;

	strscpy(audio_info->display_name,
		edid_caps->display_name,
		AUDIO_INFO_DISPLAY_NAME_SIZE_IN_CHARS);

	if (cea_revision >= 3) {
		audio_info->mode_count = edid_caps->audio_mode_count;

		for (i = 0; i < audio_info->mode_count; ++i) {
			audio_info->modes[i].format_code =
					(enum audio_format_code)
					(edid_caps->audio_modes[i].format_code);
			audio_info->modes[i].channel_count =
					edid_caps->audio_modes[i].channel_count;
			audio_info->modes[i].sample_rates.all =
					edid_caps->audio_modes[i].sample_rate;
			audio_info->modes[i].sample_size =
					edid_caps->audio_modes[i].sample_size;
		}
	}

	audio_info->flags.all = edid_caps->speaker_flags;

	/* TODO: We only check for the progressive mode, check for interlace mode too */
	if (drm_connector->latency_present[0]) {
		audio_info->video_latency = drm_connector->video_latency[0];
		audio_info->audio_latency = drm_connector->audio_latency[0];
	}

	/* TODO: For DP, video and audio latency should be calculated from DPCD caps */

}

static void
copy_crtc_timing_for_drm_display_mode(const struct drm_display_mode *src_mode,
				      struct drm_display_mode *dst_mode)
{
	dst_mode->crtc_hdisplay = src_mode->crtc_hdisplay;
	dst_mode->crtc_vdisplay = src_mode->crtc_vdisplay;
	dst_mode->crtc_clock = src_mode->crtc_clock;
	dst_mode->crtc_hblank_start = src_mode->crtc_hblank_start;
	dst_mode->crtc_hblank_end = src_mode->crtc_hblank_end;
	dst_mode->crtc_hsync_start =  src_mode->crtc_hsync_start;
	dst_mode->crtc_hsync_end = src_mode->crtc_hsync_end;
	dst_mode->crtc_htotal = src_mode->crtc_htotal;
	dst_mode->crtc_hskew = src_mode->crtc_hskew;
	dst_mode->crtc_vblank_start = src_mode->crtc_vblank_start;
	dst_mode->crtc_vblank_end = src_mode->crtc_vblank_end;
	dst_mode->crtc_vsync_start = src_mode->crtc_vsync_start;
	dst_mode->crtc_vsync_end = src_mode->crtc_vsync_end;
	dst_mode->crtc_vtotal = src_mode->crtc_vtotal;
}

static void
decide_crtc_timing_for_drm_display_mode(struct drm_display_mode *drm_mode,
					const struct drm_display_mode *native_mode,
					bool scale_enabled)
{
	if (scale_enabled) {
		copy_crtc_timing_for_drm_display_mode(native_mode, drm_mode);
	} else if (native_mode->clock == drm_mode->clock &&
			native_mode->htotal == drm_mode->htotal &&
			native_mode->vtotal == drm_mode->vtotal) {
		copy_crtc_timing_for_drm_display_mode(native_mode, drm_mode);
	} else {
		/* no scaling nor amdgpu inserted, no need to patch */
	}
}

static struct dc_sink *
create_fake_sink(struct amdgpu_dm_connector *aconnector)
{
	struct dc_sink_init_data sink_init_data = { 0 };
	struct dc_sink *sink = NULL;
	sink_init_data.link = aconnector->dc_link;
	sink_init_data.sink_signal = aconnector->dc_link->connector_signal;

	sink = dc_sink_create(&sink_init_data);
	if (!sink) {
		DRM_ERROR("Failed to create sink!\n");
		return NULL;
	}
	sink->sink_signal = SIGNAL_TYPE_VIRTUAL;

	return sink;
}

static void set_multisync_trigger_params(
		struct dc_stream_state *stream)
{
	if (stream->triggered_crtc_reset.enabled) {
		stream->triggered_crtc_reset.event = CRTC_EVENT_VSYNC_RISING;
		stream->triggered_crtc_reset.delay = TRIGGER_DELAY_NEXT_LINE;
	}
}

static void set_master_stream(struct dc_stream_state *stream_set[],
			      int stream_count)
{
	int j, highest_rfr = 0, master_stream = 0;

	for (j = 0;  j < stream_count; j++) {
		if (stream_set[j] && stream_set[j]->triggered_crtc_reset.enabled) {
			int refresh_rate = 0;

			refresh_rate = (stream_set[j]->timing.pix_clk_100hz*100)/
				(stream_set[j]->timing.h_total*stream_set[j]->timing.v_total);
			if (refresh_rate > highest_rfr) {
				highest_rfr = refresh_rate;
				master_stream = j;
			}
		}
	}
	for (j = 0;  j < stream_count; j++) {
		if (stream_set[j])
			stream_set[j]->triggered_crtc_reset.event_source = stream_set[master_stream];
	}
}

static void dm_enable_per_frame_crtc_master_sync(struct dc_state *context)
{
	int i = 0;

	if (context->stream_count < 2)
		return;
	for (i = 0; i < context->stream_count ; i++) {
		if (!context->streams[i])
			continue;
		/*
		 * TODO: add a function to read AMD VSDB bits and set
		 * crtc_sync_master.multi_sync_enabled flag
		 * For now it's set to false
		 */
		set_multisync_trigger_params(context->streams[i]);
	}
	set_master_stream(context->streams, context->stream_count);
}

static struct dc_stream_state *
create_stream_for_sink(struct amdgpu_dm_connector *aconnector,
		       const struct drm_display_mode *drm_mode,
		       const struct dm_connector_state *dm_state,
		       const struct dc_stream_state *old_stream)
{
	struct drm_display_mode *preferred_mode = NULL;
	struct drm_connector *drm_connector;
	const struct drm_connector_state *con_state =
		dm_state ? &dm_state->base : NULL;
	struct dc_stream_state *stream = NULL;
	struct drm_display_mode mode = *drm_mode;
	bool native_mode_found = false;
	bool scale = dm_state ? (dm_state->scaling != RMX_OFF) : false;
	int mode_refresh;
	int preferred_refresh = 0;
#if defined(CONFIG_DRM_AMD_DC_DCN)
	struct dsc_dec_dpcd_caps dsc_caps;
#endif
	uint32_t link_bandwidth_kbps;

	struct dc_sink *sink = NULL;
	if (aconnector == NULL) {
		DRM_ERROR("aconnector is NULL!\n");
		return stream;
	}

	drm_connector = &aconnector->base;

	if (!aconnector->dc_sink) {
		sink = create_fake_sink(aconnector);
		if (!sink)
			return stream;
	} else {
		sink = aconnector->dc_sink;
		dc_sink_retain(sink);
	}

	stream = dc_create_stream_for_sink(sink);

	if (stream == NULL) {
		DRM_ERROR("Failed to create stream for sink!\n");
		goto finish;
	}

	stream->dm_stream_context = aconnector;

	stream->timing.flags.LTE_340MCSC_SCRAMBLE =
		drm_connector->display_info.hdmi.scdc.scrambling.low_rates;

	list_for_each_entry(preferred_mode, &aconnector->base.modes, head) {
		/* Search for preferred mode */
		if (preferred_mode->type & DRM_MODE_TYPE_PREFERRED) {
			native_mode_found = true;
			break;
		}
	}
	if (!native_mode_found)
		preferred_mode = list_first_entry_or_null(
				&aconnector->base.modes,
				struct drm_display_mode,
				head);

	mode_refresh = drm_mode_vrefresh(&mode);

	if (preferred_mode == NULL) {
		/*
		 * This may not be an error, the use case is when we have no
		 * usermode calls to reset and set mode upon hotplug. In this
		 * case, we call set mode ourselves to restore the previous mode
		 * and the modelist may not be filled in in time.
		 */
		DRM_DEBUG_DRIVER("No preferred mode found\n");
	} else {
		decide_crtc_timing_for_drm_display_mode(
				&mode, preferred_mode,
				dm_state ? (dm_state->scaling != RMX_OFF) : false);
		preferred_refresh = drm_mode_vrefresh(preferred_mode);
	}

	if (!dm_state)
		drm_mode_set_crtcinfo(&mode, 0);

	/*
	* If scaling is enabled and refresh rate didn't change
	* we copy the vic and polarities of the old timings
	*/
	if (!scale || mode_refresh != preferred_refresh)
		fill_stream_properties_from_drm_display_mode(stream,
			&mode, &aconnector->base, con_state, NULL);
	else
		fill_stream_properties_from_drm_display_mode(stream,
			&mode, &aconnector->base, con_state, old_stream);

	stream->timing.flags.DSC = 0;

	if (aconnector->dc_link && sink->sink_signal == SIGNAL_TYPE_DISPLAY_PORT) {
#if defined(CONFIG_DRM_AMD_DC_DCN)
		dc_dsc_parse_dsc_dpcd(aconnector->dc_link->ctx->dc,
				      aconnector->dc_link->dpcd_caps.dsc_caps.dsc_basic_caps.raw,
				      aconnector->dc_link->dpcd_caps.dsc_caps.dsc_ext_caps.raw,
				      &dsc_caps);
#endif
		link_bandwidth_kbps = dc_link_bandwidth_kbps(aconnector->dc_link,
							     dc_link_get_link_cap(aconnector->dc_link));

#if defined(CONFIG_DRM_AMD_DC_DCN)
		if (dsc_caps.is_dsc_supported)
			if (dc_dsc_compute_config(aconnector->dc_link->ctx->dc->res_pool->dscs[0],
						  &dsc_caps,
						  aconnector->dc_link->ctx->dc->debug.dsc_min_slice_height_override,
						  link_bandwidth_kbps,
						  &stream->timing,
						  &stream->timing.dsc_cfg))
				stream->timing.flags.DSC = 1;
#endif
	}

	update_stream_scaling_settings(&mode, dm_state, stream);

	fill_audio_info(
		&stream->audio_info,
		drm_connector,
		sink);

	update_stream_signal(stream, sink);

	if (stream->signal == SIGNAL_TYPE_HDMI_TYPE_A)
		mod_build_hf_vsif_infopacket(stream, &stream->vsp_infopacket, false, false);
	if (stream->link->psr_settings.psr_feature_enabled)	{
		struct dc  *core_dc = stream->link->ctx->dc;

		if (dc_is_dmcu_initialized(core_dc)) {
			//
			// should decide stream support vsc sdp colorimetry capability
			// before building vsc info packet
			//
			stream->use_vsc_sdp_for_colorimetry = false;
			if (aconnector->dc_sink->sink_signal == SIGNAL_TYPE_DISPLAY_PORT_MST) {
				stream->use_vsc_sdp_for_colorimetry =
					aconnector->dc_sink->is_vsc_sdp_colorimetry_supported;
			} else {
				if (stream->link->dpcd_caps.dpcd_rev.raw >= 0x14 &&
					stream->link->dpcd_caps.dprx_feature.bits.VSC_SDP_COLORIMETRY_SUPPORTED) {
					stream->use_vsc_sdp_for_colorimetry = true;
				}
			}
			mod_build_vsc_infopacket(stream, &stream->vsc_infopacket);
		}
	}
finish:
	dc_sink_release(sink);

	return stream;
}

static void amdgpu_dm_crtc_destroy(struct drm_crtc *crtc)
{
	drm_crtc_cleanup(crtc);
	kfree(crtc);
}

static void dm_crtc_destroy_state(struct drm_crtc *crtc,
				  struct drm_crtc_state *state)
{
	struct dm_crtc_state *cur = to_dm_crtc_state(state);

	/* TODO Destroy dc_stream objects are stream object is flattened */
	if (cur->stream)
		dc_stream_release(cur->stream);


	__drm_atomic_helper_crtc_destroy_state(state);


	kfree(state);
}

static void dm_crtc_reset_state(struct drm_crtc *crtc)
{
	struct dm_crtc_state *state;

	if (crtc->state)
		dm_crtc_destroy_state(crtc, crtc->state);

	state = kzalloc(sizeof(*state), GFP_KERNEL);
	if (WARN_ON(!state))
		return;

	crtc->state = &state->base;
	crtc->state->crtc = crtc;

}

static struct drm_crtc_state *
dm_crtc_duplicate_state(struct drm_crtc *crtc)
{
	struct dm_crtc_state *state, *cur;

	cur = to_dm_crtc_state(crtc->state);

	if (WARN_ON(!crtc->state))
		return NULL;

	state = kzalloc(sizeof(*state), GFP_KERNEL);
	if (!state)
		return NULL;

	__drm_atomic_helper_crtc_duplicate_state(crtc, &state->base);

	if (cur->stream) {
		state->stream = cur->stream;
		dc_stream_retain(state->stream);
	}

	state->active_planes = cur->active_planes;
	state->interrupts_enabled = cur->interrupts_enabled;
	state->vrr_params = cur->vrr_params;
	state->vrr_infopacket = cur->vrr_infopacket;
	state->abm_level = cur->abm_level;
	state->vrr_supported = cur->vrr_supported;
	state->freesync_config = cur->freesync_config;
	state->crc_src = cur->crc_src;
	state->cm_has_degamma = cur->cm_has_degamma;
	state->cm_is_degamma_srgb = cur->cm_is_degamma_srgb;

	/* TODO Duplicate dc_stream after objects are stream object is flattened */

	return &state->base;
}

static inline int dm_set_vupdate_irq(struct drm_crtc *crtc, bool enable)
{
	enum dc_irq_source irq_source;
	struct amdgpu_crtc *acrtc = to_amdgpu_crtc(crtc);
	struct amdgpu_device *adev = crtc->dev->dev_private;
	int rc;

	/* Do not set vupdate for DCN hardware */
	if (adev->family > AMDGPU_FAMILY_AI)
		return 0;

	irq_source = IRQ_TYPE_VUPDATE + acrtc->otg_inst;

	rc = dc_interrupt_set(adev->dm.dc, irq_source, enable) ? 0 : -EBUSY;

	DRM_DEBUG_DRIVER("crtc %d - vupdate irq %sabling: r=%d\n",
			 acrtc->crtc_id, enable ? "en" : "dis", rc);
	return rc;
}

static inline int dm_set_vblank(struct drm_crtc *crtc, bool enable)
{
	enum dc_irq_source irq_source;
	struct amdgpu_crtc *acrtc = to_amdgpu_crtc(crtc);
	struct amdgpu_device *adev = crtc->dev->dev_private;
	struct dm_crtc_state *acrtc_state = to_dm_crtc_state(crtc->state);
	int rc = 0;

	if (enable) {
		/* vblank irq on -> Only need vupdate irq in vrr mode */
		if (amdgpu_dm_vrr_active(acrtc_state))
			rc = dm_set_vupdate_irq(crtc, true);
	} else {
		/* vblank irq off -> vupdate irq off */
		rc = dm_set_vupdate_irq(crtc, false);
	}

	if (rc)
		return rc;

	irq_source = IRQ_TYPE_VBLANK + acrtc->otg_inst;
	return dc_interrupt_set(adev->dm.dc, irq_source, enable) ? 0 : -EBUSY;
}

static int dm_enable_vblank(struct drm_crtc *crtc)
{
	return dm_set_vblank(crtc, true);
}

static void dm_disable_vblank(struct drm_crtc *crtc)
{
	dm_set_vblank(crtc, false);
}

/* Implemented only the options currently availible for the driver */
static const struct drm_crtc_funcs amdgpu_dm_crtc_funcs = {
	.reset = dm_crtc_reset_state,
	.destroy = amdgpu_dm_crtc_destroy,
	.gamma_set = drm_atomic_helper_legacy_gamma_set,
	.set_config = drm_atomic_helper_set_config,
	.page_flip = drm_atomic_helper_page_flip,
	.atomic_duplicate_state = dm_crtc_duplicate_state,
	.atomic_destroy_state = dm_crtc_destroy_state,
	.set_crc_source = amdgpu_dm_crtc_set_crc_source,
	.verify_crc_source = amdgpu_dm_crtc_verify_crc_source,
	.get_crc_sources = amdgpu_dm_crtc_get_crc_sources,
	.get_vblank_counter = amdgpu_get_vblank_counter_kms,
	.enable_vblank = dm_enable_vblank,
	.disable_vblank = dm_disable_vblank,
	.get_vblank_timestamp = drm_crtc_vblank_helper_get_vblank_timestamp,
};

static enum drm_connector_status
amdgpu_dm_connector_detect(struct drm_connector *connector, bool force)
{
	bool connected;
	struct amdgpu_dm_connector *aconnector = to_amdgpu_dm_connector(connector);

	/*
	 * Notes:
	 * 1. This interface is NOT called in context of HPD irq.
	 * 2. This interface *is called* in context of user-mode ioctl. Which
	 * makes it a bad place for *any* MST-related activity.
	 */

	if (aconnector->base.force == DRM_FORCE_UNSPECIFIED &&
	    !aconnector->fake_enable)
		connected = (aconnector->dc_sink != NULL);
	else
		connected = (aconnector->base.force == DRM_FORCE_ON);

	return (connected ? connector_status_connected :
			connector_status_disconnected);
}

int amdgpu_dm_connector_atomic_set_property(struct drm_connector *connector,
					    struct drm_connector_state *connector_state,
					    struct drm_property *property,
					    uint64_t val)
{
	struct drm_device *dev = connector->dev;
	struct amdgpu_device *adev = dev->dev_private;
	struct dm_connector_state *dm_old_state =
		to_dm_connector_state(connector->state);
	struct dm_connector_state *dm_new_state =
		to_dm_connector_state(connector_state);

	int ret = -EINVAL;

	if (property == dev->mode_config.scaling_mode_property) {
		enum amdgpu_rmx_type rmx_type;

		switch (val) {
		case DRM_MODE_SCALE_CENTER:
			rmx_type = RMX_CENTER;
			break;
		case DRM_MODE_SCALE_ASPECT:
			rmx_type = RMX_ASPECT;
			break;
		case DRM_MODE_SCALE_FULLSCREEN:
			rmx_type = RMX_FULL;
			break;
		case DRM_MODE_SCALE_NONE:
		default:
			rmx_type = RMX_OFF;
			break;
		}

		if (dm_old_state->scaling == rmx_type)
			return 0;

		dm_new_state->scaling = rmx_type;
		ret = 0;
	} else if (property == adev->mode_info.underscan_hborder_property) {
		dm_new_state->underscan_hborder = val;
		ret = 0;
	} else if (property == adev->mode_info.underscan_vborder_property) {
		dm_new_state->underscan_vborder = val;
		ret = 0;
	} else if (property == adev->mode_info.underscan_property) {
		dm_new_state->underscan_enable = val;
		ret = 0;
	} else if (property == adev->mode_info.abm_level_property) {
		dm_new_state->abm_level = val;
		ret = 0;
	}

	return ret;
}

int amdgpu_dm_connector_atomic_get_property(struct drm_connector *connector,
					    const struct drm_connector_state *state,
					    struct drm_property *property,
					    uint64_t *val)
{
	struct drm_device *dev = connector->dev;
	struct amdgpu_device *adev = dev->dev_private;
	struct dm_connector_state *dm_state =
		to_dm_connector_state(state);
	int ret = -EINVAL;

	if (property == dev->mode_config.scaling_mode_property) {
		switch (dm_state->scaling) {
		case RMX_CENTER:
			*val = DRM_MODE_SCALE_CENTER;
			break;
		case RMX_ASPECT:
			*val = DRM_MODE_SCALE_ASPECT;
			break;
		case RMX_FULL:
			*val = DRM_MODE_SCALE_FULLSCREEN;
			break;
		case RMX_OFF:
		default:
			*val = DRM_MODE_SCALE_NONE;
			break;
		}
		ret = 0;
	} else if (property == adev->mode_info.underscan_hborder_property) {
		*val = dm_state->underscan_hborder;
		ret = 0;
	} else if (property == adev->mode_info.underscan_vborder_property) {
		*val = dm_state->underscan_vborder;
		ret = 0;
	} else if (property == adev->mode_info.underscan_property) {
		*val = dm_state->underscan_enable;
		ret = 0;
	} else if (property == adev->mode_info.abm_level_property) {
		*val = dm_state->abm_level;
		ret = 0;
	}

	return ret;
}

static void amdgpu_dm_connector_unregister(struct drm_connector *connector)
{
	struct amdgpu_dm_connector *amdgpu_dm_connector = to_amdgpu_dm_connector(connector);

	drm_dp_aux_unregister(&amdgpu_dm_connector->dm_dp_aux.aux);
}

static void amdgpu_dm_connector_destroy(struct drm_connector *connector)
{
	struct amdgpu_dm_connector *aconnector = to_amdgpu_dm_connector(connector);
	const struct dc_link *link = aconnector->dc_link;
	struct amdgpu_device *adev = connector->dev->dev_private;
	struct amdgpu_display_manager *dm = &adev->dm;

#if defined(CONFIG_BACKLIGHT_CLASS_DEVICE) ||\
	defined(CONFIG_BACKLIGHT_CLASS_DEVICE_MODULE)

	if ((link->connector_signal & (SIGNAL_TYPE_EDP | SIGNAL_TYPE_LVDS)) &&
	    link->type != dc_connection_none &&
	    dm->backlight_dev) {
		backlight_device_unregister(dm->backlight_dev);
		dm->backlight_dev = NULL;
	}
#endif

	if (aconnector->dc_em_sink)
		dc_sink_release(aconnector->dc_em_sink);
	aconnector->dc_em_sink = NULL;
	if (aconnector->dc_sink)
		dc_sink_release(aconnector->dc_sink);
	aconnector->dc_sink = NULL;

	drm_dp_cec_unregister_connector(&aconnector->dm_dp_aux.aux);
	drm_connector_unregister(connector);
	drm_connector_cleanup(connector);
	if (aconnector->i2c) {
		i2c_del_adapter(&aconnector->i2c->base);
		kfree(aconnector->i2c);
	}
	kfree(aconnector->dm_dp_aux.aux.name);

	kfree(connector);
}

void amdgpu_dm_connector_funcs_reset(struct drm_connector *connector)
{
	struct dm_connector_state *state =
		to_dm_connector_state(connector->state);

	if (connector->state)
		__drm_atomic_helper_connector_destroy_state(connector->state);

	kfree(state);

	state = kzalloc(sizeof(*state), GFP_KERNEL);

	if (state) {
		state->scaling = RMX_OFF;
		state->underscan_enable = false;
		state->underscan_hborder = 0;
		state->underscan_vborder = 0;
		state->base.max_requested_bpc = 8;
		state->vcpi_slots = 0;
		state->pbn = 0;
		if (connector->connector_type == DRM_MODE_CONNECTOR_eDP)
			state->abm_level = amdgpu_dm_abm_level;

		__drm_atomic_helper_connector_reset(connector, &state->base);
	}
}

struct drm_connector_state *
amdgpu_dm_connector_atomic_duplicate_state(struct drm_connector *connector)
{
	struct dm_connector_state *state =
		to_dm_connector_state(connector->state);

	struct dm_connector_state *new_state =
			kmemdup(state, sizeof(*state), GFP_KERNEL);

	if (!new_state)
		return NULL;

	__drm_atomic_helper_connector_duplicate_state(connector, &new_state->base);

	new_state->freesync_capable = state->freesync_capable;
	new_state->abm_level = state->abm_level;
	new_state->scaling = state->scaling;
	new_state->underscan_enable = state->underscan_enable;
	new_state->underscan_hborder = state->underscan_hborder;
	new_state->underscan_vborder = state->underscan_vborder;
	new_state->vcpi_slots = state->vcpi_slots;
	new_state->pbn = state->pbn;
	return &new_state->base;
}

static int
amdgpu_dm_connector_late_register(struct drm_connector *connector)
{
	struct amdgpu_dm_connector *amdgpu_dm_connector =
		to_amdgpu_dm_connector(connector);
	int r;
<<<<<<< HEAD
=======

	if ((connector->connector_type == DRM_MODE_CONNECTOR_DisplayPort) ||
	    (connector->connector_type == DRM_MODE_CONNECTOR_eDP)) {
		amdgpu_dm_connector->dm_dp_aux.aux.dev = connector->kdev;
		r = drm_dp_aux_register(&amdgpu_dm_connector->dm_dp_aux.aux);
		if (r)
			return r;
	}
>>>>>>> 3fd911b6

	if ((connector->connector_type == DRM_MODE_CONNECTOR_DisplayPort) ||
	    (connector->connector_type == DRM_MODE_CONNECTOR_eDP)) {
		amdgpu_dm_connector->dm_dp_aux.aux.dev = connector->kdev;
		r = drm_dp_aux_register(&amdgpu_dm_connector->dm_dp_aux.aux);
		if (r)
			return r;
	}

#if defined(CONFIG_DEBUG_FS)
	connector_debugfs_init(amdgpu_dm_connector);
#endif

	return 0;
}

static const struct drm_connector_funcs amdgpu_dm_connector_funcs = {
	.reset = amdgpu_dm_connector_funcs_reset,
	.detect = amdgpu_dm_connector_detect,
	.fill_modes = drm_helper_probe_single_connector_modes,
	.destroy = amdgpu_dm_connector_destroy,
	.atomic_duplicate_state = amdgpu_dm_connector_atomic_duplicate_state,
	.atomic_destroy_state = drm_atomic_helper_connector_destroy_state,
	.atomic_set_property = amdgpu_dm_connector_atomic_set_property,
	.atomic_get_property = amdgpu_dm_connector_atomic_get_property,
	.late_register = amdgpu_dm_connector_late_register,
	.early_unregister = amdgpu_dm_connector_unregister
};

static int get_modes(struct drm_connector *connector)
{
	return amdgpu_dm_connector_get_modes(connector);
}

static void create_eml_sink(struct amdgpu_dm_connector *aconnector)
{
	struct dc_sink_init_data init_params = {
			.link = aconnector->dc_link,
			.sink_signal = SIGNAL_TYPE_VIRTUAL
	};
	struct edid *edid;

	if (!aconnector->base.edid_blob_ptr) {
		DRM_ERROR("No EDID firmware found on connector: %s ,forcing to OFF!\n",
				aconnector->base.name);

		aconnector->base.force = DRM_FORCE_OFF;
		aconnector->base.override_edid = false;
		return;
	}

	edid = (struct edid *) aconnector->base.edid_blob_ptr->data;

	aconnector->edid = edid;

	aconnector->dc_em_sink = dc_link_add_remote_sink(
		aconnector->dc_link,
		(uint8_t *)edid,
		(edid->extensions + 1) * EDID_LENGTH,
		&init_params);

	if (aconnector->base.force == DRM_FORCE_ON) {
		aconnector->dc_sink = aconnector->dc_link->local_sink ?
		aconnector->dc_link->local_sink :
		aconnector->dc_em_sink;
		dc_sink_retain(aconnector->dc_sink);
	}
}

static void handle_edid_mgmt(struct amdgpu_dm_connector *aconnector)
{
	struct dc_link *link = (struct dc_link *)aconnector->dc_link;

	/*
	 * In case of headless boot with force on for DP managed connector
	 * Those settings have to be != 0 to get initial modeset
	 */
	if (link->connector_signal == SIGNAL_TYPE_DISPLAY_PORT) {
		link->verified_link_cap.lane_count = LANE_COUNT_FOUR;
		link->verified_link_cap.link_rate = LINK_RATE_HIGH2;
	}


	aconnector->base.override_edid = true;
	create_eml_sink(aconnector);
}

enum drm_mode_status amdgpu_dm_connector_mode_valid(struct drm_connector *connector,
				   struct drm_display_mode *mode)
{
	int result = MODE_ERROR;
	struct dc_sink *dc_sink;
	struct amdgpu_device *adev = connector->dev->dev_private;
	/* TODO: Unhardcode stream count */
	struct dc_stream_state *stream;
	struct amdgpu_dm_connector *aconnector = to_amdgpu_dm_connector(connector);
	enum dc_status dc_result = DC_OK;

	if ((mode->flags & DRM_MODE_FLAG_INTERLACE) ||
			(mode->flags & DRM_MODE_FLAG_DBLSCAN))
		return result;

	/*
	 * Only run this the first time mode_valid is called to initilialize
	 * EDID mgmt
	 */
	if (aconnector->base.force != DRM_FORCE_UNSPECIFIED &&
		!aconnector->dc_em_sink)
		handle_edid_mgmt(aconnector);

	dc_sink = to_amdgpu_dm_connector(connector)->dc_sink;

	if (dc_sink == NULL) {
		DRM_ERROR("dc_sink is NULL!\n");
		goto fail;
	}

	stream = create_stream_for_sink(aconnector, mode, NULL, NULL);
	if (stream == NULL) {
		DRM_ERROR("Failed to create stream for sink!\n");
		goto fail;
	}

	dc_result = dc_validate_stream(adev->dm.dc, stream);

	if (dc_result == DC_OK)
		result = MODE_OK;
	else
		DRM_DEBUG_KMS("Mode %dx%d (clk %d) failed DC validation with error %d\n",
			      mode->hdisplay,
			      mode->vdisplay,
			      mode->clock,
			      dc_result);

	dc_stream_release(stream);

fail:
	/* TODO: error handling*/
	return result;
}

static int fill_hdr_info_packet(const struct drm_connector_state *state,
				struct dc_info_packet *out)
{
	struct hdmi_drm_infoframe frame;
	unsigned char buf[30]; /* 26 + 4 */
	ssize_t len;
	int ret, i;

	memset(out, 0, sizeof(*out));

	if (!state->hdr_output_metadata)
		return 0;

	ret = drm_hdmi_infoframe_set_hdr_metadata(&frame, state);
	if (ret)
		return ret;

	len = hdmi_drm_infoframe_pack_only(&frame, buf, sizeof(buf));
	if (len < 0)
		return (int)len;

	/* Static metadata is a fixed 26 bytes + 4 byte header. */
	if (len != 30)
		return -EINVAL;

	/* Prepare the infopacket for DC. */
	switch (state->connector->connector_type) {
	case DRM_MODE_CONNECTOR_HDMIA:
		out->hb0 = 0x87; /* type */
		out->hb1 = 0x01; /* version */
		out->hb2 = 0x1A; /* length */
		out->sb[0] = buf[3]; /* checksum */
		i = 1;
		break;

	case DRM_MODE_CONNECTOR_DisplayPort:
	case DRM_MODE_CONNECTOR_eDP:
		out->hb0 = 0x00; /* sdp id, zero */
		out->hb1 = 0x87; /* type */
		out->hb2 = 0x1D; /* payload len - 1 */
		out->hb3 = (0x13 << 2); /* sdp version */
		out->sb[0] = 0x01; /* version */
		out->sb[1] = 0x1A; /* length */
		i = 2;
		break;

	default:
		return -EINVAL;
	}

	memcpy(&out->sb[i], &buf[4], 26);
	out->valid = true;

	print_hex_dump(KERN_DEBUG, "HDR SB:", DUMP_PREFIX_NONE, 16, 1, out->sb,
		       sizeof(out->sb), false);

	return 0;
}

static bool
is_hdr_metadata_different(const struct drm_connector_state *old_state,
			  const struct drm_connector_state *new_state)
{
	struct drm_property_blob *old_blob = old_state->hdr_output_metadata;
	struct drm_property_blob *new_blob = new_state->hdr_output_metadata;

	if (old_blob != new_blob) {
		if (old_blob && new_blob &&
		    old_blob->length == new_blob->length)
			return memcmp(old_blob->data, new_blob->data,
				      old_blob->length);

		return true;
	}

	return false;
}

static int
amdgpu_dm_connector_atomic_check(struct drm_connector *conn,
				 struct drm_atomic_state *state)
{
	struct drm_connector_state *new_con_state =
		drm_atomic_get_new_connector_state(state, conn);
	struct drm_connector_state *old_con_state =
		drm_atomic_get_old_connector_state(state, conn);
	struct drm_crtc *crtc = new_con_state->crtc;
	struct drm_crtc_state *new_crtc_state;
	int ret;

	if (!crtc)
		return 0;

	if (is_hdr_metadata_different(old_con_state, new_con_state)) {
		struct dc_info_packet hdr_infopacket;

		ret = fill_hdr_info_packet(new_con_state, &hdr_infopacket);
		if (ret)
			return ret;

		new_crtc_state = drm_atomic_get_crtc_state(state, crtc);
		if (IS_ERR(new_crtc_state))
			return PTR_ERR(new_crtc_state);

		/*
		 * DC considers the stream backends changed if the
		 * static metadata changes. Forcing the modeset also
		 * gives a simple way for userspace to switch from
		 * 8bpc to 10bpc when setting the metadata to enter
		 * or exit HDR.
		 *
		 * Changing the static metadata after it's been
		 * set is permissible, however. So only force a
		 * modeset if we're entering or exiting HDR.
		 */
		new_crtc_state->mode_changed =
			!old_con_state->hdr_output_metadata ||
			!new_con_state->hdr_output_metadata;
	}

	return 0;
}

static const struct drm_connector_helper_funcs
amdgpu_dm_connector_helper_funcs = {
	/*
	 * If hotplugging a second bigger display in FB Con mode, bigger resolution
	 * modes will be filtered by drm_mode_validate_size(), and those modes
	 * are missing after user start lightdm. So we need to renew modes list.
	 * in get_modes call back, not just return the modes count
	 */
	.get_modes = get_modes,
	.mode_valid = amdgpu_dm_connector_mode_valid,
	.atomic_check = amdgpu_dm_connector_atomic_check,
};

static void dm_crtc_helper_disable(struct drm_crtc *crtc)
{
}

static bool does_crtc_have_active_cursor(struct drm_crtc_state *new_crtc_state)
{
	struct drm_device *dev = new_crtc_state->crtc->dev;
	struct drm_plane *plane;

	drm_for_each_plane_mask(plane, dev, new_crtc_state->plane_mask) {
		if (plane->type == DRM_PLANE_TYPE_CURSOR)
			return true;
	}

	return false;
}

static int count_crtc_active_planes(struct drm_crtc_state *new_crtc_state)
{
	struct drm_atomic_state *state = new_crtc_state->state;
	struct drm_plane *plane;
	int num_active = 0;

	drm_for_each_plane_mask(plane, state->dev, new_crtc_state->plane_mask) {
		struct drm_plane_state *new_plane_state;

		/* Cursor planes are "fake". */
		if (plane->type == DRM_PLANE_TYPE_CURSOR)
			continue;

		new_plane_state = drm_atomic_get_new_plane_state(state, plane);

		if (!new_plane_state) {
			/*
			 * The plane is enable on the CRTC and hasn't changed
			 * state. This means that it previously passed
			 * validation and is therefore enabled.
			 */
			num_active += 1;
			continue;
		}

		/* We need a framebuffer to be considered enabled. */
		num_active += (new_plane_state->fb != NULL);
	}

	return num_active;
}

/*
 * Sets whether interrupts should be enabled on a specific CRTC.
 * We require that the stream be enabled and that there exist active
 * DC planes on the stream.
 */
static void
dm_update_crtc_interrupt_state(struct drm_crtc *crtc,
			       struct drm_crtc_state *new_crtc_state)
{
	struct dm_crtc_state *dm_new_crtc_state =
		to_dm_crtc_state(new_crtc_state);

	dm_new_crtc_state->active_planes = 0;
	dm_new_crtc_state->interrupts_enabled = false;

	if (!dm_new_crtc_state->stream)
		return;

	dm_new_crtc_state->active_planes =
		count_crtc_active_planes(new_crtc_state);

	dm_new_crtc_state->interrupts_enabled =
		dm_new_crtc_state->active_planes > 0;
}

static int dm_crtc_helper_atomic_check(struct drm_crtc *crtc,
				       struct drm_crtc_state *state)
{
	struct amdgpu_device *adev = crtc->dev->dev_private;
	struct dc *dc = adev->dm.dc;
	struct dm_crtc_state *dm_crtc_state = to_dm_crtc_state(state);
	int ret = -EINVAL;

	/*
	 * Update interrupt state for the CRTC. This needs to happen whenever
	 * the CRTC has changed or whenever any of its planes have changed.
	 * Atomic check satisfies both of these requirements since the CRTC
	 * is added to the state by DRM during drm_atomic_helper_check_planes.
	 */
	dm_update_crtc_interrupt_state(crtc, state);

	if (unlikely(!dm_crtc_state->stream &&
		     modeset_required(state, NULL, dm_crtc_state->stream))) {
		WARN_ON(1);
		return ret;
	}

	/* In some use cases, like reset, no stream is attached */
	if (!dm_crtc_state->stream)
		return 0;

	/*
	 * We want at least one hardware plane enabled to use
	 * the stream with a cursor enabled.
	 */
	if (state->enable && state->active &&
	    does_crtc_have_active_cursor(state) &&
	    dm_crtc_state->active_planes == 0)
		return -EINVAL;

	if (dc_validate_stream(dc, dm_crtc_state->stream) == DC_OK)
		return 0;

	return ret;
}

static bool dm_crtc_helper_mode_fixup(struct drm_crtc *crtc,
				      const struct drm_display_mode *mode,
				      struct drm_display_mode *adjusted_mode)
{
	return true;
}

static const struct drm_crtc_helper_funcs amdgpu_dm_crtc_helper_funcs = {
	.disable = dm_crtc_helper_disable,
	.atomic_check = dm_crtc_helper_atomic_check,
	.mode_fixup = dm_crtc_helper_mode_fixup,
	.get_scanout_position = amdgpu_crtc_get_scanout_position,
};

static void dm_encoder_helper_disable(struct drm_encoder *encoder)
{

}

static int convert_dc_color_depth_into_bpc (enum dc_color_depth display_color_depth)
{
	switch (display_color_depth) {
		case COLOR_DEPTH_666:
			return 6;
		case COLOR_DEPTH_888:
			return 8;
		case COLOR_DEPTH_101010:
			return 10;
		case COLOR_DEPTH_121212:
			return 12;
		case COLOR_DEPTH_141414:
			return 14;
		case COLOR_DEPTH_161616:
			return 16;
		default:
			break;
		}
	return 0;
}

static int dm_encoder_helper_atomic_check(struct drm_encoder *encoder,
					  struct drm_crtc_state *crtc_state,
					  struct drm_connector_state *conn_state)
{
	struct drm_atomic_state *state = crtc_state->state;
	struct drm_connector *connector = conn_state->connector;
	struct amdgpu_dm_connector *aconnector = to_amdgpu_dm_connector(connector);
	struct dm_connector_state *dm_new_connector_state = to_dm_connector_state(conn_state);
	const struct drm_display_mode *adjusted_mode = &crtc_state->adjusted_mode;
	struct drm_dp_mst_topology_mgr *mst_mgr;
	struct drm_dp_mst_port *mst_port;
	enum dc_color_depth color_depth;
	int clock, bpp = 0;
	bool is_y420 = false;

	if (!aconnector->port || !aconnector->dc_sink)
		return 0;

	mst_port = aconnector->port;
	mst_mgr = &aconnector->mst_port->mst_mgr;

	if (!crtc_state->connectors_changed && !crtc_state->mode_changed)
		return 0;

	if (!state->duplicated) {
		is_y420 = drm_mode_is_420_also(&connector->display_info, adjusted_mode) &&
				aconnector->force_yuv420_output;
		color_depth = convert_color_depth_from_display_info(connector, conn_state,
								    is_y420);
		bpp = convert_dc_color_depth_into_bpc(color_depth) * 3;
		clock = adjusted_mode->clock;
		dm_new_connector_state->pbn = drm_dp_calc_pbn_mode(clock, bpp, false);
	}
	dm_new_connector_state->vcpi_slots = drm_dp_atomic_find_vcpi_slots(state,
									   mst_mgr,
									   mst_port,
									   dm_new_connector_state->pbn,
									   0);
	if (dm_new_connector_state->vcpi_slots < 0) {
		DRM_DEBUG_ATOMIC("failed finding vcpi slots: %d\n", (int)dm_new_connector_state->vcpi_slots);
		return dm_new_connector_state->vcpi_slots;
	}
	return 0;
}

const struct drm_encoder_helper_funcs amdgpu_dm_encoder_helper_funcs = {
	.disable = dm_encoder_helper_disable,
	.atomic_check = dm_encoder_helper_atomic_check
};

#if defined(CONFIG_DRM_AMD_DC_DCN)
static int dm_update_mst_vcpi_slots_for_dsc(struct drm_atomic_state *state,
					    struct dc_state *dc_state)
{
	struct dc_stream_state *stream = NULL;
	struct drm_connector *connector;
	struct drm_connector_state *new_con_state, *old_con_state;
	struct amdgpu_dm_connector *aconnector;
	struct dm_connector_state *dm_conn_state;
	int i, j, clock, bpp;
	int vcpi, pbn_div, pbn = 0;

	for_each_oldnew_connector_in_state(state, connector, old_con_state, new_con_state, i) {

		aconnector = to_amdgpu_dm_connector(connector);

		if (!aconnector->port)
			continue;

		if (!new_con_state || !new_con_state->crtc)
			continue;

		dm_conn_state = to_dm_connector_state(new_con_state);

		for (j = 0; j < dc_state->stream_count; j++) {
			stream = dc_state->streams[j];
			if (!stream)
				continue;

			if ((struct amdgpu_dm_connector*)stream->dm_stream_context == aconnector)
				break;

			stream = NULL;
		}

		if (!stream)
			continue;

		if (stream->timing.flags.DSC != 1) {
			drm_dp_mst_atomic_enable_dsc(state,
						     aconnector->port,
						     dm_conn_state->pbn,
						     0,
						     false);
			continue;
		}

		pbn_div = dm_mst_get_pbn_divider(stream->link);
		bpp = stream->timing.dsc_cfg.bits_per_pixel;
		clock = stream->timing.pix_clk_100hz / 10;
		pbn = drm_dp_calc_pbn_mode(clock, bpp, true);
		vcpi = drm_dp_mst_atomic_enable_dsc(state,
						    aconnector->port,
						    pbn, pbn_div,
						    true);
		if (vcpi < 0)
			return vcpi;

		dm_conn_state->pbn = pbn;
		dm_conn_state->vcpi_slots = vcpi;
	}
	return 0;
}
#endif

static void dm_drm_plane_reset(struct drm_plane *plane)
{
	struct dm_plane_state *amdgpu_state = NULL;

	if (plane->state)
		plane->funcs->atomic_destroy_state(plane, plane->state);

	amdgpu_state = kzalloc(sizeof(*amdgpu_state), GFP_KERNEL);
	WARN_ON(amdgpu_state == NULL);

	if (amdgpu_state)
		__drm_atomic_helper_plane_reset(plane, &amdgpu_state->base);
}

static struct drm_plane_state *
dm_drm_plane_duplicate_state(struct drm_plane *plane)
{
	struct dm_plane_state *dm_plane_state, *old_dm_plane_state;

	old_dm_plane_state = to_dm_plane_state(plane->state);
	dm_plane_state = kzalloc(sizeof(*dm_plane_state), GFP_KERNEL);
	if (!dm_plane_state)
		return NULL;

	__drm_atomic_helper_plane_duplicate_state(plane, &dm_plane_state->base);

	if (old_dm_plane_state->dc_state) {
		dm_plane_state->dc_state = old_dm_plane_state->dc_state;
		dc_plane_state_retain(dm_plane_state->dc_state);
	}

	return &dm_plane_state->base;
}

void dm_drm_plane_destroy_state(struct drm_plane *plane,
				struct drm_plane_state *state)
{
	struct dm_plane_state *dm_plane_state = to_dm_plane_state(state);

	if (dm_plane_state->dc_state)
		dc_plane_state_release(dm_plane_state->dc_state);

	drm_atomic_helper_plane_destroy_state(plane, state);
}

static const struct drm_plane_funcs dm_plane_funcs = {
	.update_plane	= drm_atomic_helper_update_plane,
	.disable_plane	= drm_atomic_helper_disable_plane,
	.destroy	= drm_primary_helper_destroy,
	.reset = dm_drm_plane_reset,
	.atomic_duplicate_state = dm_drm_plane_duplicate_state,
	.atomic_destroy_state = dm_drm_plane_destroy_state,
};

static int dm_plane_helper_prepare_fb(struct drm_plane *plane,
				      struct drm_plane_state *new_state)
{
	struct amdgpu_framebuffer *afb;
	struct drm_gem_object *obj;
	struct amdgpu_device *adev;
	struct amdgpu_bo *rbo;
	struct dm_plane_state *dm_plane_state_new, *dm_plane_state_old;
	struct list_head list;
	struct ttm_validate_buffer tv;
	struct ww_acquire_ctx ticket;
	uint64_t tiling_flags;
	uint32_t domain;
	int r;
<<<<<<< HEAD
=======
	bool tmz_surface = false;
>>>>>>> 3fd911b6
	bool force_disable_dcc = false;

	dm_plane_state_old = to_dm_plane_state(plane->state);
	dm_plane_state_new = to_dm_plane_state(new_state);

	if (!new_state->fb) {
		DRM_DEBUG_DRIVER("No FB bound\n");
		return 0;
	}

	afb = to_amdgpu_framebuffer(new_state->fb);
	obj = new_state->fb->obj[0];
	rbo = gem_to_amdgpu_bo(obj);
	adev = amdgpu_ttm_adev(rbo->tbo.bdev);
	INIT_LIST_HEAD(&list);

	tv.bo = &rbo->tbo;
	tv.num_shared = 1;
	list_add(&tv.head, &list);

	r = ttm_eu_reserve_buffers(&ticket, &list, false, NULL);
	if (r) {
		dev_err(adev->dev, "fail to reserve bo (%d)\n", r);
		return r;
	}

	if (plane->type != DRM_PLANE_TYPE_CURSOR)
		domain = amdgpu_display_supported_domains(adev, rbo->flags);
	else
		domain = AMDGPU_GEM_DOMAIN_VRAM;

	r = amdgpu_bo_pin(rbo, domain);
	if (unlikely(r != 0)) {
		if (r != -ERESTARTSYS)
			DRM_ERROR("Failed to pin framebuffer with error %d\n", r);
		ttm_eu_backoff_reservation(&ticket, &list);
		return r;
	}

	r = amdgpu_ttm_alloc_gart(&rbo->tbo);
	if (unlikely(r != 0)) {
		amdgpu_bo_unpin(rbo);
		ttm_eu_backoff_reservation(&ticket, &list);
		DRM_ERROR("%p bind failed\n", rbo);
		return r;
	}

	amdgpu_bo_get_tiling_flags(rbo, &tiling_flags);

	tmz_surface = amdgpu_bo_encrypted(rbo);

	ttm_eu_backoff_reservation(&ticket, &list);

	afb->address = amdgpu_bo_gpu_offset(rbo);

	amdgpu_bo_ref(rbo);

	if (dm_plane_state_new->dc_state &&
			dm_plane_state_old->dc_state != dm_plane_state_new->dc_state) {
		struct dc_plane_state *plane_state = dm_plane_state_new->dc_state;

		force_disable_dcc = adev->asic_type == CHIP_RAVEN && adev->in_suspend;
		fill_plane_buffer_attributes(
			adev, afb, plane_state->format, plane_state->rotation,
			tiling_flags, &plane_state->tiling_info,
			&plane_state->plane_size, &plane_state->dcc,
<<<<<<< HEAD
			&plane_state->address,
=======
			&plane_state->address, tmz_surface,
>>>>>>> 3fd911b6
			force_disable_dcc);
	}

	return 0;
}

static void dm_plane_helper_cleanup_fb(struct drm_plane *plane,
				       struct drm_plane_state *old_state)
{
	struct amdgpu_bo *rbo;
	int r;

	if (!old_state->fb)
		return;

	rbo = gem_to_amdgpu_bo(old_state->fb->obj[0]);
	r = amdgpu_bo_reserve(rbo, false);
	if (unlikely(r)) {
		DRM_ERROR("failed to reserve rbo before unpin\n");
		return;
	}

	amdgpu_bo_unpin(rbo);
	amdgpu_bo_unreserve(rbo);
	amdgpu_bo_unref(&rbo);
}

static int dm_plane_atomic_check(struct drm_plane *plane,
				 struct drm_plane_state *state)
{
	struct amdgpu_device *adev = plane->dev->dev_private;
	struct dc *dc = adev->dm.dc;
	struct dm_plane_state *dm_plane_state;
	struct dc_scaling_info scaling_info;
	int ret;

	dm_plane_state = to_dm_plane_state(state);

	if (!dm_plane_state->dc_state)
		return 0;

	ret = fill_dc_scaling_info(state, &scaling_info);
	if (ret)
		return ret;

	if (dc_validate_plane(dc, dm_plane_state->dc_state) == DC_OK)
		return 0;

	return -EINVAL;
}

static int dm_plane_atomic_async_check(struct drm_plane *plane,
				       struct drm_plane_state *new_plane_state)
{
	/* Only support async updates on cursor planes. */
	if (plane->type != DRM_PLANE_TYPE_CURSOR)
		return -EINVAL;

	return 0;
}

static void dm_plane_atomic_async_update(struct drm_plane *plane,
					 struct drm_plane_state *new_state)
{
	struct drm_plane_state *old_state =
		drm_atomic_get_old_plane_state(new_state->state, plane);

	swap(plane->state->fb, new_state->fb);

	plane->state->src_x = new_state->src_x;
	plane->state->src_y = new_state->src_y;
	plane->state->src_w = new_state->src_w;
	plane->state->src_h = new_state->src_h;
	plane->state->crtc_x = new_state->crtc_x;
	plane->state->crtc_y = new_state->crtc_y;
	plane->state->crtc_w = new_state->crtc_w;
	plane->state->crtc_h = new_state->crtc_h;

	handle_cursor_update(plane, old_state);
}

static const struct drm_plane_helper_funcs dm_plane_helper_funcs = {
	.prepare_fb = dm_plane_helper_prepare_fb,
	.cleanup_fb = dm_plane_helper_cleanup_fb,
	.atomic_check = dm_plane_atomic_check,
	.atomic_async_check = dm_plane_atomic_async_check,
	.atomic_async_update = dm_plane_atomic_async_update
};

/*
 * TODO: these are currently initialized to rgb formats only.
 * For future use cases we should either initialize them dynamically based on
 * plane capabilities, or initialize this array to all formats, so internal drm
 * check will succeed, and let DC implement proper check
 */
static const uint32_t rgb_formats[] = {
	DRM_FORMAT_XRGB8888,
	DRM_FORMAT_ARGB8888,
	DRM_FORMAT_RGBA8888,
	DRM_FORMAT_XRGB2101010,
	DRM_FORMAT_XBGR2101010,
	DRM_FORMAT_ARGB2101010,
	DRM_FORMAT_ABGR2101010,
	DRM_FORMAT_XBGR8888,
	DRM_FORMAT_ABGR8888,
	DRM_FORMAT_RGB565,
};

static const uint32_t overlay_formats[] = {
	DRM_FORMAT_XRGB8888,
	DRM_FORMAT_ARGB8888,
	DRM_FORMAT_RGBA8888,
	DRM_FORMAT_XBGR8888,
	DRM_FORMAT_ABGR8888,
	DRM_FORMAT_RGB565
};

static const u32 cursor_formats[] = {
	DRM_FORMAT_ARGB8888
};

static int get_plane_formats(const struct drm_plane *plane,
			     const struct dc_plane_cap *plane_cap,
			     uint32_t *formats, int max_formats)
{
	int i, num_formats = 0;

	/*
	 * TODO: Query support for each group of formats directly from
	 * DC plane caps. This will require adding more formats to the
	 * caps list.
	 */

	switch (plane->type) {
	case DRM_PLANE_TYPE_PRIMARY:
		for (i = 0; i < ARRAY_SIZE(rgb_formats); ++i) {
			if (num_formats >= max_formats)
				break;

			formats[num_formats++] = rgb_formats[i];
		}

		if (plane_cap && plane_cap->pixel_format_support.nv12)
			formats[num_formats++] = DRM_FORMAT_NV12;
		if (plane_cap && plane_cap->pixel_format_support.p010)
			formats[num_formats++] = DRM_FORMAT_P010;
		break;

	case DRM_PLANE_TYPE_OVERLAY:
		for (i = 0; i < ARRAY_SIZE(overlay_formats); ++i) {
			if (num_formats >= max_formats)
				break;

			formats[num_formats++] = overlay_formats[i];
		}
		break;

	case DRM_PLANE_TYPE_CURSOR:
		for (i = 0; i < ARRAY_SIZE(cursor_formats); ++i) {
			if (num_formats >= max_formats)
				break;

			formats[num_formats++] = cursor_formats[i];
		}
		break;
	}

	return num_formats;
}

static int amdgpu_dm_plane_init(struct amdgpu_display_manager *dm,
				struct drm_plane *plane,
				unsigned long possible_crtcs,
				const struct dc_plane_cap *plane_cap)
{
	uint32_t formats[32];
	int num_formats;
	int res = -EPERM;

	num_formats = get_plane_formats(plane, plane_cap, formats,
					ARRAY_SIZE(formats));

	res = drm_universal_plane_init(dm->adev->ddev, plane, possible_crtcs,
				       &dm_plane_funcs, formats, num_formats,
				       NULL, plane->type, NULL);
	if (res)
		return res;

	if (plane->type == DRM_PLANE_TYPE_OVERLAY &&
	    plane_cap && plane_cap->per_pixel_alpha) {
		unsigned int blend_caps = BIT(DRM_MODE_BLEND_PIXEL_NONE) |
					  BIT(DRM_MODE_BLEND_PREMULTI);

		drm_plane_create_alpha_property(plane);
		drm_plane_create_blend_mode_property(plane, blend_caps);
	}

	if (plane->type == DRM_PLANE_TYPE_PRIMARY &&
	    plane_cap &&
	    (plane_cap->pixel_format_support.nv12 ||
	     plane_cap->pixel_format_support.p010)) {
		/* This only affects YUV formats. */
		drm_plane_create_color_properties(
			plane,
			BIT(DRM_COLOR_YCBCR_BT601) |
			BIT(DRM_COLOR_YCBCR_BT709) |
			BIT(DRM_COLOR_YCBCR_BT2020),
			BIT(DRM_COLOR_YCBCR_LIMITED_RANGE) |
			BIT(DRM_COLOR_YCBCR_FULL_RANGE),
			DRM_COLOR_YCBCR_BT709, DRM_COLOR_YCBCR_LIMITED_RANGE);
	}

	drm_plane_helper_add(plane, &dm_plane_helper_funcs);

	/* Create (reset) the plane state */
	if (plane->funcs->reset)
		plane->funcs->reset(plane);

	return 0;
}

static int amdgpu_dm_crtc_init(struct amdgpu_display_manager *dm,
			       struct drm_plane *plane,
			       uint32_t crtc_index)
{
	struct amdgpu_crtc *acrtc = NULL;
	struct drm_plane *cursor_plane;

	int res = -ENOMEM;

	cursor_plane = kzalloc(sizeof(*cursor_plane), GFP_KERNEL);
	if (!cursor_plane)
		goto fail;

	cursor_plane->type = DRM_PLANE_TYPE_CURSOR;
	res = amdgpu_dm_plane_init(dm, cursor_plane, 0, NULL);

	acrtc = kzalloc(sizeof(struct amdgpu_crtc), GFP_KERNEL);
	if (!acrtc)
		goto fail;

	res = drm_crtc_init_with_planes(
			dm->ddev,
			&acrtc->base,
			plane,
			cursor_plane,
			&amdgpu_dm_crtc_funcs, NULL);

	if (res)
		goto fail;

	drm_crtc_helper_add(&acrtc->base, &amdgpu_dm_crtc_helper_funcs);

	/* Create (reset) the plane state */
	if (acrtc->base.funcs->reset)
		acrtc->base.funcs->reset(&acrtc->base);

	acrtc->max_cursor_width = dm->adev->dm.dc->caps.max_cursor_size;
	acrtc->max_cursor_height = dm->adev->dm.dc->caps.max_cursor_size;

	acrtc->crtc_id = crtc_index;
	acrtc->base.enabled = false;
	acrtc->otg_inst = -1;

	dm->adev->mode_info.crtcs[crtc_index] = acrtc;
	drm_crtc_enable_color_mgmt(&acrtc->base, MAX_COLOR_LUT_ENTRIES,
				   true, MAX_COLOR_LUT_ENTRIES);
	drm_mode_crtc_set_gamma_size(&acrtc->base, MAX_COLOR_LEGACY_LUT_ENTRIES);

	return 0;

fail:
	kfree(acrtc);
	kfree(cursor_plane);
	return res;
}


static int to_drm_connector_type(enum signal_type st)
{
	switch (st) {
	case SIGNAL_TYPE_HDMI_TYPE_A:
		return DRM_MODE_CONNECTOR_HDMIA;
	case SIGNAL_TYPE_EDP:
		return DRM_MODE_CONNECTOR_eDP;
	case SIGNAL_TYPE_LVDS:
		return DRM_MODE_CONNECTOR_LVDS;
	case SIGNAL_TYPE_RGB:
		return DRM_MODE_CONNECTOR_VGA;
	case SIGNAL_TYPE_DISPLAY_PORT:
	case SIGNAL_TYPE_DISPLAY_PORT_MST:
		return DRM_MODE_CONNECTOR_DisplayPort;
	case SIGNAL_TYPE_DVI_DUAL_LINK:
	case SIGNAL_TYPE_DVI_SINGLE_LINK:
		return DRM_MODE_CONNECTOR_DVID;
	case SIGNAL_TYPE_VIRTUAL:
		return DRM_MODE_CONNECTOR_VIRTUAL;

	default:
		return DRM_MODE_CONNECTOR_Unknown;
	}
}

static struct drm_encoder *amdgpu_dm_connector_to_encoder(struct drm_connector *connector)
{
	struct drm_encoder *encoder;

	/* There is only one encoder per connector */
	drm_connector_for_each_possible_encoder(connector, encoder)
		return encoder;

	return NULL;
}

static void amdgpu_dm_get_native_mode(struct drm_connector *connector)
{
	struct drm_encoder *encoder;
	struct amdgpu_encoder *amdgpu_encoder;

	encoder = amdgpu_dm_connector_to_encoder(connector);

	if (encoder == NULL)
		return;

	amdgpu_encoder = to_amdgpu_encoder(encoder);

	amdgpu_encoder->native_mode.clock = 0;

	if (!list_empty(&connector->probed_modes)) {
		struct drm_display_mode *preferred_mode = NULL;

		list_for_each_entry(preferred_mode,
				    &connector->probed_modes,
				    head) {
			if (preferred_mode->type & DRM_MODE_TYPE_PREFERRED)
				amdgpu_encoder->native_mode = *preferred_mode;

			break;
		}

	}
}

static struct drm_display_mode *
amdgpu_dm_create_common_mode(struct drm_encoder *encoder,
			     char *name,
			     int hdisplay, int vdisplay)
{
	struct drm_device *dev = encoder->dev;
	struct amdgpu_encoder *amdgpu_encoder = to_amdgpu_encoder(encoder);
	struct drm_display_mode *mode = NULL;
	struct drm_display_mode *native_mode = &amdgpu_encoder->native_mode;

	mode = drm_mode_duplicate(dev, native_mode);

	if (mode == NULL)
		return NULL;

	mode->hdisplay = hdisplay;
	mode->vdisplay = vdisplay;
	mode->type &= ~DRM_MODE_TYPE_PREFERRED;
	strscpy(mode->name, name, DRM_DISPLAY_MODE_LEN);

	return mode;

}

static void amdgpu_dm_connector_add_common_modes(struct drm_encoder *encoder,
						 struct drm_connector *connector)
{
	struct amdgpu_encoder *amdgpu_encoder = to_amdgpu_encoder(encoder);
	struct drm_display_mode *mode = NULL;
	struct drm_display_mode *native_mode = &amdgpu_encoder->native_mode;
	struct amdgpu_dm_connector *amdgpu_dm_connector =
				to_amdgpu_dm_connector(connector);
	int i;
	int n;
	struct mode_size {
		char name[DRM_DISPLAY_MODE_LEN];
		int w;
		int h;
	} common_modes[] = {
		{  "640x480",  640,  480},
		{  "800x600",  800,  600},
		{ "1024x768", 1024,  768},
		{ "1280x720", 1280,  720},
		{ "1280x800", 1280,  800},
		{"1280x1024", 1280, 1024},
		{ "1440x900", 1440,  900},
		{"1680x1050", 1680, 1050},
		{"1600x1200", 1600, 1200},
		{"1920x1080", 1920, 1080},
		{"1920x1200", 1920, 1200}
	};

	n = ARRAY_SIZE(common_modes);

	for (i = 0; i < n; i++) {
		struct drm_display_mode *curmode = NULL;
		bool mode_existed = false;

		if (common_modes[i].w > native_mode->hdisplay ||
		    common_modes[i].h > native_mode->vdisplay ||
		   (common_modes[i].w == native_mode->hdisplay &&
		    common_modes[i].h == native_mode->vdisplay))
			continue;

		list_for_each_entry(curmode, &connector->probed_modes, head) {
			if (common_modes[i].w == curmode->hdisplay &&
			    common_modes[i].h == curmode->vdisplay) {
				mode_existed = true;
				break;
			}
		}

		if (mode_existed)
			continue;

		mode = amdgpu_dm_create_common_mode(encoder,
				common_modes[i].name, common_modes[i].w,
				common_modes[i].h);
		drm_mode_probed_add(connector, mode);
		amdgpu_dm_connector->num_modes++;
	}
}

static void amdgpu_dm_connector_ddc_get_modes(struct drm_connector *connector,
					      struct edid *edid)
{
	struct amdgpu_dm_connector *amdgpu_dm_connector =
			to_amdgpu_dm_connector(connector);

	if (edid) {
		/* empty probed_modes */
		INIT_LIST_HEAD(&connector->probed_modes);
		amdgpu_dm_connector->num_modes =
				drm_add_edid_modes(connector, edid);

		/* sorting the probed modes before calling function
		 * amdgpu_dm_get_native_mode() since EDID can have
		 * more than one preferred mode. The modes that are
		 * later in the probed mode list could be of higher
		 * and preferred resolution. For example, 3840x2160
		 * resolution in base EDID preferred timing and 4096x2160
		 * preferred resolution in DID extension block later.
		 */
		drm_mode_sort(&connector->probed_modes);
		amdgpu_dm_get_native_mode(connector);
	} else {
		amdgpu_dm_connector->num_modes = 0;
	}
}

static int amdgpu_dm_connector_get_modes(struct drm_connector *connector)
{
	struct amdgpu_dm_connector *amdgpu_dm_connector =
			to_amdgpu_dm_connector(connector);
	struct drm_encoder *encoder;
	struct edid *edid = amdgpu_dm_connector->edid;

	encoder = amdgpu_dm_connector_to_encoder(connector);

	if (!edid || !drm_edid_is_valid(edid)) {
		amdgpu_dm_connector->num_modes =
				drm_add_modes_noedid(connector, 640, 480);
	} else {
		amdgpu_dm_connector_ddc_get_modes(connector, edid);
		amdgpu_dm_connector_add_common_modes(encoder, connector);
	}
	amdgpu_dm_fbc_init(connector);

	return amdgpu_dm_connector->num_modes;
}

void amdgpu_dm_connector_init_helper(struct amdgpu_display_manager *dm,
				     struct amdgpu_dm_connector *aconnector,
				     int connector_type,
				     struct dc_link *link,
				     int link_index)
{
	struct amdgpu_device *adev = dm->ddev->dev_private;

	/*
	 * Some of the properties below require access to state, like bpc.
	 * Allocate some default initial connector state with our reset helper.
	 */
	if (aconnector->base.funcs->reset)
		aconnector->base.funcs->reset(&aconnector->base);

	aconnector->connector_id = link_index;
	aconnector->dc_link = link;
	aconnector->base.interlace_allowed = false;
	aconnector->base.doublescan_allowed = false;
	aconnector->base.stereo_allowed = false;
	aconnector->base.dpms = DRM_MODE_DPMS_OFF;
	aconnector->hpd.hpd = AMDGPU_HPD_NONE; /* not used */
	aconnector->audio_inst = -1;
	mutex_init(&aconnector->hpd_lock);

	/*
	 * configure support HPD hot plug connector_>polled default value is 0
	 * which means HPD hot plug not supported
	 */
	switch (connector_type) {
	case DRM_MODE_CONNECTOR_HDMIA:
		aconnector->base.polled = DRM_CONNECTOR_POLL_HPD;
		aconnector->base.ycbcr_420_allowed =
			link->link_enc->features.hdmi_ycbcr420_supported ? true : false;
		break;
	case DRM_MODE_CONNECTOR_DisplayPort:
		aconnector->base.polled = DRM_CONNECTOR_POLL_HPD;
		aconnector->base.ycbcr_420_allowed =
			link->link_enc->features.dp_ycbcr420_supported ? true : false;
		break;
	case DRM_MODE_CONNECTOR_DVID:
		aconnector->base.polled = DRM_CONNECTOR_POLL_HPD;
		break;
	default:
		break;
	}

	drm_object_attach_property(&aconnector->base.base,
				dm->ddev->mode_config.scaling_mode_property,
				DRM_MODE_SCALE_NONE);

	drm_object_attach_property(&aconnector->base.base,
				adev->mode_info.underscan_property,
				UNDERSCAN_OFF);
	drm_object_attach_property(&aconnector->base.base,
				adev->mode_info.underscan_hborder_property,
				0);
	drm_object_attach_property(&aconnector->base.base,
				adev->mode_info.underscan_vborder_property,
				0);

	if (!aconnector->mst_port)
		drm_connector_attach_max_bpc_property(&aconnector->base, 8, 16);

	/* This defaults to the max in the range, but we want 8bpc for non-edp. */
	aconnector->base.state->max_bpc = (connector_type == DRM_MODE_CONNECTOR_eDP) ? 16 : 8;
	aconnector->base.state->max_requested_bpc = aconnector->base.state->max_bpc;

	if (connector_type == DRM_MODE_CONNECTOR_eDP &&
	    dc_is_dmcu_initialized(adev->dm.dc)) {
		drm_object_attach_property(&aconnector->base.base,
				adev->mode_info.abm_level_property, 0);
	}

	if (connector_type == DRM_MODE_CONNECTOR_HDMIA ||
	    connector_type == DRM_MODE_CONNECTOR_DisplayPort ||
	    connector_type == DRM_MODE_CONNECTOR_eDP) {
		drm_object_attach_property(
			&aconnector->base.base,
			dm->ddev->mode_config.hdr_output_metadata_property, 0);

		if (!aconnector->mst_port)
			drm_connector_attach_vrr_capable_property(&aconnector->base);

#ifdef CONFIG_DRM_AMD_DC_HDCP
		if (adev->dm.hdcp_workqueue)
			drm_connector_attach_content_protection_property(&aconnector->base, true);
#endif
	}
}

static int amdgpu_dm_i2c_xfer(struct i2c_adapter *i2c_adap,
			      struct i2c_msg *msgs, int num)
{
	struct amdgpu_i2c_adapter *i2c = i2c_get_adapdata(i2c_adap);
	struct ddc_service *ddc_service = i2c->ddc_service;
	struct i2c_command cmd;
	int i;
	int result = -EIO;

	cmd.payloads = kcalloc(num, sizeof(struct i2c_payload), GFP_KERNEL);

	if (!cmd.payloads)
		return result;

	cmd.number_of_payloads = num;
	cmd.engine = I2C_COMMAND_ENGINE_DEFAULT;
	cmd.speed = 100;

	for (i = 0; i < num; i++) {
		cmd.payloads[i].write = !(msgs[i].flags & I2C_M_RD);
		cmd.payloads[i].address = msgs[i].addr;
		cmd.payloads[i].length = msgs[i].len;
		cmd.payloads[i].data = msgs[i].buf;
	}

	if (dc_submit_i2c(
			ddc_service->ctx->dc,
			ddc_service->ddc_pin->hw_info.ddc_channel,
			&cmd))
		result = num;

	kfree(cmd.payloads);
	return result;
}

static u32 amdgpu_dm_i2c_func(struct i2c_adapter *adap)
{
	return I2C_FUNC_I2C | I2C_FUNC_SMBUS_EMUL;
}

static const struct i2c_algorithm amdgpu_dm_i2c_algo = {
	.master_xfer = amdgpu_dm_i2c_xfer,
	.functionality = amdgpu_dm_i2c_func,
};

static struct amdgpu_i2c_adapter *
create_i2c(struct ddc_service *ddc_service,
	   int link_index,
	   int *res)
{
	struct amdgpu_device *adev = ddc_service->ctx->driver_context;
	struct amdgpu_i2c_adapter *i2c;

	i2c = kzalloc(sizeof(struct amdgpu_i2c_adapter), GFP_KERNEL);
	if (!i2c)
		return NULL;
	i2c->base.owner = THIS_MODULE;
	i2c->base.class = I2C_CLASS_DDC;
	i2c->base.dev.parent = &adev->pdev->dev;
	i2c->base.algo = &amdgpu_dm_i2c_algo;
	snprintf(i2c->base.name, sizeof(i2c->base.name), "AMDGPU DM i2c hw bus %d", link_index);
	i2c_set_adapdata(&i2c->base, i2c);
	i2c->ddc_service = ddc_service;
	i2c->ddc_service->ddc_pin->hw_info.ddc_channel = link_index;

	return i2c;
}


/*
 * Note: this function assumes that dc_link_detect() was called for the
 * dc_link which will be represented by this aconnector.
 */
static int amdgpu_dm_connector_init(struct amdgpu_display_manager *dm,
				    struct amdgpu_dm_connector *aconnector,
				    uint32_t link_index,
				    struct amdgpu_encoder *aencoder)
{
	int res = 0;
	int connector_type;
	struct dc *dc = dm->dc;
	struct dc_link *link = dc_get_link_at_index(dc, link_index);
	struct amdgpu_i2c_adapter *i2c;

	link->priv = aconnector;

	DRM_DEBUG_DRIVER("%s()\n", __func__);

	i2c = create_i2c(link->ddc, link->link_index, &res);
	if (!i2c) {
		DRM_ERROR("Failed to create i2c adapter data\n");
		return -ENOMEM;
	}

	aconnector->i2c = i2c;
	res = i2c_add_adapter(&i2c->base);

	if (res) {
		DRM_ERROR("Failed to register hw i2c %d\n", link->link_index);
		goto out_free;
	}

	connector_type = to_drm_connector_type(link->connector_signal);

	res = drm_connector_init_with_ddc(
			dm->ddev,
			&aconnector->base,
			&amdgpu_dm_connector_funcs,
			connector_type,
			&i2c->base);

	if (res) {
		DRM_ERROR("connector_init failed\n");
		aconnector->connector_id = -1;
		goto out_free;
	}

	drm_connector_helper_add(
			&aconnector->base,
			&amdgpu_dm_connector_helper_funcs);

	amdgpu_dm_connector_init_helper(
		dm,
		aconnector,
		connector_type,
		link,
		link_index);

	drm_connector_attach_encoder(
		&aconnector->base, &aencoder->base);

	if (connector_type == DRM_MODE_CONNECTOR_DisplayPort
		|| connector_type == DRM_MODE_CONNECTOR_eDP)
		amdgpu_dm_initialize_dp_connector(dm, aconnector, link->link_index);

out_free:
	if (res) {
		kfree(i2c);
		aconnector->i2c = NULL;
	}
	return res;
}

int amdgpu_dm_get_encoder_crtc_mask(struct amdgpu_device *adev)
{
	switch (adev->mode_info.num_crtc) {
	case 1:
		return 0x1;
	case 2:
		return 0x3;
	case 3:
		return 0x7;
	case 4:
		return 0xf;
	case 5:
		return 0x1f;
	case 6:
	default:
		return 0x3f;
	}
}

static int amdgpu_dm_encoder_init(struct drm_device *dev,
				  struct amdgpu_encoder *aencoder,
				  uint32_t link_index)
{
	struct amdgpu_device *adev = dev->dev_private;

	int res = drm_encoder_init(dev,
				   &aencoder->base,
				   &amdgpu_dm_encoder_funcs,
				   DRM_MODE_ENCODER_TMDS,
				   NULL);

	aencoder->base.possible_crtcs = amdgpu_dm_get_encoder_crtc_mask(adev);

	if (!res)
		aencoder->encoder_id = link_index;
	else
		aencoder->encoder_id = -1;

	drm_encoder_helper_add(&aencoder->base, &amdgpu_dm_encoder_helper_funcs);

	return res;
}

static void manage_dm_interrupts(struct amdgpu_device *adev,
				 struct amdgpu_crtc *acrtc,
				 bool enable)
{
	/*
	 * this is not correct translation but will work as soon as VBLANK
	 * constant is the same as PFLIP
	 */
	int irq_type =
		amdgpu_display_crtc_idx_to_irq_type(
			adev,
			acrtc->crtc_id);

	if (enable) {
		drm_crtc_vblank_on(&acrtc->base);
		amdgpu_irq_get(
			adev,
			&adev->pageflip_irq,
			irq_type);
	} else {

		amdgpu_irq_put(
			adev,
			&adev->pageflip_irq,
			irq_type);
		drm_crtc_vblank_off(&acrtc->base);
	}
}

static bool
is_scaling_state_different(const struct dm_connector_state *dm_state,
			   const struct dm_connector_state *old_dm_state)
{
	if (dm_state->scaling != old_dm_state->scaling)
		return true;
	if (!dm_state->underscan_enable && old_dm_state->underscan_enable) {
		if (old_dm_state->underscan_hborder != 0 && old_dm_state->underscan_vborder != 0)
			return true;
	} else  if (dm_state->underscan_enable && !old_dm_state->underscan_enable) {
		if (dm_state->underscan_hborder != 0 && dm_state->underscan_vborder != 0)
			return true;
	} else if (dm_state->underscan_hborder != old_dm_state->underscan_hborder ||
		   dm_state->underscan_vborder != old_dm_state->underscan_vborder)
		return true;
	return false;
}

#ifdef CONFIG_DRM_AMD_DC_HDCP
static bool is_content_protection_different(struct drm_connector_state *state,
					    const struct drm_connector_state *old_state,
					    const struct drm_connector *connector, struct hdcp_workqueue *hdcp_w)
{
	struct amdgpu_dm_connector *aconnector = to_amdgpu_dm_connector(connector);

	if (old_state->hdcp_content_type != state->hdcp_content_type &&
	    state->content_protection != DRM_MODE_CONTENT_PROTECTION_UNDESIRED) {
		state->content_protection = DRM_MODE_CONTENT_PROTECTION_DESIRED;
		return true;
	}

	/* CP is being re enabled, ignore this */
	if (old_state->content_protection == DRM_MODE_CONTENT_PROTECTION_ENABLED &&
	    state->content_protection == DRM_MODE_CONTENT_PROTECTION_DESIRED) {
		state->content_protection = DRM_MODE_CONTENT_PROTECTION_ENABLED;
		return false;
	}

	/* S3 resume case, since old state will always be 0 (UNDESIRED) and the restored state will be ENABLED */
	if (old_state->content_protection == DRM_MODE_CONTENT_PROTECTION_UNDESIRED &&
	    state->content_protection == DRM_MODE_CONTENT_PROTECTION_ENABLED)
		state->content_protection = DRM_MODE_CONTENT_PROTECTION_DESIRED;

	/* Check if something is connected/enabled, otherwise we start hdcp but nothing is connected/enabled
	 * hot-plug, headless s3, dpms
	 */
	if (state->content_protection == DRM_MODE_CONTENT_PROTECTION_DESIRED && connector->dpms == DRM_MODE_DPMS_ON &&
	    aconnector->dc_sink != NULL)
		return true;

	if (old_state->content_protection == state->content_protection)
		return false;

	if (state->content_protection == DRM_MODE_CONTENT_PROTECTION_UNDESIRED)
		return true;

	return false;
}

#endif
static void remove_stream(struct amdgpu_device *adev,
			  struct amdgpu_crtc *acrtc,
			  struct dc_stream_state *stream)
{
	/* this is the update mode case */

	acrtc->otg_inst = -1;
	acrtc->enabled = false;
}

static int get_cursor_position(struct drm_plane *plane, struct drm_crtc *crtc,
			       struct dc_cursor_position *position)
{
	struct amdgpu_crtc *amdgpu_crtc = to_amdgpu_crtc(crtc);
	int x, y;
	int xorigin = 0, yorigin = 0;

	position->enable = false;
	position->x = 0;
	position->y = 0;

	if (!crtc || !plane->state->fb)
		return 0;

	if ((plane->state->crtc_w > amdgpu_crtc->max_cursor_width) ||
	    (plane->state->crtc_h > amdgpu_crtc->max_cursor_height)) {
		DRM_ERROR("%s: bad cursor width or height %d x %d\n",
			  __func__,
			  plane->state->crtc_w,
			  plane->state->crtc_h);
		return -EINVAL;
	}

	x = plane->state->crtc_x;
	y = plane->state->crtc_y;

	if (x <= -amdgpu_crtc->max_cursor_width ||
	    y <= -amdgpu_crtc->max_cursor_height)
		return 0;

	if (x < 0) {
		xorigin = min(-x, amdgpu_crtc->max_cursor_width - 1);
		x = 0;
	}
	if (y < 0) {
		yorigin = min(-y, amdgpu_crtc->max_cursor_height - 1);
		y = 0;
	}
	position->enable = true;
	position->translate_by_source = true;
	position->x = x;
	position->y = y;
	position->x_hotspot = xorigin;
	position->y_hotspot = yorigin;

	return 0;
}

static void handle_cursor_update(struct drm_plane *plane,
				 struct drm_plane_state *old_plane_state)
{
	struct amdgpu_device *adev = plane->dev->dev_private;
	struct amdgpu_framebuffer *afb = to_amdgpu_framebuffer(plane->state->fb);
	struct drm_crtc *crtc = afb ? plane->state->crtc : old_plane_state->crtc;
	struct dm_crtc_state *crtc_state = crtc ? to_dm_crtc_state(crtc->state) : NULL;
	struct amdgpu_crtc *amdgpu_crtc = to_amdgpu_crtc(crtc);
	uint64_t address = afb ? afb->address : 0;
	struct dc_cursor_position position;
	struct dc_cursor_attributes attributes;
	int ret;

	if (!plane->state->fb && !old_plane_state->fb)
		return;

	DRM_DEBUG_DRIVER("%s: crtc_id=%d with size %d to %d\n",
			 __func__,
			 amdgpu_crtc->crtc_id,
			 plane->state->crtc_w,
			 plane->state->crtc_h);

	ret = get_cursor_position(plane, crtc, &position);
	if (ret)
		return;

	if (!position.enable) {
		/* turn off cursor */
		if (crtc_state && crtc_state->stream) {
			mutex_lock(&adev->dm.dc_lock);
			dc_stream_set_cursor_position(crtc_state->stream,
						      &position);
			mutex_unlock(&adev->dm.dc_lock);
		}
		return;
	}

	amdgpu_crtc->cursor_width = plane->state->crtc_w;
	amdgpu_crtc->cursor_height = plane->state->crtc_h;

	memset(&attributes, 0, sizeof(attributes));
	attributes.address.high_part = upper_32_bits(address);
	attributes.address.low_part  = lower_32_bits(address);
	attributes.width             = plane->state->crtc_w;
	attributes.height            = plane->state->crtc_h;
	attributes.color_format      = CURSOR_MODE_COLOR_PRE_MULTIPLIED_ALPHA;
	attributes.rotation_angle    = 0;
	attributes.attribute_flags.value = 0;

	attributes.pitch = attributes.width;

	if (crtc_state->stream) {
		mutex_lock(&adev->dm.dc_lock);
		if (!dc_stream_set_cursor_attributes(crtc_state->stream,
							 &attributes))
			DRM_ERROR("DC failed to set cursor attributes\n");

		if (!dc_stream_set_cursor_position(crtc_state->stream,
						   &position))
			DRM_ERROR("DC failed to set cursor position\n");
		mutex_unlock(&adev->dm.dc_lock);
	}
}

static void prepare_flip_isr(struct amdgpu_crtc *acrtc)
{

	assert_spin_locked(&acrtc->base.dev->event_lock);
	WARN_ON(acrtc->event);

	acrtc->event = acrtc->base.state->event;

	/* Set the flip status */
	acrtc->pflip_status = AMDGPU_FLIP_SUBMITTED;

	/* Mark this event as consumed */
	acrtc->base.state->event = NULL;

	DRM_DEBUG_DRIVER("crtc:%d, pflip_stat:AMDGPU_FLIP_SUBMITTED\n",
						 acrtc->crtc_id);
}

static void update_freesync_state_on_stream(
	struct amdgpu_display_manager *dm,
	struct dm_crtc_state *new_crtc_state,
	struct dc_stream_state *new_stream,
	struct dc_plane_state *surface,
	u32 flip_timestamp_in_us)
{
	struct mod_vrr_params vrr_params;
	struct dc_info_packet vrr_infopacket = {0};
	struct amdgpu_device *adev = dm->adev;
	unsigned long flags;

	if (!new_stream)
		return;

	/*
	 * TODO: Determine why min/max totals and vrefresh can be 0 here.
	 * For now it's sufficient to just guard against these conditions.
	 */

	if (!new_stream->timing.h_total || !new_stream->timing.v_total)
		return;

	spin_lock_irqsave(&adev->ddev->event_lock, flags);
	vrr_params = new_crtc_state->vrr_params;

	if (surface) {
		mod_freesync_handle_preflip(
			dm->freesync_module,
			surface,
			new_stream,
			flip_timestamp_in_us,
			&vrr_params);

		if (adev->family < AMDGPU_FAMILY_AI &&
		    amdgpu_dm_vrr_active(new_crtc_state)) {
			mod_freesync_handle_v_update(dm->freesync_module,
						     new_stream, &vrr_params);

			/* Need to call this before the frame ends. */
			dc_stream_adjust_vmin_vmax(dm->dc,
						   new_crtc_state->stream,
						   &vrr_params.adjust);
		}
	}

	mod_freesync_build_vrr_infopacket(
		dm->freesync_module,
		new_stream,
		&vrr_params,
		PACKET_TYPE_VRR,
		TRANSFER_FUNC_UNKNOWN,
		&vrr_infopacket);

	new_crtc_state->freesync_timing_changed |=
		(memcmp(&new_crtc_state->vrr_params.adjust,
			&vrr_params.adjust,
			sizeof(vrr_params.adjust)) != 0);

	new_crtc_state->freesync_vrr_info_changed |=
		(memcmp(&new_crtc_state->vrr_infopacket,
			&vrr_infopacket,
			sizeof(vrr_infopacket)) != 0);

	new_crtc_state->vrr_params = vrr_params;
	new_crtc_state->vrr_infopacket = vrr_infopacket;

	new_stream->adjust = new_crtc_state->vrr_params.adjust;
	new_stream->vrr_infopacket = vrr_infopacket;

	if (new_crtc_state->freesync_vrr_info_changed)
		DRM_DEBUG_KMS("VRR packet update: crtc=%u enabled=%d state=%d",
			      new_crtc_state->base.crtc->base.id,
			      (int)new_crtc_state->base.vrr_enabled,
			      (int)vrr_params.state);

	spin_unlock_irqrestore(&adev->ddev->event_lock, flags);
}

static void pre_update_freesync_state_on_stream(
	struct amdgpu_display_manager *dm,
	struct dm_crtc_state *new_crtc_state)
{
	struct dc_stream_state *new_stream = new_crtc_state->stream;
	struct mod_vrr_params vrr_params;
	struct mod_freesync_config config = new_crtc_state->freesync_config;
	struct amdgpu_device *adev = dm->adev;
	unsigned long flags;

	if (!new_stream)
		return;

	/*
	 * TODO: Determine why min/max totals and vrefresh can be 0 here.
	 * For now it's sufficient to just guard against these conditions.
	 */
	if (!new_stream->timing.h_total || !new_stream->timing.v_total)
		return;

	spin_lock_irqsave(&adev->ddev->event_lock, flags);
	vrr_params = new_crtc_state->vrr_params;

	if (new_crtc_state->vrr_supported &&
	    config.min_refresh_in_uhz &&
	    config.max_refresh_in_uhz) {
		config.state = new_crtc_state->base.vrr_enabled ?
			VRR_STATE_ACTIVE_VARIABLE :
			VRR_STATE_INACTIVE;
	} else {
		config.state = VRR_STATE_UNSUPPORTED;
	}

	mod_freesync_build_vrr_params(dm->freesync_module,
				      new_stream,
				      &config, &vrr_params);

	new_crtc_state->freesync_timing_changed |=
		(memcmp(&new_crtc_state->vrr_params.adjust,
			&vrr_params.adjust,
			sizeof(vrr_params.adjust)) != 0);

	new_crtc_state->vrr_params = vrr_params;
	spin_unlock_irqrestore(&adev->ddev->event_lock, flags);
}

static void amdgpu_dm_handle_vrr_transition(struct dm_crtc_state *old_state,
					    struct dm_crtc_state *new_state)
{
	bool old_vrr_active = amdgpu_dm_vrr_active(old_state);
	bool new_vrr_active = amdgpu_dm_vrr_active(new_state);

	if (!old_vrr_active && new_vrr_active) {
		/* Transition VRR inactive -> active:
		 * While VRR is active, we must not disable vblank irq, as a
		 * reenable after disable would compute bogus vblank/pflip
		 * timestamps if it likely happened inside display front-porch.
		 *
		 * We also need vupdate irq for the actual core vblank handling
		 * at end of vblank.
		 */
		dm_set_vupdate_irq(new_state->base.crtc, true);
		drm_crtc_vblank_get(new_state->base.crtc);
		DRM_DEBUG_DRIVER("%s: crtc=%u VRR off->on: Get vblank ref\n",
				 __func__, new_state->base.crtc->base.id);
	} else if (old_vrr_active && !new_vrr_active) {
		/* Transition VRR active -> inactive:
		 * Allow vblank irq disable again for fixed refresh rate.
		 */
		dm_set_vupdate_irq(new_state->base.crtc, false);
		drm_crtc_vblank_put(new_state->base.crtc);
		DRM_DEBUG_DRIVER("%s: crtc=%u VRR on->off: Drop vblank ref\n",
				 __func__, new_state->base.crtc->base.id);
	}
}

static void amdgpu_dm_commit_cursors(struct drm_atomic_state *state)
{
	struct drm_plane *plane;
	struct drm_plane_state *old_plane_state, *new_plane_state;
	int i;

	/*
	 * TODO: Make this per-stream so we don't issue redundant updates for
	 * commits with multiple streams.
	 */
	for_each_oldnew_plane_in_state(state, plane, old_plane_state,
				       new_plane_state, i)
		if (plane->type == DRM_PLANE_TYPE_CURSOR)
			handle_cursor_update(plane, old_plane_state);
}

static void amdgpu_dm_commit_planes(struct drm_atomic_state *state,
				    struct dc_state *dc_state,
				    struct drm_device *dev,
				    struct amdgpu_display_manager *dm,
				    struct drm_crtc *pcrtc,
				    bool wait_for_vblank)
{
	uint32_t i;
	uint64_t timestamp_ns;
	struct drm_plane *plane;
	struct drm_plane_state *old_plane_state, *new_plane_state;
	struct amdgpu_crtc *acrtc_attach = to_amdgpu_crtc(pcrtc);
	struct drm_crtc_state *new_pcrtc_state =
			drm_atomic_get_new_crtc_state(state, pcrtc);
	struct dm_crtc_state *acrtc_state = to_dm_crtc_state(new_pcrtc_state);
	struct dm_crtc_state *dm_old_crtc_state =
			to_dm_crtc_state(drm_atomic_get_old_crtc_state(state, pcrtc));
	int planes_count = 0, vpos, hpos;
	long r;
	unsigned long flags;
	struct amdgpu_bo *abo;
	uint64_t tiling_flags;
	bool tmz_surface = false;
	uint32_t target_vblank, last_flip_vblank;
	bool vrr_active = amdgpu_dm_vrr_active(acrtc_state);
	bool pflip_present = false;
	struct {
		struct dc_surface_update surface_updates[MAX_SURFACES];
		struct dc_plane_info plane_infos[MAX_SURFACES];
		struct dc_scaling_info scaling_infos[MAX_SURFACES];
		struct dc_flip_addrs flip_addrs[MAX_SURFACES];
		struct dc_stream_update stream_update;
	} *bundle;

	bundle = kzalloc(sizeof(*bundle), GFP_KERNEL);

	if (!bundle) {
		dm_error("Failed to allocate update bundle\n");
		goto cleanup;
	}

	/*
	 * Disable the cursor first if we're disabling all the planes.
	 * It'll remain on the screen after the planes are re-enabled
	 * if we don't.
	 */
	if (acrtc_state->active_planes == 0)
		amdgpu_dm_commit_cursors(state);

	/* update planes when needed */
	for_each_oldnew_plane_in_state(state, plane, old_plane_state, new_plane_state, i) {
		struct drm_crtc *crtc = new_plane_state->crtc;
		struct drm_crtc_state *new_crtc_state;
		struct drm_framebuffer *fb = new_plane_state->fb;
		bool plane_needs_flip;
		struct dc_plane_state *dc_plane;
		struct dm_plane_state *dm_new_plane_state = to_dm_plane_state(new_plane_state);

		/* Cursor plane is handled after stream updates */
		if (plane->type == DRM_PLANE_TYPE_CURSOR)
			continue;

		if (!fb || !crtc || pcrtc != crtc)
			continue;

		new_crtc_state = drm_atomic_get_new_crtc_state(state, crtc);
		if (!new_crtc_state->active)
			continue;

		dc_plane = dm_new_plane_state->dc_state;

		bundle->surface_updates[planes_count].surface = dc_plane;
		if (new_pcrtc_state->color_mgmt_changed) {
			bundle->surface_updates[planes_count].gamma = dc_plane->gamma_correction;
			bundle->surface_updates[planes_count].in_transfer_func = dc_plane->in_transfer_func;
			bundle->surface_updates[planes_count].gamut_remap_matrix = &dc_plane->gamut_remap_matrix;
		}

		fill_dc_scaling_info(new_plane_state,
				     &bundle->scaling_infos[planes_count]);

		bundle->surface_updates[planes_count].scaling_info =
			&bundle->scaling_infos[planes_count];

		plane_needs_flip = old_plane_state->fb && new_plane_state->fb;

		pflip_present = pflip_present || plane_needs_flip;

		if (!plane_needs_flip) {
			planes_count += 1;
			continue;
		}

		abo = gem_to_amdgpu_bo(fb->obj[0]);

		/*
		 * Wait for all fences on this FB. Do limited wait to avoid
		 * deadlock during GPU reset when this fence will not signal
		 * but we hold reservation lock for the BO.
		 */
		r = dma_resv_wait_timeout_rcu(abo->tbo.base.resv, true,
							false,
							msecs_to_jiffies(5000));
		if (unlikely(r <= 0))
			DRM_ERROR("Waiting for fences timed out!");

		/*
		 * TODO This might fail and hence better not used, wait
		 * explicitly on fences instead
		 * and in general should be called for
		 * blocking commit to as per framework helpers
		 */
		r = amdgpu_bo_reserve(abo, true);
		if (unlikely(r != 0))
			DRM_ERROR("failed to reserve buffer before flip\n");

		amdgpu_bo_get_tiling_flags(abo, &tiling_flags);

		tmz_surface = amdgpu_bo_encrypted(abo);

		amdgpu_bo_unreserve(abo);

		fill_dc_plane_info_and_addr(
			dm->adev, new_plane_state, tiling_flags,
			&bundle->plane_infos[planes_count],
			&bundle->flip_addrs[planes_count].address,
<<<<<<< HEAD
=======
			tmz_surface,
>>>>>>> 3fd911b6
			false);

		DRM_DEBUG_DRIVER("plane: id=%d dcc_en=%d\n",
				 new_plane_state->plane->index,
				 bundle->plane_infos[planes_count].dcc.enable);

		bundle->surface_updates[planes_count].plane_info =
			&bundle->plane_infos[planes_count];

		/*
		 * Only allow immediate flips for fast updates that don't
		 * change FB pitch, DCC state, rotation or mirroing.
		 */
		bundle->flip_addrs[planes_count].flip_immediate =
			crtc->state->async_flip &&
			acrtc_state->update_type == UPDATE_TYPE_FAST;

		timestamp_ns = ktime_get_ns();
		bundle->flip_addrs[planes_count].flip_timestamp_in_us = div_u64(timestamp_ns, 1000);
		bundle->surface_updates[planes_count].flip_addr = &bundle->flip_addrs[planes_count];
		bundle->surface_updates[planes_count].surface = dc_plane;

		if (!bundle->surface_updates[planes_count].surface) {
			DRM_ERROR("No surface for CRTC: id=%d\n",
					acrtc_attach->crtc_id);
			continue;
		}

		if (plane == pcrtc->primary)
			update_freesync_state_on_stream(
				dm,
				acrtc_state,
				acrtc_state->stream,
				dc_plane,
				bundle->flip_addrs[planes_count].flip_timestamp_in_us);

		DRM_DEBUG_DRIVER("%s Flipping to hi: 0x%x, low: 0x%x\n",
				 __func__,
				 bundle->flip_addrs[planes_count].address.grph.addr.high_part,
				 bundle->flip_addrs[planes_count].address.grph.addr.low_part);

		planes_count += 1;

	}

	if (pflip_present) {
		if (!vrr_active) {
			/* Use old throttling in non-vrr fixed refresh rate mode
			 * to keep flip scheduling based on target vblank counts
			 * working in a backwards compatible way, e.g., for
			 * clients using the GLX_OML_sync_control extension or
			 * DRI3/Present extension with defined target_msc.
			 */
			last_flip_vblank = amdgpu_get_vblank_counter_kms(pcrtc);
		}
		else {
			/* For variable refresh rate mode only:
			 * Get vblank of last completed flip to avoid > 1 vrr
			 * flips per video frame by use of throttling, but allow
			 * flip programming anywhere in the possibly large
			 * variable vrr vblank interval for fine-grained flip
			 * timing control and more opportunity to avoid stutter
			 * on late submission of flips.
			 */
			spin_lock_irqsave(&pcrtc->dev->event_lock, flags);
			last_flip_vblank = acrtc_attach->last_flip_vblank;
			spin_unlock_irqrestore(&pcrtc->dev->event_lock, flags);
		}

		target_vblank = last_flip_vblank + wait_for_vblank;

		/*
		 * Wait until we're out of the vertical blank period before the one
		 * targeted by the flip
		 */
		while ((acrtc_attach->enabled &&
			(amdgpu_display_get_crtc_scanoutpos(dm->ddev, acrtc_attach->crtc_id,
							    0, &vpos, &hpos, NULL,
							    NULL, &pcrtc->hwmode)
			 & (DRM_SCANOUTPOS_VALID | DRM_SCANOUTPOS_IN_VBLANK)) ==
			(DRM_SCANOUTPOS_VALID | DRM_SCANOUTPOS_IN_VBLANK) &&
			(int)(target_vblank -
			  amdgpu_get_vblank_counter_kms(pcrtc)) > 0)) {
			usleep_range(1000, 1100);
		}

		if (acrtc_attach->base.state->event) {
			drm_crtc_vblank_get(pcrtc);

			spin_lock_irqsave(&pcrtc->dev->event_lock, flags);

			WARN_ON(acrtc_attach->pflip_status != AMDGPU_FLIP_NONE);
			prepare_flip_isr(acrtc_attach);

			spin_unlock_irqrestore(&pcrtc->dev->event_lock, flags);
		}

		if (acrtc_state->stream) {
			if (acrtc_state->freesync_vrr_info_changed)
				bundle->stream_update.vrr_infopacket =
					&acrtc_state->stream->vrr_infopacket;
		}
	}

	/* Update the planes if changed or disable if we don't have any. */
	if ((planes_count || acrtc_state->active_planes == 0) &&
		acrtc_state->stream) {
		bundle->stream_update.stream = acrtc_state->stream;
		if (new_pcrtc_state->mode_changed) {
			bundle->stream_update.src = acrtc_state->stream->src;
			bundle->stream_update.dst = acrtc_state->stream->dst;
		}

		if (new_pcrtc_state->color_mgmt_changed) {
			/*
			 * TODO: This isn't fully correct since we've actually
			 * already modified the stream in place.
			 */
			bundle->stream_update.gamut_remap =
				&acrtc_state->stream->gamut_remap_matrix;
			bundle->stream_update.output_csc_transform =
				&acrtc_state->stream->csc_color_matrix;
			bundle->stream_update.out_transfer_func =
				acrtc_state->stream->out_transfer_func;
		}

		acrtc_state->stream->abm_level = acrtc_state->abm_level;
		if (acrtc_state->abm_level != dm_old_crtc_state->abm_level)
			bundle->stream_update.abm_level = &acrtc_state->abm_level;

		/*
		 * If FreeSync state on the stream has changed then we need to
		 * re-adjust the min/max bounds now that DC doesn't handle this
		 * as part of commit.
		 */
		if (amdgpu_dm_vrr_active(dm_old_crtc_state) !=
		    amdgpu_dm_vrr_active(acrtc_state)) {
			spin_lock_irqsave(&pcrtc->dev->event_lock, flags);
			dc_stream_adjust_vmin_vmax(
				dm->dc, acrtc_state->stream,
				&acrtc_state->vrr_params.adjust);
			spin_unlock_irqrestore(&pcrtc->dev->event_lock, flags);
		}
		mutex_lock(&dm->dc_lock);
		if ((acrtc_state->update_type > UPDATE_TYPE_FAST) &&
				acrtc_state->stream->link->psr_settings.psr_allow_active)
			amdgpu_dm_psr_disable(acrtc_state->stream);

		dc_commit_updates_for_stream(dm->dc,
						     bundle->surface_updates,
						     planes_count,
						     acrtc_state->stream,
						     &bundle->stream_update,
						     dc_state);

		if ((acrtc_state->update_type > UPDATE_TYPE_FAST) &&
				acrtc_state->stream->link->psr_settings.psr_version != PSR_VERSION_UNSUPPORTED &&
				!acrtc_state->stream->link->psr_settings.psr_feature_enabled)
			amdgpu_dm_link_setup_psr(acrtc_state->stream);
		else if ((acrtc_state->update_type == UPDATE_TYPE_FAST) &&
				acrtc_state->stream->link->psr_settings.psr_feature_enabled &&
				!acrtc_state->stream->link->psr_settings.psr_allow_active) {
			amdgpu_dm_psr_enable(acrtc_state->stream);
		}

		mutex_unlock(&dm->dc_lock);
	}

	/*
	 * Update cursor state *after* programming all the planes.
	 * This avoids redundant programming in the case where we're going
	 * to be disabling a single plane - those pipes are being disabled.
	 */
	if (acrtc_state->active_planes)
		amdgpu_dm_commit_cursors(state);

cleanup:
	kfree(bundle);
}

static void amdgpu_dm_commit_audio(struct drm_device *dev,
				   struct drm_atomic_state *state)
{
	struct amdgpu_device *adev = dev->dev_private;
	struct amdgpu_dm_connector *aconnector;
	struct drm_connector *connector;
	struct drm_connector_state *old_con_state, *new_con_state;
	struct drm_crtc_state *new_crtc_state;
	struct dm_crtc_state *new_dm_crtc_state;
	const struct dc_stream_status *status;
	int i, inst;

	/* Notify device removals. */
	for_each_oldnew_connector_in_state(state, connector, old_con_state, new_con_state, i) {
		if (old_con_state->crtc != new_con_state->crtc) {
			/* CRTC changes require notification. */
			goto notify;
		}

		if (!new_con_state->crtc)
			continue;

		new_crtc_state = drm_atomic_get_new_crtc_state(
			state, new_con_state->crtc);

		if (!new_crtc_state)
			continue;

		if (!drm_atomic_crtc_needs_modeset(new_crtc_state))
			continue;

	notify:
		aconnector = to_amdgpu_dm_connector(connector);

		mutex_lock(&adev->dm.audio_lock);
		inst = aconnector->audio_inst;
		aconnector->audio_inst = -1;
		mutex_unlock(&adev->dm.audio_lock);

		amdgpu_dm_audio_eld_notify(adev, inst);
	}

	/* Notify audio device additions. */
	for_each_new_connector_in_state(state, connector, new_con_state, i) {
		if (!new_con_state->crtc)
			continue;

		new_crtc_state = drm_atomic_get_new_crtc_state(
			state, new_con_state->crtc);

		if (!new_crtc_state)
			continue;

		if (!drm_atomic_crtc_needs_modeset(new_crtc_state))
			continue;

		new_dm_crtc_state = to_dm_crtc_state(new_crtc_state);
		if (!new_dm_crtc_state->stream)
			continue;

		status = dc_stream_get_status(new_dm_crtc_state->stream);
		if (!status)
			continue;

		aconnector = to_amdgpu_dm_connector(connector);

		mutex_lock(&adev->dm.audio_lock);
		inst = status->audio_inst;
		aconnector->audio_inst = inst;
		mutex_unlock(&adev->dm.audio_lock);

		amdgpu_dm_audio_eld_notify(adev, inst);
	}
}

/*
 * Enable interrupts on CRTCs that are newly active, undergone
 * a modeset, or have active planes again.
 *
 * Done in two passes, based on the for_modeset flag:
 * Pass 1: For CRTCs going through modeset
 * Pass 2: For CRTCs going from 0 to n active planes
 *
 * Interrupts can only be enabled after the planes are programmed,
 * so this requires a two-pass approach since we don't want to
 * just defer the interrupts until after commit planes every time.
 */
static void amdgpu_dm_enable_crtc_interrupts(struct drm_device *dev,
					     struct drm_atomic_state *state,
					     bool for_modeset)
{
	struct amdgpu_device *adev = dev->dev_private;
	struct drm_crtc *crtc;
	struct drm_crtc_state *old_crtc_state, *new_crtc_state;
	int i;
#ifdef CONFIG_DEBUG_FS
	enum amdgpu_dm_pipe_crc_source source;
#endif

	for_each_oldnew_crtc_in_state(state, crtc, old_crtc_state,
				      new_crtc_state, i) {
		struct amdgpu_crtc *acrtc = to_amdgpu_crtc(crtc);
		struct dm_crtc_state *dm_new_crtc_state =
			to_dm_crtc_state(new_crtc_state);
		struct dm_crtc_state *dm_old_crtc_state =
			to_dm_crtc_state(old_crtc_state);
		bool modeset = drm_atomic_crtc_needs_modeset(new_crtc_state);
		bool run_pass;

		run_pass = (for_modeset && modeset) ||
			   (!for_modeset && !modeset &&
			    !dm_old_crtc_state->interrupts_enabled);

		if (!run_pass)
			continue;

		if (!dm_new_crtc_state->interrupts_enabled)
			continue;

		manage_dm_interrupts(adev, acrtc, true);

#ifdef CONFIG_DEBUG_FS
		/* The stream has changed so CRC capture needs to re-enabled. */
		source = dm_new_crtc_state->crc_src;
		if (amdgpu_dm_is_valid_crc_source(source)) {
			amdgpu_dm_crtc_configure_crc_source(
				crtc, dm_new_crtc_state,
				dm_new_crtc_state->crc_src);
		}
#endif
	}
}

/*
 * amdgpu_dm_crtc_copy_transient_flags - copy mirrored flags from DRM to DC
 * @crtc_state: the DRM CRTC state
 * @stream_state: the DC stream state.
 *
 * Copy the mirrored transient state flags from DRM, to DC. It is used to bring
 * a dc_stream_state's flags in sync with a drm_crtc_state's flags.
 */
static void amdgpu_dm_crtc_copy_transient_flags(struct drm_crtc_state *crtc_state,
						struct dc_stream_state *stream_state)
{
	stream_state->mode_changed = drm_atomic_crtc_needs_modeset(crtc_state);
}

static int amdgpu_dm_atomic_commit(struct drm_device *dev,
				   struct drm_atomic_state *state,
				   bool nonblock)
{
	struct drm_crtc *crtc;
	struct drm_crtc_state *old_crtc_state, *new_crtc_state;
	struct amdgpu_device *adev = dev->dev_private;
	int i;

	/*
	 * We evade vblank and pflip interrupts on CRTCs that are undergoing
	 * a modeset, being disabled, or have no active planes.
	 *
	 * It's done in atomic commit rather than commit tail for now since
	 * some of these interrupt handlers access the current CRTC state and
	 * potentially the stream pointer itself.
	 *
	 * Since the atomic state is swapped within atomic commit and not within
	 * commit tail this would leave to new state (that hasn't been committed yet)
	 * being accesssed from within the handlers.
	 *
	 * TODO: Fix this so we can do this in commit tail and not have to block
	 * in atomic check.
	 */
	for_each_oldnew_crtc_in_state(state, crtc, old_crtc_state, new_crtc_state, i) {
		struct dm_crtc_state *dm_old_crtc_state = to_dm_crtc_state(old_crtc_state);
		struct dm_crtc_state *dm_new_crtc_state = to_dm_crtc_state(new_crtc_state);
		struct amdgpu_crtc *acrtc = to_amdgpu_crtc(crtc);

		if (dm_old_crtc_state->interrupts_enabled &&
		    (!dm_new_crtc_state->interrupts_enabled ||
		     drm_atomic_crtc_needs_modeset(new_crtc_state)))
			manage_dm_interrupts(adev, acrtc, false);
	}
	/*
	 * Add check here for SoC's that support hardware cursor plane, to
	 * unset legacy_cursor_update
	 */

	return drm_atomic_helper_commit(dev, state, nonblock);

	/*TODO Handle EINTR, reenable IRQ*/
}

/**
 * amdgpu_dm_atomic_commit_tail() - AMDgpu DM's commit tail implementation.
 * @state: The atomic state to commit
 *
 * This will tell DC to commit the constructed DC state from atomic_check,
 * programming the hardware. Any failures here implies a hardware failure, since
 * atomic check should have filtered anything non-kosher.
 */
static void amdgpu_dm_atomic_commit_tail(struct drm_atomic_state *state)
{
	struct drm_device *dev = state->dev;
	struct amdgpu_device *adev = dev->dev_private;
	struct amdgpu_display_manager *dm = &adev->dm;
	struct dm_atomic_state *dm_state;
	struct dc_state *dc_state = NULL, *dc_state_temp = NULL;
	uint32_t i, j;
	struct drm_crtc *crtc;
	struct drm_crtc_state *old_crtc_state, *new_crtc_state;
	unsigned long flags;
	bool wait_for_vblank = true;
	struct drm_connector *connector;
	struct drm_connector_state *old_con_state, *new_con_state;
	struct dm_crtc_state *dm_old_crtc_state, *dm_new_crtc_state;
	int crtc_disable_count = 0;

	drm_atomic_helper_update_legacy_modeset_state(dev, state);

	dm_state = dm_atomic_get_new_state(state);
	if (dm_state && dm_state->context) {
		dc_state = dm_state->context;
	} else {
		/* No state changes, retain current state. */
		dc_state_temp = dc_create_state(dm->dc);
		ASSERT(dc_state_temp);
		dc_state = dc_state_temp;
		dc_resource_state_copy_construct_current(dm->dc, dc_state);
	}

	/* update changed items */
	for_each_oldnew_crtc_in_state(state, crtc, old_crtc_state, new_crtc_state, i) {
		struct amdgpu_crtc *acrtc = to_amdgpu_crtc(crtc);

		dm_new_crtc_state = to_dm_crtc_state(new_crtc_state);
		dm_old_crtc_state = to_dm_crtc_state(old_crtc_state);

		DRM_DEBUG_DRIVER(
			"amdgpu_crtc id:%d crtc_state_flags: enable:%d, active:%d, "
			"planes_changed:%d, mode_changed:%d,active_changed:%d,"
			"connectors_changed:%d\n",
			acrtc->crtc_id,
			new_crtc_state->enable,
			new_crtc_state->active,
			new_crtc_state->planes_changed,
			new_crtc_state->mode_changed,
			new_crtc_state->active_changed,
			new_crtc_state->connectors_changed);

		/* Copy all transient state flags into dc state */
		if (dm_new_crtc_state->stream) {
			amdgpu_dm_crtc_copy_transient_flags(&dm_new_crtc_state->base,
							    dm_new_crtc_state->stream);
		}

		/* handles headless hotplug case, updating new_state and
		 * aconnector as needed
		 */

		if (modeset_required(new_crtc_state, dm_new_crtc_state->stream, dm_old_crtc_state->stream)) {

			DRM_DEBUG_DRIVER("Atomic commit: SET crtc id %d: [%p]\n", acrtc->crtc_id, acrtc);

			if (!dm_new_crtc_state->stream) {
				/*
				 * this could happen because of issues with
				 * userspace notifications delivery.
				 * In this case userspace tries to set mode on
				 * display which is disconnected in fact.
				 * dc_sink is NULL in this case on aconnector.
				 * We expect reset mode will come soon.
				 *
				 * This can also happen when unplug is done
				 * during resume sequence ended
				 *
				 * In this case, we want to pretend we still
				 * have a sink to keep the pipe running so that
				 * hw state is consistent with the sw state
				 */
				DRM_DEBUG_DRIVER("%s: Failed to create new stream for crtc %d\n",
						__func__, acrtc->base.base.id);
				continue;
			}

			if (dm_old_crtc_state->stream)
				remove_stream(adev, acrtc, dm_old_crtc_state->stream);

			pm_runtime_get_noresume(dev->dev);

			acrtc->enabled = true;
			acrtc->hw_mode = new_crtc_state->mode;
			crtc->hwmode = new_crtc_state->mode;
		} else if (modereset_required(new_crtc_state)) {
			DRM_DEBUG_DRIVER("Atomic commit: RESET. crtc id %d:[%p]\n", acrtc->crtc_id, acrtc);
			/* i.e. reset mode */
			if (dm_old_crtc_state->stream) {
				if (dm_old_crtc_state->stream->link->psr_settings.psr_allow_active)
					amdgpu_dm_psr_disable(dm_old_crtc_state->stream);

				remove_stream(adev, acrtc, dm_old_crtc_state->stream);
			}
		}
	} /* for_each_crtc_in_state() */

	if (dc_state) {
		dm_enable_per_frame_crtc_master_sync(dc_state);
		mutex_lock(&dm->dc_lock);
		WARN_ON(!dc_commit_state(dm->dc, dc_state));
		mutex_unlock(&dm->dc_lock);
	}

	for_each_new_crtc_in_state(state, crtc, new_crtc_state, i) {
		struct amdgpu_crtc *acrtc = to_amdgpu_crtc(crtc);

		dm_new_crtc_state = to_dm_crtc_state(new_crtc_state);

		if (dm_new_crtc_state->stream != NULL) {
			const struct dc_stream_status *status =
					dc_stream_get_status(dm_new_crtc_state->stream);

			if (!status)
				status = dc_stream_get_status_from_state(dc_state,
									 dm_new_crtc_state->stream);

			if (!status)
				DC_ERR("got no status for stream %p on acrtc%p\n", dm_new_crtc_state->stream, acrtc);
			else
				acrtc->otg_inst = status->primary_otg_inst;
		}
	}
#ifdef CONFIG_DRM_AMD_DC_HDCP
	for_each_oldnew_connector_in_state(state, connector, old_con_state, new_con_state, i) {
		struct dm_connector_state *dm_new_con_state = to_dm_connector_state(new_con_state);
		struct amdgpu_crtc *acrtc = to_amdgpu_crtc(dm_new_con_state->base.crtc);
		struct amdgpu_dm_connector *aconnector = to_amdgpu_dm_connector(connector);

		new_crtc_state = NULL;

		if (acrtc)
			new_crtc_state = drm_atomic_get_new_crtc_state(state, &acrtc->base);

		dm_new_crtc_state = to_dm_crtc_state(new_crtc_state);

		if (dm_new_crtc_state && dm_new_crtc_state->stream == NULL &&
		    connector->state->content_protection == DRM_MODE_CONTENT_PROTECTION_ENABLED) {
			hdcp_reset_display(adev->dm.hdcp_workqueue, aconnector->dc_link->link_index);
			new_con_state->content_protection = DRM_MODE_CONTENT_PROTECTION_DESIRED;
			continue;
		}

		if (is_content_protection_different(new_con_state, old_con_state, connector, adev->dm.hdcp_workqueue))
			hdcp_update_display(
				adev->dm.hdcp_workqueue, aconnector->dc_link->link_index, aconnector,
				new_con_state->hdcp_content_type,
				new_con_state->content_protection == DRM_MODE_CONTENT_PROTECTION_DESIRED ? true
													 : false);
	}
#endif

	/* Handle connector state changes */
	for_each_oldnew_connector_in_state(state, connector, old_con_state, new_con_state, i) {
		struct dm_connector_state *dm_new_con_state = to_dm_connector_state(new_con_state);
		struct dm_connector_state *dm_old_con_state = to_dm_connector_state(old_con_state);
		struct amdgpu_crtc *acrtc = to_amdgpu_crtc(dm_new_con_state->base.crtc);
		struct dc_surface_update dummy_updates[MAX_SURFACES];
		struct dc_stream_update stream_update;
		struct dc_info_packet hdr_packet;
		struct dc_stream_status *status = NULL;
		bool abm_changed, hdr_changed, scaling_changed;

		memset(&dummy_updates, 0, sizeof(dummy_updates));
		memset(&stream_update, 0, sizeof(stream_update));

		if (acrtc) {
			new_crtc_state = drm_atomic_get_new_crtc_state(state, &acrtc->base);
			old_crtc_state = drm_atomic_get_old_crtc_state(state, &acrtc->base);
		}

		/* Skip any modesets/resets */
		if (!acrtc || drm_atomic_crtc_needs_modeset(new_crtc_state))
			continue;

		dm_new_crtc_state = to_dm_crtc_state(new_crtc_state);
		dm_old_crtc_state = to_dm_crtc_state(old_crtc_state);

		scaling_changed = is_scaling_state_different(dm_new_con_state,
							     dm_old_con_state);

		abm_changed = dm_new_crtc_state->abm_level !=
			      dm_old_crtc_state->abm_level;

		hdr_changed =
			is_hdr_metadata_different(old_con_state, new_con_state);

		if (!scaling_changed && !abm_changed && !hdr_changed)
			continue;

		stream_update.stream = dm_new_crtc_state->stream;
		if (scaling_changed) {
			update_stream_scaling_settings(&dm_new_con_state->base.crtc->mode,
					dm_new_con_state, dm_new_crtc_state->stream);

			stream_update.src = dm_new_crtc_state->stream->src;
			stream_update.dst = dm_new_crtc_state->stream->dst;
		}

		if (abm_changed) {
			dm_new_crtc_state->stream->abm_level = dm_new_crtc_state->abm_level;

			stream_update.abm_level = &dm_new_crtc_state->abm_level;
		}

		if (hdr_changed) {
			fill_hdr_info_packet(new_con_state, &hdr_packet);
			stream_update.hdr_static_metadata = &hdr_packet;
		}

		status = dc_stream_get_status(dm_new_crtc_state->stream);
		WARN_ON(!status);
		WARN_ON(!status->plane_count);

		/*
		 * TODO: DC refuses to perform stream updates without a dc_surface_update.
		 * Here we create an empty update on each plane.
		 * To fix this, DC should permit updating only stream properties.
		 */
		for (j = 0; j < status->plane_count; j++)
			dummy_updates[j].surface = status->plane_states[0];


		mutex_lock(&dm->dc_lock);
		dc_commit_updates_for_stream(dm->dc,
						     dummy_updates,
						     status->plane_count,
						     dm_new_crtc_state->stream,
						     &stream_update,
						     dc_state);
		mutex_unlock(&dm->dc_lock);
	}

	/* Count number of newly disabled CRTCs for dropping PM refs later. */
	for_each_oldnew_crtc_in_state(state, crtc, old_crtc_state,
				      new_crtc_state, i) {
		if (old_crtc_state->active && !new_crtc_state->active)
			crtc_disable_count++;

		dm_new_crtc_state = to_dm_crtc_state(new_crtc_state);
		dm_old_crtc_state = to_dm_crtc_state(old_crtc_state);

		/* Update freesync active state. */
		pre_update_freesync_state_on_stream(dm, dm_new_crtc_state);

		/* Handle vrr on->off / off->on transitions */
		amdgpu_dm_handle_vrr_transition(dm_old_crtc_state,
						dm_new_crtc_state);
	}

	/* Enable interrupts for CRTCs going through a modeset. */
	amdgpu_dm_enable_crtc_interrupts(dev, state, true);

	for_each_new_crtc_in_state(state, crtc, new_crtc_state, j)
		if (new_crtc_state->async_flip)
			wait_for_vblank = false;

	/* update planes when needed per crtc*/
	for_each_new_crtc_in_state(state, crtc, new_crtc_state, j) {
		dm_new_crtc_state = to_dm_crtc_state(new_crtc_state);

		if (dm_new_crtc_state->stream)
			amdgpu_dm_commit_planes(state, dc_state, dev,
						dm, crtc, wait_for_vblank);
	}

	/* Enable interrupts for CRTCs going from 0 to n active planes. */
	amdgpu_dm_enable_crtc_interrupts(dev, state, false);

	/* Update audio instances for each connector. */
	amdgpu_dm_commit_audio(dev, state);

	/*
	 * send vblank event on all events not handled in flip and
	 * mark consumed event for drm_atomic_helper_commit_hw_done
	 */
	spin_lock_irqsave(&adev->ddev->event_lock, flags);
	for_each_new_crtc_in_state(state, crtc, new_crtc_state, i) {

		if (new_crtc_state->event)
			drm_send_event_locked(dev, &new_crtc_state->event->base);

		new_crtc_state->event = NULL;
	}
	spin_unlock_irqrestore(&adev->ddev->event_lock, flags);

	/* Signal HW programming completion */
	drm_atomic_helper_commit_hw_done(state);

	if (wait_for_vblank)
		drm_atomic_helper_wait_for_flip_done(dev, state);

	drm_atomic_helper_cleanup_planes(dev, state);

	/*
	 * Finally, drop a runtime PM reference for each newly disabled CRTC,
	 * so we can put the GPU into runtime suspend if we're not driving any
	 * displays anymore
	 */
	for (i = 0; i < crtc_disable_count; i++)
		pm_runtime_put_autosuspend(dev->dev);
	pm_runtime_mark_last_busy(dev->dev);

	if (dc_state_temp)
		dc_release_state(dc_state_temp);
}


static int dm_force_atomic_commit(struct drm_connector *connector)
{
	int ret = 0;
	struct drm_device *ddev = connector->dev;
	struct drm_atomic_state *state = drm_atomic_state_alloc(ddev);
	struct amdgpu_crtc *disconnected_acrtc = to_amdgpu_crtc(connector->encoder->crtc);
	struct drm_plane *plane = disconnected_acrtc->base.primary;
	struct drm_connector_state *conn_state;
	struct drm_crtc_state *crtc_state;
	struct drm_plane_state *plane_state;

	if (!state)
		return -ENOMEM;

	state->acquire_ctx = ddev->mode_config.acquire_ctx;

	/* Construct an atomic state to restore previous display setting */

	/*
	 * Attach connectors to drm_atomic_state
	 */
	conn_state = drm_atomic_get_connector_state(state, connector);

	ret = PTR_ERR_OR_ZERO(conn_state);
	if (ret)
		goto err;

	/* Attach crtc to drm_atomic_state*/
	crtc_state = drm_atomic_get_crtc_state(state, &disconnected_acrtc->base);

	ret = PTR_ERR_OR_ZERO(crtc_state);
	if (ret)
		goto err;

	/* force a restore */
	crtc_state->mode_changed = true;

	/* Attach plane to drm_atomic_state */
	plane_state = drm_atomic_get_plane_state(state, plane);

	ret = PTR_ERR_OR_ZERO(plane_state);
	if (ret)
		goto err;


	/* Call commit internally with the state we just constructed */
	ret = drm_atomic_commit(state);
	if (!ret)
		return 0;

err:
	DRM_ERROR("Restoring old state failed with %i\n", ret);
	drm_atomic_state_put(state);

	return ret;
}

/*
 * This function handles all cases when set mode does not come upon hotplug.
 * This includes when a display is unplugged then plugged back into the
 * same port and when running without usermode desktop manager supprot
 */
void dm_restore_drm_connector_state(struct drm_device *dev,
				    struct drm_connector *connector)
{
	struct amdgpu_dm_connector *aconnector = to_amdgpu_dm_connector(connector);
	struct amdgpu_crtc *disconnected_acrtc;
	struct dm_crtc_state *acrtc_state;

	if (!aconnector->dc_sink || !connector->state || !connector->encoder)
		return;

	disconnected_acrtc = to_amdgpu_crtc(connector->encoder->crtc);
	if (!disconnected_acrtc)
		return;

	acrtc_state = to_dm_crtc_state(disconnected_acrtc->base.state);
	if (!acrtc_state->stream)
		return;

	/*
	 * If the previous sink is not released and different from the current,
	 * we deduce we are in a state where we can not rely on usermode call
	 * to turn on the display, so we do it here
	 */
	if (acrtc_state->stream->sink != aconnector->dc_sink)
		dm_force_atomic_commit(&aconnector->base);
}

/*
 * Grabs all modesetting locks to serialize against any blocking commits,
 * Waits for completion of all non blocking commits.
 */
static int do_aquire_global_lock(struct drm_device *dev,
				 struct drm_atomic_state *state)
{
	struct drm_crtc *crtc;
	struct drm_crtc_commit *commit;
	long ret;

	/*
	 * Adding all modeset locks to aquire_ctx will
	 * ensure that when the framework release it the
	 * extra locks we are locking here will get released to
	 */
	ret = drm_modeset_lock_all_ctx(dev, state->acquire_ctx);
	if (ret)
		return ret;

	list_for_each_entry(crtc, &dev->mode_config.crtc_list, head) {
		spin_lock(&crtc->commit_lock);
		commit = list_first_entry_or_null(&crtc->commit_list,
				struct drm_crtc_commit, commit_entry);
		if (commit)
			drm_crtc_commit_get(commit);
		spin_unlock(&crtc->commit_lock);

		if (!commit)
			continue;

		/*
		 * Make sure all pending HW programming completed and
		 * page flips done
		 */
		ret = wait_for_completion_interruptible_timeout(&commit->hw_done, 10*HZ);

		if (ret > 0)
			ret = wait_for_completion_interruptible_timeout(
					&commit->flip_done, 10*HZ);

		if (ret == 0)
			DRM_ERROR("[CRTC:%d:%s] hw_done or flip_done "
				  "timed out\n", crtc->base.id, crtc->name);

		drm_crtc_commit_put(commit);
	}

	return ret < 0 ? ret : 0;
}

static void get_freesync_config_for_crtc(
	struct dm_crtc_state *new_crtc_state,
	struct dm_connector_state *new_con_state)
{
	struct mod_freesync_config config = {0};
	struct amdgpu_dm_connector *aconnector =
			to_amdgpu_dm_connector(new_con_state->base.connector);
	struct drm_display_mode *mode = &new_crtc_state->base.mode;
	int vrefresh = drm_mode_vrefresh(mode);

	new_crtc_state->vrr_supported = new_con_state->freesync_capable &&
					vrefresh >= aconnector->min_vfreq &&
					vrefresh <= aconnector->max_vfreq;

	if (new_crtc_state->vrr_supported) {
		new_crtc_state->stream->ignore_msa_timing_param = true;
		config.state = new_crtc_state->base.vrr_enabled ?
				VRR_STATE_ACTIVE_VARIABLE :
				VRR_STATE_INACTIVE;
		config.min_refresh_in_uhz =
				aconnector->min_vfreq * 1000000;
		config.max_refresh_in_uhz =
				aconnector->max_vfreq * 1000000;
		config.vsif_supported = true;
		config.btr = true;
	}

	new_crtc_state->freesync_config = config;
}

static void reset_freesync_config_for_crtc(
	struct dm_crtc_state *new_crtc_state)
{
	new_crtc_state->vrr_supported = false;

	memset(&new_crtc_state->vrr_params, 0,
	       sizeof(new_crtc_state->vrr_params));
	memset(&new_crtc_state->vrr_infopacket, 0,
	       sizeof(new_crtc_state->vrr_infopacket));
}

static int dm_update_crtc_state(struct amdgpu_display_manager *dm,
				struct drm_atomic_state *state,
				struct drm_crtc *crtc,
				struct drm_crtc_state *old_crtc_state,
				struct drm_crtc_state *new_crtc_state,
				bool enable,
				bool *lock_and_validation_needed)
{
	struct dm_atomic_state *dm_state = NULL;
	struct dm_crtc_state *dm_old_crtc_state, *dm_new_crtc_state;
	struct dc_stream_state *new_stream;
	int ret = 0;

	/*
	 * TODO Move this code into dm_crtc_atomic_check once we get rid of dc_validation_set
	 * update changed items
	 */
	struct amdgpu_crtc *acrtc = NULL;
	struct amdgpu_dm_connector *aconnector = NULL;
	struct drm_connector_state *drm_new_conn_state = NULL, *drm_old_conn_state = NULL;
	struct dm_connector_state *dm_new_conn_state = NULL, *dm_old_conn_state = NULL;

	new_stream = NULL;

	dm_old_crtc_state = to_dm_crtc_state(old_crtc_state);
	dm_new_crtc_state = to_dm_crtc_state(new_crtc_state);
	acrtc = to_amdgpu_crtc(crtc);
	aconnector = amdgpu_dm_find_first_crtc_matching_connector(state, crtc);

	/* TODO This hack should go away */
	if (aconnector && enable) {
		/* Make sure fake sink is created in plug-in scenario */
		drm_new_conn_state = drm_atomic_get_new_connector_state(state,
							    &aconnector->base);
		drm_old_conn_state = drm_atomic_get_old_connector_state(state,
							    &aconnector->base);

		if (IS_ERR(drm_new_conn_state)) {
			ret = PTR_ERR_OR_ZERO(drm_new_conn_state);
			goto fail;
		}

		dm_new_conn_state = to_dm_connector_state(drm_new_conn_state);
		dm_old_conn_state = to_dm_connector_state(drm_old_conn_state);

		if (!drm_atomic_crtc_needs_modeset(new_crtc_state))
			goto skip_modeset;

		new_stream = create_stream_for_sink(aconnector,
						     &new_crtc_state->mode,
						    dm_new_conn_state,
						    dm_old_crtc_state->stream);

		/*
		 * we can have no stream on ACTION_SET if a display
		 * was disconnected during S3, in this case it is not an
		 * error, the OS will be updated after detection, and
		 * will do the right thing on next atomic commit
		 */

		if (!new_stream) {
			DRM_DEBUG_DRIVER("%s: Failed to create new stream for crtc %d\n",
					__func__, acrtc->base.base.id);
			ret = -ENOMEM;
			goto fail;
		}

		dm_new_crtc_state->abm_level = dm_new_conn_state->abm_level;

		ret = fill_hdr_info_packet(drm_new_conn_state,
					   &new_stream->hdr_static_metadata);
		if (ret)
			goto fail;

		/*
		 * If we already removed the old stream from the context
		 * (and set the new stream to NULL) then we can't reuse
		 * the old stream even if the stream and scaling are unchanged.
		 * We'll hit the BUG_ON and black screen.
		 *
		 * TODO: Refactor this function to allow this check to work
		 * in all conditions.
		 */
		if (dm_new_crtc_state->stream &&
		    dc_is_stream_unchanged(new_stream, dm_old_crtc_state->stream) &&
		    dc_is_stream_scaling_unchanged(new_stream, dm_old_crtc_state->stream)) {
			new_crtc_state->mode_changed = false;
			DRM_DEBUG_DRIVER("Mode change not required, setting mode_changed to %d",
					 new_crtc_state->mode_changed);
		}
	}

	/* mode_changed flag may get updated above, need to check again */
	if (!drm_atomic_crtc_needs_modeset(new_crtc_state))
		goto skip_modeset;

	DRM_DEBUG_DRIVER(
		"amdgpu_crtc id:%d crtc_state_flags: enable:%d, active:%d, "
		"planes_changed:%d, mode_changed:%d,active_changed:%d,"
		"connectors_changed:%d\n",
		acrtc->crtc_id,
		new_crtc_state->enable,
		new_crtc_state->active,
		new_crtc_state->planes_changed,
		new_crtc_state->mode_changed,
		new_crtc_state->active_changed,
		new_crtc_state->connectors_changed);

	/* Remove stream for any changed/disabled CRTC */
	if (!enable) {

		if (!dm_old_crtc_state->stream)
			goto skip_modeset;

		ret = dm_atomic_get_state(state, &dm_state);
		if (ret)
			goto fail;

		DRM_DEBUG_DRIVER("Disabling DRM crtc: %d\n",
				crtc->base.id);

		/* i.e. reset mode */
		if (dc_remove_stream_from_ctx(
				dm->dc,
				dm_state->context,
				dm_old_crtc_state->stream) != DC_OK) {
			ret = -EINVAL;
			goto fail;
		}

		dc_stream_release(dm_old_crtc_state->stream);
		dm_new_crtc_state->stream = NULL;

		reset_freesync_config_for_crtc(dm_new_crtc_state);

		*lock_and_validation_needed = true;

	} else {/* Add stream for any updated/enabled CRTC */
		/*
		 * Quick fix to prevent NULL pointer on new_stream when
		 * added MST connectors not found in existing crtc_state in the chained mode
		 * TODO: need to dig out the root cause of that
		 */
		if (!aconnector || (!aconnector->dc_sink && aconnector->mst_port))
			goto skip_modeset;

		if (modereset_required(new_crtc_state))
			goto skip_modeset;

		if (modeset_required(new_crtc_state, new_stream,
				     dm_old_crtc_state->stream)) {

			WARN_ON(dm_new_crtc_state->stream);

			ret = dm_atomic_get_state(state, &dm_state);
			if (ret)
				goto fail;

			dm_new_crtc_state->stream = new_stream;

			dc_stream_retain(new_stream);

			DRM_DEBUG_DRIVER("Enabling DRM crtc: %d\n",
						crtc->base.id);

			if (dc_add_stream_to_ctx(
					dm->dc,
					dm_state->context,
					dm_new_crtc_state->stream) != DC_OK) {
				ret = -EINVAL;
				goto fail;
			}

			*lock_and_validation_needed = true;
		}
	}

skip_modeset:
	/* Release extra reference */
	if (new_stream)
		 dc_stream_release(new_stream);

	/*
	 * We want to do dc stream updates that do not require a
	 * full modeset below.
	 */
	if (!(enable && aconnector && new_crtc_state->enable &&
	      new_crtc_state->active))
		return 0;
	/*
	 * Given above conditions, the dc state cannot be NULL because:
	 * 1. We're in the process of enabling CRTCs (just been added
	 *    to the dc context, or already is on the context)
	 * 2. Has a valid connector attached, and
	 * 3. Is currently active and enabled.
	 * => The dc stream state currently exists.
	 */
	BUG_ON(dm_new_crtc_state->stream == NULL);

	/* Scaling or underscan settings */
	if (is_scaling_state_different(dm_old_conn_state, dm_new_conn_state))
		update_stream_scaling_settings(
			&new_crtc_state->mode, dm_new_conn_state, dm_new_crtc_state->stream);

	/* ABM settings */
	dm_new_crtc_state->abm_level = dm_new_conn_state->abm_level;

	/*
	 * Color management settings. We also update color properties
	 * when a modeset is needed, to ensure it gets reprogrammed.
	 */
	if (dm_new_crtc_state->base.color_mgmt_changed ||
	    drm_atomic_crtc_needs_modeset(new_crtc_state)) {
		ret = amdgpu_dm_update_crtc_color_mgmt(dm_new_crtc_state);
		if (ret)
			goto fail;
	}

	/* Update Freesync settings. */
	get_freesync_config_for_crtc(dm_new_crtc_state,
				     dm_new_conn_state);

	return ret;

fail:
	if (new_stream)
		dc_stream_release(new_stream);
	return ret;
}

static bool should_reset_plane(struct drm_atomic_state *state,
			       struct drm_plane *plane,
			       struct drm_plane_state *old_plane_state,
			       struct drm_plane_state *new_plane_state)
{
	struct drm_plane *other;
	struct drm_plane_state *old_other_state, *new_other_state;
	struct drm_crtc_state *new_crtc_state;
	int i;

	/*
	 * TODO: Remove this hack once the checks below are sufficient
	 * enough to determine when we need to reset all the planes on
	 * the stream.
	 */
	if (state->allow_modeset)
		return true;

	/* Exit early if we know that we're adding or removing the plane. */
	if (old_plane_state->crtc != new_plane_state->crtc)
		return true;

	/* old crtc == new_crtc == NULL, plane not in context. */
	if (!new_plane_state->crtc)
		return false;

	new_crtc_state =
		drm_atomic_get_new_crtc_state(state, new_plane_state->crtc);

	if (!new_crtc_state)
		return true;

	/* CRTC Degamma changes currently require us to recreate planes. */
	if (new_crtc_state->color_mgmt_changed)
		return true;

	if (drm_atomic_crtc_needs_modeset(new_crtc_state))
		return true;

	/*
	 * If there are any new primary or overlay planes being added or
	 * removed then the z-order can potentially change. To ensure
	 * correct z-order and pipe acquisition the current DC architecture
	 * requires us to remove and recreate all existing planes.
	 *
	 * TODO: Come up with a more elegant solution for this.
	 */
	for_each_oldnew_plane_in_state(state, other, old_other_state, new_other_state, i) {
		if (other->type == DRM_PLANE_TYPE_CURSOR)
			continue;

		if (old_other_state->crtc != new_plane_state->crtc &&
		    new_other_state->crtc != new_plane_state->crtc)
			continue;

		if (old_other_state->crtc != new_other_state->crtc)
			return true;

		/* TODO: Remove this once we can handle fast format changes. */
		if (old_other_state->fb && new_other_state->fb &&
		    old_other_state->fb->format != new_other_state->fb->format)
			return true;
	}

	return false;
}

static int dm_update_plane_state(struct dc *dc,
				 struct drm_atomic_state *state,
				 struct drm_plane *plane,
				 struct drm_plane_state *old_plane_state,
				 struct drm_plane_state *new_plane_state,
				 bool enable,
				 bool *lock_and_validation_needed)
{

	struct dm_atomic_state *dm_state = NULL;
	struct drm_crtc *new_plane_crtc, *old_plane_crtc;
	struct drm_crtc_state *old_crtc_state, *new_crtc_state;
	struct dm_crtc_state *dm_new_crtc_state, *dm_old_crtc_state;
	struct dm_plane_state *dm_new_plane_state, *dm_old_plane_state;
	bool needs_reset;
	int ret = 0;


	new_plane_crtc = new_plane_state->crtc;
	old_plane_crtc = old_plane_state->crtc;
	dm_new_plane_state = to_dm_plane_state(new_plane_state);
	dm_old_plane_state = to_dm_plane_state(old_plane_state);

	/*TODO Implement atomic check for cursor plane */
	if (plane->type == DRM_PLANE_TYPE_CURSOR)
		return 0;

	needs_reset = should_reset_plane(state, plane, old_plane_state,
					 new_plane_state);

	/* Remove any changed/removed planes */
	if (!enable) {
		if (!needs_reset)
			return 0;

		if (!old_plane_crtc)
			return 0;

		old_crtc_state = drm_atomic_get_old_crtc_state(
				state, old_plane_crtc);
		dm_old_crtc_state = to_dm_crtc_state(old_crtc_state);

		if (!dm_old_crtc_state->stream)
			return 0;

		DRM_DEBUG_ATOMIC("Disabling DRM plane: %d on DRM crtc %d\n",
				plane->base.id, old_plane_crtc->base.id);

		ret = dm_atomic_get_state(state, &dm_state);
		if (ret)
			return ret;

		if (!dc_remove_plane_from_context(
				dc,
				dm_old_crtc_state->stream,
				dm_old_plane_state->dc_state,
				dm_state->context)) {

			ret = EINVAL;
			return ret;
		}


		dc_plane_state_release(dm_old_plane_state->dc_state);
		dm_new_plane_state->dc_state = NULL;

		*lock_and_validation_needed = true;

	} else { /* Add new planes */
		struct dc_plane_state *dc_new_plane_state;

		if (drm_atomic_plane_disabling(plane->state, new_plane_state))
			return 0;

		if (!new_plane_crtc)
			return 0;

		new_crtc_state = drm_atomic_get_new_crtc_state(state, new_plane_crtc);
		dm_new_crtc_state = to_dm_crtc_state(new_crtc_state);

		if (!dm_new_crtc_state->stream)
			return 0;

		if (!needs_reset)
			return 0;

		WARN_ON(dm_new_plane_state->dc_state);

		dc_new_plane_state = dc_create_plane_state(dc);
		if (!dc_new_plane_state)
			return -ENOMEM;

		DRM_DEBUG_DRIVER("Enabling DRM plane: %d on DRM crtc %d\n",
				plane->base.id, new_plane_crtc->base.id);

		ret = fill_dc_plane_attributes(
			new_plane_crtc->dev->dev_private,
			dc_new_plane_state,
			new_plane_state,
			new_crtc_state);
		if (ret) {
			dc_plane_state_release(dc_new_plane_state);
			return ret;
		}

		ret = dm_atomic_get_state(state, &dm_state);
		if (ret) {
			dc_plane_state_release(dc_new_plane_state);
			return ret;
		}

		/*
		 * Any atomic check errors that occur after this will
		 * not need a release. The plane state will be attached
		 * to the stream, and therefore part of the atomic
		 * state. It'll be released when the atomic state is
		 * cleaned.
		 */
		if (!dc_add_plane_to_context(
				dc,
				dm_new_crtc_state->stream,
				dc_new_plane_state,
				dm_state->context)) {

			dc_plane_state_release(dc_new_plane_state);
			return -EINVAL;
		}

		dm_new_plane_state->dc_state = dc_new_plane_state;

		/* Tell DC to do a full surface update every time there
		 * is a plane change. Inefficient, but works for now.
		 */
		dm_new_plane_state->dc_state->update_flags.bits.full_update = 1;

		*lock_and_validation_needed = true;
	}


	return ret;
}

static int
dm_determine_update_type_for_commit(struct amdgpu_display_manager *dm,
				    struct drm_atomic_state *state,
				    enum surface_update_type *out_type)
{
	struct dc *dc = dm->dc;
	struct dm_atomic_state *dm_state = NULL, *old_dm_state = NULL;
	int i, j, num_plane, ret = 0;
	struct drm_plane_state *old_plane_state, *new_plane_state;
	struct dm_plane_state *new_dm_plane_state, *old_dm_plane_state;
	struct drm_crtc *new_plane_crtc;
	struct drm_plane *plane;

	struct drm_crtc *crtc;
	struct drm_crtc_state *new_crtc_state, *old_crtc_state;
	struct dm_crtc_state *new_dm_crtc_state, *old_dm_crtc_state;
	struct dc_stream_status *status = NULL;
	enum surface_update_type update_type = UPDATE_TYPE_FAST;
	struct surface_info_bundle {
		struct dc_surface_update surface_updates[MAX_SURFACES];
		struct dc_plane_info plane_infos[MAX_SURFACES];
		struct dc_scaling_info scaling_infos[MAX_SURFACES];
		struct dc_flip_addrs flip_addrs[MAX_SURFACES];
		struct dc_stream_update stream_update;
	} *bundle;

	bundle = kzalloc(sizeof(*bundle), GFP_KERNEL);

	if (!bundle) {
		DRM_ERROR("Failed to allocate update bundle\n");
		/* Set type to FULL to avoid crashing in DC*/
		update_type = UPDATE_TYPE_FULL;
		goto cleanup;
	}

	for_each_oldnew_crtc_in_state(state, crtc, old_crtc_state, new_crtc_state, i) {

		memset(bundle, 0, sizeof(struct surface_info_bundle));

		new_dm_crtc_state = to_dm_crtc_state(new_crtc_state);
		old_dm_crtc_state = to_dm_crtc_state(old_crtc_state);
		num_plane = 0;

		if (new_dm_crtc_state->stream != old_dm_crtc_state->stream) {
			update_type = UPDATE_TYPE_FULL;
			goto cleanup;
		}

		if (!new_dm_crtc_state->stream)
			continue;

		for_each_oldnew_plane_in_state(state, plane, old_plane_state, new_plane_state, j) {
			const struct amdgpu_framebuffer *amdgpu_fb =
				to_amdgpu_framebuffer(new_plane_state->fb);
			struct dc_plane_info *plane_info = &bundle->plane_infos[num_plane];
			struct dc_flip_addrs *flip_addr = &bundle->flip_addrs[num_plane];
			struct dc_scaling_info *scaling_info = &bundle->scaling_infos[num_plane];
			uint64_t tiling_flags;
			bool tmz_surface = false;

			new_plane_crtc = new_plane_state->crtc;
			new_dm_plane_state = to_dm_plane_state(new_plane_state);
			old_dm_plane_state = to_dm_plane_state(old_plane_state);

			if (plane->type == DRM_PLANE_TYPE_CURSOR)
				continue;

			if (new_dm_plane_state->dc_state != old_dm_plane_state->dc_state) {
				update_type = UPDATE_TYPE_FULL;
				goto cleanup;
			}

			if (crtc != new_plane_crtc)
				continue;

			bundle->surface_updates[num_plane].surface =
					new_dm_plane_state->dc_state;

			if (new_crtc_state->mode_changed) {
				bundle->stream_update.dst = new_dm_crtc_state->stream->dst;
				bundle->stream_update.src = new_dm_crtc_state->stream->src;
			}

			if (new_crtc_state->color_mgmt_changed) {
				bundle->surface_updates[num_plane].gamma =
						new_dm_plane_state->dc_state->gamma_correction;
				bundle->surface_updates[num_plane].in_transfer_func =
						new_dm_plane_state->dc_state->in_transfer_func;
				bundle->surface_updates[num_plane].gamut_remap_matrix =
						&new_dm_plane_state->dc_state->gamut_remap_matrix;
				bundle->stream_update.gamut_remap =
						&new_dm_crtc_state->stream->gamut_remap_matrix;
				bundle->stream_update.output_csc_transform =
						&new_dm_crtc_state->stream->csc_color_matrix;
				bundle->stream_update.out_transfer_func =
						new_dm_crtc_state->stream->out_transfer_func;
			}

			ret = fill_dc_scaling_info(new_plane_state,
						   scaling_info);
			if (ret)
				goto cleanup;

			bundle->surface_updates[num_plane].scaling_info = scaling_info;

			if (amdgpu_fb) {
				ret = get_fb_info(amdgpu_fb, &tiling_flags, &tmz_surface);
				if (ret)
					goto cleanup;

				ret = fill_dc_plane_info_and_addr(
					dm->adev, new_plane_state, tiling_flags,
					plane_info,
<<<<<<< HEAD
					&flip_addr->address,
=======
					&flip_addr->address, tmz_surface,
>>>>>>> 3fd911b6
					false);
				if (ret)
					goto cleanup;

				bundle->surface_updates[num_plane].plane_info = plane_info;
				bundle->surface_updates[num_plane].flip_addr = flip_addr;
			}

			num_plane++;
		}

		if (num_plane == 0)
			continue;

		ret = dm_atomic_get_state(state, &dm_state);
		if (ret)
			goto cleanup;

		old_dm_state = dm_atomic_get_old_state(state);
		if (!old_dm_state) {
			ret = -EINVAL;
			goto cleanup;
		}

		status = dc_stream_get_status_from_state(old_dm_state->context,
							 new_dm_crtc_state->stream);
		bundle->stream_update.stream = new_dm_crtc_state->stream;
		/*
		 * TODO: DC modifies the surface during this call so we need
		 * to lock here - find a way to do this without locking.
		 */
		mutex_lock(&dm->dc_lock);
		update_type = dc_check_update_surfaces_for_stream(
				dc,	bundle->surface_updates, num_plane,
				&bundle->stream_update, status);
		mutex_unlock(&dm->dc_lock);

		if (update_type > UPDATE_TYPE_MED) {
			update_type = UPDATE_TYPE_FULL;
			goto cleanup;
		}
	}

cleanup:
	kfree(bundle);

	*out_type = update_type;
	return ret;
}

static int add_affected_mst_dsc_crtcs(struct drm_atomic_state *state, struct drm_crtc *crtc)
{
	struct drm_connector *connector;
	struct drm_connector_state *conn_state;
	struct amdgpu_dm_connector *aconnector = NULL;
	int i;
	for_each_new_connector_in_state(state, connector, conn_state, i) {
		if (conn_state->crtc != crtc)
			continue;

		aconnector = to_amdgpu_dm_connector(connector);
		if (!aconnector->port || !aconnector->mst_port)
			aconnector = NULL;
		else
			break;
	}

	if (!aconnector)
		return 0;

	return drm_dp_mst_add_affected_dsc_crtcs(state, &aconnector->mst_port->mst_mgr);
}

/**
 * amdgpu_dm_atomic_check() - Atomic check implementation for AMDgpu DM.
 * @dev: The DRM device
 * @state: The atomic state to commit
 *
 * Validate that the given atomic state is programmable by DC into hardware.
 * This involves constructing a &struct dc_state reflecting the new hardware
 * state we wish to commit, then querying DC to see if it is programmable. It's
 * important not to modify the existing DC state. Otherwise, atomic_check
 * may unexpectedly commit hardware changes.
 *
 * When validating the DC state, it's important that the right locks are
 * acquired. For full updates case which removes/adds/updates streams on one
 * CRTC while flipping on another CRTC, acquiring global lock will guarantee
 * that any such full update commit will wait for completion of any outstanding
 * flip using DRMs synchronization events. See
 * dm_determine_update_type_for_commit()
 *
 * Note that DM adds the affected connectors for all CRTCs in state, when that
 * might not seem necessary. This is because DC stream creation requires the
 * DC sink, which is tied to the DRM connector state. Cleaning this up should
 * be possible but non-trivial - a possible TODO item.
 *
 * Return: -Error code if validation failed.
 */
static int amdgpu_dm_atomic_check(struct drm_device *dev,
				  struct drm_atomic_state *state)
{
	struct amdgpu_device *adev = dev->dev_private;
	struct dm_atomic_state *dm_state = NULL;
	struct dc *dc = adev->dm.dc;
	struct drm_connector *connector;
	struct drm_connector_state *old_con_state, *new_con_state;
	struct drm_crtc *crtc;
	struct drm_crtc_state *old_crtc_state, *new_crtc_state;
	struct drm_plane *plane;
	struct drm_plane_state *old_plane_state, *new_plane_state;
	enum surface_update_type update_type = UPDATE_TYPE_FAST;
	enum surface_update_type overall_update_type = UPDATE_TYPE_FAST;

	int ret, i;

	/*
	 * This bool will be set for true for any modeset/reset
	 * or plane update which implies non fast surface update.
	 */
	bool lock_and_validation_needed = false;

	ret = drm_atomic_helper_check_modeset(dev, state);
	if (ret)
		goto fail;

	if (adev->asic_type >= CHIP_NAVI10) {
		for_each_oldnew_crtc_in_state(state, crtc, old_crtc_state, new_crtc_state, i) {
			if (drm_atomic_crtc_needs_modeset(new_crtc_state)) {
				ret = add_affected_mst_dsc_crtcs(state, crtc);
				if (ret)
					goto fail;
			}
		}
	}

	for_each_oldnew_crtc_in_state(state, crtc, old_crtc_state, new_crtc_state, i) {
		if (!drm_atomic_crtc_needs_modeset(new_crtc_state) &&
		    !new_crtc_state->color_mgmt_changed &&
		    old_crtc_state->vrr_enabled == new_crtc_state->vrr_enabled)
			continue;

		if (!new_crtc_state->enable)
			continue;

		ret = drm_atomic_add_affected_connectors(state, crtc);
		if (ret)
			return ret;

		ret = drm_atomic_add_affected_planes(state, crtc);
		if (ret)
			goto fail;
	}

	/*
	 * Add all primary and overlay planes on the CRTC to the state
	 * whenever a plane is enabled to maintain correct z-ordering
	 * and to enable fast surface updates.
	 */
	drm_for_each_crtc(crtc, dev) {
		bool modified = false;

		for_each_oldnew_plane_in_state(state, plane, old_plane_state, new_plane_state, i) {
			if (plane->type == DRM_PLANE_TYPE_CURSOR)
				continue;

			if (new_plane_state->crtc == crtc ||
			    old_plane_state->crtc == crtc) {
				modified = true;
				break;
			}
		}

		if (!modified)
			continue;

		drm_for_each_plane_mask(plane, state->dev, crtc->state->plane_mask) {
			if (plane->type == DRM_PLANE_TYPE_CURSOR)
				continue;

			new_plane_state =
				drm_atomic_get_plane_state(state, plane);

			if (IS_ERR(new_plane_state)) {
				ret = PTR_ERR(new_plane_state);
				goto fail;
			}
		}
	}

	/* Remove exiting planes if they are modified */
	for_each_oldnew_plane_in_state_reverse(state, plane, old_plane_state, new_plane_state, i) {
		ret = dm_update_plane_state(dc, state, plane,
					    old_plane_state,
					    new_plane_state,
					    false,
					    &lock_and_validation_needed);
		if (ret)
			goto fail;
	}

	/* Disable all crtcs which require disable */
	for_each_oldnew_crtc_in_state(state, crtc, old_crtc_state, new_crtc_state, i) {
		ret = dm_update_crtc_state(&adev->dm, state, crtc,
					   old_crtc_state,
					   new_crtc_state,
					   false,
					   &lock_and_validation_needed);
		if (ret)
			goto fail;
	}

	/* Enable all crtcs which require enable */
	for_each_oldnew_crtc_in_state(state, crtc, old_crtc_state, new_crtc_state, i) {
		ret = dm_update_crtc_state(&adev->dm, state, crtc,
					   old_crtc_state,
					   new_crtc_state,
					   true,
					   &lock_and_validation_needed);
		if (ret)
			goto fail;
	}

	/* Add new/modified planes */
	for_each_oldnew_plane_in_state_reverse(state, plane, old_plane_state, new_plane_state, i) {
		ret = dm_update_plane_state(dc, state, plane,
					    old_plane_state,
					    new_plane_state,
					    true,
					    &lock_and_validation_needed);
		if (ret)
			goto fail;
	}

	/* Run this here since we want to validate the streams we created */
	ret = drm_atomic_helper_check_planes(dev, state);
	if (ret)
		goto fail;

	if (state->legacy_cursor_update) {
		/*
		 * This is a fast cursor update coming from the plane update
		 * helper, check if it can be done asynchronously for better
		 * performance.
		 */
		state->async_update =
			!drm_atomic_helper_async_check(dev, state);

		/*
		 * Skip the remaining global validation if this is an async
		 * update. Cursor updates can be done without affecting
		 * state or bandwidth calcs and this avoids the performance
		 * penalty of locking the private state object and
		 * allocating a new dc_state.
		 */
		if (state->async_update)
			return 0;
	}

	/* Check scaling and underscan changes*/
	/* TODO Removed scaling changes validation due to inability to commit
	 * new stream into context w\o causing full reset. Need to
	 * decide how to handle.
	 */
	for_each_oldnew_connector_in_state(state, connector, old_con_state, new_con_state, i) {
		struct dm_connector_state *dm_old_con_state = to_dm_connector_state(old_con_state);
		struct dm_connector_state *dm_new_con_state = to_dm_connector_state(new_con_state);
		struct amdgpu_crtc *acrtc = to_amdgpu_crtc(dm_new_con_state->base.crtc);

		/* Skip any modesets/resets */
		if (!acrtc || drm_atomic_crtc_needs_modeset(
				drm_atomic_get_new_crtc_state(state, &acrtc->base)))
			continue;

		/* Skip any thing not scale or underscan changes */
		if (!is_scaling_state_different(dm_new_con_state, dm_old_con_state))
			continue;

		overall_update_type = UPDATE_TYPE_FULL;
		lock_and_validation_needed = true;
	}

	ret = dm_determine_update_type_for_commit(&adev->dm, state, &update_type);
	if (ret)
		goto fail;

	if (overall_update_type < update_type)
		overall_update_type = update_type;

	/*
	 * lock_and_validation_needed was an old way to determine if we need to set
	 * the global lock. Leaving it in to check if we broke any corner cases
	 * lock_and_validation_needed true = UPDATE_TYPE_FULL or UPDATE_TYPE_MED
	 * lock_and_validation_needed false = UPDATE_TYPE_FAST
	 */
	if (lock_and_validation_needed && overall_update_type <= UPDATE_TYPE_FAST)
		WARN(1, "Global lock should be Set, overall_update_type should be UPDATE_TYPE_MED or UPDATE_TYPE_FULL");

	if (overall_update_type > UPDATE_TYPE_FAST) {
		ret = dm_atomic_get_state(state, &dm_state);
		if (ret)
			goto fail;

		ret = do_aquire_global_lock(dev, state);
		if (ret)
			goto fail;

#if defined(CONFIG_DRM_AMD_DC_DCN)
		if (!compute_mst_dsc_configs_for_state(state, dm_state->context))
			goto fail;

		ret = dm_update_mst_vcpi_slots_for_dsc(state, dm_state->context);
		if (ret)
			goto fail;
#endif

		/*
		 * Perform validation of MST topology in the state:
		 * We need to perform MST atomic check before calling
		 * dc_validate_global_state(), or there is a chance
		 * to get stuck in an infinite loop and hang eventually.
		 */
		ret = drm_dp_mst_atomic_check(state);
		if (ret)
			goto fail;

		if (dc_validate_global_state(dc, dm_state->context, false) != DC_OK) {
			ret = -EINVAL;
			goto fail;
		}
	} else {
		/*
		 * The commit is a fast update. Fast updates shouldn't change
		 * the DC context, affect global validation, and can have their
		 * commit work done in parallel with other commits not touching
		 * the same resource. If we have a new DC context as part of
		 * the DM atomic state from validation we need to free it and
		 * retain the existing one instead.
		 */
		struct dm_atomic_state *new_dm_state, *old_dm_state;

		new_dm_state = dm_atomic_get_new_state(state);
		old_dm_state = dm_atomic_get_old_state(state);

		if (new_dm_state && old_dm_state) {
			if (new_dm_state->context)
				dc_release_state(new_dm_state->context);

			new_dm_state->context = old_dm_state->context;

			if (old_dm_state->context)
				dc_retain_state(old_dm_state->context);
		}
	}

	/* Store the overall update type for use later in atomic check. */
	for_each_new_crtc_in_state (state, crtc, new_crtc_state, i) {
		struct dm_crtc_state *dm_new_crtc_state =
			to_dm_crtc_state(new_crtc_state);

		dm_new_crtc_state->update_type = (int)overall_update_type;
	}

	/* Must be success */
	WARN_ON(ret);
	return ret;

fail:
	if (ret == -EDEADLK)
		DRM_DEBUG_DRIVER("Atomic check stopped to avoid deadlock.\n");
	else if (ret == -EINTR || ret == -EAGAIN || ret == -ERESTARTSYS)
		DRM_DEBUG_DRIVER("Atomic check stopped due to signal.\n");
	else
		DRM_DEBUG_DRIVER("Atomic check failed with err: %d \n", ret);

	return ret;
}

static bool is_dp_capable_without_timing_msa(struct dc *dc,
					     struct amdgpu_dm_connector *amdgpu_dm_connector)
{
	uint8_t dpcd_data;
	bool capable = false;

	if (amdgpu_dm_connector->dc_link &&
		dm_helpers_dp_read_dpcd(
				NULL,
				amdgpu_dm_connector->dc_link,
				DP_DOWN_STREAM_PORT_COUNT,
				&dpcd_data,
				sizeof(dpcd_data))) {
		capable = (dpcd_data & DP_MSA_TIMING_PAR_IGNORED) ? true:false;
	}

	return capable;
}
void amdgpu_dm_update_freesync_caps(struct drm_connector *connector,
					struct edid *edid)
{
	int i;
	bool edid_check_required;
	struct detailed_timing *timing;
	struct detailed_non_pixel *data;
	struct detailed_data_monitor_range *range;
	struct amdgpu_dm_connector *amdgpu_dm_connector =
			to_amdgpu_dm_connector(connector);
	struct dm_connector_state *dm_con_state = NULL;

	struct drm_device *dev = connector->dev;
	struct amdgpu_device *adev = dev->dev_private;
	bool freesync_capable = false;

	if (!connector->state) {
		DRM_ERROR("%s - Connector has no state", __func__);
		goto update;
	}

	if (!edid) {
		dm_con_state = to_dm_connector_state(connector->state);

		amdgpu_dm_connector->min_vfreq = 0;
		amdgpu_dm_connector->max_vfreq = 0;
		amdgpu_dm_connector->pixel_clock_mhz = 0;

		goto update;
	}

	dm_con_state = to_dm_connector_state(connector->state);

	edid_check_required = false;
	if (!amdgpu_dm_connector->dc_sink) {
		DRM_ERROR("dc_sink NULL, could not add free_sync module.\n");
		goto update;
	}
	if (!adev->dm.freesync_module)
		goto update;
	/*
	 * if edid non zero restrict freesync only for dp and edp
	 */
	if (edid) {
		if (amdgpu_dm_connector->dc_sink->sink_signal == SIGNAL_TYPE_DISPLAY_PORT
			|| amdgpu_dm_connector->dc_sink->sink_signal == SIGNAL_TYPE_EDP) {
			edid_check_required = is_dp_capable_without_timing_msa(
						adev->dm.dc,
						amdgpu_dm_connector);
		}
	}
	if (edid_check_required == true && (edid->version > 1 ||
	   (edid->version == 1 && edid->revision > 1))) {
		for (i = 0; i < 4; i++) {

			timing	= &edid->detailed_timings[i];
			data	= &timing->data.other_data;
			range	= &data->data.range;
			/*
			 * Check if monitor has continuous frequency mode
			 */
			if (data->type != EDID_DETAIL_MONITOR_RANGE)
				continue;
			/*
			 * Check for flag range limits only. If flag == 1 then
			 * no additional timing information provided.
			 * Default GTF, GTF Secondary curve and CVT are not
			 * supported
			 */
			if (range->flags != 1)
				continue;

			amdgpu_dm_connector->min_vfreq = range->min_vfreq;
			amdgpu_dm_connector->max_vfreq = range->max_vfreq;
			amdgpu_dm_connector->pixel_clock_mhz =
				range->pixel_clock_mhz * 10;
			break;
		}

		if (amdgpu_dm_connector->max_vfreq -
		    amdgpu_dm_connector->min_vfreq > 10) {

			freesync_capable = true;
		}
	}

update:
	if (dm_con_state)
		dm_con_state->freesync_capable = freesync_capable;

	if (connector->vrr_capable_property)
		drm_connector_set_vrr_capable_property(connector,
						       freesync_capable);
}

static void amdgpu_dm_set_psr_caps(struct dc_link *link)
{
	uint8_t dpcd_data[EDP_PSR_RECEIVER_CAP_SIZE];

	if (!(link->connector_signal & SIGNAL_TYPE_EDP))
		return;
	if (link->type == dc_connection_none)
		return;
	if (dm_helpers_dp_read_dpcd(NULL, link, DP_PSR_SUPPORT,
					dpcd_data, sizeof(dpcd_data))) {
		link->dpcd_caps.psr_caps.psr_version = dpcd_data[0];

		if (dpcd_data[0] == 0) {
			link->psr_settings.psr_version = PSR_VERSION_UNSUPPORTED;
			link->psr_settings.psr_feature_enabled = false;
		} else {
			link->psr_settings.psr_version = PSR_VERSION_1;
			link->psr_settings.psr_feature_enabled = true;
		}

		DRM_INFO("PSR support:%d\n", link->psr_settings.psr_feature_enabled);
	}
}

/*
 * amdgpu_dm_link_setup_psr() - configure psr link
 * @stream: stream state
 *
 * Return: true if success
 */
static bool amdgpu_dm_link_setup_psr(struct dc_stream_state *stream)
{
	struct dc_link *link = NULL;
	struct psr_config psr_config = {0};
	struct psr_context psr_context = {0};
	struct dc *dc = NULL;
	bool ret = false;

	if (stream == NULL)
		return false;

	link = stream->link;
	dc = link->ctx->dc;

	psr_config.psr_version = link->dpcd_caps.psr_caps.psr_version;

	if (psr_config.psr_version > 0) {
		psr_config.psr_exit_link_training_required = 0x1;
		psr_config.psr_frame_capture_indication_req = 0;
		psr_config.psr_rfb_setup_time = 0x37;
		psr_config.psr_sdp_transmit_line_num_deadline = 0x20;
		psr_config.allow_smu_optimizations = 0x0;

		ret = dc_link_setup_psr(link, stream, &psr_config, &psr_context);

	}
	DRM_DEBUG_DRIVER("PSR link: %d\n",	link->psr_settings.psr_feature_enabled);

	return ret;
}

/*
 * amdgpu_dm_psr_enable() - enable psr f/w
 * @stream: stream state
 *
 * Return: true if success
 */
bool amdgpu_dm_psr_enable(struct dc_stream_state *stream)
{
	struct dc_link *link = stream->link;
	unsigned int vsync_rate_hz = 0;
	struct dc_static_screen_params params = {0};
	/* Calculate number of static frames before generating interrupt to
	 * enter PSR.
	 */
	// Init fail safe of 2 frames static
	unsigned int num_frames_static = 2;

	DRM_DEBUG_DRIVER("Enabling psr...\n");

	vsync_rate_hz = div64_u64(div64_u64((
			stream->timing.pix_clk_100hz * 100),
			stream->timing.v_total),
			stream->timing.h_total);

	/* Round up
	 * Calculate number of frames such that at least 30 ms of time has
	 * passed.
	 */
	if (vsync_rate_hz != 0) {
		unsigned int frame_time_microsec = 1000000 / vsync_rate_hz;
		num_frames_static = (30000 / frame_time_microsec) + 1;
	}

	params.triggers.cursor_update = true;
	params.triggers.overlay_update = true;
	params.triggers.surface_update = true;
	params.num_frames = num_frames_static;

	dc_stream_set_static_screen_params(link->ctx->dc,
					   &stream, 1,
					   &params);

	return dc_link_set_psr_allow_active(link, true, false);
}

/*
 * amdgpu_dm_psr_disable() - disable psr f/w
 * @stream:  stream state
 *
 * Return: true if success
 */
static bool amdgpu_dm_psr_disable(struct dc_stream_state *stream)
{

	DRM_DEBUG_DRIVER("Disabling psr...\n");

	return dc_link_set_psr_allow_active(stream->link, false, true);
}<|MERGE_RESOLUTION|>--- conflicted
+++ resolved
@@ -3419,10 +3419,7 @@
 			     struct plane_size *plane_size,
 			     struct dc_plane_dcc_param *dcc,
 			     struct dc_plane_address *address,
-<<<<<<< HEAD
-=======
 			     bool tmz_surface,
->>>>>>> 3fd911b6
 			     bool force_disable_dcc)
 {
 	const struct drm_framebuffer *fb = &afb->base;
@@ -3625,10 +3622,7 @@
 			    const uint64_t tiling_flags,
 			    struct dc_plane_info *plane_info,
 			    struct dc_plane_address *address,
-<<<<<<< HEAD
-=======
 			    bool tmz_surface,
->>>>>>> 3fd911b6
 			    bool force_disable_dcc)
 {
 	const struct drm_framebuffer *fb = plane_state->fb;
@@ -3711,11 +3705,7 @@
 					   plane_info->rotation, tiling_flags,
 					   &plane_info->tiling_info,
 					   &plane_info->plane_size,
-<<<<<<< HEAD
-					   &plane_info->dcc, address,
-=======
 					   &plane_info->dcc, address, tmz_surface,
->>>>>>> 3fd911b6
 					   force_disable_dcc);
 	if (ret)
 		return ret;
@@ -3739,10 +3729,7 @@
 	struct dc_plane_info plane_info;
 	uint64_t tiling_flags;
 	int ret;
-<<<<<<< HEAD
-=======
 	bool tmz_surface = false;
->>>>>>> 3fd911b6
 	bool force_disable_dcc = false;
 
 	ret = fill_dc_scaling_info(plane_state, &scaling_info);
@@ -3762,10 +3749,7 @@
 	ret = fill_dc_plane_info_and_addr(adev, plane_state, tiling_flags,
 					  &plane_info,
 					  &dc_plane_state->address,
-<<<<<<< HEAD
-=======
 					  tmz_surface,
->>>>>>> 3fd911b6
 					  force_disable_dcc);
 	if (ret)
 		return ret;
@@ -4769,17 +4753,6 @@
 	struct amdgpu_dm_connector *amdgpu_dm_connector =
 		to_amdgpu_dm_connector(connector);
 	int r;
-<<<<<<< HEAD
-=======
-
-	if ((connector->connector_type == DRM_MODE_CONNECTOR_DisplayPort) ||
-	    (connector->connector_type == DRM_MODE_CONNECTOR_eDP)) {
-		amdgpu_dm_connector->dm_dp_aux.aux.dev = connector->kdev;
-		r = drm_dp_aux_register(&amdgpu_dm_connector->dm_dp_aux.aux);
-		if (r)
-			return r;
-	}
->>>>>>> 3fd911b6
 
 	if ((connector->connector_type == DRM_MODE_CONNECTOR_DisplayPort) ||
 	    (connector->connector_type == DRM_MODE_CONNECTOR_eDP)) {
@@ -5395,10 +5368,7 @@
 	uint64_t tiling_flags;
 	uint32_t domain;
 	int r;
-<<<<<<< HEAD
-=======
 	bool tmz_surface = false;
->>>>>>> 3fd911b6
 	bool force_disable_dcc = false;
 
 	dm_plane_state_old = to_dm_plane_state(plane->state);
@@ -5465,11 +5435,7 @@
 			adev, afb, plane_state->format, plane_state->rotation,
 			tiling_flags, &plane_state->tiling_info,
 			&plane_state->plane_size, &plane_state->dcc,
-<<<<<<< HEAD
-			&plane_state->address,
-=======
 			&plane_state->address, tmz_surface,
->>>>>>> 3fd911b6
 			force_disable_dcc);
 	}
 
@@ -6747,10 +6713,7 @@
 			dm->adev, new_plane_state, tiling_flags,
 			&bundle->plane_infos[planes_count],
 			&bundle->flip_addrs[planes_count].address,
-<<<<<<< HEAD
-=======
 			tmz_surface,
->>>>>>> 3fd911b6
 			false);
 
 		DRM_DEBUG_DRIVER("plane: id=%d dcc_en=%d\n",
@@ -8178,11 +8141,7 @@
 				ret = fill_dc_plane_info_and_addr(
 					dm->adev, new_plane_state, tiling_flags,
 					plane_info,
-<<<<<<< HEAD
-					&flip_addr->address,
-=======
 					&flip_addr->address, tmz_surface,
->>>>>>> 3fd911b6
 					false);
 				if (ret)
 					goto cleanup;
