/*
 * Copyright 2015 Advanced Micro Devices, Inc.
 *
 * Permission is hereby granted, free of charge, to any person obtaining a
 * copy of this software and associated documentation files (the "Software"),
 * to deal in the Software without restriction, including without limitation
 * the rights to use, copy, modify, merge, publish, distribute, sublicense,
 * and/or sell copies of the Software, and to permit persons to whom the
 * Software is furnished to do so, subject to the following conditions:
 *
 * The above copyright notice and this permission notice shall be included in
 * all copies or substantial portions of the Software.
 *
 * THE SOFTWARE IS PROVIDED "AS IS", WITHOUT WARRANTY OF ANY KIND, EXPRESS OR
 * IMPLIED, INCLUDING BUT NOT LIMITED TO THE WARRANTIES OF MERCHANTABILITY,
 * FITNESS FOR A PARTICULAR PURPOSE AND NONINFRINGEMENT.  IN NO EVENT SHALL
 * THE COPYRIGHT HOLDER(S) OR AUTHOR(S) BE LIABLE FOR ANY CLAIM, DAMAGES OR
 * OTHER LIABILITY, WHETHER IN AN ACTION OF CONTRACT, TORT OR OTHERWISE,
 * ARISING FROM, OUT OF OR IN CONNECTION WITH THE SOFTWARE OR THE USE OR
 * OTHER DEALINGS IN THE SOFTWARE.
 *
 * Authors: AMD
 *
 */

/* The caprices of the preprocessor require that this be declared right here */
#define CREATE_TRACE_POINTS

#include "dm_services_types.h"
#include "dc.h"
#include "dc/inc/core_types.h"
#include "dal_asic_id.h"
#include "dmub/dmub_srv.h"
#include "dc/inc/hw/dmcu.h"
#include "dc/inc/hw/abm.h"
#include "dc/dc_dmub_srv.h"
#include "amdgpu_dm_trace.h"

#include "vid.h"
#include "amdgpu.h"
#include "amdgpu_display.h"
#include "amdgpu_ucode.h"
#include "atom.h"
#include "amdgpu_dm.h"
#ifdef CONFIG_DRM_AMD_DC_HDCP
#include "amdgpu_dm_hdcp.h"
#include <drm/drm_hdcp.h>
#endif
#include "amdgpu_pm.h"

#include "amd_shared.h"
#include "amdgpu_dm_irq.h"
#include "dm_helpers.h"
#include "amdgpu_dm_mst_types.h"
#if defined(CONFIG_DEBUG_FS)
#include "amdgpu_dm_debugfs.h"
#endif

#include "ivsrcid/ivsrcid_vislands30.h"

#include <linux/module.h>
#include <linux/moduleparam.h>
#include <linux/types.h>
#include <linux/pm_runtime.h>
#include <linux/pci.h>
#include <linux/firmware.h>
#include <linux/component.h>

#include <drm/drm_atomic.h>
#include <drm/drm_atomic_uapi.h>
#include <drm/drm_atomic_helper.h>
#include <drm/drm_dp_mst_helper.h>
#include <drm/drm_fb_helper.h>
#include <drm/drm_fourcc.h>
#include <drm/drm_edid.h>
#include <drm/drm_vblank.h>
#include <drm/drm_audio_component.h>
#include <drm/drm_hdcp.h>

#if defined(CONFIG_DRM_AMD_DC_DCN)
#include "ivsrcid/dcn/irqsrcs_dcn_1_0.h"

#include "dcn/dcn_1_0_offset.h"
#include "dcn/dcn_1_0_sh_mask.h"
#include "soc15_hw_ip.h"
#include "vega10_ip_offset.h"

#include "soc15_common.h"
#endif

#include "modules/inc/mod_freesync.h"
#include "modules/power/power_helpers.h"
#include "modules/inc/mod_info_packet.h"

#define FIRMWARE_RENOIR_DMUB "amdgpu/renoir_dmcub.bin"
MODULE_FIRMWARE(FIRMWARE_RENOIR_DMUB);
#define FIRMWARE_SIENNA_CICHLID_DMUB "amdgpu/sienna_cichlid_dmcub.bin"
MODULE_FIRMWARE(FIRMWARE_SIENNA_CICHLID_DMUB);
#define FIRMWARE_NAVY_FLOUNDER_DMUB "amdgpu/navy_flounder_dmcub.bin"
MODULE_FIRMWARE(FIRMWARE_NAVY_FLOUNDER_DMUB);
#define FIRMWARE_GREEN_SARDINE_DMUB "amdgpu/green_sardine_dmcub.bin"
MODULE_FIRMWARE(FIRMWARE_GREEN_SARDINE_DMUB);
#define FIRMWARE_VANGOGH_DMUB "amdgpu/vangogh_dmcub.bin"
MODULE_FIRMWARE(FIRMWARE_VANGOGH_DMUB);
#define FIRMWARE_DIMGREY_CAVEFISH_DMUB "amdgpu/dimgrey_cavefish_dmcub.bin"
MODULE_FIRMWARE(FIRMWARE_DIMGREY_CAVEFISH_DMUB);

#define FIRMWARE_RAVEN_DMCU		"amdgpu/raven_dmcu.bin"
MODULE_FIRMWARE(FIRMWARE_RAVEN_DMCU);

#define FIRMWARE_NAVI12_DMCU            "amdgpu/navi12_dmcu.bin"
MODULE_FIRMWARE(FIRMWARE_NAVI12_DMCU);

/* Number of bytes in PSP header for firmware. */
#define PSP_HEADER_BYTES 0x100

/* Number of bytes in PSP footer for firmware. */
#define PSP_FOOTER_BYTES 0x100

/**
 * DOC: overview
 *
 * The AMDgpu display manager, **amdgpu_dm** (or even simpler,
 * **dm**) sits between DRM and DC. It acts as a liason, converting DRM
 * requests into DC requests, and DC responses into DRM responses.
 *
 * The root control structure is &struct amdgpu_display_manager.
 */

/* basic init/fini API */
static int amdgpu_dm_init(struct amdgpu_device *adev);
static void amdgpu_dm_fini(struct amdgpu_device *adev);

static enum drm_mode_subconnector get_subconnector_type(struct dc_link *link)
{
	switch (link->dpcd_caps.dongle_type) {
	case DISPLAY_DONGLE_NONE:
		return DRM_MODE_SUBCONNECTOR_Native;
	case DISPLAY_DONGLE_DP_VGA_CONVERTER:
		return DRM_MODE_SUBCONNECTOR_VGA;
	case DISPLAY_DONGLE_DP_DVI_CONVERTER:
	case DISPLAY_DONGLE_DP_DVI_DONGLE:
		return DRM_MODE_SUBCONNECTOR_DVID;
	case DISPLAY_DONGLE_DP_HDMI_CONVERTER:
	case DISPLAY_DONGLE_DP_HDMI_DONGLE:
		return DRM_MODE_SUBCONNECTOR_HDMIA;
	case DISPLAY_DONGLE_DP_HDMI_MISMATCHED_DONGLE:
	default:
		return DRM_MODE_SUBCONNECTOR_Unknown;
	}
}

static void update_subconnector_property(struct amdgpu_dm_connector *aconnector)
{
	struct dc_link *link = aconnector->dc_link;
	struct drm_connector *connector = &aconnector->base;
	enum drm_mode_subconnector subconnector = DRM_MODE_SUBCONNECTOR_Unknown;

	if (connector->connector_type != DRM_MODE_CONNECTOR_DisplayPort)
		return;

	if (aconnector->dc_sink)
		subconnector = get_subconnector_type(link);

	drm_object_property_set_value(&connector->base,
			connector->dev->mode_config.dp_subconnector_property,
			subconnector);
}

/*
 * initializes drm_device display related structures, based on the information
 * provided by DAL. The drm strcutures are: drm_crtc, drm_connector,
 * drm_encoder, drm_mode_config
 *
 * Returns 0 on success
 */
static int amdgpu_dm_initialize_drm_device(struct amdgpu_device *adev);
/* removes and deallocates the drm structures, created by the above function */
static void amdgpu_dm_destroy_drm_device(struct amdgpu_display_manager *dm);

static int amdgpu_dm_plane_init(struct amdgpu_display_manager *dm,
				struct drm_plane *plane,
				unsigned long possible_crtcs,
				const struct dc_plane_cap *plane_cap);
static int amdgpu_dm_crtc_init(struct amdgpu_display_manager *dm,
			       struct drm_plane *plane,
			       uint32_t link_index);
static int amdgpu_dm_connector_init(struct amdgpu_display_manager *dm,
				    struct amdgpu_dm_connector *amdgpu_dm_connector,
				    uint32_t link_index,
				    struct amdgpu_encoder *amdgpu_encoder);
static int amdgpu_dm_encoder_init(struct drm_device *dev,
				  struct amdgpu_encoder *aencoder,
				  uint32_t link_index);

static int amdgpu_dm_connector_get_modes(struct drm_connector *connector);

static void amdgpu_dm_atomic_commit_tail(struct drm_atomic_state *state);

static int amdgpu_dm_atomic_check(struct drm_device *dev,
				  struct drm_atomic_state *state);

static void handle_cursor_update(struct drm_plane *plane,
				 struct drm_plane_state *old_plane_state);

static void amdgpu_dm_set_psr_caps(struct dc_link *link);
static bool amdgpu_dm_psr_enable(struct dc_stream_state *stream);
static bool amdgpu_dm_link_setup_psr(struct dc_stream_state *stream);
static bool amdgpu_dm_psr_disable(struct dc_stream_state *stream);
static bool amdgpu_dm_psr_disable_all(struct amdgpu_display_manager *dm);

static const struct drm_format_info *
amd_get_format_info(const struct drm_mode_fb_cmd2 *cmd);

/*
 * dm_vblank_get_counter
 *
 * @brief
 * Get counter for number of vertical blanks
 *
 * @param
 * struct amdgpu_device *adev - [in] desired amdgpu device
 * int disp_idx - [in] which CRTC to get the counter from
 *
 * @return
 * Counter for vertical blanks
 */
static u32 dm_vblank_get_counter(struct amdgpu_device *adev, int crtc)
{
	if (crtc >= adev->mode_info.num_crtc)
		return 0;
	else {
		struct amdgpu_crtc *acrtc = adev->mode_info.crtcs[crtc];

		if (acrtc->dm_irq_params.stream == NULL) {
			DRM_ERROR("dc_stream_state is NULL for crtc '%d'!\n",
				  crtc);
			return 0;
		}

		return dc_stream_get_vblank_counter(acrtc->dm_irq_params.stream);
	}
}

static int dm_crtc_get_scanoutpos(struct amdgpu_device *adev, int crtc,
				  u32 *vbl, u32 *position)
{
	uint32_t v_blank_start, v_blank_end, h_position, v_position;

	if ((crtc < 0) || (crtc >= adev->mode_info.num_crtc))
		return -EINVAL;
	else {
		struct amdgpu_crtc *acrtc = adev->mode_info.crtcs[crtc];

		if (acrtc->dm_irq_params.stream ==  NULL) {
			DRM_ERROR("dc_stream_state is NULL for crtc '%d'!\n",
				  crtc);
			return 0;
		}

		/*
		 * TODO rework base driver to use values directly.
		 * for now parse it back into reg-format
		 */
		dc_stream_get_scanoutpos(acrtc->dm_irq_params.stream,
					 &v_blank_start,
					 &v_blank_end,
					 &h_position,
					 &v_position);

		*position = v_position | (h_position << 16);
		*vbl = v_blank_start | (v_blank_end << 16);
	}

	return 0;
}

static bool dm_is_idle(void *handle)
{
	/* XXX todo */
	return true;
}

static int dm_wait_for_idle(void *handle)
{
	/* XXX todo */
	return 0;
}

static bool dm_check_soft_reset(void *handle)
{
	return false;
}

static int dm_soft_reset(void *handle)
{
	/* XXX todo */
	return 0;
}

static struct amdgpu_crtc *
get_crtc_by_otg_inst(struct amdgpu_device *adev,
		     int otg_inst)
{
	struct drm_device *dev = adev_to_drm(adev);
	struct drm_crtc *crtc;
	struct amdgpu_crtc *amdgpu_crtc;

	if (otg_inst == -1) {
		WARN_ON(1);
		return adev->mode_info.crtcs[0];
	}

	list_for_each_entry(crtc, &dev->mode_config.crtc_list, head) {
		amdgpu_crtc = to_amdgpu_crtc(crtc);

		if (amdgpu_crtc->otg_inst == otg_inst)
			return amdgpu_crtc;
	}

	return NULL;
}

static inline bool amdgpu_dm_vrr_active_irq(struct amdgpu_crtc *acrtc)
{
	return acrtc->dm_irq_params.freesync_config.state ==
		       VRR_STATE_ACTIVE_VARIABLE ||
	       acrtc->dm_irq_params.freesync_config.state ==
		       VRR_STATE_ACTIVE_FIXED;
}

static inline bool amdgpu_dm_vrr_active(struct dm_crtc_state *dm_state)
{
	return dm_state->freesync_config.state == VRR_STATE_ACTIVE_VARIABLE ||
	       dm_state->freesync_config.state == VRR_STATE_ACTIVE_FIXED;
}

/**
 * dm_pflip_high_irq() - Handle pageflip interrupt
 * @interrupt_params: ignored
 *
 * Handles the pageflip interrupt by notifying all interested parties
 * that the pageflip has been completed.
 */
static void dm_pflip_high_irq(void *interrupt_params)
{
	struct amdgpu_crtc *amdgpu_crtc;
	struct common_irq_params *irq_params = interrupt_params;
	struct amdgpu_device *adev = irq_params->adev;
	unsigned long flags;
	struct drm_pending_vblank_event *e;
	uint32_t vpos, hpos, v_blank_start, v_blank_end;
	bool vrr_active;

	amdgpu_crtc = get_crtc_by_otg_inst(adev, irq_params->irq_src - IRQ_TYPE_PFLIP);

	/* IRQ could occur when in initial stage */
	/* TODO work and BO cleanup */
	if (amdgpu_crtc == NULL) {
		DRM_DEBUG_DRIVER("CRTC is null, returning.\n");
		return;
	}

	spin_lock_irqsave(&adev_to_drm(adev)->event_lock, flags);

	if (amdgpu_crtc->pflip_status != AMDGPU_FLIP_SUBMITTED){
		DRM_DEBUG_DRIVER("amdgpu_crtc->pflip_status = %d !=AMDGPU_FLIP_SUBMITTED(%d) on crtc:%d[%p] \n",
						 amdgpu_crtc->pflip_status,
						 AMDGPU_FLIP_SUBMITTED,
						 amdgpu_crtc->crtc_id,
						 amdgpu_crtc);
		spin_unlock_irqrestore(&adev_to_drm(adev)->event_lock, flags);
		return;
	}

	/* page flip completed. */
	e = amdgpu_crtc->event;
	amdgpu_crtc->event = NULL;

	if (!e)
		WARN_ON(1);

	vrr_active = amdgpu_dm_vrr_active_irq(amdgpu_crtc);

	/* Fixed refresh rate, or VRR scanout position outside front-porch? */
	if (!vrr_active ||
	    !dc_stream_get_scanoutpos(amdgpu_crtc->dm_irq_params.stream, &v_blank_start,
				      &v_blank_end, &hpos, &vpos) ||
	    (vpos < v_blank_start)) {
		/* Update to correct count and vblank timestamp if racing with
		 * vblank irq. This also updates to the correct vblank timestamp
		 * even in VRR mode, as scanout is past the front-porch atm.
		 */
		drm_crtc_accurate_vblank_count(&amdgpu_crtc->base);

		/* Wake up userspace by sending the pageflip event with proper
		 * count and timestamp of vblank of flip completion.
		 */
		if (e) {
			drm_crtc_send_vblank_event(&amdgpu_crtc->base, e);

			/* Event sent, so done with vblank for this flip */
			drm_crtc_vblank_put(&amdgpu_crtc->base);
		}
	} else if (e) {
		/* VRR active and inside front-porch: vblank count and
		 * timestamp for pageflip event will only be up to date after
		 * drm_crtc_handle_vblank() has been executed from late vblank
		 * irq handler after start of back-porch (vline 0). We queue the
		 * pageflip event for send-out by drm_crtc_handle_vblank() with
		 * updated timestamp and count, once it runs after us.
		 *
		 * We need to open-code this instead of using the helper
		 * drm_crtc_arm_vblank_event(), as that helper would
		 * call drm_crtc_accurate_vblank_count(), which we must
		 * not call in VRR mode while we are in front-porch!
		 */

		/* sequence will be replaced by real count during send-out. */
		e->sequence = drm_crtc_vblank_count(&amdgpu_crtc->base);
		e->pipe = amdgpu_crtc->crtc_id;

		list_add_tail(&e->base.link, &adev_to_drm(adev)->vblank_event_list);
		e = NULL;
	}

	/* Keep track of vblank of this flip for flip throttling. We use the
	 * cooked hw counter, as that one incremented at start of this vblank
	 * of pageflip completion, so last_flip_vblank is the forbidden count
	 * for queueing new pageflips if vsync + VRR is enabled.
	 */
	amdgpu_crtc->dm_irq_params.last_flip_vblank =
		amdgpu_get_vblank_counter_kms(&amdgpu_crtc->base);

	amdgpu_crtc->pflip_status = AMDGPU_FLIP_NONE;
	spin_unlock_irqrestore(&adev_to_drm(adev)->event_lock, flags);

	DRM_DEBUG_DRIVER("crtc:%d[%p], pflip_stat:AMDGPU_FLIP_NONE, vrr[%d]-fp %d\n",
			 amdgpu_crtc->crtc_id, amdgpu_crtc,
			 vrr_active, (int) !e);
}

static void dm_vupdate_high_irq(void *interrupt_params)
{
	struct common_irq_params *irq_params = interrupt_params;
	struct amdgpu_device *adev = irq_params->adev;
	struct amdgpu_crtc *acrtc;
	unsigned long flags;
	int vrr_active;

	acrtc = get_crtc_by_otg_inst(adev, irq_params->irq_src - IRQ_TYPE_VUPDATE);

	if (acrtc) {
		vrr_active = amdgpu_dm_vrr_active_irq(acrtc);

		DRM_DEBUG_VBL("crtc:%d, vupdate-vrr:%d\n",
			      acrtc->crtc_id,
			      vrr_active);

		/* Core vblank handling is done here after end of front-porch in
		 * vrr mode, as vblank timestamping will give valid results
		 * while now done after front-porch. This will also deliver
		 * page-flip completion events that have been queued to us
		 * if a pageflip happened inside front-porch.
		 */
		if (vrr_active) {
			drm_crtc_handle_vblank(&acrtc->base);

			/* BTR processing for pre-DCE12 ASICs */
			if (acrtc->dm_irq_params.stream &&
			    adev->family < AMDGPU_FAMILY_AI) {
				spin_lock_irqsave(&adev_to_drm(adev)->event_lock, flags);
				mod_freesync_handle_v_update(
				    adev->dm.freesync_module,
				    acrtc->dm_irq_params.stream,
				    &acrtc->dm_irq_params.vrr_params);

				dc_stream_adjust_vmin_vmax(
				    adev->dm.dc,
				    acrtc->dm_irq_params.stream,
				    &acrtc->dm_irq_params.vrr_params.adjust);
				spin_unlock_irqrestore(&adev_to_drm(adev)->event_lock, flags);
			}
		}
	}
}

/**
 * dm_crtc_high_irq() - Handles CRTC interrupt
 * @interrupt_params: used for determining the CRTC instance
 *
 * Handles the CRTC/VSYNC interrupt by notfying DRM's VBLANK
 * event handler.
 */
static void dm_crtc_high_irq(void *interrupt_params)
{
	struct common_irq_params *irq_params = interrupt_params;
	struct amdgpu_device *adev = irq_params->adev;
	struct amdgpu_crtc *acrtc;
	unsigned long flags;
	int vrr_active;

	acrtc = get_crtc_by_otg_inst(adev, irq_params->irq_src - IRQ_TYPE_VBLANK);
	if (!acrtc)
		return;

	vrr_active = amdgpu_dm_vrr_active_irq(acrtc);

	DRM_DEBUG_VBL("crtc:%d, vupdate-vrr:%d, planes:%d\n", acrtc->crtc_id,
		      vrr_active, acrtc->dm_irq_params.active_planes);

	/**
	 * Core vblank handling at start of front-porch is only possible
	 * in non-vrr mode, as only there vblank timestamping will give
	 * valid results while done in front-porch. Otherwise defer it
	 * to dm_vupdate_high_irq after end of front-porch.
	 */
	if (!vrr_active)
		drm_crtc_handle_vblank(&acrtc->base);

	/**
	 * Following stuff must happen at start of vblank, for crc
	 * computation and below-the-range btr support in vrr mode.
	 */
	amdgpu_dm_crtc_handle_crc_irq(&acrtc->base);

	/* BTR updates need to happen before VUPDATE on Vega and above. */
	if (adev->family < AMDGPU_FAMILY_AI)
		return;

	spin_lock_irqsave(&adev_to_drm(adev)->event_lock, flags);

	if (acrtc->dm_irq_params.stream &&
	    acrtc->dm_irq_params.vrr_params.supported &&
	    acrtc->dm_irq_params.freesync_config.state ==
		    VRR_STATE_ACTIVE_VARIABLE) {
		mod_freesync_handle_v_update(adev->dm.freesync_module,
					     acrtc->dm_irq_params.stream,
					     &acrtc->dm_irq_params.vrr_params);

		dc_stream_adjust_vmin_vmax(adev->dm.dc, acrtc->dm_irq_params.stream,
					   &acrtc->dm_irq_params.vrr_params.adjust);
	}

	/*
	 * If there aren't any active_planes then DCH HUBP may be clock-gated.
	 * In that case, pageflip completion interrupts won't fire and pageflip
	 * completion events won't get delivered. Prevent this by sending
	 * pending pageflip events from here if a flip is still pending.
	 *
	 * If any planes are enabled, use dm_pflip_high_irq() instead, to
	 * avoid race conditions between flip programming and completion,
	 * which could cause too early flip completion events.
	 */
	if (adev->family >= AMDGPU_FAMILY_RV &&
	    acrtc->pflip_status == AMDGPU_FLIP_SUBMITTED &&
	    acrtc->dm_irq_params.active_planes == 0) {
		if (acrtc->event) {
			drm_crtc_send_vblank_event(&acrtc->base, acrtc->event);
			acrtc->event = NULL;
			drm_crtc_vblank_put(&acrtc->base);
		}
		acrtc->pflip_status = AMDGPU_FLIP_NONE;
	}

	spin_unlock_irqrestore(&adev_to_drm(adev)->event_lock, flags);
}

static int dm_set_clockgating_state(void *handle,
		  enum amd_clockgating_state state)
{
	return 0;
}

static int dm_set_powergating_state(void *handle,
		  enum amd_powergating_state state)
{
	return 0;
}

/* Prototypes of private functions */
static int dm_early_init(void* handle);

/* Allocate memory for FBC compressed data  */
static void amdgpu_dm_fbc_init(struct drm_connector *connector)
{
	struct drm_device *dev = connector->dev;
	struct amdgpu_device *adev = drm_to_adev(dev);
	struct dm_compressor_info *compressor = &adev->dm.compressor;
	struct amdgpu_dm_connector *aconn = to_amdgpu_dm_connector(connector);
	struct drm_display_mode *mode;
	unsigned long max_size = 0;

	if (adev->dm.dc->fbc_compressor == NULL)
		return;

	if (aconn->dc_link->connector_signal != SIGNAL_TYPE_EDP)
		return;

	if (compressor->bo_ptr)
		return;


	list_for_each_entry(mode, &connector->modes, head) {
		if (max_size < mode->htotal * mode->vtotal)
			max_size = mode->htotal * mode->vtotal;
	}

	if (max_size) {
		int r = amdgpu_bo_create_kernel(adev, max_size * 4, PAGE_SIZE,
			    AMDGPU_GEM_DOMAIN_GTT, &compressor->bo_ptr,
			    &compressor->gpu_addr, &compressor->cpu_addr);

		if (r)
			DRM_ERROR("DM: Failed to initialize FBC\n");
		else {
			adev->dm.dc->ctx->fbc_gpu_addr = compressor->gpu_addr;
			DRM_INFO("DM: FBC alloc %lu\n", max_size*4);
		}

	}

}

static int amdgpu_dm_audio_component_get_eld(struct device *kdev, int port,
					  int pipe, bool *enabled,
					  unsigned char *buf, int max_bytes)
{
	struct drm_device *dev = dev_get_drvdata(kdev);
	struct amdgpu_device *adev = drm_to_adev(dev);
	struct drm_connector *connector;
	struct drm_connector_list_iter conn_iter;
	struct amdgpu_dm_connector *aconnector;
	int ret = 0;

	*enabled = false;

	mutex_lock(&adev->dm.audio_lock);

	drm_connector_list_iter_begin(dev, &conn_iter);
	drm_for_each_connector_iter(connector, &conn_iter) {
		aconnector = to_amdgpu_dm_connector(connector);
		if (aconnector->audio_inst != port)
			continue;

		*enabled = true;
		ret = drm_eld_size(connector->eld);
		memcpy(buf, connector->eld, min(max_bytes, ret));

		break;
	}
	drm_connector_list_iter_end(&conn_iter);

	mutex_unlock(&adev->dm.audio_lock);

	DRM_DEBUG_KMS("Get ELD : idx=%d ret=%d en=%d\n", port, ret, *enabled);

	return ret;
}

static const struct drm_audio_component_ops amdgpu_dm_audio_component_ops = {
	.get_eld = amdgpu_dm_audio_component_get_eld,
};

static int amdgpu_dm_audio_component_bind(struct device *kdev,
				       struct device *hda_kdev, void *data)
{
	struct drm_device *dev = dev_get_drvdata(kdev);
	struct amdgpu_device *adev = drm_to_adev(dev);
	struct drm_audio_component *acomp = data;

	acomp->ops = &amdgpu_dm_audio_component_ops;
	acomp->dev = kdev;
	adev->dm.audio_component = acomp;

	return 0;
}

static void amdgpu_dm_audio_component_unbind(struct device *kdev,
					  struct device *hda_kdev, void *data)
{
	struct drm_device *dev = dev_get_drvdata(kdev);
	struct amdgpu_device *adev = drm_to_adev(dev);
	struct drm_audio_component *acomp = data;

	acomp->ops = NULL;
	acomp->dev = NULL;
	adev->dm.audio_component = NULL;
}

static const struct component_ops amdgpu_dm_audio_component_bind_ops = {
	.bind	= amdgpu_dm_audio_component_bind,
	.unbind	= amdgpu_dm_audio_component_unbind,
};

static int amdgpu_dm_audio_init(struct amdgpu_device *adev)
{
	int i, ret;

	if (!amdgpu_audio)
		return 0;

	adev->mode_info.audio.enabled = true;

	adev->mode_info.audio.num_pins = adev->dm.dc->res_pool->audio_count;

	for (i = 0; i < adev->mode_info.audio.num_pins; i++) {
		adev->mode_info.audio.pin[i].channels = -1;
		adev->mode_info.audio.pin[i].rate = -1;
		adev->mode_info.audio.pin[i].bits_per_sample = -1;
		adev->mode_info.audio.pin[i].status_bits = 0;
		adev->mode_info.audio.pin[i].category_code = 0;
		adev->mode_info.audio.pin[i].connected = false;
		adev->mode_info.audio.pin[i].id =
			adev->dm.dc->res_pool->audios[i]->inst;
		adev->mode_info.audio.pin[i].offset = 0;
	}

	ret = component_add(adev->dev, &amdgpu_dm_audio_component_bind_ops);
	if (ret < 0)
		return ret;

	adev->dm.audio_registered = true;

	return 0;
}

static void amdgpu_dm_audio_fini(struct amdgpu_device *adev)
{
	if (!amdgpu_audio)
		return;

	if (!adev->mode_info.audio.enabled)
		return;

	if (adev->dm.audio_registered) {
		component_del(adev->dev, &amdgpu_dm_audio_component_bind_ops);
		adev->dm.audio_registered = false;
	}

	/* TODO: Disable audio? */

	adev->mode_info.audio.enabled = false;
}

static  void amdgpu_dm_audio_eld_notify(struct amdgpu_device *adev, int pin)
{
	struct drm_audio_component *acomp = adev->dm.audio_component;

	if (acomp && acomp->audio_ops && acomp->audio_ops->pin_eld_notify) {
		DRM_DEBUG_KMS("Notify ELD: %d\n", pin);

		acomp->audio_ops->pin_eld_notify(acomp->audio_ops->audio_ptr,
						 pin, -1);
	}
}

static int dm_dmub_hw_init(struct amdgpu_device *adev)
{
	const struct dmcub_firmware_header_v1_0 *hdr;
	struct dmub_srv *dmub_srv = adev->dm.dmub_srv;
	struct dmub_srv_fb_info *fb_info = adev->dm.dmub_fb_info;
	const struct firmware *dmub_fw = adev->dm.dmub_fw;
	struct dmcu *dmcu = adev->dm.dc->res_pool->dmcu;
	struct abm *abm = adev->dm.dc->res_pool->abm;
	struct dmub_srv_hw_params hw_params;
	enum dmub_status status;
	const unsigned char *fw_inst_const, *fw_bss_data;
	uint32_t i, fw_inst_const_size, fw_bss_data_size;
	bool has_hw_support;

	if (!dmub_srv)
		/* DMUB isn't supported on the ASIC. */
		return 0;

	if (!fb_info) {
		DRM_ERROR("No framebuffer info for DMUB service.\n");
		return -EINVAL;
	}

	if (!dmub_fw) {
		/* Firmware required for DMUB support. */
		DRM_ERROR("No firmware provided for DMUB.\n");
		return -EINVAL;
	}

	status = dmub_srv_has_hw_support(dmub_srv, &has_hw_support);
	if (status != DMUB_STATUS_OK) {
		DRM_ERROR("Error checking HW support for DMUB: %d\n", status);
		return -EINVAL;
	}

	if (!has_hw_support) {
		DRM_INFO("DMUB unsupported on ASIC\n");
		return 0;
	}

	hdr = (const struct dmcub_firmware_header_v1_0 *)dmub_fw->data;

	fw_inst_const = dmub_fw->data +
			le32_to_cpu(hdr->header.ucode_array_offset_bytes) +
			PSP_HEADER_BYTES;

	fw_bss_data = dmub_fw->data +
		      le32_to_cpu(hdr->header.ucode_array_offset_bytes) +
		      le32_to_cpu(hdr->inst_const_bytes);

	/* Copy firmware and bios info into FB memory. */
	fw_inst_const_size = le32_to_cpu(hdr->inst_const_bytes) -
			     PSP_HEADER_BYTES - PSP_FOOTER_BYTES;

	fw_bss_data_size = le32_to_cpu(hdr->bss_data_bytes);

	/* if adev->firmware.load_type == AMDGPU_FW_LOAD_PSP,
	 * amdgpu_ucode_init_single_fw will load dmub firmware
	 * fw_inst_const part to cw0; otherwise, the firmware back door load
	 * will be done by dm_dmub_hw_init
	 */
	if (adev->firmware.load_type != AMDGPU_FW_LOAD_PSP) {
		memcpy(fb_info->fb[DMUB_WINDOW_0_INST_CONST].cpu_addr, fw_inst_const,
				fw_inst_const_size);
	}

	if (fw_bss_data_size)
		memcpy(fb_info->fb[DMUB_WINDOW_2_BSS_DATA].cpu_addr,
		       fw_bss_data, fw_bss_data_size);

	/* Copy firmware bios info into FB memory. */
	memcpy(fb_info->fb[DMUB_WINDOW_3_VBIOS].cpu_addr, adev->bios,
	       adev->bios_size);

	/* Reset regions that need to be reset. */
	memset(fb_info->fb[DMUB_WINDOW_4_MAILBOX].cpu_addr, 0,
	fb_info->fb[DMUB_WINDOW_4_MAILBOX].size);

	memset(fb_info->fb[DMUB_WINDOW_5_TRACEBUFF].cpu_addr, 0,
	       fb_info->fb[DMUB_WINDOW_5_TRACEBUFF].size);

	memset(fb_info->fb[DMUB_WINDOW_6_FW_STATE].cpu_addr, 0,
	       fb_info->fb[DMUB_WINDOW_6_FW_STATE].size);

	/* Initialize hardware. */
	memset(&hw_params, 0, sizeof(hw_params));
	hw_params.fb_base = adev->gmc.fb_start;
	hw_params.fb_offset = adev->gmc.aper_base;

	/* backdoor load firmware and trigger dmub running */
	if (adev->firmware.load_type != AMDGPU_FW_LOAD_PSP)
		hw_params.load_inst_const = true;

	if (dmcu)
		hw_params.psp_version = dmcu->psp_version;

	for (i = 0; i < fb_info->num_fb; ++i)
		hw_params.fb[i] = &fb_info->fb[i];

	status = dmub_srv_hw_init(dmub_srv, &hw_params);
	if (status != DMUB_STATUS_OK) {
		DRM_ERROR("Error initializing DMUB HW: %d\n", status);
		return -EINVAL;
	}

	/* Wait for firmware load to finish. */
	status = dmub_srv_wait_for_auto_load(dmub_srv, 100000);
	if (status != DMUB_STATUS_OK)
		DRM_WARN("Wait for DMUB auto-load failed: %d\n", status);

	/* Init DMCU and ABM if available. */
	if (dmcu && abm) {
		dmcu->funcs->dmcu_init(dmcu);
		abm->dmcu_is_running = dmcu->funcs->is_dmcu_initialized(dmcu);
	}

	adev->dm.dc->ctx->dmub_srv = dc_dmub_srv_create(adev->dm.dc, dmub_srv);
	if (!adev->dm.dc->ctx->dmub_srv) {
		DRM_ERROR("Couldn't allocate DC DMUB server!\n");
		return -ENOMEM;
	}

	DRM_INFO("DMUB hardware initialized: version=0x%08X\n",
		 adev->dm.dmcub_fw_version);

	return 0;
}

#if defined(CONFIG_DRM_AMD_DC_DCN)
static void mmhub_read_system_context(struct amdgpu_device *adev, struct dc_phy_addr_space_config *pa_config)
{
	uint64_t pt_base;
	uint32_t logical_addr_low;
	uint32_t logical_addr_high;
	uint32_t agp_base, agp_bot, agp_top;
	PHYSICAL_ADDRESS_LOC page_table_start, page_table_end, page_table_base;

	logical_addr_low  = min(adev->gmc.fb_start, adev->gmc.agp_start) >> 18;
	pt_base = amdgpu_gmc_pd_addr(adev->gart.bo);

	if (adev->apu_flags & AMD_APU_IS_RAVEN2)
		/*
		 * Raven2 has a HW issue that it is unable to use the vram which
		 * is out of MC_VM_SYSTEM_APERTURE_HIGH_ADDR. So here is the
		 * workaround that increase system aperture high address (add 1)
		 * to get rid of the VM fault and hardware hang.
		 */
		logical_addr_high = max((adev->gmc.fb_end >> 18) + 0x1, adev->gmc.agp_end >> 18);
	else
		logical_addr_high = max(adev->gmc.fb_end, adev->gmc.agp_end) >> 18;

	agp_base = 0;
	agp_bot = adev->gmc.agp_start >> 24;
	agp_top = adev->gmc.agp_end >> 24;


	page_table_start.high_part = (u32)(adev->gmc.gart_start >> 44) & 0xF;
	page_table_start.low_part = (u32)(adev->gmc.gart_start >> 12);
	page_table_end.high_part = (u32)(adev->gmc.gart_end >> 44) & 0xF;
	page_table_end.low_part = (u32)(adev->gmc.gart_end >> 12);
	page_table_base.high_part = upper_32_bits(pt_base) & 0xF;
	page_table_base.low_part = lower_32_bits(pt_base);

	pa_config->system_aperture.start_addr = (uint64_t)logical_addr_low << 18;
	pa_config->system_aperture.end_addr = (uint64_t)logical_addr_high << 18;

	pa_config->system_aperture.agp_base = (uint64_t)agp_base << 24 ;
	pa_config->system_aperture.agp_bot = (uint64_t)agp_bot << 24;
	pa_config->system_aperture.agp_top = (uint64_t)agp_top << 24;

	pa_config->system_aperture.fb_base = adev->gmc.fb_start;
	pa_config->system_aperture.fb_offset = adev->gmc.aper_base;
	pa_config->system_aperture.fb_top = adev->gmc.fb_end;

	pa_config->gart_config.page_table_start_addr = page_table_start.quad_part << 12;
	pa_config->gart_config.page_table_end_addr = page_table_end.quad_part << 12;
	pa_config->gart_config.page_table_base_addr = page_table_base.quad_part;

	pa_config->is_hvm_enabled = 0;

}
#endif

static int amdgpu_dm_init(struct amdgpu_device *adev)
{
	struct dc_init_data init_data;
#ifdef CONFIG_DRM_AMD_DC_HDCP
	struct dc_callback_init init_params;
#endif
	int r;

	adev->dm.ddev = adev_to_drm(adev);
	adev->dm.adev = adev;

	/* Zero all the fields */
	memset(&init_data, 0, sizeof(init_data));
#ifdef CONFIG_DRM_AMD_DC_HDCP
	memset(&init_params, 0, sizeof(init_params));
#endif

	mutex_init(&adev->dm.dc_lock);
	mutex_init(&adev->dm.audio_lock);

	if(amdgpu_dm_irq_init(adev)) {
		DRM_ERROR("amdgpu: failed to initialize DM IRQ support.\n");
		goto error;
	}

	init_data.asic_id.chip_family = adev->family;

	init_data.asic_id.pci_revision_id = adev->pdev->revision;
	init_data.asic_id.hw_internal_rev = adev->external_rev_id;

	init_data.asic_id.vram_width = adev->gmc.vram_width;
	/* TODO: initialize init_data.asic_id.vram_type here!!!! */
	init_data.asic_id.atombios_base_address =
		adev->mode_info.atom_context->bios;

	init_data.driver = adev;

	adev->dm.cgs_device = amdgpu_cgs_create_device(adev);

	if (!adev->dm.cgs_device) {
		DRM_ERROR("amdgpu: failed to create cgs device.\n");
		goto error;
	}

	init_data.cgs_device = adev->dm.cgs_device;

	init_data.dce_environment = DCE_ENV_PRODUCTION_DRV;

	switch (adev->asic_type) {
	case CHIP_CARRIZO:
	case CHIP_STONEY:
	case CHIP_RAVEN:
	case CHIP_RENOIR:
		init_data.flags.gpu_vm_support = true;
		if (ASICREV_IS_GREEN_SARDINE(adev->external_rev_id))
			init_data.flags.disable_dmcu = true;
		break;
#if defined(CONFIG_DRM_AMD_DC_DCN)
	case CHIP_VANGOGH:
		init_data.flags.gpu_vm_support = true;
		break;
#endif
	default:
		break;
	}

	if (amdgpu_dc_feature_mask & DC_FBC_MASK)
		init_data.flags.fbc_support = true;

	if (amdgpu_dc_feature_mask & DC_MULTI_MON_PP_MCLK_SWITCH_MASK)
		init_data.flags.multi_mon_pp_mclk_switch = true;

	if (amdgpu_dc_feature_mask & DC_DISABLE_FRACTIONAL_PWM_MASK)
		init_data.flags.disable_fractional_pwm = true;

	init_data.flags.power_down_display_on_boot = true;

	init_data.soc_bounding_box = adev->dm.soc_bounding_box;

	/* Display Core create. */
	adev->dm.dc = dc_create(&init_data);

	if (adev->dm.dc) {
		DRM_INFO("Display Core initialized with v%s!\n", DC_VER);
	} else {
		DRM_INFO("Display Core failed to initialize with v%s!\n", DC_VER);
		goto error;
	}

	if (amdgpu_dc_debug_mask & DC_DISABLE_PIPE_SPLIT) {
		adev->dm.dc->debug.force_single_disp_pipe_split = false;
		adev->dm.dc->debug.pipe_split_policy = MPC_SPLIT_AVOID;
	}

	if (adev->asic_type != CHIP_CARRIZO && adev->asic_type != CHIP_STONEY)
		adev->dm.dc->debug.disable_stutter = amdgpu_pp_feature_mask & PP_STUTTER_MODE ? false : true;

	if (amdgpu_dc_debug_mask & DC_DISABLE_STUTTER)
		adev->dm.dc->debug.disable_stutter = true;

	if (amdgpu_dc_debug_mask & DC_DISABLE_DSC)
		adev->dm.dc->debug.disable_dsc = true;

	if (amdgpu_dc_debug_mask & DC_DISABLE_CLOCK_GATING)
		adev->dm.dc->debug.disable_clock_gate = true;

	r = dm_dmub_hw_init(adev);
	if (r) {
		DRM_ERROR("DMUB interface failed to initialize: status=%d\n", r);
		goto error;
	}

	dc_hardware_init(adev->dm.dc);

#if defined(CONFIG_DRM_AMD_DC_DCN)
	if (adev->apu_flags) {
		struct dc_phy_addr_space_config pa_config;

		mmhub_read_system_context(adev, &pa_config);

		// Call the DC init_memory func
		dc_setup_system_context(adev->dm.dc, &pa_config);
	}
#endif

	adev->dm.freesync_module = mod_freesync_create(adev->dm.dc);
	if (!adev->dm.freesync_module) {
		DRM_ERROR(
		"amdgpu: failed to initialize freesync_module.\n");
	} else
		DRM_DEBUG_DRIVER("amdgpu: freesync_module init done %p.\n",
				adev->dm.freesync_module);

	amdgpu_dm_init_color_mod();

#ifdef CONFIG_DRM_AMD_DC_HDCP
	if (adev->dm.dc->caps.max_links > 0 && adev->asic_type >= CHIP_RAVEN) {
		adev->dm.hdcp_workqueue = hdcp_create_workqueue(adev, &init_params.cp_psp, adev->dm.dc);

		if (!adev->dm.hdcp_workqueue)
			DRM_ERROR("amdgpu: failed to initialize hdcp_workqueue.\n");
		else
			DRM_DEBUG_DRIVER("amdgpu: hdcp_workqueue init done %p.\n", adev->dm.hdcp_workqueue);

		dc_init_callbacks(adev->dm.dc, &init_params);
	}
#endif
	if (amdgpu_dm_initialize_drm_device(adev)) {
		DRM_ERROR(
		"amdgpu: failed to initialize sw for display support.\n");
		goto error;
	}

	/* create fake encoders for MST */
	dm_dp_create_fake_mst_encoders(adev);

	/* TODO: Add_display_info? */

	/* TODO use dynamic cursor width */
	adev_to_drm(adev)->mode_config.cursor_width = adev->dm.dc->caps.max_cursor_size;
	adev_to_drm(adev)->mode_config.cursor_height = adev->dm.dc->caps.max_cursor_size;

	if (drm_vblank_init(adev_to_drm(adev), adev->dm.display_indexes_num)) {
		DRM_ERROR(
		"amdgpu: failed to initialize sw for display support.\n");
		goto error;
	}


	DRM_DEBUG_DRIVER("KMS initialized.\n");

	return 0;
error:
	amdgpu_dm_fini(adev);

	return -EINVAL;
}

static void amdgpu_dm_fini(struct amdgpu_device *adev)
{
	int i;

	for (i = 0; i < adev->dm.display_indexes_num; i++) {
		drm_encoder_cleanup(&adev->dm.mst_encoders[i].base);
	}

	amdgpu_dm_audio_fini(adev);

	amdgpu_dm_destroy_drm_device(&adev->dm);

#ifdef CONFIG_DRM_AMD_DC_HDCP
	if (adev->dm.hdcp_workqueue) {
		hdcp_destroy(adev->dm.hdcp_workqueue);
		adev->dm.hdcp_workqueue = NULL;
	}

	if (adev->dm.dc)
		dc_deinit_callbacks(adev->dm.dc);
#endif
	if (adev->dm.dc->ctx->dmub_srv) {
		dc_dmub_srv_destroy(&adev->dm.dc->ctx->dmub_srv);
		adev->dm.dc->ctx->dmub_srv = NULL;
	}

	if (adev->dm.dmub_bo)
		amdgpu_bo_free_kernel(&adev->dm.dmub_bo,
				      &adev->dm.dmub_bo_gpu_addr,
				      &adev->dm.dmub_bo_cpu_addr);

	/* DC Destroy TODO: Replace destroy DAL */
	if (adev->dm.dc)
		dc_destroy(&adev->dm.dc);
	/*
	 * TODO: pageflip, vlank interrupt
	 *
	 * amdgpu_dm_irq_fini(adev);
	 */

	if (adev->dm.cgs_device) {
		amdgpu_cgs_destroy_device(adev->dm.cgs_device);
		adev->dm.cgs_device = NULL;
	}
	if (adev->dm.freesync_module) {
		mod_freesync_destroy(adev->dm.freesync_module);
		adev->dm.freesync_module = NULL;
	}

	mutex_destroy(&adev->dm.audio_lock);
	mutex_destroy(&adev->dm.dc_lock);

	return;
}

static int load_dmcu_fw(struct amdgpu_device *adev)
{
	const char *fw_name_dmcu = NULL;
	int r;
	const struct dmcu_firmware_header_v1_0 *hdr;

	switch(adev->asic_type) {
#if defined(CONFIG_DRM_AMD_DC_SI)
	case CHIP_TAHITI:
	case CHIP_PITCAIRN:
	case CHIP_VERDE:
	case CHIP_OLAND:
#endif
	case CHIP_BONAIRE:
	case CHIP_HAWAII:
	case CHIP_KAVERI:
	case CHIP_KABINI:
	case CHIP_MULLINS:
	case CHIP_TONGA:
	case CHIP_FIJI:
	case CHIP_CARRIZO:
	case CHIP_STONEY:
	case CHIP_POLARIS11:
	case CHIP_POLARIS10:
	case CHIP_POLARIS12:
	case CHIP_VEGAM:
	case CHIP_VEGA10:
	case CHIP_VEGA12:
	case CHIP_VEGA20:
	case CHIP_NAVI10:
	case CHIP_NAVI14:
	case CHIP_RENOIR:
	case CHIP_SIENNA_CICHLID:
	case CHIP_NAVY_FLOUNDER:
	case CHIP_DIMGREY_CAVEFISH:
	case CHIP_VANGOGH:
		return 0;
	case CHIP_NAVI12:
		fw_name_dmcu = FIRMWARE_NAVI12_DMCU;
		break;
	case CHIP_RAVEN:
		if (ASICREV_IS_PICASSO(adev->external_rev_id))
			fw_name_dmcu = FIRMWARE_RAVEN_DMCU;
		else if (ASICREV_IS_RAVEN2(adev->external_rev_id))
			fw_name_dmcu = FIRMWARE_RAVEN_DMCU;
		else
			return 0;
		break;
	default:
		DRM_ERROR("Unsupported ASIC type: 0x%X\n", adev->asic_type);
		return -EINVAL;
	}

	if (adev->firmware.load_type != AMDGPU_FW_LOAD_PSP) {
		DRM_DEBUG_KMS("dm: DMCU firmware not supported on direct or SMU loading\n");
		return 0;
	}

	r = request_firmware_direct(&adev->dm.fw_dmcu, fw_name_dmcu, adev->dev);
	if (r == -ENOENT) {
		/* DMCU firmware is not necessary, so don't raise a fuss if it's missing */
		DRM_DEBUG_KMS("dm: DMCU firmware not found\n");
		adev->dm.fw_dmcu = NULL;
		return 0;
	}
	if (r) {
		dev_err(adev->dev, "amdgpu_dm: Can't load firmware \"%s\"\n",
			fw_name_dmcu);
		return r;
	}

	r = amdgpu_ucode_validate(adev->dm.fw_dmcu);
	if (r) {
		dev_err(adev->dev, "amdgpu_dm: Can't validate firmware \"%s\"\n",
			fw_name_dmcu);
		release_firmware(adev->dm.fw_dmcu);
		adev->dm.fw_dmcu = NULL;
		return r;
	}

	hdr = (const struct dmcu_firmware_header_v1_0 *)adev->dm.fw_dmcu->data;
	adev->firmware.ucode[AMDGPU_UCODE_ID_DMCU_ERAM].ucode_id = AMDGPU_UCODE_ID_DMCU_ERAM;
	adev->firmware.ucode[AMDGPU_UCODE_ID_DMCU_ERAM].fw = adev->dm.fw_dmcu;
	adev->firmware.fw_size +=
		ALIGN(le32_to_cpu(hdr->header.ucode_size_bytes) - le32_to_cpu(hdr->intv_size_bytes), PAGE_SIZE);

	adev->firmware.ucode[AMDGPU_UCODE_ID_DMCU_INTV].ucode_id = AMDGPU_UCODE_ID_DMCU_INTV;
	adev->firmware.ucode[AMDGPU_UCODE_ID_DMCU_INTV].fw = adev->dm.fw_dmcu;
	adev->firmware.fw_size +=
		ALIGN(le32_to_cpu(hdr->intv_size_bytes), PAGE_SIZE);

	adev->dm.dmcu_fw_version = le32_to_cpu(hdr->header.ucode_version);

	DRM_DEBUG_KMS("PSP loading DMCU firmware\n");

	return 0;
}

static uint32_t amdgpu_dm_dmub_reg_read(void *ctx, uint32_t address)
{
	struct amdgpu_device *adev = ctx;

	return dm_read_reg(adev->dm.dc->ctx, address);
}

static void amdgpu_dm_dmub_reg_write(void *ctx, uint32_t address,
				     uint32_t value)
{
	struct amdgpu_device *adev = ctx;

	return dm_write_reg(adev->dm.dc->ctx, address, value);
}

static int dm_dmub_sw_init(struct amdgpu_device *adev)
{
	struct dmub_srv_create_params create_params;
	struct dmub_srv_region_params region_params;
	struct dmub_srv_region_info region_info;
	struct dmub_srv_fb_params fb_params;
	struct dmub_srv_fb_info *fb_info;
	struct dmub_srv *dmub_srv;
	const struct dmcub_firmware_header_v1_0 *hdr;
	const char *fw_name_dmub;
	enum dmub_asic dmub_asic;
	enum dmub_status status;
	int r;

	switch (adev->asic_type) {
	case CHIP_RENOIR:
		dmub_asic = DMUB_ASIC_DCN21;
		fw_name_dmub = FIRMWARE_RENOIR_DMUB;
		if (ASICREV_IS_GREEN_SARDINE(adev->external_rev_id))
			fw_name_dmub = FIRMWARE_GREEN_SARDINE_DMUB;
		break;
	case CHIP_SIENNA_CICHLID:
		dmub_asic = DMUB_ASIC_DCN30;
		fw_name_dmub = FIRMWARE_SIENNA_CICHLID_DMUB;
		break;
	case CHIP_NAVY_FLOUNDER:
		dmub_asic = DMUB_ASIC_DCN30;
		fw_name_dmub = FIRMWARE_NAVY_FLOUNDER_DMUB;
		break;
	case CHIP_VANGOGH:
		dmub_asic = DMUB_ASIC_DCN301;
		fw_name_dmub = FIRMWARE_VANGOGH_DMUB;
		break;
	case CHIP_DIMGREY_CAVEFISH:
		dmub_asic = DMUB_ASIC_DCN302;
		fw_name_dmub = FIRMWARE_DIMGREY_CAVEFISH_DMUB;
		break;

	default:
		/* ASIC doesn't support DMUB. */
		return 0;
	}

	r = request_firmware_direct(&adev->dm.dmub_fw, fw_name_dmub, adev->dev);
	if (r) {
		DRM_ERROR("DMUB firmware loading failed: %d\n", r);
		return 0;
	}

	r = amdgpu_ucode_validate(adev->dm.dmub_fw);
	if (r) {
		DRM_ERROR("Couldn't validate DMUB firmware: %d\n", r);
		return 0;
	}

	hdr = (const struct dmcub_firmware_header_v1_0 *)adev->dm.dmub_fw->data;

	if (adev->firmware.load_type == AMDGPU_FW_LOAD_PSP) {
		adev->firmware.ucode[AMDGPU_UCODE_ID_DMCUB].ucode_id =
			AMDGPU_UCODE_ID_DMCUB;
		adev->firmware.ucode[AMDGPU_UCODE_ID_DMCUB].fw =
			adev->dm.dmub_fw;
		adev->firmware.fw_size +=
			ALIGN(le32_to_cpu(hdr->inst_const_bytes), PAGE_SIZE);

		DRM_INFO("Loading DMUB firmware via PSP: version=0x%08X\n",
			 adev->dm.dmcub_fw_version);
	}

	adev->dm.dmcub_fw_version = le32_to_cpu(hdr->header.ucode_version);

	adev->dm.dmub_srv = kzalloc(sizeof(*adev->dm.dmub_srv), GFP_KERNEL);
	dmub_srv = adev->dm.dmub_srv;

	if (!dmub_srv) {
		DRM_ERROR("Failed to allocate DMUB service!\n");
		return -ENOMEM;
	}

	memset(&create_params, 0, sizeof(create_params));
	create_params.user_ctx = adev;
	create_params.funcs.reg_read = amdgpu_dm_dmub_reg_read;
	create_params.funcs.reg_write = amdgpu_dm_dmub_reg_write;
	create_params.asic = dmub_asic;

	/* Create the DMUB service. */
	status = dmub_srv_create(dmub_srv, &create_params);
	if (status != DMUB_STATUS_OK) {
		DRM_ERROR("Error creating DMUB service: %d\n", status);
		return -EINVAL;
	}

	/* Calculate the size of all the regions for the DMUB service. */
	memset(&region_params, 0, sizeof(region_params));

	region_params.inst_const_size = le32_to_cpu(hdr->inst_const_bytes) -
					PSP_HEADER_BYTES - PSP_FOOTER_BYTES;
	region_params.bss_data_size = le32_to_cpu(hdr->bss_data_bytes);
	region_params.vbios_size = adev->bios_size;
	region_params.fw_bss_data = region_params.bss_data_size ?
		adev->dm.dmub_fw->data +
		le32_to_cpu(hdr->header.ucode_array_offset_bytes) +
		le32_to_cpu(hdr->inst_const_bytes) : NULL;
	region_params.fw_inst_const =
		adev->dm.dmub_fw->data +
		le32_to_cpu(hdr->header.ucode_array_offset_bytes) +
		PSP_HEADER_BYTES;

	status = dmub_srv_calc_region_info(dmub_srv, &region_params,
					   &region_info);

	if (status != DMUB_STATUS_OK) {
		DRM_ERROR("Error calculating DMUB region info: %d\n", status);
		return -EINVAL;
	}

	/*
	 * Allocate a framebuffer based on the total size of all the regions.
	 * TODO: Move this into GART.
	 */
	r = amdgpu_bo_create_kernel(adev, region_info.fb_size, PAGE_SIZE,
				    AMDGPU_GEM_DOMAIN_VRAM, &adev->dm.dmub_bo,
				    &adev->dm.dmub_bo_gpu_addr,
				    &adev->dm.dmub_bo_cpu_addr);
	if (r)
		return r;

	/* Rebase the regions on the framebuffer address. */
	memset(&fb_params, 0, sizeof(fb_params));
	fb_params.cpu_addr = adev->dm.dmub_bo_cpu_addr;
	fb_params.gpu_addr = adev->dm.dmub_bo_gpu_addr;
	fb_params.region_info = &region_info;

	adev->dm.dmub_fb_info =
		kzalloc(sizeof(*adev->dm.dmub_fb_info), GFP_KERNEL);
	fb_info = adev->dm.dmub_fb_info;

	if (!fb_info) {
		DRM_ERROR(
			"Failed to allocate framebuffer info for DMUB service!\n");
		return -ENOMEM;
	}

	status = dmub_srv_calc_fb_info(dmub_srv, &fb_params, fb_info);
	if (status != DMUB_STATUS_OK) {
		DRM_ERROR("Error calculating DMUB FB info: %d\n", status);
		return -EINVAL;
	}

	return 0;
}

static int dm_sw_init(void *handle)
{
	struct amdgpu_device *adev = (struct amdgpu_device *)handle;
	int r;

	r = dm_dmub_sw_init(adev);
	if (r)
		return r;

	return load_dmcu_fw(adev);
}

static int dm_sw_fini(void *handle)
{
	struct amdgpu_device *adev = (struct amdgpu_device *)handle;

	kfree(adev->dm.dmub_fb_info);
	adev->dm.dmub_fb_info = NULL;

	if (adev->dm.dmub_srv) {
		dmub_srv_destroy(adev->dm.dmub_srv);
		adev->dm.dmub_srv = NULL;
	}

	release_firmware(adev->dm.dmub_fw);
	adev->dm.dmub_fw = NULL;

	release_firmware(adev->dm.fw_dmcu);
	adev->dm.fw_dmcu = NULL;

	return 0;
}

static int detect_mst_link_for_all_connectors(struct drm_device *dev)
{
	struct amdgpu_dm_connector *aconnector;
	struct drm_connector *connector;
	struct drm_connector_list_iter iter;
	int ret = 0;

	drm_connector_list_iter_begin(dev, &iter);
	drm_for_each_connector_iter(connector, &iter) {
		aconnector = to_amdgpu_dm_connector(connector);
		if (aconnector->dc_link->type == dc_connection_mst_branch &&
		    aconnector->mst_mgr.aux) {
			DRM_DEBUG_DRIVER("DM_MST: starting TM on aconnector: %p [id: %d]\n",
					 aconnector,
					 aconnector->base.base.id);

			ret = drm_dp_mst_topology_mgr_set_mst(&aconnector->mst_mgr, true);
			if (ret < 0) {
				DRM_ERROR("DM_MST: Failed to start MST\n");
				aconnector->dc_link->type =
					dc_connection_single;
				break;
			}
		}
	}
	drm_connector_list_iter_end(&iter);

	return ret;
}

static int dm_late_init(void *handle)
{
	struct amdgpu_device *adev = (struct amdgpu_device *)handle;

	struct dmcu_iram_parameters params;
	unsigned int linear_lut[16];
	int i;
	struct dmcu *dmcu = NULL;
	bool ret = true;

	dmcu = adev->dm.dc->res_pool->dmcu;

	for (i = 0; i < 16; i++)
		linear_lut[i] = 0xFFFF * i / 15;

	params.set = 0;
	params.backlight_ramping_start = 0xCCCC;
	params.backlight_ramping_reduction = 0xCCCCCCCC;
	params.backlight_lut_array_size = 16;
	params.backlight_lut_array = linear_lut;

	/* Min backlight level after ABM reduction,  Don't allow below 1%
	 * 0xFFFF x 0.01 = 0x28F
	 */
	params.min_abm_backlight = 0x28F;

	/* In the case where abm is implemented on dmcub,
	 * dmcu object will be null.
	 * ABM 2.4 and up are implemented on dmcub.
	 */
	if (dmcu)
		ret = dmcu_load_iram(dmcu, params);
	else if (adev->dm.dc->ctx->dmub_srv)
		ret = dmub_init_abm_config(adev->dm.dc->res_pool, params);

	if (!ret)
		return -EINVAL;

	return detect_mst_link_for_all_connectors(adev_to_drm(adev));
}

static void s3_handle_mst(struct drm_device *dev, bool suspend)
{
	struct amdgpu_dm_connector *aconnector;
	struct drm_connector *connector;
	struct drm_connector_list_iter iter;
	struct drm_dp_mst_topology_mgr *mgr;
	int ret;
	bool need_hotplug = false;

	drm_connector_list_iter_begin(dev, &iter);
	drm_for_each_connector_iter(connector, &iter) {
		aconnector = to_amdgpu_dm_connector(connector);
		if (aconnector->dc_link->type != dc_connection_mst_branch ||
		    aconnector->mst_port)
			continue;

		mgr = &aconnector->mst_mgr;

		if (suspend) {
			drm_dp_mst_topology_mgr_suspend(mgr);
		} else {
			ret = drm_dp_mst_topology_mgr_resume(mgr, true);
			if (ret < 0) {
				drm_dp_mst_topology_mgr_set_mst(mgr, false);
				need_hotplug = true;
			}
		}
	}
	drm_connector_list_iter_end(&iter);

	if (need_hotplug)
		drm_kms_helper_hotplug_event(dev);
}

static int amdgpu_dm_smu_write_watermarks_table(struct amdgpu_device *adev)
{
	struct smu_context *smu = &adev->smu;
	int ret = 0;

	if (!is_support_sw_smu(adev))
		return 0;

	/* This interface is for dGPU Navi1x.Linux dc-pplib interface depends
	 * on window driver dc implementation.
	 * For Navi1x, clock settings of dcn watermarks are fixed. the settings
	 * should be passed to smu during boot up and resume from s3.
	 * boot up: dc calculate dcn watermark clock settings within dc_create,
	 * dcn20_resource_construct
	 * then call pplib functions below to pass the settings to smu:
	 * smu_set_watermarks_for_clock_ranges
	 * smu_set_watermarks_table
	 * navi10_set_watermarks_table
	 * smu_write_watermarks_table
	 *
	 * For Renoir, clock settings of dcn watermark are also fixed values.
	 * dc has implemented different flow for window driver:
	 * dc_hardware_init / dc_set_power_state
	 * dcn10_init_hw
	 * notify_wm_ranges
	 * set_wm_ranges
	 * -- Linux
	 * smu_set_watermarks_for_clock_ranges
	 * renoir_set_watermarks_table
	 * smu_write_watermarks_table
	 *
	 * For Linux,
	 * dc_hardware_init -> amdgpu_dm_init
	 * dc_set_power_state --> dm_resume
	 *
	 * therefore, this function apply to navi10/12/14 but not Renoir
	 * *
	 */
	switch(adev->asic_type) {
	case CHIP_NAVI10:
	case CHIP_NAVI14:
	case CHIP_NAVI12:
		break;
	default:
		return 0;
	}

	ret = smu_write_watermarks_table(smu);
	if (ret) {
		DRM_ERROR("Failed to update WMTABLE!\n");
		return ret;
	}

	return 0;
}

/**
 * dm_hw_init() - Initialize DC device
 * @handle: The base driver device containing the amdgpu_dm device.
 *
 * Initialize the &struct amdgpu_display_manager device. This involves calling
 * the initializers of each DM component, then populating the struct with them.
 *
 * Although the function implies hardware initialization, both hardware and
 * software are initialized here. Splitting them out to their relevant init
 * hooks is a future TODO item.
 *
 * Some notable things that are initialized here:
 *
 * - Display Core, both software and hardware
 * - DC modules that we need (freesync and color management)
 * - DRM software states
 * - Interrupt sources and handlers
 * - Vblank support
 * - Debug FS entries, if enabled
 */
static int dm_hw_init(void *handle)
{
	struct amdgpu_device *adev = (struct amdgpu_device *)handle;
	/* Create DAL display manager */
	amdgpu_dm_init(adev);
	amdgpu_dm_hpd_init(adev);

	return 0;
}

/**
 * dm_hw_fini() - Teardown DC device
 * @handle: The base driver device containing the amdgpu_dm device.
 *
 * Teardown components within &struct amdgpu_display_manager that require
 * cleanup. This involves cleaning up the DRM device, DC, and any modules that
 * were loaded. Also flush IRQ workqueues and disable them.
 */
static int dm_hw_fini(void *handle)
{
	struct amdgpu_device *adev = (struct amdgpu_device *)handle;

	amdgpu_dm_hpd_fini(adev);

	amdgpu_dm_irq_fini(adev);
	amdgpu_dm_fini(adev);
	return 0;
}


static int dm_enable_vblank(struct drm_crtc *crtc);
static void dm_disable_vblank(struct drm_crtc *crtc);

static void dm_gpureset_toggle_interrupts(struct amdgpu_device *adev,
				 struct dc_state *state, bool enable)
{
	enum dc_irq_source irq_source;
	struct amdgpu_crtc *acrtc;
	int rc = -EBUSY;
	int i = 0;

	for (i = 0; i < state->stream_count; i++) {
		acrtc = get_crtc_by_otg_inst(
				adev, state->stream_status[i].primary_otg_inst);

		if (acrtc && state->stream_status[i].plane_count != 0) {
			irq_source = IRQ_TYPE_PFLIP + acrtc->otg_inst;
			rc = dc_interrupt_set(adev->dm.dc, irq_source, enable) ? 0 : -EBUSY;
			DRM_DEBUG("crtc %d - vupdate irq %sabling: r=%d\n",
				  acrtc->crtc_id, enable ? "en" : "dis", rc);
			if (rc)
				DRM_WARN("Failed to %s pflip interrupts\n",
					 enable ? "enable" : "disable");

			if (enable) {
				rc = dm_enable_vblank(&acrtc->base);
				if (rc)
					DRM_WARN("Failed to enable vblank interrupts\n");
			} else {
				dm_disable_vblank(&acrtc->base);
			}

		}
	}

}

static enum dc_status amdgpu_dm_commit_zero_streams(struct dc *dc)
{
	struct dc_state *context = NULL;
	enum dc_status res = DC_ERROR_UNEXPECTED;
	int i;
	struct dc_stream_state *del_streams[MAX_PIPES];
	int del_streams_count = 0;

	memset(del_streams, 0, sizeof(del_streams));

	context = dc_create_state(dc);
	if (context == NULL)
		goto context_alloc_fail;

	dc_resource_state_copy_construct_current(dc, context);

	/* First remove from context all streams */
	for (i = 0; i < context->stream_count; i++) {
		struct dc_stream_state *stream = context->streams[i];

		del_streams[del_streams_count++] = stream;
	}

	/* Remove all planes for removed streams and then remove the streams */
	for (i = 0; i < del_streams_count; i++) {
		if (!dc_rem_all_planes_for_stream(dc, del_streams[i], context)) {
			res = DC_FAIL_DETACH_SURFACES;
			goto fail;
		}

		res = dc_remove_stream_from_ctx(dc, context, del_streams[i]);
		if (res != DC_OK)
			goto fail;
	}


	res = dc_validate_global_state(dc, context, false);

	if (res != DC_OK) {
		DRM_ERROR("%s:resource validation failed, dc_status:%d\n", __func__, res);
		goto fail;
	}

	res = dc_commit_state(dc, context);

fail:
	dc_release_state(context);

context_alloc_fail:
	return res;
}

static int dm_suspend(void *handle)
{
	struct amdgpu_device *adev = handle;
	struct amdgpu_display_manager *dm = &adev->dm;
	int ret = 0;

	if (amdgpu_in_reset(adev)) {
		mutex_lock(&dm->dc_lock);
		dm->cached_dc_state = dc_copy_state(dm->dc->current_state);

		dm_gpureset_toggle_interrupts(adev, dm->cached_dc_state, false);

		amdgpu_dm_commit_zero_streams(dm->dc);

		amdgpu_dm_irq_suspend(adev);

		return ret;
	}

	WARN_ON(adev->dm.cached_state);
	adev->dm.cached_state = drm_atomic_helper_suspend(adev_to_drm(adev));

	s3_handle_mst(adev_to_drm(adev), true);

	amdgpu_dm_irq_suspend(adev);


	dc_set_power_state(dm->dc, DC_ACPI_CM_POWER_STATE_D3);

	return 0;
}

static struct amdgpu_dm_connector *
amdgpu_dm_find_first_crtc_matching_connector(struct drm_atomic_state *state,
					     struct drm_crtc *crtc)
{
	uint32_t i;
	struct drm_connector_state *new_con_state;
	struct drm_connector *connector;
	struct drm_crtc *crtc_from_state;

	for_each_new_connector_in_state(state, connector, new_con_state, i) {
		crtc_from_state = new_con_state->crtc;

		if (crtc_from_state == crtc)
			return to_amdgpu_dm_connector(connector);
	}

	return NULL;
}

static void emulated_link_detect(struct dc_link *link)
{
	struct dc_sink_init_data sink_init_data = { 0 };
	struct display_sink_capability sink_caps = { 0 };
	enum dc_edid_status edid_status;
	struct dc_context *dc_ctx = link->ctx;
	struct dc_sink *sink = NULL;
	struct dc_sink *prev_sink = NULL;

	link->type = dc_connection_none;
	prev_sink = link->local_sink;

	if (prev_sink != NULL)
		dc_sink_retain(prev_sink);

	switch (link->connector_signal) {
	case SIGNAL_TYPE_HDMI_TYPE_A: {
		sink_caps.transaction_type = DDC_TRANSACTION_TYPE_I2C;
		sink_caps.signal = SIGNAL_TYPE_HDMI_TYPE_A;
		break;
	}

	case SIGNAL_TYPE_DVI_SINGLE_LINK: {
		sink_caps.transaction_type = DDC_TRANSACTION_TYPE_I2C;
		sink_caps.signal = SIGNAL_TYPE_DVI_SINGLE_LINK;
		break;
	}

	case SIGNAL_TYPE_DVI_DUAL_LINK: {
		sink_caps.transaction_type = DDC_TRANSACTION_TYPE_I2C;
		sink_caps.signal = SIGNAL_TYPE_DVI_DUAL_LINK;
		break;
	}

	case SIGNAL_TYPE_LVDS: {
		sink_caps.transaction_type = DDC_TRANSACTION_TYPE_I2C;
		sink_caps.signal = SIGNAL_TYPE_LVDS;
		break;
	}

	case SIGNAL_TYPE_EDP: {
		sink_caps.transaction_type =
			DDC_TRANSACTION_TYPE_I2C_OVER_AUX;
		sink_caps.signal = SIGNAL_TYPE_EDP;
		break;
	}

	case SIGNAL_TYPE_DISPLAY_PORT: {
		sink_caps.transaction_type =
			DDC_TRANSACTION_TYPE_I2C_OVER_AUX;
		sink_caps.signal = SIGNAL_TYPE_VIRTUAL;
		break;
	}

	default:
		DC_ERROR("Invalid connector type! signal:%d\n",
			link->connector_signal);
		return;
	}

	sink_init_data.link = link;
	sink_init_data.sink_signal = sink_caps.signal;

	sink = dc_sink_create(&sink_init_data);
	if (!sink) {
		DC_ERROR("Failed to create sink!\n");
		return;
	}

	/* dc_sink_create returns a new reference */
	link->local_sink = sink;

	edid_status = dm_helpers_read_local_edid(
			link->ctx,
			link,
			sink);

	if (edid_status != EDID_OK)
		DC_ERROR("Failed to read EDID");

}

static void dm_gpureset_commit_state(struct dc_state *dc_state,
				     struct amdgpu_display_manager *dm)
{
	struct {
		struct dc_surface_update surface_updates[MAX_SURFACES];
		struct dc_plane_info plane_infos[MAX_SURFACES];
		struct dc_scaling_info scaling_infos[MAX_SURFACES];
		struct dc_flip_addrs flip_addrs[MAX_SURFACES];
		struct dc_stream_update stream_update;
	} * bundle;
	int k, m;

	bundle = kzalloc(sizeof(*bundle), GFP_KERNEL);

	if (!bundle) {
		dm_error("Failed to allocate update bundle\n");
		goto cleanup;
	}

	for (k = 0; k < dc_state->stream_count; k++) {
		bundle->stream_update.stream = dc_state->streams[k];

		for (m = 0; m < dc_state->stream_status->plane_count; m++) {
			bundle->surface_updates[m].surface =
				dc_state->stream_status->plane_states[m];
			bundle->surface_updates[m].surface->force_full_update =
				true;
		}
		dc_commit_updates_for_stream(
			dm->dc, bundle->surface_updates,
			dc_state->stream_status->plane_count,
			dc_state->streams[k], &bundle->stream_update, dc_state);
	}

cleanup:
	kfree(bundle);

	return;
}

static void dm_set_dpms_off(struct dc_link *link)
{
	struct dc_stream_state *stream_state;
	struct amdgpu_dm_connector *aconnector = link->priv;
	struct amdgpu_device *adev = drm_to_adev(aconnector->base.dev);
	struct dc_stream_update stream_update;
	bool dpms_off = true;

	memset(&stream_update, 0, sizeof(stream_update));
	stream_update.dpms_off = &dpms_off;

	mutex_lock(&adev->dm.dc_lock);
	stream_state = dc_stream_find_from_link(link);

	if (stream_state == NULL) {
		DRM_DEBUG_DRIVER("Error finding stream state associated with link!\n");
		mutex_unlock(&adev->dm.dc_lock);
		return;
	}

	stream_update.stream = stream_state;
	dc_commit_updates_for_stream(stream_state->ctx->dc, NULL, 0,
				     stream_state, &stream_update,
				     stream_state->ctx->dc->current_state);
	mutex_unlock(&adev->dm.dc_lock);
}

static int dm_resume(void *handle)
{
	struct amdgpu_device *adev = handle;
	struct drm_device *ddev = adev_to_drm(adev);
	struct amdgpu_display_manager *dm = &adev->dm;
	struct amdgpu_dm_connector *aconnector;
	struct drm_connector *connector;
	struct drm_connector_list_iter iter;
	struct drm_crtc *crtc;
	struct drm_crtc_state *new_crtc_state;
	struct dm_crtc_state *dm_new_crtc_state;
	struct drm_plane *plane;
	struct drm_plane_state *new_plane_state;
	struct dm_plane_state *dm_new_plane_state;
	struct dm_atomic_state *dm_state = to_dm_atomic_state(dm->atomic_obj.state);
	enum dc_connection_type new_connection_type = dc_connection_none;
	struct dc_state *dc_state;
	int i, r, j;

	if (amdgpu_in_reset(adev)) {
		dc_state = dm->cached_dc_state;

		r = dm_dmub_hw_init(adev);
		if (r)
			DRM_ERROR("DMUB interface failed to initialize: status=%d\n", r);

		dc_set_power_state(dm->dc, DC_ACPI_CM_POWER_STATE_D0);
		dc_resume(dm->dc);

		amdgpu_dm_irq_resume_early(adev);

		for (i = 0; i < dc_state->stream_count; i++) {
			dc_state->streams[i]->mode_changed = true;
			for (j = 0; j < dc_state->stream_status->plane_count; j++) {
				dc_state->stream_status->plane_states[j]->update_flags.raw
					= 0xffffffff;
			}
		}

		WARN_ON(!dc_commit_state(dm->dc, dc_state));

		dm_gpureset_commit_state(dm->cached_dc_state, dm);

		dm_gpureset_toggle_interrupts(adev, dm->cached_dc_state, true);

		dc_release_state(dm->cached_dc_state);
		dm->cached_dc_state = NULL;

		amdgpu_dm_irq_resume_late(adev);

		mutex_unlock(&dm->dc_lock);

		return 0;
	}
	/* Recreate dc_state - DC invalidates it when setting power state to S3. */
	dc_release_state(dm_state->context);
	dm_state->context = dc_create_state(dm->dc);
	/* TODO: Remove dc_state->dccg, use dc->dccg directly. */
	dc_resource_state_construct(dm->dc, dm_state->context);

	/* Before powering on DC we need to re-initialize DMUB. */
	r = dm_dmub_hw_init(adev);
	if (r)
		DRM_ERROR("DMUB interface failed to initialize: status=%d\n", r);

	/* power on hardware */
	dc_set_power_state(dm->dc, DC_ACPI_CM_POWER_STATE_D0);

	/* program HPD filter */
	dc_resume(dm->dc);

	/*
	 * early enable HPD Rx IRQ, should be done before set mode as short
	 * pulse interrupts are used for MST
	 */
	amdgpu_dm_irq_resume_early(adev);

	/* On resume we need to rewrite the MSTM control bits to enable MST*/
	s3_handle_mst(ddev, false);

	/* Do detection*/
	drm_connector_list_iter_begin(ddev, &iter);
	drm_for_each_connector_iter(connector, &iter) {
		aconnector = to_amdgpu_dm_connector(connector);

		/*
		 * this is the case when traversing through already created
		 * MST connectors, should be skipped
		 */
		if (aconnector->mst_port)
			continue;

		mutex_lock(&aconnector->hpd_lock);
		if (!dc_link_detect_sink(aconnector->dc_link, &new_connection_type))
			DRM_ERROR("KMS: Failed to detect connector\n");

		if (aconnector->base.force && new_connection_type == dc_connection_none)
			emulated_link_detect(aconnector->dc_link);
		else
			dc_link_detect(aconnector->dc_link, DETECT_REASON_HPD);

		if (aconnector->fake_enable && aconnector->dc_link->local_sink)
			aconnector->fake_enable = false;

		if (aconnector->dc_sink)
			dc_sink_release(aconnector->dc_sink);
		aconnector->dc_sink = NULL;
		amdgpu_dm_update_connector_after_detect(aconnector);
		mutex_unlock(&aconnector->hpd_lock);
	}
	drm_connector_list_iter_end(&iter);

	/* Force mode set in atomic commit */
	for_each_new_crtc_in_state(dm->cached_state, crtc, new_crtc_state, i)
		new_crtc_state->active_changed = true;

	/*
	 * atomic_check is expected to create the dc states. We need to release
	 * them here, since they were duplicated as part of the suspend
	 * procedure.
	 */
	for_each_new_crtc_in_state(dm->cached_state, crtc, new_crtc_state, i) {
		dm_new_crtc_state = to_dm_crtc_state(new_crtc_state);
		if (dm_new_crtc_state->stream) {
			WARN_ON(kref_read(&dm_new_crtc_state->stream->refcount) > 1);
			dc_stream_release(dm_new_crtc_state->stream);
			dm_new_crtc_state->stream = NULL;
		}
	}

	for_each_new_plane_in_state(dm->cached_state, plane, new_plane_state, i) {
		dm_new_plane_state = to_dm_plane_state(new_plane_state);
		if (dm_new_plane_state->dc_state) {
			WARN_ON(kref_read(&dm_new_plane_state->dc_state->refcount) > 1);
			dc_plane_state_release(dm_new_plane_state->dc_state);
			dm_new_plane_state->dc_state = NULL;
		}
	}

	drm_atomic_helper_resume(ddev, dm->cached_state);

	dm->cached_state = NULL;

	amdgpu_dm_irq_resume_late(adev);

	amdgpu_dm_smu_write_watermarks_table(adev);

	return 0;
}

/**
 * DOC: DM Lifecycle
 *
 * DM (and consequently DC) is registered in the amdgpu base driver as a IP
 * block. When CONFIG_DRM_AMD_DC is enabled, the DM device IP block is added to
 * the base driver's device list to be initialized and torn down accordingly.
 *
 * The functions to do so are provided as hooks in &struct amd_ip_funcs.
 */

static const struct amd_ip_funcs amdgpu_dm_funcs = {
	.name = "dm",
	.early_init = dm_early_init,
	.late_init = dm_late_init,
	.sw_init = dm_sw_init,
	.sw_fini = dm_sw_fini,
	.hw_init = dm_hw_init,
	.hw_fini = dm_hw_fini,
	.suspend = dm_suspend,
	.resume = dm_resume,
	.is_idle = dm_is_idle,
	.wait_for_idle = dm_wait_for_idle,
	.check_soft_reset = dm_check_soft_reset,
	.soft_reset = dm_soft_reset,
	.set_clockgating_state = dm_set_clockgating_state,
	.set_powergating_state = dm_set_powergating_state,
};

const struct amdgpu_ip_block_version dm_ip_block =
{
	.type = AMD_IP_BLOCK_TYPE_DCE,
	.major = 1,
	.minor = 0,
	.rev = 0,
	.funcs = &amdgpu_dm_funcs,
};


/**
 * DOC: atomic
 *
 * *WIP*
 */

static const struct drm_mode_config_funcs amdgpu_dm_mode_funcs = {
	.fb_create = amdgpu_display_user_framebuffer_create,
	.get_format_info = amd_get_format_info,
	.output_poll_changed = drm_fb_helper_output_poll_changed,
	.atomic_check = amdgpu_dm_atomic_check,
	.atomic_commit = drm_atomic_helper_commit,
};

static struct drm_mode_config_helper_funcs amdgpu_dm_mode_config_helperfuncs = {
	.atomic_commit_tail = amdgpu_dm_atomic_commit_tail
};

static void update_connector_ext_caps(struct amdgpu_dm_connector *aconnector)
{
	u32 max_cll, min_cll, max, min, q, r;
	struct amdgpu_dm_backlight_caps *caps;
	struct amdgpu_display_manager *dm;
	struct drm_connector *conn_base;
	struct amdgpu_device *adev;
	struct dc_link *link = NULL;
	static const u8 pre_computed_values[] = {
		50, 51, 52, 53, 55, 56, 57, 58, 59, 61, 62, 63, 65, 66, 68, 69,
		71, 72, 74, 75, 77, 79, 81, 82, 84, 86, 88, 90, 92, 94, 96, 98};

	if (!aconnector || !aconnector->dc_link)
		return;

	link = aconnector->dc_link;
	if (link->connector_signal != SIGNAL_TYPE_EDP)
		return;

	conn_base = &aconnector->base;
	adev = drm_to_adev(conn_base->dev);
	dm = &adev->dm;
	caps = &dm->backlight_caps;
	caps->ext_caps = &aconnector->dc_link->dpcd_sink_ext_caps;
	caps->aux_support = false;
	max_cll = conn_base->hdr_sink_metadata.hdmi_type1.max_cll;
	min_cll = conn_base->hdr_sink_metadata.hdmi_type1.min_cll;

	if (caps->ext_caps->bits.oled == 1 ||
	    caps->ext_caps->bits.sdr_aux_backlight_control == 1 ||
	    caps->ext_caps->bits.hdr_aux_backlight_control == 1)
		caps->aux_support = true;

	/* From the specification (CTA-861-G), for calculating the maximum
	 * luminance we need to use:
	 *	Luminance = 50*2**(CV/32)
	 * Where CV is a one-byte value.
	 * For calculating this expression we may need float point precision;
	 * to avoid this complexity level, we take advantage that CV is divided
	 * by a constant. From the Euclids division algorithm, we know that CV
	 * can be written as: CV = 32*q + r. Next, we replace CV in the
	 * Luminance expression and get 50*(2**q)*(2**(r/32)), hence we just
	 * need to pre-compute the value of r/32. For pre-computing the values
	 * We just used the following Ruby line:
	 *	(0...32).each {|cv| puts (50*2**(cv/32.0)).round}
	 * The results of the above expressions can be verified at
	 * pre_computed_values.
	 */
	q = max_cll >> 5;
	r = max_cll % 32;
	max = (1 << q) * pre_computed_values[r];

	// min luminance: maxLum * (CV/255)^2 / 100
	q = DIV_ROUND_CLOSEST(min_cll, 255);
	min = max * DIV_ROUND_CLOSEST((q * q), 100);

	caps->aux_max_input_signal = max;
	caps->aux_min_input_signal = min;
}

void amdgpu_dm_update_connector_after_detect(
		struct amdgpu_dm_connector *aconnector)
{
	struct drm_connector *connector = &aconnector->base;
	struct drm_device *dev = connector->dev;
	struct dc_sink *sink;

	/* MST handled by drm_mst framework */
	if (aconnector->mst_mgr.mst_state == true)
		return;

	sink = aconnector->dc_link->local_sink;
	if (sink)
		dc_sink_retain(sink);

	/*
	 * Edid mgmt connector gets first update only in mode_valid hook and then
	 * the connector sink is set to either fake or physical sink depends on link status.
	 * Skip if already done during boot.
	 */
	if (aconnector->base.force != DRM_FORCE_UNSPECIFIED
			&& aconnector->dc_em_sink) {

		/*
		 * For S3 resume with headless use eml_sink to fake stream
		 * because on resume connector->sink is set to NULL
		 */
		mutex_lock(&dev->mode_config.mutex);

		if (sink) {
			if (aconnector->dc_sink) {
				amdgpu_dm_update_freesync_caps(connector, NULL);
				/*
				 * retain and release below are used to
				 * bump up refcount for sink because the link doesn't point
				 * to it anymore after disconnect, so on next crtc to connector
				 * reshuffle by UMD we will get into unwanted dc_sink release
				 */
				dc_sink_release(aconnector->dc_sink);
			}
			aconnector->dc_sink = sink;
			dc_sink_retain(aconnector->dc_sink);
			amdgpu_dm_update_freesync_caps(connector,
					aconnector->edid);
		} else {
			amdgpu_dm_update_freesync_caps(connector, NULL);
			if (!aconnector->dc_sink) {
				aconnector->dc_sink = aconnector->dc_em_sink;
				dc_sink_retain(aconnector->dc_sink);
			}
		}

		mutex_unlock(&dev->mode_config.mutex);

		if (sink)
			dc_sink_release(sink);
		return;
	}

	/*
	 * TODO: temporary guard to look for proper fix
	 * if this sink is MST sink, we should not do anything
	 */
	if (sink && sink->sink_signal == SIGNAL_TYPE_DISPLAY_PORT_MST) {
		dc_sink_release(sink);
		return;
	}

	if (aconnector->dc_sink == sink) {
		/*
		 * We got a DP short pulse (Link Loss, DP CTS, etc...).
		 * Do nothing!!
		 */
		DRM_DEBUG_DRIVER("DCHPD: connector_id=%d: dc_sink didn't change.\n",
				aconnector->connector_id);
		if (sink)
			dc_sink_release(sink);
		return;
	}

	DRM_DEBUG_DRIVER("DCHPD: connector_id=%d: Old sink=%p New sink=%p\n",
		aconnector->connector_id, aconnector->dc_sink, sink);

	mutex_lock(&dev->mode_config.mutex);

	/*
	 * 1. Update status of the drm connector
	 * 2. Send an event and let userspace tell us what to do
	 */
	if (sink) {
		/*
		 * TODO: check if we still need the S3 mode update workaround.
		 * If yes, put it here.
		 */
		if (aconnector->dc_sink)
			amdgpu_dm_update_freesync_caps(connector, NULL);

		aconnector->dc_sink = sink;
		dc_sink_retain(aconnector->dc_sink);
		if (sink->dc_edid.length == 0) {
			aconnector->edid = NULL;
			if (aconnector->dc_link->aux_mode) {
				drm_dp_cec_unset_edid(
					&aconnector->dm_dp_aux.aux);
			}
		} else {
			aconnector->edid =
				(struct edid *)sink->dc_edid.raw_edid;

			drm_connector_update_edid_property(connector,
							   aconnector->edid);
			drm_add_edid_modes(connector, aconnector->edid);

			if (aconnector->dc_link->aux_mode)
				drm_dp_cec_set_edid(&aconnector->dm_dp_aux.aux,
						    aconnector->edid);
		}

		amdgpu_dm_update_freesync_caps(connector, aconnector->edid);
		update_connector_ext_caps(aconnector);
	} else {
		drm_dp_cec_unset_edid(&aconnector->dm_dp_aux.aux);
		amdgpu_dm_update_freesync_caps(connector, NULL);
		drm_connector_update_edid_property(connector, NULL);
		aconnector->num_modes = 0;
		dc_sink_release(aconnector->dc_sink);
		aconnector->dc_sink = NULL;
		aconnector->edid = NULL;
#ifdef CONFIG_DRM_AMD_DC_HDCP
		/* Set CP to DESIRED if it was ENABLED, so we can re-enable it again on hotplug */
		if (connector->state->content_protection == DRM_MODE_CONTENT_PROTECTION_ENABLED)
			connector->state->content_protection = DRM_MODE_CONTENT_PROTECTION_DESIRED;
#endif
	}

	mutex_unlock(&dev->mode_config.mutex);

	update_subconnector_property(aconnector);

	if (sink)
		dc_sink_release(sink);
}

static void handle_hpd_irq(void *param)
{
	struct amdgpu_dm_connector *aconnector = (struct amdgpu_dm_connector *)param;
	struct drm_connector *connector = &aconnector->base;
	struct drm_device *dev = connector->dev;
	enum dc_connection_type new_connection_type = dc_connection_none;
#ifdef CONFIG_DRM_AMD_DC_HDCP
	struct amdgpu_device *adev = drm_to_adev(dev);
	struct dm_connector_state *dm_con_state = to_dm_connector_state(connector->state);
#endif

	/*
	 * In case of failure or MST no need to update connector status or notify the OS
	 * since (for MST case) MST does this in its own context.
	 */
	mutex_lock(&aconnector->hpd_lock);

#ifdef CONFIG_DRM_AMD_DC_HDCP
	if (adev->dm.hdcp_workqueue) {
		hdcp_reset_display(adev->dm.hdcp_workqueue, aconnector->dc_link->link_index);
		dm_con_state->update_hdcp = true;
	}
#endif
	if (aconnector->fake_enable)
		aconnector->fake_enable = false;

	if (!dc_link_detect_sink(aconnector->dc_link, &new_connection_type))
		DRM_ERROR("KMS: Failed to detect connector\n");

	if (aconnector->base.force && new_connection_type == dc_connection_none) {
		emulated_link_detect(aconnector->dc_link);


		drm_modeset_lock_all(dev);
		dm_restore_drm_connector_state(dev, connector);
		drm_modeset_unlock_all(dev);

		if (aconnector->base.force == DRM_FORCE_UNSPECIFIED)
			drm_kms_helper_hotplug_event(dev);

	} else if (dc_link_detect(aconnector->dc_link, DETECT_REASON_HPD)) {
		if (new_connection_type == dc_connection_none &&
		    aconnector->dc_link->type == dc_connection_none)
			dm_set_dpms_off(aconnector->dc_link);

		amdgpu_dm_update_connector_after_detect(aconnector);

		drm_modeset_lock_all(dev);
		dm_restore_drm_connector_state(dev, connector);
		drm_modeset_unlock_all(dev);

		if (aconnector->base.force == DRM_FORCE_UNSPECIFIED)
			drm_kms_helper_hotplug_event(dev);
	}
	mutex_unlock(&aconnector->hpd_lock);

}

static void dm_handle_hpd_rx_irq(struct amdgpu_dm_connector *aconnector)
{
	uint8_t esi[DP_PSR_ERROR_STATUS - DP_SINK_COUNT_ESI] = { 0 };
	uint8_t dret;
	bool new_irq_handled = false;
	int dpcd_addr;
	int dpcd_bytes_to_read;

	const int max_process_count = 30;
	int process_count = 0;

	const struct dc_link_status *link_status = dc_link_get_status(aconnector->dc_link);

	if (link_status->dpcd_caps->dpcd_rev.raw < 0x12) {
		dpcd_bytes_to_read = DP_LANE0_1_STATUS - DP_SINK_COUNT;
		/* DPCD 0x200 - 0x201 for downstream IRQ */
		dpcd_addr = DP_SINK_COUNT;
	} else {
		dpcd_bytes_to_read = DP_PSR_ERROR_STATUS - DP_SINK_COUNT_ESI;
		/* DPCD 0x2002 - 0x2005 for downstream IRQ */
		dpcd_addr = DP_SINK_COUNT_ESI;
	}

	dret = drm_dp_dpcd_read(
		&aconnector->dm_dp_aux.aux,
		dpcd_addr,
		esi,
		dpcd_bytes_to_read);

	while (dret == dpcd_bytes_to_read &&
		process_count < max_process_count) {
		uint8_t retry;
		dret = 0;

		process_count++;

		DRM_DEBUG_DRIVER("ESI %02x %02x %02x\n", esi[0], esi[1], esi[2]);
		/* handle HPD short pulse irq */
		if (aconnector->mst_mgr.mst_state)
			drm_dp_mst_hpd_irq(
				&aconnector->mst_mgr,
				esi,
				&new_irq_handled);

		if (new_irq_handled) {
			/* ACK at DPCD to notify down stream */
			const int ack_dpcd_bytes_to_write =
				dpcd_bytes_to_read - 1;

			for (retry = 0; retry < 3; retry++) {
				uint8_t wret;

				wret = drm_dp_dpcd_write(
					&aconnector->dm_dp_aux.aux,
					dpcd_addr + 1,
					&esi[1],
					ack_dpcd_bytes_to_write);
				if (wret == ack_dpcd_bytes_to_write)
					break;
			}

			/* check if there is new irq to be handled */
			dret = drm_dp_dpcd_read(
				&aconnector->dm_dp_aux.aux,
				dpcd_addr,
				esi,
				dpcd_bytes_to_read);

			new_irq_handled = false;
		} else {
			break;
		}
	}

	if (process_count == max_process_count)
		DRM_DEBUG_DRIVER("Loop exceeded max iterations\n");
}

static void handle_hpd_rx_irq(void *param)
{
	struct amdgpu_dm_connector *aconnector = (struct amdgpu_dm_connector *)param;
	struct drm_connector *connector = &aconnector->base;
	struct drm_device *dev = connector->dev;
	struct dc_link *dc_link = aconnector->dc_link;
	bool is_mst_root_connector = aconnector->mst_mgr.mst_state;
	bool result = false;
	enum dc_connection_type new_connection_type = dc_connection_none;
	struct amdgpu_device *adev = drm_to_adev(dev);
	union hpd_irq_data hpd_irq_data;

	memset(&hpd_irq_data, 0, sizeof(hpd_irq_data));

	/*
	 * TODO:Temporary add mutex to protect hpd interrupt not have a gpio
	 * conflict, after implement i2c helper, this mutex should be
	 * retired.
	 */
	if (dc_link->type != dc_connection_mst_branch)
		mutex_lock(&aconnector->hpd_lock);

	read_hpd_rx_irq_data(dc_link, &hpd_irq_data);

	if ((dc_link->cur_link_settings.lane_count != LANE_COUNT_UNKNOWN) ||
		(dc_link->type == dc_connection_mst_branch)) {
		if (hpd_irq_data.bytes.device_service_irq.bits.UP_REQ_MSG_RDY) {
			result = true;
			dm_handle_hpd_rx_irq(aconnector);
			goto out;
		} else if (hpd_irq_data.bytes.device_service_irq.bits.DOWN_REP_MSG_RDY) {
			result = false;
			dm_handle_hpd_rx_irq(aconnector);
			goto out;
		}
	}

	mutex_lock(&adev->dm.dc_lock);
#ifdef CONFIG_DRM_AMD_DC_HDCP
	result = dc_link_handle_hpd_rx_irq(dc_link, &hpd_irq_data, NULL);
#else
	result = dc_link_handle_hpd_rx_irq(dc_link, NULL, NULL);
#endif
	mutex_unlock(&adev->dm.dc_lock);

out:
	if (result && !is_mst_root_connector) {
		/* Downstream Port status changed. */
		if (!dc_link_detect_sink(dc_link, &new_connection_type))
			DRM_ERROR("KMS: Failed to detect connector\n");

		if (aconnector->base.force && new_connection_type == dc_connection_none) {
			emulated_link_detect(dc_link);

			if (aconnector->fake_enable)
				aconnector->fake_enable = false;

			amdgpu_dm_update_connector_after_detect(aconnector);


			drm_modeset_lock_all(dev);
			dm_restore_drm_connector_state(dev, connector);
			drm_modeset_unlock_all(dev);

			drm_kms_helper_hotplug_event(dev);
		} else if (dc_link_detect(dc_link, DETECT_REASON_HPDRX)) {

			if (aconnector->fake_enable)
				aconnector->fake_enable = false;

			amdgpu_dm_update_connector_after_detect(aconnector);


			drm_modeset_lock_all(dev);
			dm_restore_drm_connector_state(dev, connector);
			drm_modeset_unlock_all(dev);

			drm_kms_helper_hotplug_event(dev);
		}
	}
#ifdef CONFIG_DRM_AMD_DC_HDCP
	if (hpd_irq_data.bytes.device_service_irq.bits.CP_IRQ) {
		if (adev->dm.hdcp_workqueue)
			hdcp_handle_cpirq(adev->dm.hdcp_workqueue,  aconnector->base.index);
	}
#endif

	if (dc_link->type != dc_connection_mst_branch) {
		drm_dp_cec_irq(&aconnector->dm_dp_aux.aux);
		mutex_unlock(&aconnector->hpd_lock);
	}
}

static void register_hpd_handlers(struct amdgpu_device *adev)
{
	struct drm_device *dev = adev_to_drm(adev);
	struct drm_connector *connector;
	struct amdgpu_dm_connector *aconnector;
	const struct dc_link *dc_link;
	struct dc_interrupt_params int_params = {0};

	int_params.requested_polarity = INTERRUPT_POLARITY_DEFAULT;
	int_params.current_polarity = INTERRUPT_POLARITY_DEFAULT;

	list_for_each_entry(connector,
			&dev->mode_config.connector_list, head)	{

		aconnector = to_amdgpu_dm_connector(connector);
		dc_link = aconnector->dc_link;

		if (DC_IRQ_SOURCE_INVALID != dc_link->irq_source_hpd) {
			int_params.int_context = INTERRUPT_LOW_IRQ_CONTEXT;
			int_params.irq_source = dc_link->irq_source_hpd;

			amdgpu_dm_irq_register_interrupt(adev, &int_params,
					handle_hpd_irq,
					(void *) aconnector);
		}

		if (DC_IRQ_SOURCE_INVALID != dc_link->irq_source_hpd_rx) {

			/* Also register for DP short pulse (hpd_rx). */
			int_params.int_context = INTERRUPT_LOW_IRQ_CONTEXT;
			int_params.irq_source =	dc_link->irq_source_hpd_rx;

			amdgpu_dm_irq_register_interrupt(adev, &int_params,
					handle_hpd_rx_irq,
					(void *) aconnector);
		}
	}
}

#if defined(CONFIG_DRM_AMD_DC_SI)
/* Register IRQ sources and initialize IRQ callbacks */
static int dce60_register_irq_handlers(struct amdgpu_device *adev)
{
	struct dc *dc = adev->dm.dc;
	struct common_irq_params *c_irq_params;
	struct dc_interrupt_params int_params = {0};
	int r;
	int i;
	unsigned client_id = AMDGPU_IRQ_CLIENTID_LEGACY;

	int_params.requested_polarity = INTERRUPT_POLARITY_DEFAULT;
	int_params.current_polarity = INTERRUPT_POLARITY_DEFAULT;

	/*
	 * Actions of amdgpu_irq_add_id():
	 * 1. Register a set() function with base driver.
	 *    Base driver will call set() function to enable/disable an
	 *    interrupt in DC hardware.
	 * 2. Register amdgpu_dm_irq_handler().
	 *    Base driver will call amdgpu_dm_irq_handler() for ALL interrupts
	 *    coming from DC hardware.
	 *    amdgpu_dm_irq_handler() will re-direct the interrupt to DC
	 *    for acknowledging and handling. */

	/* Use VBLANK interrupt */
	for (i = 0; i < adev->mode_info.num_crtc; i++) {
		r = amdgpu_irq_add_id(adev, client_id, i+1 , &adev->crtc_irq);
		if (r) {
			DRM_ERROR("Failed to add crtc irq id!\n");
			return r;
		}

		int_params.int_context = INTERRUPT_HIGH_IRQ_CONTEXT;
		int_params.irq_source =
			dc_interrupt_to_irq_source(dc, i+1 , 0);

		c_irq_params = &adev->dm.vblank_params[int_params.irq_source - DC_IRQ_SOURCE_VBLANK1];

		c_irq_params->adev = adev;
		c_irq_params->irq_src = int_params.irq_source;

		amdgpu_dm_irq_register_interrupt(adev, &int_params,
				dm_crtc_high_irq, c_irq_params);
	}

	/* Use GRPH_PFLIP interrupt */
	for (i = VISLANDS30_IV_SRCID_D1_GRPH_PFLIP;
			i <= VISLANDS30_IV_SRCID_D6_GRPH_PFLIP; i += 2) {
		r = amdgpu_irq_add_id(adev, client_id, i, &adev->pageflip_irq);
		if (r) {
			DRM_ERROR("Failed to add page flip irq id!\n");
			return r;
		}

		int_params.int_context = INTERRUPT_HIGH_IRQ_CONTEXT;
		int_params.irq_source =
			dc_interrupt_to_irq_source(dc, i, 0);

		c_irq_params = &adev->dm.pflip_params[int_params.irq_source - DC_IRQ_SOURCE_PFLIP_FIRST];

		c_irq_params->adev = adev;
		c_irq_params->irq_src = int_params.irq_source;

		amdgpu_dm_irq_register_interrupt(adev, &int_params,
				dm_pflip_high_irq, c_irq_params);

	}

	/* HPD */
	r = amdgpu_irq_add_id(adev, client_id,
			VISLANDS30_IV_SRCID_HOTPLUG_DETECT_A, &adev->hpd_irq);
	if (r) {
		DRM_ERROR("Failed to add hpd irq id!\n");
		return r;
	}

	register_hpd_handlers(adev);

	return 0;
}
#endif

/* Register IRQ sources and initialize IRQ callbacks */
static int dce110_register_irq_handlers(struct amdgpu_device *adev)
{
	struct dc *dc = adev->dm.dc;
	struct common_irq_params *c_irq_params;
	struct dc_interrupt_params int_params = {0};
	int r;
	int i;
	unsigned client_id = AMDGPU_IRQ_CLIENTID_LEGACY;

	if (adev->asic_type >= CHIP_VEGA10)
		client_id = SOC15_IH_CLIENTID_DCE;

	int_params.requested_polarity = INTERRUPT_POLARITY_DEFAULT;
	int_params.current_polarity = INTERRUPT_POLARITY_DEFAULT;

	/*
	 * Actions of amdgpu_irq_add_id():
	 * 1. Register a set() function with base driver.
	 *    Base driver will call set() function to enable/disable an
	 *    interrupt in DC hardware.
	 * 2. Register amdgpu_dm_irq_handler().
	 *    Base driver will call amdgpu_dm_irq_handler() for ALL interrupts
	 *    coming from DC hardware.
	 *    amdgpu_dm_irq_handler() will re-direct the interrupt to DC
	 *    for acknowledging and handling. */

	/* Use VBLANK interrupt */
	for (i = VISLANDS30_IV_SRCID_D1_VERTICAL_INTERRUPT0; i <= VISLANDS30_IV_SRCID_D6_VERTICAL_INTERRUPT0; i++) {
		r = amdgpu_irq_add_id(adev, client_id, i, &adev->crtc_irq);
		if (r) {
			DRM_ERROR("Failed to add crtc irq id!\n");
			return r;
		}

		int_params.int_context = INTERRUPT_HIGH_IRQ_CONTEXT;
		int_params.irq_source =
			dc_interrupt_to_irq_source(dc, i, 0);

		c_irq_params = &adev->dm.vblank_params[int_params.irq_source - DC_IRQ_SOURCE_VBLANK1];

		c_irq_params->adev = adev;
		c_irq_params->irq_src = int_params.irq_source;

		amdgpu_dm_irq_register_interrupt(adev, &int_params,
				dm_crtc_high_irq, c_irq_params);
	}

	/* Use VUPDATE interrupt */
	for (i = VISLANDS30_IV_SRCID_D1_V_UPDATE_INT; i <= VISLANDS30_IV_SRCID_D6_V_UPDATE_INT; i += 2) {
		r = amdgpu_irq_add_id(adev, client_id, i, &adev->vupdate_irq);
		if (r) {
			DRM_ERROR("Failed to add vupdate irq id!\n");
			return r;
		}

		int_params.int_context = INTERRUPT_HIGH_IRQ_CONTEXT;
		int_params.irq_source =
			dc_interrupt_to_irq_source(dc, i, 0);

		c_irq_params = &adev->dm.vupdate_params[int_params.irq_source - DC_IRQ_SOURCE_VUPDATE1];

		c_irq_params->adev = adev;
		c_irq_params->irq_src = int_params.irq_source;

		amdgpu_dm_irq_register_interrupt(adev, &int_params,
				dm_vupdate_high_irq, c_irq_params);
	}

	/* Use GRPH_PFLIP interrupt */
	for (i = VISLANDS30_IV_SRCID_D1_GRPH_PFLIP;
			i <= VISLANDS30_IV_SRCID_D6_GRPH_PFLIP; i += 2) {
		r = amdgpu_irq_add_id(adev, client_id, i, &adev->pageflip_irq);
		if (r) {
			DRM_ERROR("Failed to add page flip irq id!\n");
			return r;
		}

		int_params.int_context = INTERRUPT_HIGH_IRQ_CONTEXT;
		int_params.irq_source =
			dc_interrupt_to_irq_source(dc, i, 0);

		c_irq_params = &adev->dm.pflip_params[int_params.irq_source - DC_IRQ_SOURCE_PFLIP_FIRST];

		c_irq_params->adev = adev;
		c_irq_params->irq_src = int_params.irq_source;

		amdgpu_dm_irq_register_interrupt(adev, &int_params,
				dm_pflip_high_irq, c_irq_params);

	}

	/* HPD */
	r = amdgpu_irq_add_id(adev, client_id,
			VISLANDS30_IV_SRCID_HOTPLUG_DETECT_A, &adev->hpd_irq);
	if (r) {
		DRM_ERROR("Failed to add hpd irq id!\n");
		return r;
	}

	register_hpd_handlers(adev);

	return 0;
}

#if defined(CONFIG_DRM_AMD_DC_DCN)
/* Register IRQ sources and initialize IRQ callbacks */
static int dcn10_register_irq_handlers(struct amdgpu_device *adev)
{
	struct dc *dc = adev->dm.dc;
	struct common_irq_params *c_irq_params;
	struct dc_interrupt_params int_params = {0};
	int r;
	int i;

	int_params.requested_polarity = INTERRUPT_POLARITY_DEFAULT;
	int_params.current_polarity = INTERRUPT_POLARITY_DEFAULT;

	/*
	 * Actions of amdgpu_irq_add_id():
	 * 1. Register a set() function with base driver.
	 *    Base driver will call set() function to enable/disable an
	 *    interrupt in DC hardware.
	 * 2. Register amdgpu_dm_irq_handler().
	 *    Base driver will call amdgpu_dm_irq_handler() for ALL interrupts
	 *    coming from DC hardware.
	 *    amdgpu_dm_irq_handler() will re-direct the interrupt to DC
	 *    for acknowledging and handling.
	 */

	/* Use VSTARTUP interrupt */
	for (i = DCN_1_0__SRCID__DC_D1_OTG_VSTARTUP;
			i <= DCN_1_0__SRCID__DC_D1_OTG_VSTARTUP + adev->mode_info.num_crtc - 1;
			i++) {
		r = amdgpu_irq_add_id(adev, SOC15_IH_CLIENTID_DCE, i, &adev->crtc_irq);

		if (r) {
			DRM_ERROR("Failed to add crtc irq id!\n");
			return r;
		}

		int_params.int_context = INTERRUPT_HIGH_IRQ_CONTEXT;
		int_params.irq_source =
			dc_interrupt_to_irq_source(dc, i, 0);

		c_irq_params = &adev->dm.vblank_params[int_params.irq_source - DC_IRQ_SOURCE_VBLANK1];

		c_irq_params->adev = adev;
		c_irq_params->irq_src = int_params.irq_source;

		amdgpu_dm_irq_register_interrupt(
			adev, &int_params, dm_crtc_high_irq, c_irq_params);
	}

	/* Use VUPDATE_NO_LOCK interrupt on DCN, which seems to correspond to
	 * the regular VUPDATE interrupt on DCE. We want DC_IRQ_SOURCE_VUPDATEx
	 * to trigger at end of each vblank, regardless of state of the lock,
	 * matching DCE behaviour.
	 */
	for (i = DCN_1_0__SRCID__OTG0_IHC_V_UPDATE_NO_LOCK_INTERRUPT;
	     i <= DCN_1_0__SRCID__OTG0_IHC_V_UPDATE_NO_LOCK_INTERRUPT + adev->mode_info.num_crtc - 1;
	     i++) {
		r = amdgpu_irq_add_id(adev, SOC15_IH_CLIENTID_DCE, i, &adev->vupdate_irq);

		if (r) {
			DRM_ERROR("Failed to add vupdate irq id!\n");
			return r;
		}

		int_params.int_context = INTERRUPT_HIGH_IRQ_CONTEXT;
		int_params.irq_source =
			dc_interrupt_to_irq_source(dc, i, 0);

		c_irq_params = &adev->dm.vupdate_params[int_params.irq_source - DC_IRQ_SOURCE_VUPDATE1];

		c_irq_params->adev = adev;
		c_irq_params->irq_src = int_params.irq_source;

		amdgpu_dm_irq_register_interrupt(adev, &int_params,
				dm_vupdate_high_irq, c_irq_params);
	}

	/* Use GRPH_PFLIP interrupt */
	for (i = DCN_1_0__SRCID__HUBP0_FLIP_INTERRUPT;
			i <= DCN_1_0__SRCID__HUBP0_FLIP_INTERRUPT + adev->mode_info.num_crtc - 1;
			i++) {
		r = amdgpu_irq_add_id(adev, SOC15_IH_CLIENTID_DCE, i, &adev->pageflip_irq);
		if (r) {
			DRM_ERROR("Failed to add page flip irq id!\n");
			return r;
		}

		int_params.int_context = INTERRUPT_HIGH_IRQ_CONTEXT;
		int_params.irq_source =
			dc_interrupt_to_irq_source(dc, i, 0);

		c_irq_params = &adev->dm.pflip_params[int_params.irq_source - DC_IRQ_SOURCE_PFLIP_FIRST];

		c_irq_params->adev = adev;
		c_irq_params->irq_src = int_params.irq_source;

		amdgpu_dm_irq_register_interrupt(adev, &int_params,
				dm_pflip_high_irq, c_irq_params);

	}

	/* HPD */
	r = amdgpu_irq_add_id(adev, SOC15_IH_CLIENTID_DCE, DCN_1_0__SRCID__DC_HPD1_INT,
			&adev->hpd_irq);
	if (r) {
		DRM_ERROR("Failed to add hpd irq id!\n");
		return r;
	}

	register_hpd_handlers(adev);

	return 0;
}
#endif

/*
 * Acquires the lock for the atomic state object and returns
 * the new atomic state.
 *
 * This should only be called during atomic check.
 */
static int dm_atomic_get_state(struct drm_atomic_state *state,
			       struct dm_atomic_state **dm_state)
{
	struct drm_device *dev = state->dev;
	struct amdgpu_device *adev = drm_to_adev(dev);
	struct amdgpu_display_manager *dm = &adev->dm;
	struct drm_private_state *priv_state;

	if (*dm_state)
		return 0;

	priv_state = drm_atomic_get_private_obj_state(state, &dm->atomic_obj);
	if (IS_ERR(priv_state))
		return PTR_ERR(priv_state);

	*dm_state = to_dm_atomic_state(priv_state);

	return 0;
}

static struct dm_atomic_state *
dm_atomic_get_new_state(struct drm_atomic_state *state)
{
	struct drm_device *dev = state->dev;
	struct amdgpu_device *adev = drm_to_adev(dev);
	struct amdgpu_display_manager *dm = &adev->dm;
	struct drm_private_obj *obj;
	struct drm_private_state *new_obj_state;
	int i;

	for_each_new_private_obj_in_state(state, obj, new_obj_state, i) {
		if (obj->funcs == dm->atomic_obj.funcs)
			return to_dm_atomic_state(new_obj_state);
	}

	return NULL;
}

static struct drm_private_state *
dm_atomic_duplicate_state(struct drm_private_obj *obj)
{
	struct dm_atomic_state *old_state, *new_state;

	new_state = kzalloc(sizeof(*new_state), GFP_KERNEL);
	if (!new_state)
		return NULL;

	__drm_atomic_helper_private_obj_duplicate_state(obj, &new_state->base);

	old_state = to_dm_atomic_state(obj->state);

	if (old_state && old_state->context)
		new_state->context = dc_copy_state(old_state->context);

	if (!new_state->context) {
		kfree(new_state);
		return NULL;
	}

	return &new_state->base;
}

static void dm_atomic_destroy_state(struct drm_private_obj *obj,
				    struct drm_private_state *state)
{
	struct dm_atomic_state *dm_state = to_dm_atomic_state(state);

	if (dm_state && dm_state->context)
		dc_release_state(dm_state->context);

	kfree(dm_state);
}

static struct drm_private_state_funcs dm_atomic_state_funcs = {
	.atomic_duplicate_state = dm_atomic_duplicate_state,
	.atomic_destroy_state = dm_atomic_destroy_state,
};

static int amdgpu_dm_mode_config_init(struct amdgpu_device *adev)
{
	struct dm_atomic_state *state;
	int r;

	adev->mode_info.mode_config_initialized = true;

	adev_to_drm(adev)->mode_config.funcs = (void *)&amdgpu_dm_mode_funcs;
	adev_to_drm(adev)->mode_config.helper_private = &amdgpu_dm_mode_config_helperfuncs;

	adev_to_drm(adev)->mode_config.max_width = 16384;
	adev_to_drm(adev)->mode_config.max_height = 16384;

	adev_to_drm(adev)->mode_config.preferred_depth = 24;
	adev_to_drm(adev)->mode_config.prefer_shadow = 1;
	/* indicates support for immediate flip */
	adev_to_drm(adev)->mode_config.async_page_flip = true;

	adev_to_drm(adev)->mode_config.fb_base = adev->gmc.aper_base;

	state = kzalloc(sizeof(*state), GFP_KERNEL);
	if (!state)
		return -ENOMEM;

	state->context = dc_create_state(adev->dm.dc);
	if (!state->context) {
		kfree(state);
		return -ENOMEM;
	}

	dc_resource_state_copy_construct_current(adev->dm.dc, state->context);

	drm_atomic_private_obj_init(adev_to_drm(adev),
				    &adev->dm.atomic_obj,
				    &state->base,
				    &dm_atomic_state_funcs);

	r = amdgpu_display_modeset_create_props(adev);
	if (r) {
		dc_release_state(state->context);
		kfree(state);
		return r;
	}

	r = amdgpu_dm_audio_init(adev);
	if (r) {
		dc_release_state(state->context);
		kfree(state);
		return r;
	}

	return 0;
}

#define AMDGPU_DM_DEFAULT_MIN_BACKLIGHT 12
#define AMDGPU_DM_DEFAULT_MAX_BACKLIGHT 255
#define AUX_BL_DEFAULT_TRANSITION_TIME_MS 50

#if defined(CONFIG_BACKLIGHT_CLASS_DEVICE) ||\
	defined(CONFIG_BACKLIGHT_CLASS_DEVICE_MODULE)

static void amdgpu_dm_update_backlight_caps(struct amdgpu_display_manager *dm)
{
#if defined(CONFIG_ACPI)
	struct amdgpu_dm_backlight_caps caps;

	memset(&caps, 0, sizeof(caps));

	if (dm->backlight_caps.caps_valid)
		return;

	amdgpu_acpi_get_backlight_caps(dm->adev, &caps);
	if (caps.caps_valid) {
		dm->backlight_caps.caps_valid = true;
		if (caps.aux_support)
			return;
		dm->backlight_caps.min_input_signal = caps.min_input_signal;
		dm->backlight_caps.max_input_signal = caps.max_input_signal;
	} else {
		dm->backlight_caps.min_input_signal =
				AMDGPU_DM_DEFAULT_MIN_BACKLIGHT;
		dm->backlight_caps.max_input_signal =
				AMDGPU_DM_DEFAULT_MAX_BACKLIGHT;
	}
#else
	if (dm->backlight_caps.aux_support)
		return;

	dm->backlight_caps.min_input_signal = AMDGPU_DM_DEFAULT_MIN_BACKLIGHT;
	dm->backlight_caps.max_input_signal = AMDGPU_DM_DEFAULT_MAX_BACKLIGHT;
#endif
}

static int set_backlight_via_aux(struct dc_link *link, uint32_t brightness)
{
	bool rc;

	if (!link)
		return 1;

	rc = dc_link_set_backlight_level_nits(link, true, brightness,
					      AUX_BL_DEFAULT_TRANSITION_TIME_MS);

	return rc ? 0 : 1;
}

static int get_brightness_range(const struct amdgpu_dm_backlight_caps *caps,
				unsigned *min, unsigned *max)
{
	if (!caps)
		return 0;

	if (caps->aux_support) {
		// Firmware limits are in nits, DC API wants millinits.
		*max = 1000 * caps->aux_max_input_signal;
		*min = 1000 * caps->aux_min_input_signal;
	} else {
		// Firmware limits are 8-bit, PWM control is 16-bit.
		*max = 0x101 * caps->max_input_signal;
		*min = 0x101 * caps->min_input_signal;
	}
	return 1;
}

static u32 convert_brightness_from_user(const struct amdgpu_dm_backlight_caps *caps,
					uint32_t brightness)
{
	unsigned min, max;

	if (!get_brightness_range(caps, &min, &max))
		return brightness;

	// Rescale 0..255 to min..max
	return min + DIV_ROUND_CLOSEST((max - min) * brightness,
				       AMDGPU_MAX_BL_LEVEL);
}

static u32 convert_brightness_to_user(const struct amdgpu_dm_backlight_caps *caps,
				      uint32_t brightness)
{
	unsigned min, max;

	if (!get_brightness_range(caps, &min, &max))
		return brightness;

	if (brightness < min)
		return 0;
	// Rescale min..max to 0..255
	return DIV_ROUND_CLOSEST(AMDGPU_MAX_BL_LEVEL * (brightness - min),
				 max - min);
}

static int amdgpu_dm_backlight_update_status(struct backlight_device *bd)
{
	struct amdgpu_display_manager *dm = bl_get_data(bd);
	struct amdgpu_dm_backlight_caps caps;
	struct dc_link *link = NULL;
	u32 brightness;
	bool rc;

	amdgpu_dm_update_backlight_caps(dm);
	caps = dm->backlight_caps;

	link = (struct dc_link *)dm->backlight_link;

	brightness = convert_brightness_from_user(&caps, bd->props.brightness);
	// Change brightness based on AUX property
	if (caps.aux_support)
		return set_backlight_via_aux(link, brightness);

	rc = dc_link_set_backlight_level(dm->backlight_link, brightness, 0);

	return rc ? 0 : 1;
}

static int amdgpu_dm_backlight_get_brightness(struct backlight_device *bd)
{
	struct amdgpu_display_manager *dm = bl_get_data(bd);
	int ret = dc_link_get_backlight_level(dm->backlight_link);

	if (ret == DC_ERROR_UNEXPECTED)
		return bd->props.brightness;
	return convert_brightness_to_user(&dm->backlight_caps, ret);
}

static const struct backlight_ops amdgpu_dm_backlight_ops = {
	.options = BL_CORE_SUSPENDRESUME,
	.get_brightness = amdgpu_dm_backlight_get_brightness,
	.update_status	= amdgpu_dm_backlight_update_status,
};

static void
amdgpu_dm_register_backlight_device(struct amdgpu_display_manager *dm)
{
	char bl_name[16];
	struct backlight_properties props = { 0 };

	amdgpu_dm_update_backlight_caps(dm);

	props.max_brightness = AMDGPU_MAX_BL_LEVEL;
	props.brightness = AMDGPU_MAX_BL_LEVEL;
	props.type = BACKLIGHT_RAW;

	snprintf(bl_name, sizeof(bl_name), "amdgpu_bl%d",
		 adev_to_drm(dm->adev)->primary->index);

	dm->backlight_dev = backlight_device_register(bl_name,
						      adev_to_drm(dm->adev)->dev,
						      dm,
						      &amdgpu_dm_backlight_ops,
						      &props);

	if (IS_ERR(dm->backlight_dev))
		DRM_ERROR("DM: Backlight registration failed!\n");
	else
		DRM_DEBUG_DRIVER("DM: Registered Backlight device: %s\n", bl_name);
}

#endif

static int initialize_plane(struct amdgpu_display_manager *dm,
			    struct amdgpu_mode_info *mode_info, int plane_id,
			    enum drm_plane_type plane_type,
			    const struct dc_plane_cap *plane_cap)
{
	struct drm_plane *plane;
	unsigned long possible_crtcs;
	int ret = 0;

	plane = kzalloc(sizeof(struct drm_plane), GFP_KERNEL);
	if (!plane) {
		DRM_ERROR("KMS: Failed to allocate plane\n");
		return -ENOMEM;
	}
	plane->type = plane_type;

	/*
	 * HACK: IGT tests expect that the primary plane for a CRTC
	 * can only have one possible CRTC. Only expose support for
	 * any CRTC if they're not going to be used as a primary plane
	 * for a CRTC - like overlay or underlay planes.
	 */
	possible_crtcs = 1 << plane_id;
	if (plane_id >= dm->dc->caps.max_streams)
		possible_crtcs = 0xff;

	ret = amdgpu_dm_plane_init(dm, plane, possible_crtcs, plane_cap);

	if (ret) {
		DRM_ERROR("KMS: Failed to initialize plane\n");
		kfree(plane);
		return ret;
	}

	if (mode_info)
		mode_info->planes[plane_id] = plane;

	return ret;
}


static void register_backlight_device(struct amdgpu_display_manager *dm,
				      struct dc_link *link)
{
#if defined(CONFIG_BACKLIGHT_CLASS_DEVICE) ||\
	defined(CONFIG_BACKLIGHT_CLASS_DEVICE_MODULE)

	if ((link->connector_signal & (SIGNAL_TYPE_EDP | SIGNAL_TYPE_LVDS)) &&
	    link->type != dc_connection_none) {
		/*
		 * Event if registration failed, we should continue with
		 * DM initialization because not having a backlight control
		 * is better then a black screen.
		 */
		amdgpu_dm_register_backlight_device(dm);

		if (dm->backlight_dev)
			dm->backlight_link = link;
	}
#endif
}


/*
 * In this architecture, the association
 * connector -> encoder -> crtc
 * id not really requried. The crtc and connector will hold the
 * display_index as an abstraction to use with DAL component
 *
 * Returns 0 on success
 */
static int amdgpu_dm_initialize_drm_device(struct amdgpu_device *adev)
{
	struct amdgpu_display_manager *dm = &adev->dm;
	int32_t i;
	struct amdgpu_dm_connector *aconnector = NULL;
	struct amdgpu_encoder *aencoder = NULL;
	struct amdgpu_mode_info *mode_info = &adev->mode_info;
	uint32_t link_cnt;
	int32_t primary_planes;
	enum dc_connection_type new_connection_type = dc_connection_none;
	const struct dc_plane_cap *plane;

	dm->display_indexes_num = dm->dc->caps.max_streams;
	/* Update the actual used number of crtc */
	adev->mode_info.num_crtc = adev->dm.display_indexes_num;

	link_cnt = dm->dc->caps.max_links;
	if (amdgpu_dm_mode_config_init(dm->adev)) {
		DRM_ERROR("DM: Failed to initialize mode config\n");
		return -EINVAL;
	}

	/* There is one primary plane per CRTC */
	primary_planes = dm->dc->caps.max_streams;
	ASSERT(primary_planes <= AMDGPU_MAX_PLANES);

	/*
	 * Initialize primary planes, implicit planes for legacy IOCTLS.
	 * Order is reversed to match iteration order in atomic check.
	 */
	for (i = (primary_planes - 1); i >= 0; i--) {
		plane = &dm->dc->caps.planes[i];

		if (initialize_plane(dm, mode_info, i,
				     DRM_PLANE_TYPE_PRIMARY, plane)) {
			DRM_ERROR("KMS: Failed to initialize primary plane\n");
			goto fail;
		}
	}

	/*
	 * Initialize overlay planes, index starting after primary planes.
	 * These planes have a higher DRM index than the primary planes since
	 * they should be considered as having a higher z-order.
	 * Order is reversed to match iteration order in atomic check.
	 *
	 * Only support DCN for now, and only expose one so we don't encourage
	 * userspace to use up all the pipes.
	 */
	for (i = 0; i < dm->dc->caps.max_planes; ++i) {
		struct dc_plane_cap *plane = &dm->dc->caps.planes[i];

		if (plane->type != DC_PLANE_TYPE_DCN_UNIVERSAL)
			continue;

		if (!plane->blends_with_above || !plane->blends_with_below)
			continue;

		if (!plane->pixel_format_support.argb8888)
			continue;

		if (initialize_plane(dm, NULL, primary_planes + i,
				     DRM_PLANE_TYPE_OVERLAY, plane)) {
			DRM_ERROR("KMS: Failed to initialize overlay plane\n");
			goto fail;
		}

		/* Only create one overlay plane. */
		break;
	}

	for (i = 0; i < dm->dc->caps.max_streams; i++)
		if (amdgpu_dm_crtc_init(dm, mode_info->planes[i], i)) {
			DRM_ERROR("KMS: Failed to initialize crtc\n");
			goto fail;
		}

	/* loops over all connectors on the board */
	for (i = 0; i < link_cnt; i++) {
		struct dc_link *link = NULL;

		if (i > AMDGPU_DM_MAX_DISPLAY_INDEX) {
			DRM_ERROR(
				"KMS: Cannot support more than %d display indexes\n",
					AMDGPU_DM_MAX_DISPLAY_INDEX);
			continue;
		}

		aconnector = kzalloc(sizeof(*aconnector), GFP_KERNEL);
		if (!aconnector)
			goto fail;

		aencoder = kzalloc(sizeof(*aencoder), GFP_KERNEL);
		if (!aencoder)
			goto fail;

		if (amdgpu_dm_encoder_init(dm->ddev, aencoder, i)) {
			DRM_ERROR("KMS: Failed to initialize encoder\n");
			goto fail;
		}

		if (amdgpu_dm_connector_init(dm, aconnector, i, aencoder)) {
			DRM_ERROR("KMS: Failed to initialize connector\n");
			goto fail;
		}

		link = dc_get_link_at_index(dm->dc, i);

		if (!dc_link_detect_sink(link, &new_connection_type))
			DRM_ERROR("KMS: Failed to detect connector\n");

		if (aconnector->base.force && new_connection_type == dc_connection_none) {
			emulated_link_detect(link);
			amdgpu_dm_update_connector_after_detect(aconnector);

		} else if (dc_link_detect(link, DETECT_REASON_BOOT)) {
			amdgpu_dm_update_connector_after_detect(aconnector);
			register_backlight_device(dm, link);
			if (amdgpu_dc_feature_mask & DC_PSR_MASK)
				amdgpu_dm_set_psr_caps(link);
		}


	}

	/* Software is initialized. Now we can register interrupt handlers. */
	switch (adev->asic_type) {
#if defined(CONFIG_DRM_AMD_DC_SI)
	case CHIP_TAHITI:
	case CHIP_PITCAIRN:
	case CHIP_VERDE:
	case CHIP_OLAND:
		if (dce60_register_irq_handlers(dm->adev)) {
			DRM_ERROR("DM: Failed to initialize IRQ\n");
			goto fail;
		}
		break;
#endif
	case CHIP_BONAIRE:
	case CHIP_HAWAII:
	case CHIP_KAVERI:
	case CHIP_KABINI:
	case CHIP_MULLINS:
	case CHIP_TONGA:
	case CHIP_FIJI:
	case CHIP_CARRIZO:
	case CHIP_STONEY:
	case CHIP_POLARIS11:
	case CHIP_POLARIS10:
	case CHIP_POLARIS12:
	case CHIP_VEGAM:
	case CHIP_VEGA10:
	case CHIP_VEGA12:
	case CHIP_VEGA20:
		if (dce110_register_irq_handlers(dm->adev)) {
			DRM_ERROR("DM: Failed to initialize IRQ\n");
			goto fail;
		}
		break;
#if defined(CONFIG_DRM_AMD_DC_DCN)
	case CHIP_RAVEN:
	case CHIP_NAVI12:
	case CHIP_NAVI10:
	case CHIP_NAVI14:
	case CHIP_RENOIR:
	case CHIP_SIENNA_CICHLID:
	case CHIP_NAVY_FLOUNDER:
	case CHIP_DIMGREY_CAVEFISH:
	case CHIP_VANGOGH:
		if (dcn10_register_irq_handlers(dm->adev)) {
			DRM_ERROR("DM: Failed to initialize IRQ\n");
			goto fail;
		}
		break;
#endif
	default:
		DRM_ERROR("Unsupported ASIC type: 0x%X\n", adev->asic_type);
		goto fail;
	}

	return 0;
fail:
	kfree(aencoder);
	kfree(aconnector);

	return -EINVAL;
}

static void amdgpu_dm_destroy_drm_device(struct amdgpu_display_manager *dm)
{
	drm_mode_config_cleanup(dm->ddev);
	drm_atomic_private_obj_fini(&dm->atomic_obj);
	return;
}

/******************************************************************************
 * amdgpu_display_funcs functions
 *****************************************************************************/

/*
 * dm_bandwidth_update - program display watermarks
 *
 * @adev: amdgpu_device pointer
 *
 * Calculate and program the display watermarks and line buffer allocation.
 */
static void dm_bandwidth_update(struct amdgpu_device *adev)
{
	/* TODO: implement later */
}

static const struct amdgpu_display_funcs dm_display_funcs = {
	.bandwidth_update = dm_bandwidth_update, /* called unconditionally */
	.vblank_get_counter = dm_vblank_get_counter,/* called unconditionally */
	.backlight_set_level = NULL, /* never called for DC */
	.backlight_get_level = NULL, /* never called for DC */
	.hpd_sense = NULL,/* called unconditionally */
	.hpd_set_polarity = NULL, /* called unconditionally */
	.hpd_get_gpio_reg = NULL, /* VBIOS parsing. DAL does it. */
	.page_flip_get_scanoutpos =
		dm_crtc_get_scanoutpos,/* called unconditionally */
	.add_encoder = NULL, /* VBIOS parsing. DAL does it. */
	.add_connector = NULL, /* VBIOS parsing. DAL does it. */
};

#if defined(CONFIG_DEBUG_KERNEL_DC)

static ssize_t s3_debug_store(struct device *device,
			      struct device_attribute *attr,
			      const char *buf,
			      size_t count)
{
	int ret;
	int s3_state;
	struct drm_device *drm_dev = dev_get_drvdata(device);
	struct amdgpu_device *adev = drm_to_adev(drm_dev);

	ret = kstrtoint(buf, 0, &s3_state);

	if (ret == 0) {
		if (s3_state) {
			dm_resume(adev);
			drm_kms_helper_hotplug_event(adev_to_drm(adev));
		} else
			dm_suspend(adev);
	}

	return ret == 0 ? count : 0;
}

DEVICE_ATTR_WO(s3_debug);

#endif

static int dm_early_init(void *handle)
{
	struct amdgpu_device *adev = (struct amdgpu_device *)handle;

	switch (adev->asic_type) {
#if defined(CONFIG_DRM_AMD_DC_SI)
	case CHIP_TAHITI:
	case CHIP_PITCAIRN:
	case CHIP_VERDE:
		adev->mode_info.num_crtc = 6;
		adev->mode_info.num_hpd = 6;
		adev->mode_info.num_dig = 6;
		break;
	case CHIP_OLAND:
		adev->mode_info.num_crtc = 2;
		adev->mode_info.num_hpd = 2;
		adev->mode_info.num_dig = 2;
		break;
#endif
	case CHIP_BONAIRE:
	case CHIP_HAWAII:
		adev->mode_info.num_crtc = 6;
		adev->mode_info.num_hpd = 6;
		adev->mode_info.num_dig = 6;
		break;
	case CHIP_KAVERI:
		adev->mode_info.num_crtc = 4;
		adev->mode_info.num_hpd = 6;
		adev->mode_info.num_dig = 7;
		break;
	case CHIP_KABINI:
	case CHIP_MULLINS:
		adev->mode_info.num_crtc = 2;
		adev->mode_info.num_hpd = 6;
		adev->mode_info.num_dig = 6;
		break;
	case CHIP_FIJI:
	case CHIP_TONGA:
		adev->mode_info.num_crtc = 6;
		adev->mode_info.num_hpd = 6;
		adev->mode_info.num_dig = 7;
		break;
	case CHIP_CARRIZO:
		adev->mode_info.num_crtc = 3;
		adev->mode_info.num_hpd = 6;
		adev->mode_info.num_dig = 9;
		break;
	case CHIP_STONEY:
		adev->mode_info.num_crtc = 2;
		adev->mode_info.num_hpd = 6;
		adev->mode_info.num_dig = 9;
		break;
	case CHIP_POLARIS11:
	case CHIP_POLARIS12:
		adev->mode_info.num_crtc = 5;
		adev->mode_info.num_hpd = 5;
		adev->mode_info.num_dig = 5;
		break;
	case CHIP_POLARIS10:
	case CHIP_VEGAM:
		adev->mode_info.num_crtc = 6;
		adev->mode_info.num_hpd = 6;
		adev->mode_info.num_dig = 6;
		break;
	case CHIP_VEGA10:
	case CHIP_VEGA12:
	case CHIP_VEGA20:
		adev->mode_info.num_crtc = 6;
		adev->mode_info.num_hpd = 6;
		adev->mode_info.num_dig = 6;
		break;
#if defined(CONFIG_DRM_AMD_DC_DCN)
	case CHIP_RAVEN:
	case CHIP_RENOIR:
	case CHIP_VANGOGH:
		adev->mode_info.num_crtc = 4;
		adev->mode_info.num_hpd = 4;
		adev->mode_info.num_dig = 4;
		break;
	case CHIP_NAVI10:
	case CHIP_NAVI12:
	case CHIP_SIENNA_CICHLID:
	case CHIP_NAVY_FLOUNDER:
		adev->mode_info.num_crtc = 6;
		adev->mode_info.num_hpd = 6;
		adev->mode_info.num_dig = 6;
		break;
	case CHIP_NAVI14:
	case CHIP_DIMGREY_CAVEFISH:
		adev->mode_info.num_crtc = 5;
		adev->mode_info.num_hpd = 5;
		adev->mode_info.num_dig = 5;
		break;
#endif
	default:
		DRM_ERROR("Unsupported ASIC type: 0x%X\n", adev->asic_type);
		return -EINVAL;
	}

	amdgpu_dm_set_irq_funcs(adev);

	if (adev->mode_info.funcs == NULL)
		adev->mode_info.funcs = &dm_display_funcs;

	/*
	 * Note: Do NOT change adev->audio_endpt_rreg and
	 * adev->audio_endpt_wreg because they are initialised in
	 * amdgpu_device_init()
	 */
#if defined(CONFIG_DEBUG_KERNEL_DC)
	device_create_file(
		adev_to_drm(adev)->dev,
		&dev_attr_s3_debug);
#endif

	return 0;
}

static bool modeset_required(struct drm_crtc_state *crtc_state,
			     struct dc_stream_state *new_stream,
			     struct dc_stream_state *old_stream)
{
	return crtc_state->active && drm_atomic_crtc_needs_modeset(crtc_state);
}

static bool modereset_required(struct drm_crtc_state *crtc_state)
{
	return !crtc_state->active && drm_atomic_crtc_needs_modeset(crtc_state);
}

static void amdgpu_dm_encoder_destroy(struct drm_encoder *encoder)
{
	drm_encoder_cleanup(encoder);
	kfree(encoder);
}

static const struct drm_encoder_funcs amdgpu_dm_encoder_funcs = {
	.destroy = amdgpu_dm_encoder_destroy,
};


static void get_min_max_dc_plane_scaling(struct drm_device *dev,
					 struct drm_framebuffer *fb,
					 int *min_downscale, int *max_upscale)
{
	struct amdgpu_device *adev = drm_to_adev(dev);
	struct dc *dc = adev->dm.dc;
	/* Caps for all supported planes are the same on DCE and DCN 1 - 3 */
	struct dc_plane_cap *plane_cap = &dc->caps.planes[0];

	switch (fb->format->format) {
	case DRM_FORMAT_P010:
	case DRM_FORMAT_NV12:
	case DRM_FORMAT_NV21:
		*max_upscale = plane_cap->max_upscale_factor.nv12;
		*min_downscale = plane_cap->max_downscale_factor.nv12;
		break;

	case DRM_FORMAT_XRGB16161616F:
	case DRM_FORMAT_ARGB16161616F:
	case DRM_FORMAT_XBGR16161616F:
	case DRM_FORMAT_ABGR16161616F:
		*max_upscale = plane_cap->max_upscale_factor.fp16;
		*min_downscale = plane_cap->max_downscale_factor.fp16;
		break;

	default:
		*max_upscale = plane_cap->max_upscale_factor.argb8888;
		*min_downscale = plane_cap->max_downscale_factor.argb8888;
		break;
	}

	/*
	 * A factor of 1 in the plane_cap means to not allow scaling, ie. use a
	 * scaling factor of 1.0 == 1000 units.
	 */
	if (*max_upscale == 1)
		*max_upscale = 1000;

	if (*min_downscale == 1)
		*min_downscale = 1000;
}


static int fill_dc_scaling_info(const struct drm_plane_state *state,
				struct dc_scaling_info *scaling_info)
{
	int scale_w, scale_h, min_downscale, max_upscale;

	memset(scaling_info, 0, sizeof(*scaling_info));

	/* Source is fixed 16.16 but we ignore mantissa for now... */
	scaling_info->src_rect.x = state->src_x >> 16;
	scaling_info->src_rect.y = state->src_y >> 16;

	scaling_info->src_rect.width = state->src_w >> 16;
	if (scaling_info->src_rect.width == 0)
		return -EINVAL;

	scaling_info->src_rect.height = state->src_h >> 16;
	if (scaling_info->src_rect.height == 0)
		return -EINVAL;

	scaling_info->dst_rect.x = state->crtc_x;
	scaling_info->dst_rect.y = state->crtc_y;

	if (state->crtc_w == 0)
		return -EINVAL;

	scaling_info->dst_rect.width = state->crtc_w;

	if (state->crtc_h == 0)
		return -EINVAL;

	scaling_info->dst_rect.height = state->crtc_h;

	/* DRM doesn't specify clipping on destination output. */
	scaling_info->clip_rect = scaling_info->dst_rect;

	/* Validate scaling per-format with DC plane caps */
	if (state->plane && state->plane->dev && state->fb) {
		get_min_max_dc_plane_scaling(state->plane->dev, state->fb,
					     &min_downscale, &max_upscale);
	} else {
		min_downscale = 250;
		max_upscale = 16000;
	}

	scale_w = scaling_info->dst_rect.width * 1000 /
		  scaling_info->src_rect.width;

	if (scale_w < min_downscale || scale_w > max_upscale)
		return -EINVAL;

	scale_h = scaling_info->dst_rect.height * 1000 /
		  scaling_info->src_rect.height;

	if (scale_h < min_downscale || scale_h > max_upscale)
		return -EINVAL;

	/*
	 * The "scaling_quality" can be ignored for now, quality = 0 has DC
	 * assume reasonable defaults based on the format.
	 */

	return 0;
}

static void
fill_gfx8_tiling_info_from_flags(union dc_tiling_info *tiling_info,
				 uint64_t tiling_flags)
{
	/* Fill GFX8 params */
	if (AMDGPU_TILING_GET(tiling_flags, ARRAY_MODE) == DC_ARRAY_2D_TILED_THIN1) {
		unsigned int bankw, bankh, mtaspect, tile_split, num_banks;

		bankw = AMDGPU_TILING_GET(tiling_flags, BANK_WIDTH);
		bankh = AMDGPU_TILING_GET(tiling_flags, BANK_HEIGHT);
		mtaspect = AMDGPU_TILING_GET(tiling_flags, MACRO_TILE_ASPECT);
		tile_split = AMDGPU_TILING_GET(tiling_flags, TILE_SPLIT);
		num_banks = AMDGPU_TILING_GET(tiling_flags, NUM_BANKS);

		/* XXX fix me for VI */
		tiling_info->gfx8.num_banks = num_banks;
		tiling_info->gfx8.array_mode =
				DC_ARRAY_2D_TILED_THIN1;
		tiling_info->gfx8.tile_split = tile_split;
		tiling_info->gfx8.bank_width = bankw;
		tiling_info->gfx8.bank_height = bankh;
		tiling_info->gfx8.tile_aspect = mtaspect;
		tiling_info->gfx8.tile_mode =
				DC_ADDR_SURF_MICRO_TILING_DISPLAY;
	} else if (AMDGPU_TILING_GET(tiling_flags, ARRAY_MODE)
			== DC_ARRAY_1D_TILED_THIN1) {
		tiling_info->gfx8.array_mode = DC_ARRAY_1D_TILED_THIN1;
	}

	tiling_info->gfx8.pipe_config =
			AMDGPU_TILING_GET(tiling_flags, PIPE_CONFIG);
}

static void
fill_gfx9_tiling_info_from_device(const struct amdgpu_device *adev,
				  union dc_tiling_info *tiling_info)
{
	tiling_info->gfx9.num_pipes =
		adev->gfx.config.gb_addr_config_fields.num_pipes;
	tiling_info->gfx9.num_banks =
		adev->gfx.config.gb_addr_config_fields.num_banks;
	tiling_info->gfx9.pipe_interleave =
		adev->gfx.config.gb_addr_config_fields.pipe_interleave_size;
	tiling_info->gfx9.num_shader_engines =
		adev->gfx.config.gb_addr_config_fields.num_se;
	tiling_info->gfx9.max_compressed_frags =
		adev->gfx.config.gb_addr_config_fields.max_compress_frags;
	tiling_info->gfx9.num_rb_per_se =
		adev->gfx.config.gb_addr_config_fields.num_rb_per_se;
	tiling_info->gfx9.shaderEnable = 1;
	if (adev->asic_type == CHIP_SIENNA_CICHLID ||
	    adev->asic_type == CHIP_NAVY_FLOUNDER ||
	    adev->asic_type == CHIP_DIMGREY_CAVEFISH ||
	    adev->asic_type == CHIP_VANGOGH)
		tiling_info->gfx9.num_pkrs = adev->gfx.config.gb_addr_config_fields.num_pkrs;
}

static int
validate_dcc(struct amdgpu_device *adev,
	     const enum surface_pixel_format format,
	     const enum dc_rotation_angle rotation,
	     const union dc_tiling_info *tiling_info,
	     const struct dc_plane_dcc_param *dcc,
	     const struct dc_plane_address *address,
	     const struct plane_size *plane_size)
{
	struct dc *dc = adev->dm.dc;
	struct dc_dcc_surface_param input;
	struct dc_surface_dcc_cap output;

	memset(&input, 0, sizeof(input));
	memset(&output, 0, sizeof(output));

	if (!dcc->enable)
		return 0;

	if (format >= SURFACE_PIXEL_FORMAT_VIDEO_BEGIN ||
	    !dc->cap_funcs.get_dcc_compression_cap)
		return -EINVAL;

	input.format = format;
	input.surface_size.width = plane_size->surface_size.width;
	input.surface_size.height = plane_size->surface_size.height;
	input.swizzle_mode = tiling_info->gfx9.swizzle;

	if (rotation == ROTATION_ANGLE_0 || rotation == ROTATION_ANGLE_180)
		input.scan = SCAN_DIRECTION_HORIZONTAL;
	else if (rotation == ROTATION_ANGLE_90 || rotation == ROTATION_ANGLE_270)
		input.scan = SCAN_DIRECTION_VERTICAL;

	if (!dc->cap_funcs.get_dcc_compression_cap(dc, &input, &output))
		return -EINVAL;

	if (!output.capable)
		return -EINVAL;

	if (dcc->independent_64b_blks == 0 &&
	    output.grph.rgb.independent_64b_blks != 0)
		return -EINVAL;

	return 0;
}

static bool
modifier_has_dcc(uint64_t modifier)
{
	return IS_AMD_FMT_MOD(modifier) && AMD_FMT_MOD_GET(DCC, modifier);
}

static unsigned
modifier_gfx9_swizzle_mode(uint64_t modifier)
{
	if (modifier == DRM_FORMAT_MOD_LINEAR)
		return 0;

	return AMD_FMT_MOD_GET(TILE, modifier);
}

static const struct drm_format_info *
amd_get_format_info(const struct drm_mode_fb_cmd2 *cmd)
{
	return amdgpu_lookup_format_info(cmd->pixel_format, cmd->modifier[0]);
}

static void
fill_gfx9_tiling_info_from_modifier(const struct amdgpu_device *adev,
				    union dc_tiling_info *tiling_info,
				    uint64_t modifier)
{
	unsigned int mod_bank_xor_bits = AMD_FMT_MOD_GET(BANK_XOR_BITS, modifier);
	unsigned int mod_pipe_xor_bits = AMD_FMT_MOD_GET(PIPE_XOR_BITS, modifier);
	unsigned int pkrs_log2 = AMD_FMT_MOD_GET(PACKERS, modifier);
	unsigned int pipes_log2 = min(4u, mod_pipe_xor_bits);

	fill_gfx9_tiling_info_from_device(adev, tiling_info);

	if (!IS_AMD_FMT_MOD(modifier))
		return;

	tiling_info->gfx9.num_pipes = 1u << pipes_log2;
	tiling_info->gfx9.num_shader_engines = 1u << (mod_pipe_xor_bits - pipes_log2);

	if (adev->family >= AMDGPU_FAMILY_NV) {
		tiling_info->gfx9.num_pkrs = 1u << pkrs_log2;
	} else {
		tiling_info->gfx9.num_banks = 1u << mod_bank_xor_bits;

		/* for DCC we know it isn't rb aligned, so rb_per_se doesn't matter. */
	}
}

enum dm_micro_swizzle {
	MICRO_SWIZZLE_Z = 0,
	MICRO_SWIZZLE_S = 1,
	MICRO_SWIZZLE_D = 2,
	MICRO_SWIZZLE_R = 3
};

static bool dm_plane_format_mod_supported(struct drm_plane *plane,
					  uint32_t format,
					  uint64_t modifier)
{
	struct amdgpu_device *adev = drm_to_adev(plane->dev);
	const struct drm_format_info *info = drm_format_info(format);

	enum dm_micro_swizzle microtile = modifier_gfx9_swizzle_mode(modifier) & 3;

	if (!info)
		return false;

	/*
	 * We always have to allow this modifier, because core DRM still
	 * checks LINEAR support if userspace does not provide modifers.
	 */
	if (modifier == DRM_FORMAT_MOD_LINEAR)
		return true;

	/*
	 * The arbitrary tiling support for multiplane formats has not been hooked
	 * up.
	 */
	if (info->num_planes > 1)
		return false;

	/*
	 * For D swizzle the canonical modifier depends on the bpp, so check
	 * it here.
	 */
	if (AMD_FMT_MOD_GET(TILE_VERSION, modifier) == AMD_FMT_MOD_TILE_VER_GFX9 &&
	    adev->family >= AMDGPU_FAMILY_NV) {
		if (microtile == MICRO_SWIZZLE_D && info->cpp[0] == 4)
			return false;
	}

	if (adev->family >= AMDGPU_FAMILY_RV && microtile == MICRO_SWIZZLE_D &&
	    info->cpp[0] < 8)
		return false;

	if (modifier_has_dcc(modifier)) {
		/* Per radeonsi comments 16/64 bpp are more complicated. */
		if (info->cpp[0] != 4)
			return false;
	}

	return true;
}

static void
add_modifier(uint64_t **mods, uint64_t *size, uint64_t *cap, uint64_t mod)
{
	if (!*mods)
		return;

	if (*cap - *size < 1) {
		uint64_t new_cap = *cap * 2;
		uint64_t *new_mods = kmalloc(new_cap * sizeof(uint64_t), GFP_KERNEL);

		if (!new_mods) {
			kfree(*mods);
			*mods = NULL;
			return;
		}

		memcpy(new_mods, *mods, sizeof(uint64_t) * *size);
		kfree(*mods);
		*mods = new_mods;
		*cap = new_cap;
	}

	(*mods)[*size] = mod;
	*size += 1;
}

static void
add_gfx9_modifiers(const struct amdgpu_device *adev,
		   uint64_t **mods, uint64_t *size, uint64_t *capacity)
{
	int pipes = ilog2(adev->gfx.config.gb_addr_config_fields.num_pipes);
	int pipe_xor_bits = min(8, pipes +
				ilog2(adev->gfx.config.gb_addr_config_fields.num_se));
	int bank_xor_bits = min(8 - pipe_xor_bits,
				ilog2(adev->gfx.config.gb_addr_config_fields.num_banks));
	int rb = ilog2(adev->gfx.config.gb_addr_config_fields.num_se) +
		 ilog2(adev->gfx.config.gb_addr_config_fields.num_rb_per_se);


	if (adev->family == AMDGPU_FAMILY_RV) {
		/* Raven2 and later */
		bool has_constant_encode = adev->asic_type > CHIP_RAVEN || adev->external_rev_id >= 0x81;

		/*
		 * No _D DCC swizzles yet because we only allow 32bpp, which
		 * doesn't support _D on DCN
		 */

		if (has_constant_encode) {
			add_modifier(mods, size, capacity, AMD_FMT_MOD |
				    AMD_FMT_MOD_SET(TILE, AMD_FMT_MOD_TILE_GFX9_64K_S_X) |
				    AMD_FMT_MOD_SET(TILE_VERSION, AMD_FMT_MOD_TILE_VER_GFX9) |
				    AMD_FMT_MOD_SET(PIPE_XOR_BITS, pipe_xor_bits) |
				    AMD_FMT_MOD_SET(BANK_XOR_BITS, bank_xor_bits) |
				    AMD_FMT_MOD_SET(DCC, 1) |
				    AMD_FMT_MOD_SET(DCC_INDEPENDENT_64B, 1) |
				    AMD_FMT_MOD_SET(DCC_MAX_COMPRESSED_BLOCK, AMD_FMT_MOD_DCC_BLOCK_64B) |
				    AMD_FMT_MOD_SET(DCC_CONSTANT_ENCODE, 1));
		}

		add_modifier(mods, size, capacity, AMD_FMT_MOD |
			    AMD_FMT_MOD_SET(TILE, AMD_FMT_MOD_TILE_GFX9_64K_S_X) |
			    AMD_FMT_MOD_SET(TILE_VERSION, AMD_FMT_MOD_TILE_VER_GFX9) |
			    AMD_FMT_MOD_SET(PIPE_XOR_BITS, pipe_xor_bits) |
			    AMD_FMT_MOD_SET(BANK_XOR_BITS, bank_xor_bits) |
			    AMD_FMT_MOD_SET(DCC, 1) |
			    AMD_FMT_MOD_SET(DCC_INDEPENDENT_64B, 1) |
			    AMD_FMT_MOD_SET(DCC_MAX_COMPRESSED_BLOCK, AMD_FMT_MOD_DCC_BLOCK_64B) |
			    AMD_FMT_MOD_SET(DCC_CONSTANT_ENCODE, 0));

		if (has_constant_encode) {
			add_modifier(mods, size, capacity, AMD_FMT_MOD |
				    AMD_FMT_MOD_SET(TILE, AMD_FMT_MOD_TILE_GFX9_64K_S_X) |
				    AMD_FMT_MOD_SET(TILE_VERSION, AMD_FMT_MOD_TILE_VER_GFX9) |
				    AMD_FMT_MOD_SET(PIPE_XOR_BITS, pipe_xor_bits) |
				    AMD_FMT_MOD_SET(BANK_XOR_BITS, bank_xor_bits) |
				    AMD_FMT_MOD_SET(DCC, 1) |
				    AMD_FMT_MOD_SET(DCC_RETILE, 1) |
				    AMD_FMT_MOD_SET(DCC_INDEPENDENT_64B, 1) |
				    AMD_FMT_MOD_SET(DCC_MAX_COMPRESSED_BLOCK, AMD_FMT_MOD_DCC_BLOCK_64B) |

				    AMD_FMT_MOD_SET(DCC_CONSTANT_ENCODE, 1) |
				    AMD_FMT_MOD_SET(RB, rb) |
				    AMD_FMT_MOD_SET(PIPE, pipes));
		}

		add_modifier(mods, size, capacity, AMD_FMT_MOD |
			    AMD_FMT_MOD_SET(TILE, AMD_FMT_MOD_TILE_GFX9_64K_S_X) |
			    AMD_FMT_MOD_SET(TILE_VERSION, AMD_FMT_MOD_TILE_VER_GFX9) |
			    AMD_FMT_MOD_SET(PIPE_XOR_BITS, pipe_xor_bits) |
			    AMD_FMT_MOD_SET(BANK_XOR_BITS, bank_xor_bits) |
			    AMD_FMT_MOD_SET(DCC, 1) |
			    AMD_FMT_MOD_SET(DCC_RETILE, 1) |
			    AMD_FMT_MOD_SET(DCC_INDEPENDENT_64B, 1) |
			    AMD_FMT_MOD_SET(DCC_MAX_COMPRESSED_BLOCK, AMD_FMT_MOD_DCC_BLOCK_64B) |
			    AMD_FMT_MOD_SET(DCC_CONSTANT_ENCODE, 0) |
			    AMD_FMT_MOD_SET(RB, rb) |
			    AMD_FMT_MOD_SET(PIPE, pipes));
	}

	/*
	 * Only supported for 64bpp on Raven, will be filtered on format in
	 * dm_plane_format_mod_supported.
	 */
	add_modifier(mods, size, capacity, AMD_FMT_MOD |
		    AMD_FMT_MOD_SET(TILE, AMD_FMT_MOD_TILE_GFX9_64K_D_X) |
		    AMD_FMT_MOD_SET(TILE_VERSION, AMD_FMT_MOD_TILE_VER_GFX9) |
		    AMD_FMT_MOD_SET(PIPE_XOR_BITS, pipe_xor_bits) |
		    AMD_FMT_MOD_SET(BANK_XOR_BITS, bank_xor_bits));

	if (adev->family == AMDGPU_FAMILY_RV) {
		add_modifier(mods, size, capacity, AMD_FMT_MOD |
			    AMD_FMT_MOD_SET(TILE, AMD_FMT_MOD_TILE_GFX9_64K_S_X) |
			    AMD_FMT_MOD_SET(TILE_VERSION, AMD_FMT_MOD_TILE_VER_GFX9) |
			    AMD_FMT_MOD_SET(PIPE_XOR_BITS, pipe_xor_bits) |
			    AMD_FMT_MOD_SET(BANK_XOR_BITS, bank_xor_bits));
	}

	/*
	 * Only supported for 64bpp on Raven, will be filtered on format in
	 * dm_plane_format_mod_supported.
	 */
	add_modifier(mods, size, capacity, AMD_FMT_MOD |
		    AMD_FMT_MOD_SET(TILE, AMD_FMT_MOD_TILE_GFX9_64K_D) |
		    AMD_FMT_MOD_SET(TILE_VERSION, AMD_FMT_MOD_TILE_VER_GFX9));

	if (adev->family == AMDGPU_FAMILY_RV) {
		add_modifier(mods, size, capacity, AMD_FMT_MOD |
			    AMD_FMT_MOD_SET(TILE, AMD_FMT_MOD_TILE_GFX9_64K_S) |
			    AMD_FMT_MOD_SET(TILE_VERSION, AMD_FMT_MOD_TILE_VER_GFX9));
	}
}

static void
add_gfx10_1_modifiers(const struct amdgpu_device *adev,
		      uint64_t **mods, uint64_t *size, uint64_t *capacity)
{
	int pipe_xor_bits = ilog2(adev->gfx.config.gb_addr_config_fields.num_pipes);

	add_modifier(mods, size, capacity, AMD_FMT_MOD |
		    AMD_FMT_MOD_SET(TILE, AMD_FMT_MOD_TILE_GFX9_64K_R_X) |
		    AMD_FMT_MOD_SET(TILE_VERSION, AMD_FMT_MOD_TILE_VER_GFX10) |
		    AMD_FMT_MOD_SET(PIPE_XOR_BITS, pipe_xor_bits) |
		    AMD_FMT_MOD_SET(DCC, 1) |
		    AMD_FMT_MOD_SET(DCC_CONSTANT_ENCODE, 1) |
		    AMD_FMT_MOD_SET(DCC_INDEPENDENT_64B, 1) |
		    AMD_FMT_MOD_SET(DCC_MAX_COMPRESSED_BLOCK, AMD_FMT_MOD_DCC_BLOCK_64B));

	add_modifier(mods, size, capacity, AMD_FMT_MOD |
		    AMD_FMT_MOD_SET(TILE, AMD_FMT_MOD_TILE_GFX9_64K_R_X) |
		    AMD_FMT_MOD_SET(TILE_VERSION, AMD_FMT_MOD_TILE_VER_GFX10) |
		    AMD_FMT_MOD_SET(PIPE_XOR_BITS, pipe_xor_bits) |
		    AMD_FMT_MOD_SET(DCC, 1) |
		    AMD_FMT_MOD_SET(DCC_RETILE, 1) |
		    AMD_FMT_MOD_SET(DCC_CONSTANT_ENCODE, 1) |
		    AMD_FMT_MOD_SET(DCC_INDEPENDENT_64B, 1) |
		    AMD_FMT_MOD_SET(DCC_MAX_COMPRESSED_BLOCK, AMD_FMT_MOD_DCC_BLOCK_64B));

	add_modifier(mods, size, capacity, AMD_FMT_MOD |
		    AMD_FMT_MOD_SET(TILE, AMD_FMT_MOD_TILE_GFX9_64K_R_X) |
		    AMD_FMT_MOD_SET(TILE_VERSION, AMD_FMT_MOD_TILE_VER_GFX10) |
		    AMD_FMT_MOD_SET(PIPE_XOR_BITS, pipe_xor_bits));

	add_modifier(mods, size, capacity, AMD_FMT_MOD |
		    AMD_FMT_MOD_SET(TILE, AMD_FMT_MOD_TILE_GFX9_64K_S_X) |
		    AMD_FMT_MOD_SET(TILE_VERSION, AMD_FMT_MOD_TILE_VER_GFX10) |
		    AMD_FMT_MOD_SET(PIPE_XOR_BITS, pipe_xor_bits));


	/* Only supported for 64bpp, will be filtered in dm_plane_format_mod_supported */
	add_modifier(mods, size, capacity, AMD_FMT_MOD |
		    AMD_FMT_MOD_SET(TILE, AMD_FMT_MOD_TILE_GFX9_64K_D) |
		    AMD_FMT_MOD_SET(TILE_VERSION, AMD_FMT_MOD_TILE_VER_GFX9));

	add_modifier(mods, size, capacity, AMD_FMT_MOD |
		    AMD_FMT_MOD_SET(TILE, AMD_FMT_MOD_TILE_GFX9_64K_S) |
		    AMD_FMT_MOD_SET(TILE_VERSION, AMD_FMT_MOD_TILE_VER_GFX9));
}

static void
add_gfx10_3_modifiers(const struct amdgpu_device *adev,
		      uint64_t **mods, uint64_t *size, uint64_t *capacity)
{
	int pipe_xor_bits = ilog2(adev->gfx.config.gb_addr_config_fields.num_pipes);
	int pkrs = ilog2(adev->gfx.config.gb_addr_config_fields.num_pkrs);

	add_modifier(mods, size, capacity, AMD_FMT_MOD |
		    AMD_FMT_MOD_SET(TILE, AMD_FMT_MOD_TILE_GFX9_64K_R_X) |
		    AMD_FMT_MOD_SET(TILE_VERSION, AMD_FMT_MOD_TILE_VER_GFX10_RBPLUS) |
		    AMD_FMT_MOD_SET(PIPE_XOR_BITS, pipe_xor_bits) |
		    AMD_FMT_MOD_SET(PACKERS, pkrs) |
		    AMD_FMT_MOD_SET(DCC, 1) |
		    AMD_FMT_MOD_SET(DCC_CONSTANT_ENCODE, 1) |
		    AMD_FMT_MOD_SET(DCC_INDEPENDENT_64B, 1) |
		    AMD_FMT_MOD_SET(DCC_INDEPENDENT_128B, 1) |
		    AMD_FMT_MOD_SET(DCC_MAX_COMPRESSED_BLOCK, AMD_FMT_MOD_DCC_BLOCK_128B));

	add_modifier(mods, size, capacity, AMD_FMT_MOD |
		    AMD_FMT_MOD_SET(TILE, AMD_FMT_MOD_TILE_GFX9_64K_R_X) |
		    AMD_FMT_MOD_SET(TILE_VERSION, AMD_FMT_MOD_TILE_VER_GFX10_RBPLUS) |
		    AMD_FMT_MOD_SET(PIPE_XOR_BITS, pipe_xor_bits) |
		    AMD_FMT_MOD_SET(PACKERS, pkrs) |
		    AMD_FMT_MOD_SET(DCC, 1) |
		    AMD_FMT_MOD_SET(DCC_RETILE, 1) |
		    AMD_FMT_MOD_SET(DCC_CONSTANT_ENCODE, 1) |
		    AMD_FMT_MOD_SET(DCC_INDEPENDENT_64B, 1) |
		    AMD_FMT_MOD_SET(DCC_INDEPENDENT_128B, 1) |
		    AMD_FMT_MOD_SET(DCC_MAX_COMPRESSED_BLOCK, AMD_FMT_MOD_DCC_BLOCK_128B));

	add_modifier(mods, size, capacity, AMD_FMT_MOD |
		    AMD_FMT_MOD_SET(TILE, AMD_FMT_MOD_TILE_GFX9_64K_R_X) |
		    AMD_FMT_MOD_SET(TILE_VERSION, AMD_FMT_MOD_TILE_VER_GFX10_RBPLUS) |
		    AMD_FMT_MOD_SET(PIPE_XOR_BITS, pipe_xor_bits) |
		    AMD_FMT_MOD_SET(PACKERS, pkrs));

	add_modifier(mods, size, capacity, AMD_FMT_MOD |
		    AMD_FMT_MOD_SET(TILE, AMD_FMT_MOD_TILE_GFX9_64K_S_X) |
		    AMD_FMT_MOD_SET(TILE_VERSION, AMD_FMT_MOD_TILE_VER_GFX10_RBPLUS) |
		    AMD_FMT_MOD_SET(PIPE_XOR_BITS, pipe_xor_bits) |
		    AMD_FMT_MOD_SET(PACKERS, pkrs));

	/* Only supported for 64bpp, will be filtered in dm_plane_format_mod_supported */
	add_modifier(mods, size, capacity, AMD_FMT_MOD |
		    AMD_FMT_MOD_SET(TILE, AMD_FMT_MOD_TILE_GFX9_64K_D) |
		    AMD_FMT_MOD_SET(TILE_VERSION, AMD_FMT_MOD_TILE_VER_GFX9));

	add_modifier(mods, size, capacity, AMD_FMT_MOD |
		    AMD_FMT_MOD_SET(TILE, AMD_FMT_MOD_TILE_GFX9_64K_S) |
		    AMD_FMT_MOD_SET(TILE_VERSION, AMD_FMT_MOD_TILE_VER_GFX9));
}

static int
get_plane_modifiers(const struct amdgpu_device *adev, unsigned int plane_type, uint64_t **mods)
{
	uint64_t size = 0, capacity = 128;
	*mods = NULL;

	/* We have not hooked up any pre-GFX9 modifiers. */
	if (adev->family < AMDGPU_FAMILY_AI)
		return 0;

	*mods = kmalloc(capacity * sizeof(uint64_t), GFP_KERNEL);

	if (plane_type == DRM_PLANE_TYPE_CURSOR) {
		add_modifier(mods, &size, &capacity, DRM_FORMAT_MOD_LINEAR);
		add_modifier(mods, &size, &capacity, DRM_FORMAT_MOD_INVALID);
		return *mods ? 0 : -ENOMEM;
	}

	switch (adev->family) {
	case AMDGPU_FAMILY_AI:
	case AMDGPU_FAMILY_RV:
		add_gfx9_modifiers(adev, mods, &size, &capacity);
		break;
	case AMDGPU_FAMILY_NV:
	case AMDGPU_FAMILY_VGH:
		if (adev->asic_type >= CHIP_SIENNA_CICHLID)
			add_gfx10_3_modifiers(adev, mods, &size, &capacity);
		else
			add_gfx10_1_modifiers(adev, mods, &size, &capacity);
		break;
	}

	add_modifier(mods, &size, &capacity, DRM_FORMAT_MOD_LINEAR);

	/* INVALID marks the end of the list. */
	add_modifier(mods, &size, &capacity, DRM_FORMAT_MOD_INVALID);

	if (!*mods)
		return -ENOMEM;

	return 0;
}

static int
fill_gfx9_plane_attributes_from_modifiers(struct amdgpu_device *adev,
					  const struct amdgpu_framebuffer *afb,
					  const enum surface_pixel_format format,
					  const enum dc_rotation_angle rotation,
					  const struct plane_size *plane_size,
					  union dc_tiling_info *tiling_info,
					  struct dc_plane_dcc_param *dcc,
					  struct dc_plane_address *address,
					  const bool force_disable_dcc)
{
	const uint64_t modifier = afb->base.modifier;
	int ret;

	fill_gfx9_tiling_info_from_modifier(adev, tiling_info, modifier);
	tiling_info->gfx9.swizzle = modifier_gfx9_swizzle_mode(modifier);

	if (modifier_has_dcc(modifier) && !force_disable_dcc) {
		uint64_t dcc_address = afb->address + afb->base.offsets[1];

		dcc->enable = 1;
		dcc->meta_pitch = afb->base.pitches[1];
		dcc->independent_64b_blks = AMD_FMT_MOD_GET(DCC_INDEPENDENT_64B, modifier);

		address->grph.meta_addr.low_part = lower_32_bits(dcc_address);
		address->grph.meta_addr.high_part = upper_32_bits(dcc_address);
	}

	ret = validate_dcc(adev, format, rotation, tiling_info, dcc, address, plane_size);
	if (ret)
		return ret;

	return 0;
}

static int
fill_plane_buffer_attributes(struct amdgpu_device *adev,
			     const struct amdgpu_framebuffer *afb,
			     const enum surface_pixel_format format,
			     const enum dc_rotation_angle rotation,
			     const uint64_t tiling_flags,
			     union dc_tiling_info *tiling_info,
			     struct plane_size *plane_size,
			     struct dc_plane_dcc_param *dcc,
			     struct dc_plane_address *address,
			     bool tmz_surface,
			     bool force_disable_dcc)
{
	const struct drm_framebuffer *fb = &afb->base;
	int ret;

	memset(tiling_info, 0, sizeof(*tiling_info));
	memset(plane_size, 0, sizeof(*plane_size));
	memset(dcc, 0, sizeof(*dcc));
	memset(address, 0, sizeof(*address));

	address->tmz_surface = tmz_surface;

	if (format < SURFACE_PIXEL_FORMAT_VIDEO_BEGIN) {
		uint64_t addr = afb->address + fb->offsets[0];

		plane_size->surface_size.x = 0;
		plane_size->surface_size.y = 0;
		plane_size->surface_size.width = fb->width;
		plane_size->surface_size.height = fb->height;
		plane_size->surface_pitch =
			fb->pitches[0] / fb->format->cpp[0];

		address->type = PLN_ADDR_TYPE_GRAPHICS;
		address->grph.addr.low_part = lower_32_bits(addr);
		address->grph.addr.high_part = upper_32_bits(addr);
	} else if (format < SURFACE_PIXEL_FORMAT_INVALID) {
		uint64_t luma_addr = afb->address + fb->offsets[0];
		uint64_t chroma_addr = afb->address + fb->offsets[1];

		plane_size->surface_size.x = 0;
		plane_size->surface_size.y = 0;
		plane_size->surface_size.width = fb->width;
		plane_size->surface_size.height = fb->height;
		plane_size->surface_pitch =
			fb->pitches[0] / fb->format->cpp[0];

		plane_size->chroma_size.x = 0;
		plane_size->chroma_size.y = 0;
		/* TODO: set these based on surface format */
		plane_size->chroma_size.width = fb->width / 2;
		plane_size->chroma_size.height = fb->height / 2;

		plane_size->chroma_pitch =
			fb->pitches[1] / fb->format->cpp[1];

		address->type = PLN_ADDR_TYPE_VIDEO_PROGRESSIVE;
		address->video_progressive.luma_addr.low_part =
			lower_32_bits(luma_addr);
		address->video_progressive.luma_addr.high_part =
			upper_32_bits(luma_addr);
		address->video_progressive.chroma_addr.low_part =
			lower_32_bits(chroma_addr);
		address->video_progressive.chroma_addr.high_part =
			upper_32_bits(chroma_addr);
	}

	if (adev->family >= AMDGPU_FAMILY_AI) {
		ret = fill_gfx9_plane_attributes_from_modifiers(adev, afb, format,
								rotation, plane_size,
								tiling_info, dcc,
								address,
								force_disable_dcc);
		if (ret)
			return ret;
	} else {
		fill_gfx8_tiling_info_from_flags(tiling_info, tiling_flags);
	}

	return 0;
}

static void
fill_blending_from_plane_state(const struct drm_plane_state *plane_state,
			       bool *per_pixel_alpha, bool *global_alpha,
			       int *global_alpha_value)
{
	*per_pixel_alpha = false;
	*global_alpha = false;
	*global_alpha_value = 0xff;

	if (plane_state->plane->type != DRM_PLANE_TYPE_OVERLAY)
		return;

	if (plane_state->pixel_blend_mode == DRM_MODE_BLEND_PREMULTI) {
		static const uint32_t alpha_formats[] = {
			DRM_FORMAT_ARGB8888,
			DRM_FORMAT_RGBA8888,
			DRM_FORMAT_ABGR8888,
		};
		uint32_t format = plane_state->fb->format->format;
		unsigned int i;

		for (i = 0; i < ARRAY_SIZE(alpha_formats); ++i) {
			if (format == alpha_formats[i]) {
				*per_pixel_alpha = true;
				break;
			}
		}
	}

	if (plane_state->alpha < 0xffff) {
		*global_alpha = true;
		*global_alpha_value = plane_state->alpha >> 8;
	}
}

static int
fill_plane_color_attributes(const struct drm_plane_state *plane_state,
			    const enum surface_pixel_format format,
			    enum dc_color_space *color_space)
{
	bool full_range;

	*color_space = COLOR_SPACE_SRGB;

	/* DRM color properties only affect non-RGB formats. */
	if (format < SURFACE_PIXEL_FORMAT_VIDEO_BEGIN)
		return 0;

	full_range = (plane_state->color_range == DRM_COLOR_YCBCR_FULL_RANGE);

	switch (plane_state->color_encoding) {
	case DRM_COLOR_YCBCR_BT601:
		if (full_range)
			*color_space = COLOR_SPACE_YCBCR601;
		else
			*color_space = COLOR_SPACE_YCBCR601_LIMITED;
		break;

	case DRM_COLOR_YCBCR_BT709:
		if (full_range)
			*color_space = COLOR_SPACE_YCBCR709;
		else
			*color_space = COLOR_SPACE_YCBCR709_LIMITED;
		break;

	case DRM_COLOR_YCBCR_BT2020:
		if (full_range)
			*color_space = COLOR_SPACE_2020_YCBCR;
		else
			return -EINVAL;
		break;

	default:
		return -EINVAL;
	}

	return 0;
}

static int
fill_dc_plane_info_and_addr(struct amdgpu_device *adev,
			    const struct drm_plane_state *plane_state,
			    const uint64_t tiling_flags,
			    struct dc_plane_info *plane_info,
			    struct dc_plane_address *address,
			    bool tmz_surface,
			    bool force_disable_dcc)
{
	const struct drm_framebuffer *fb = plane_state->fb;
	const struct amdgpu_framebuffer *afb =
		to_amdgpu_framebuffer(plane_state->fb);
	struct drm_format_name_buf format_name;
	int ret;

	memset(plane_info, 0, sizeof(*plane_info));

	switch (fb->format->format) {
	case DRM_FORMAT_C8:
		plane_info->format =
			SURFACE_PIXEL_FORMAT_GRPH_PALETA_256_COLORS;
		break;
	case DRM_FORMAT_RGB565:
		plane_info->format = SURFACE_PIXEL_FORMAT_GRPH_RGB565;
		break;
	case DRM_FORMAT_XRGB8888:
	case DRM_FORMAT_ARGB8888:
		plane_info->format = SURFACE_PIXEL_FORMAT_GRPH_ARGB8888;
		break;
	case DRM_FORMAT_XRGB2101010:
	case DRM_FORMAT_ARGB2101010:
		plane_info->format = SURFACE_PIXEL_FORMAT_GRPH_ARGB2101010;
		break;
	case DRM_FORMAT_XBGR2101010:
	case DRM_FORMAT_ABGR2101010:
		plane_info->format = SURFACE_PIXEL_FORMAT_GRPH_ABGR2101010;
		break;
	case DRM_FORMAT_XBGR8888:
	case DRM_FORMAT_ABGR8888:
		plane_info->format = SURFACE_PIXEL_FORMAT_GRPH_ABGR8888;
		break;
	case DRM_FORMAT_NV21:
		plane_info->format = SURFACE_PIXEL_FORMAT_VIDEO_420_YCbCr;
		break;
	case DRM_FORMAT_NV12:
		plane_info->format = SURFACE_PIXEL_FORMAT_VIDEO_420_YCrCb;
		break;
	case DRM_FORMAT_P010:
		plane_info->format = SURFACE_PIXEL_FORMAT_VIDEO_420_10bpc_YCrCb;
		break;
	case DRM_FORMAT_XRGB16161616F:
	case DRM_FORMAT_ARGB16161616F:
		plane_info->format = SURFACE_PIXEL_FORMAT_GRPH_ARGB16161616F;
		break;
	case DRM_FORMAT_XBGR16161616F:
	case DRM_FORMAT_ABGR16161616F:
		plane_info->format = SURFACE_PIXEL_FORMAT_GRPH_ABGR16161616F;
		break;
	default:
		DRM_ERROR(
			"Unsupported screen format %s\n",
			drm_get_format_name(fb->format->format, &format_name));
		return -EINVAL;
	}

	switch (plane_state->rotation & DRM_MODE_ROTATE_MASK) {
	case DRM_MODE_ROTATE_0:
		plane_info->rotation = ROTATION_ANGLE_0;
		break;
	case DRM_MODE_ROTATE_90:
		plane_info->rotation = ROTATION_ANGLE_90;
		break;
	case DRM_MODE_ROTATE_180:
		plane_info->rotation = ROTATION_ANGLE_180;
		break;
	case DRM_MODE_ROTATE_270:
		plane_info->rotation = ROTATION_ANGLE_270;
		break;
	default:
		plane_info->rotation = ROTATION_ANGLE_0;
		break;
	}

	plane_info->visible = true;
	plane_info->stereo_format = PLANE_STEREO_FORMAT_NONE;

	plane_info->layer_index = 0;

	ret = fill_plane_color_attributes(plane_state, plane_info->format,
					  &plane_info->color_space);
	if (ret)
		return ret;

	ret = fill_plane_buffer_attributes(adev, afb, plane_info->format,
					   plane_info->rotation, tiling_flags,
					   &plane_info->tiling_info,
					   &plane_info->plane_size,
					   &plane_info->dcc, address, tmz_surface,
					   force_disable_dcc);
	if (ret)
		return ret;

	fill_blending_from_plane_state(
		plane_state, &plane_info->per_pixel_alpha,
		&plane_info->global_alpha, &plane_info->global_alpha_value);

	return 0;
}

static int fill_dc_plane_attributes(struct amdgpu_device *adev,
				    struct dc_plane_state *dc_plane_state,
				    struct drm_plane_state *plane_state,
				    struct drm_crtc_state *crtc_state)
{
	struct dm_crtc_state *dm_crtc_state = to_dm_crtc_state(crtc_state);
	struct amdgpu_framebuffer *afb = (struct amdgpu_framebuffer *)plane_state->fb;
	struct dc_scaling_info scaling_info;
	struct dc_plane_info plane_info;
	int ret;
	bool force_disable_dcc = false;

	ret = fill_dc_scaling_info(plane_state, &scaling_info);
	if (ret)
		return ret;

	dc_plane_state->src_rect = scaling_info.src_rect;
	dc_plane_state->dst_rect = scaling_info.dst_rect;
	dc_plane_state->clip_rect = scaling_info.clip_rect;
	dc_plane_state->scaling_quality = scaling_info.scaling_quality;

	force_disable_dcc = adev->asic_type == CHIP_RAVEN && adev->in_suspend;
	ret = fill_dc_plane_info_and_addr(adev, plane_state,
					  afb->tiling_flags,
					  &plane_info,
					  &dc_plane_state->address,
					  afb->tmz_surface,
					  force_disable_dcc);
	if (ret)
		return ret;

	dc_plane_state->format = plane_info.format;
	dc_plane_state->color_space = plane_info.color_space;
	dc_plane_state->format = plane_info.format;
	dc_plane_state->plane_size = plane_info.plane_size;
	dc_plane_state->rotation = plane_info.rotation;
	dc_plane_state->horizontal_mirror = plane_info.horizontal_mirror;
	dc_plane_state->stereo_format = plane_info.stereo_format;
	dc_plane_state->tiling_info = plane_info.tiling_info;
	dc_plane_state->visible = plane_info.visible;
	dc_plane_state->per_pixel_alpha = plane_info.per_pixel_alpha;
	dc_plane_state->global_alpha = plane_info.global_alpha;
	dc_plane_state->global_alpha_value = plane_info.global_alpha_value;
	dc_plane_state->dcc = plane_info.dcc;
	dc_plane_state->layer_index = plane_info.layer_index; // Always returns 0

	/*
	 * Always set input transfer function, since plane state is refreshed
	 * every time.
	 */
	ret = amdgpu_dm_update_plane_color_mgmt(dm_crtc_state, dc_plane_state);
	if (ret)
		return ret;

	return 0;
}

static void update_stream_scaling_settings(const struct drm_display_mode *mode,
					   const struct dm_connector_state *dm_state,
					   struct dc_stream_state *stream)
{
	enum amdgpu_rmx_type rmx_type;

	struct rect src = { 0 }; /* viewport in composition space*/
	struct rect dst = { 0 }; /* stream addressable area */

	/* no mode. nothing to be done */
	if (!mode)
		return;

	/* Full screen scaling by default */
	src.width = mode->hdisplay;
	src.height = mode->vdisplay;
	dst.width = stream->timing.h_addressable;
	dst.height = stream->timing.v_addressable;

	if (dm_state) {
		rmx_type = dm_state->scaling;
		if (rmx_type == RMX_ASPECT || rmx_type == RMX_OFF) {
			if (src.width * dst.height <
					src.height * dst.width) {
				/* height needs less upscaling/more downscaling */
				dst.width = src.width *
						dst.height / src.height;
			} else {
				/* width needs less upscaling/more downscaling */
				dst.height = src.height *
						dst.width / src.width;
			}
		} else if (rmx_type == RMX_CENTER) {
			dst = src;
		}

		dst.x = (stream->timing.h_addressable - dst.width) / 2;
		dst.y = (stream->timing.v_addressable - dst.height) / 2;

		if (dm_state->underscan_enable) {
			dst.x += dm_state->underscan_hborder / 2;
			dst.y += dm_state->underscan_vborder / 2;
			dst.width -= dm_state->underscan_hborder;
			dst.height -= dm_state->underscan_vborder;
		}
	}

	stream->src = src;
	stream->dst = dst;

	DRM_DEBUG_DRIVER("Destination Rectangle x:%d  y:%d  width:%d  height:%d\n",
			dst.x, dst.y, dst.width, dst.height);

}

static enum dc_color_depth
convert_color_depth_from_display_info(const struct drm_connector *connector,
				      bool is_y420, int requested_bpc)
{
	uint8_t bpc;

	if (is_y420) {
		bpc = 8;

		/* Cap display bpc based on HDMI 2.0 HF-VSDB */
		if (connector->display_info.hdmi.y420_dc_modes & DRM_EDID_YCBCR420_DC_48)
			bpc = 16;
		else if (connector->display_info.hdmi.y420_dc_modes & DRM_EDID_YCBCR420_DC_36)
			bpc = 12;
		else if (connector->display_info.hdmi.y420_dc_modes & DRM_EDID_YCBCR420_DC_30)
			bpc = 10;
	} else {
		bpc = (uint8_t)connector->display_info.bpc;
		/* Assume 8 bpc by default if no bpc is specified. */
		bpc = bpc ? bpc : 8;
	}

	if (requested_bpc > 0) {
		/*
		 * Cap display bpc based on the user requested value.
		 *
		 * The value for state->max_bpc may not correctly updated
		 * depending on when the connector gets added to the state
		 * or if this was called outside of atomic check, so it
		 * can't be used directly.
		 */
		bpc = min_t(u8, bpc, requested_bpc);

		/* Round down to the nearest even number. */
		bpc = bpc - (bpc & 1);
	}

	switch (bpc) {
	case 0:
		/*
		 * Temporary Work around, DRM doesn't parse color depth for
		 * EDID revision before 1.4
		 * TODO: Fix edid parsing
		 */
		return COLOR_DEPTH_888;
	case 6:
		return COLOR_DEPTH_666;
	case 8:
		return COLOR_DEPTH_888;
	case 10:
		return COLOR_DEPTH_101010;
	case 12:
		return COLOR_DEPTH_121212;
	case 14:
		return COLOR_DEPTH_141414;
	case 16:
		return COLOR_DEPTH_161616;
	default:
		return COLOR_DEPTH_UNDEFINED;
	}
}

static enum dc_aspect_ratio
get_aspect_ratio(const struct drm_display_mode *mode_in)
{
	/* 1-1 mapping, since both enums follow the HDMI spec. */
	return (enum dc_aspect_ratio) mode_in->picture_aspect_ratio;
}

static enum dc_color_space
get_output_color_space(const struct dc_crtc_timing *dc_crtc_timing)
{
	enum dc_color_space color_space = COLOR_SPACE_SRGB;

	switch (dc_crtc_timing->pixel_encoding)	{
	case PIXEL_ENCODING_YCBCR422:
	case PIXEL_ENCODING_YCBCR444:
	case PIXEL_ENCODING_YCBCR420:
	{
		/*
		 * 27030khz is the separation point between HDTV and SDTV
		 * according to HDMI spec, we use YCbCr709 and YCbCr601
		 * respectively
		 */
		if (dc_crtc_timing->pix_clk_100hz > 270300) {
			if (dc_crtc_timing->flags.Y_ONLY)
				color_space =
					COLOR_SPACE_YCBCR709_LIMITED;
			else
				color_space = COLOR_SPACE_YCBCR709;
		} else {
			if (dc_crtc_timing->flags.Y_ONLY)
				color_space =
					COLOR_SPACE_YCBCR601_LIMITED;
			else
				color_space = COLOR_SPACE_YCBCR601;
		}

	}
	break;
	case PIXEL_ENCODING_RGB:
		color_space = COLOR_SPACE_SRGB;
		break;

	default:
		WARN_ON(1);
		break;
	}

	return color_space;
}

static bool adjust_colour_depth_from_display_info(
	struct dc_crtc_timing *timing_out,
	const struct drm_display_info *info)
{
	enum dc_color_depth depth = timing_out->display_color_depth;
	int normalized_clk;
	do {
		normalized_clk = timing_out->pix_clk_100hz / 10;
		/* YCbCr 4:2:0 requires additional adjustment of 1/2 */
		if (timing_out->pixel_encoding == PIXEL_ENCODING_YCBCR420)
			normalized_clk /= 2;
		/* Adjusting pix clock following on HDMI spec based on colour depth */
		switch (depth) {
		case COLOR_DEPTH_888:
			break;
		case COLOR_DEPTH_101010:
			normalized_clk = (normalized_clk * 30) / 24;
			break;
		case COLOR_DEPTH_121212:
			normalized_clk = (normalized_clk * 36) / 24;
			break;
		case COLOR_DEPTH_161616:
			normalized_clk = (normalized_clk * 48) / 24;
			break;
		default:
			/* The above depths are the only ones valid for HDMI. */
			return false;
		}
		if (normalized_clk <= info->max_tmds_clock) {
			timing_out->display_color_depth = depth;
			return true;
		}
	} while (--depth > COLOR_DEPTH_666);
	return false;
}

static void fill_stream_properties_from_drm_display_mode(
	struct dc_stream_state *stream,
	const struct drm_display_mode *mode_in,
	const struct drm_connector *connector,
	const struct drm_connector_state *connector_state,
	const struct dc_stream_state *old_stream,
	int requested_bpc)
{
	struct dc_crtc_timing *timing_out = &stream->timing;
	const struct drm_display_info *info = &connector->display_info;
	struct amdgpu_dm_connector *aconnector = to_amdgpu_dm_connector(connector);
	struct hdmi_vendor_infoframe hv_frame;
	struct hdmi_avi_infoframe avi_frame;

	memset(&hv_frame, 0, sizeof(hv_frame));
	memset(&avi_frame, 0, sizeof(avi_frame));

	timing_out->h_border_left = 0;
	timing_out->h_border_right = 0;
	timing_out->v_border_top = 0;
	timing_out->v_border_bottom = 0;
	/* TODO: un-hardcode */
	if (drm_mode_is_420_only(info, mode_in)
			&& stream->signal == SIGNAL_TYPE_HDMI_TYPE_A)
		timing_out->pixel_encoding = PIXEL_ENCODING_YCBCR420;
	else if (drm_mode_is_420_also(info, mode_in)
			&& aconnector->force_yuv420_output)
		timing_out->pixel_encoding = PIXEL_ENCODING_YCBCR420;
	else if ((connector->display_info.color_formats & DRM_COLOR_FORMAT_YCRCB444)
			&& stream->signal == SIGNAL_TYPE_HDMI_TYPE_A)
		timing_out->pixel_encoding = PIXEL_ENCODING_YCBCR444;
	else
		timing_out->pixel_encoding = PIXEL_ENCODING_RGB;

	timing_out->timing_3d_format = TIMING_3D_FORMAT_NONE;
	timing_out->display_color_depth = convert_color_depth_from_display_info(
		connector,
		(timing_out->pixel_encoding == PIXEL_ENCODING_YCBCR420),
		requested_bpc);
	timing_out->scan_type = SCANNING_TYPE_NODATA;
	timing_out->hdmi_vic = 0;

	if(old_stream) {
		timing_out->vic = old_stream->timing.vic;
		timing_out->flags.HSYNC_POSITIVE_POLARITY = old_stream->timing.flags.HSYNC_POSITIVE_POLARITY;
		timing_out->flags.VSYNC_POSITIVE_POLARITY = old_stream->timing.flags.VSYNC_POSITIVE_POLARITY;
	} else {
		timing_out->vic = drm_match_cea_mode(mode_in);
		if (mode_in->flags & DRM_MODE_FLAG_PHSYNC)
			timing_out->flags.HSYNC_POSITIVE_POLARITY = 1;
		if (mode_in->flags & DRM_MODE_FLAG_PVSYNC)
			timing_out->flags.VSYNC_POSITIVE_POLARITY = 1;
	}

	if (stream->signal == SIGNAL_TYPE_HDMI_TYPE_A) {
		drm_hdmi_avi_infoframe_from_display_mode(&avi_frame, (struct drm_connector *)connector, mode_in);
		timing_out->vic = avi_frame.video_code;
		drm_hdmi_vendor_infoframe_from_display_mode(&hv_frame, (struct drm_connector *)connector, mode_in);
		timing_out->hdmi_vic = hv_frame.vic;
	}

	timing_out->h_addressable = mode_in->crtc_hdisplay;
	timing_out->h_total = mode_in->crtc_htotal;
	timing_out->h_sync_width =
		mode_in->crtc_hsync_end - mode_in->crtc_hsync_start;
	timing_out->h_front_porch =
		mode_in->crtc_hsync_start - mode_in->crtc_hdisplay;
	timing_out->v_total = mode_in->crtc_vtotal;
	timing_out->v_addressable = mode_in->crtc_vdisplay;
	timing_out->v_front_porch =
		mode_in->crtc_vsync_start - mode_in->crtc_vdisplay;
	timing_out->v_sync_width =
		mode_in->crtc_vsync_end - mode_in->crtc_vsync_start;
	timing_out->pix_clk_100hz = mode_in->crtc_clock * 10;
	timing_out->aspect_ratio = get_aspect_ratio(mode_in);

	stream->output_color_space = get_output_color_space(timing_out);

	stream->out_transfer_func->type = TF_TYPE_PREDEFINED;
	stream->out_transfer_func->tf = TRANSFER_FUNCTION_SRGB;
	if (stream->signal == SIGNAL_TYPE_HDMI_TYPE_A) {
		if (!adjust_colour_depth_from_display_info(timing_out, info) &&
		    drm_mode_is_420_also(info, mode_in) &&
		    timing_out->pixel_encoding != PIXEL_ENCODING_YCBCR420) {
			timing_out->pixel_encoding = PIXEL_ENCODING_YCBCR420;
			adjust_colour_depth_from_display_info(timing_out, info);
		}
	}
}

static void fill_audio_info(struct audio_info *audio_info,
			    const struct drm_connector *drm_connector,
			    const struct dc_sink *dc_sink)
{
	int i = 0;
	int cea_revision = 0;
	const struct dc_edid_caps *edid_caps = &dc_sink->edid_caps;

	audio_info->manufacture_id = edid_caps->manufacturer_id;
	audio_info->product_id = edid_caps->product_id;

	cea_revision = drm_connector->display_info.cea_rev;

	strscpy(audio_info->display_name,
		edid_caps->display_name,
		AUDIO_INFO_DISPLAY_NAME_SIZE_IN_CHARS);

	if (cea_revision >= 3) {
		audio_info->mode_count = edid_caps->audio_mode_count;

		for (i = 0; i < audio_info->mode_count; ++i) {
			audio_info->modes[i].format_code =
					(enum audio_format_code)
					(edid_caps->audio_modes[i].format_code);
			audio_info->modes[i].channel_count =
					edid_caps->audio_modes[i].channel_count;
			audio_info->modes[i].sample_rates.all =
					edid_caps->audio_modes[i].sample_rate;
			audio_info->modes[i].sample_size =
					edid_caps->audio_modes[i].sample_size;
		}
	}

	audio_info->flags.all = edid_caps->speaker_flags;

	/* TODO: We only check for the progressive mode, check for interlace mode too */
	if (drm_connector->latency_present[0]) {
		audio_info->video_latency = drm_connector->video_latency[0];
		audio_info->audio_latency = drm_connector->audio_latency[0];
	}

	/* TODO: For DP, video and audio latency should be calculated from DPCD caps */

}

static void
copy_crtc_timing_for_drm_display_mode(const struct drm_display_mode *src_mode,
				      struct drm_display_mode *dst_mode)
{
	dst_mode->crtc_hdisplay = src_mode->crtc_hdisplay;
	dst_mode->crtc_vdisplay = src_mode->crtc_vdisplay;
	dst_mode->crtc_clock = src_mode->crtc_clock;
	dst_mode->crtc_hblank_start = src_mode->crtc_hblank_start;
	dst_mode->crtc_hblank_end = src_mode->crtc_hblank_end;
	dst_mode->crtc_hsync_start =  src_mode->crtc_hsync_start;
	dst_mode->crtc_hsync_end = src_mode->crtc_hsync_end;
	dst_mode->crtc_htotal = src_mode->crtc_htotal;
	dst_mode->crtc_hskew = src_mode->crtc_hskew;
	dst_mode->crtc_vblank_start = src_mode->crtc_vblank_start;
	dst_mode->crtc_vblank_end = src_mode->crtc_vblank_end;
	dst_mode->crtc_vsync_start = src_mode->crtc_vsync_start;
	dst_mode->crtc_vsync_end = src_mode->crtc_vsync_end;
	dst_mode->crtc_vtotal = src_mode->crtc_vtotal;
}

static void
decide_crtc_timing_for_drm_display_mode(struct drm_display_mode *drm_mode,
					const struct drm_display_mode *native_mode,
					bool scale_enabled)
{
	if (scale_enabled) {
		copy_crtc_timing_for_drm_display_mode(native_mode, drm_mode);
	} else if (native_mode->clock == drm_mode->clock &&
			native_mode->htotal == drm_mode->htotal &&
			native_mode->vtotal == drm_mode->vtotal) {
		copy_crtc_timing_for_drm_display_mode(native_mode, drm_mode);
	} else {
		/* no scaling nor amdgpu inserted, no need to patch */
	}
}

static struct dc_sink *
create_fake_sink(struct amdgpu_dm_connector *aconnector)
{
	struct dc_sink_init_data sink_init_data = { 0 };
	struct dc_sink *sink = NULL;
	sink_init_data.link = aconnector->dc_link;
	sink_init_data.sink_signal = aconnector->dc_link->connector_signal;

	sink = dc_sink_create(&sink_init_data);
	if (!sink) {
		DRM_ERROR("Failed to create sink!\n");
		return NULL;
	}
	sink->sink_signal = SIGNAL_TYPE_VIRTUAL;

	return sink;
}

static void set_multisync_trigger_params(
		struct dc_stream_state *stream)
{
	if (stream->triggered_crtc_reset.enabled) {
		stream->triggered_crtc_reset.event = CRTC_EVENT_VSYNC_RISING;
		stream->triggered_crtc_reset.delay = TRIGGER_DELAY_NEXT_LINE;
	}
}

static void set_master_stream(struct dc_stream_state *stream_set[],
			      int stream_count)
{
	int j, highest_rfr = 0, master_stream = 0;

	for (j = 0;  j < stream_count; j++) {
		if (stream_set[j] && stream_set[j]->triggered_crtc_reset.enabled) {
			int refresh_rate = 0;

			refresh_rate = (stream_set[j]->timing.pix_clk_100hz*100)/
				(stream_set[j]->timing.h_total*stream_set[j]->timing.v_total);
			if (refresh_rate > highest_rfr) {
				highest_rfr = refresh_rate;
				master_stream = j;
			}
		}
	}
	for (j = 0;  j < stream_count; j++) {
		if (stream_set[j])
			stream_set[j]->triggered_crtc_reset.event_source = stream_set[master_stream];
	}
}

static void dm_enable_per_frame_crtc_master_sync(struct dc_state *context)
{
	int i = 0;

	if (context->stream_count < 2)
		return;
	for (i = 0; i < context->stream_count ; i++) {
		if (!context->streams[i])
			continue;
		/*
		 * TODO: add a function to read AMD VSDB bits and set
		 * crtc_sync_master.multi_sync_enabled flag
		 * For now it's set to false
		 */
		set_multisync_trigger_params(context->streams[i]);
	}
	set_master_stream(context->streams, context->stream_count);
}

static struct dc_stream_state *
create_stream_for_sink(struct amdgpu_dm_connector *aconnector,
		       const struct drm_display_mode *drm_mode,
		       const struct dm_connector_state *dm_state,
		       const struct dc_stream_state *old_stream,
		       int requested_bpc)
{
	struct drm_display_mode *preferred_mode = NULL;
	struct drm_connector *drm_connector;
	const struct drm_connector_state *con_state =
		dm_state ? &dm_state->base : NULL;
	struct dc_stream_state *stream = NULL;
	struct drm_display_mode mode = *drm_mode;
	bool native_mode_found = false;
	bool scale = dm_state ? (dm_state->scaling != RMX_OFF) : false;
	int mode_refresh;
	int preferred_refresh = 0;
#if defined(CONFIG_DRM_AMD_DC_DCN)
	struct dsc_dec_dpcd_caps dsc_caps;
	uint32_t link_bandwidth_kbps;
#endif
	struct dc_sink *sink = NULL;
	if (aconnector == NULL) {
		DRM_ERROR("aconnector is NULL!\n");
		return stream;
	}

	drm_connector = &aconnector->base;

	if (!aconnector->dc_sink) {
		sink = create_fake_sink(aconnector);
		if (!sink)
			return stream;
	} else {
		sink = aconnector->dc_sink;
		dc_sink_retain(sink);
	}

	stream = dc_create_stream_for_sink(sink);

	if (stream == NULL) {
		DRM_ERROR("Failed to create stream for sink!\n");
		goto finish;
	}

	stream->dm_stream_context = aconnector;

	stream->timing.flags.LTE_340MCSC_SCRAMBLE =
		drm_connector->display_info.hdmi.scdc.scrambling.low_rates;

	list_for_each_entry(preferred_mode, &aconnector->base.modes, head) {
		/* Search for preferred mode */
		if (preferred_mode->type & DRM_MODE_TYPE_PREFERRED) {
			native_mode_found = true;
			break;
		}
	}
	if (!native_mode_found)
		preferred_mode = list_first_entry_or_null(
				&aconnector->base.modes,
				struct drm_display_mode,
				head);

	mode_refresh = drm_mode_vrefresh(&mode);

	if (preferred_mode == NULL) {
		/*
		 * This may not be an error, the use case is when we have no
		 * usermode calls to reset and set mode upon hotplug. In this
		 * case, we call set mode ourselves to restore the previous mode
		 * and the modelist may not be filled in in time.
		 */
		DRM_DEBUG_DRIVER("No preferred mode found\n");
	} else {
		decide_crtc_timing_for_drm_display_mode(
				&mode, preferred_mode,
				dm_state ? (dm_state->scaling != RMX_OFF) : false);
		preferred_refresh = drm_mode_vrefresh(preferred_mode);
	}

	if (!dm_state)
		drm_mode_set_crtcinfo(&mode, 0);

	/*
	* If scaling is enabled and refresh rate didn't change
	* we copy the vic and polarities of the old timings
	*/
	if (!scale || mode_refresh != preferred_refresh)
		fill_stream_properties_from_drm_display_mode(stream,
			&mode, &aconnector->base, con_state, NULL, requested_bpc);
	else
		fill_stream_properties_from_drm_display_mode(stream,
			&mode, &aconnector->base, con_state, old_stream, requested_bpc);

	stream->timing.flags.DSC = 0;

	if (aconnector->dc_link && sink->sink_signal == SIGNAL_TYPE_DISPLAY_PORT) {
#if defined(CONFIG_DRM_AMD_DC_DCN)
		dc_dsc_parse_dsc_dpcd(aconnector->dc_link->ctx->dc,
				      aconnector->dc_link->dpcd_caps.dsc_caps.dsc_basic_caps.raw,
				      aconnector->dc_link->dpcd_caps.dsc_caps.dsc_branch_decoder_caps.raw,
				      &dsc_caps);
		link_bandwidth_kbps = dc_link_bandwidth_kbps(aconnector->dc_link,
							     dc_link_get_link_cap(aconnector->dc_link));

		if (aconnector->dsc_settings.dsc_force_enable != DSC_CLK_FORCE_DISABLE && dsc_caps.is_dsc_supported) {
			/* Set DSC policy according to dsc_clock_en */
			dc_dsc_policy_set_enable_dsc_when_not_needed(
				aconnector->dsc_settings.dsc_force_enable == DSC_CLK_FORCE_ENABLE);

			if (dc_dsc_compute_config(aconnector->dc_link->ctx->dc->res_pool->dscs[0],
						  &dsc_caps,
						  aconnector->dc_link->ctx->dc->debug.dsc_min_slice_height_override,
						  0,
						  link_bandwidth_kbps,
						  &stream->timing,
						  &stream->timing.dsc_cfg))
				stream->timing.flags.DSC = 1;
			/* Overwrite the stream flag if DSC is enabled through debugfs */
			if (aconnector->dsc_settings.dsc_force_enable == DSC_CLK_FORCE_ENABLE)
				stream->timing.flags.DSC = 1;

			if (stream->timing.flags.DSC && aconnector->dsc_settings.dsc_num_slices_h)
				stream->timing.dsc_cfg.num_slices_h = aconnector->dsc_settings.dsc_num_slices_h;

			if (stream->timing.flags.DSC && aconnector->dsc_settings.dsc_num_slices_v)
				stream->timing.dsc_cfg.num_slices_v = aconnector->dsc_settings.dsc_num_slices_v;

			if (stream->timing.flags.DSC && aconnector->dsc_settings.dsc_bits_per_pixel)
				stream->timing.dsc_cfg.bits_per_pixel = aconnector->dsc_settings.dsc_bits_per_pixel;
		}
#endif
	}

	update_stream_scaling_settings(&mode, dm_state, stream);

	fill_audio_info(
		&stream->audio_info,
		drm_connector,
		sink);

	update_stream_signal(stream, sink);

	if (stream->signal == SIGNAL_TYPE_HDMI_TYPE_A)
		mod_build_hf_vsif_infopacket(stream, &stream->vsp_infopacket);

	if (stream->link->psr_settings.psr_feature_enabled) {
		//
		// should decide stream support vsc sdp colorimetry capability
		// before building vsc info packet
		//
		stream->use_vsc_sdp_for_colorimetry = false;
		if (aconnector->dc_sink->sink_signal == SIGNAL_TYPE_DISPLAY_PORT_MST) {
			stream->use_vsc_sdp_for_colorimetry =
				aconnector->dc_sink->is_vsc_sdp_colorimetry_supported;
		} else {
			if (stream->link->dpcd_caps.dprx_feature.bits.VSC_SDP_COLORIMETRY_SUPPORTED)
				stream->use_vsc_sdp_for_colorimetry = true;
		}
		mod_build_vsc_infopacket(stream, &stream->vsc_infopacket);
	}
finish:
	dc_sink_release(sink);

	return stream;
}

static void amdgpu_dm_crtc_destroy(struct drm_crtc *crtc)
{
	drm_crtc_cleanup(crtc);
	kfree(crtc);
}

static void dm_crtc_destroy_state(struct drm_crtc *crtc,
				  struct drm_crtc_state *state)
{
	struct dm_crtc_state *cur = to_dm_crtc_state(state);

	/* TODO Destroy dc_stream objects are stream object is flattened */
	if (cur->stream)
		dc_stream_release(cur->stream);


	__drm_atomic_helper_crtc_destroy_state(state);


	kfree(state);
}

static void dm_crtc_reset_state(struct drm_crtc *crtc)
{
	struct dm_crtc_state *state;

	if (crtc->state)
		dm_crtc_destroy_state(crtc, crtc->state);

	state = kzalloc(sizeof(*state), GFP_KERNEL);
	if (WARN_ON(!state))
		return;

	__drm_atomic_helper_crtc_reset(crtc, &state->base);
}

static struct drm_crtc_state *
dm_crtc_duplicate_state(struct drm_crtc *crtc)
{
	struct dm_crtc_state *state, *cur;

	cur = to_dm_crtc_state(crtc->state);

	if (WARN_ON(!crtc->state))
		return NULL;

	state = kzalloc(sizeof(*state), GFP_KERNEL);
	if (!state)
		return NULL;

	__drm_atomic_helper_crtc_duplicate_state(crtc, &state->base);

	if (cur->stream) {
		state->stream = cur->stream;
		dc_stream_retain(state->stream);
	}

	state->active_planes = cur->active_planes;
	state->vrr_infopacket = cur->vrr_infopacket;
	state->abm_level = cur->abm_level;
	state->vrr_supported = cur->vrr_supported;
	state->freesync_config = cur->freesync_config;
	state->crc_src = cur->crc_src;
	state->cm_has_degamma = cur->cm_has_degamma;
	state->cm_is_degamma_srgb = cur->cm_is_degamma_srgb;

	/* TODO Duplicate dc_stream after objects are stream object is flattened */

	return &state->base;
}

static inline int dm_set_vupdate_irq(struct drm_crtc *crtc, bool enable)
{
	enum dc_irq_source irq_source;
	struct amdgpu_crtc *acrtc = to_amdgpu_crtc(crtc);
	struct amdgpu_device *adev = drm_to_adev(crtc->dev);
	int rc;

	irq_source = IRQ_TYPE_VUPDATE + acrtc->otg_inst;

	rc = dc_interrupt_set(adev->dm.dc, irq_source, enable) ? 0 : -EBUSY;

	DRM_DEBUG_DRIVER("crtc %d - vupdate irq %sabling: r=%d\n",
			 acrtc->crtc_id, enable ? "en" : "dis", rc);
	return rc;
}

static inline int dm_set_vblank(struct drm_crtc *crtc, bool enable)
{
	enum dc_irq_source irq_source;
	struct amdgpu_crtc *acrtc = to_amdgpu_crtc(crtc);
	struct amdgpu_device *adev = drm_to_adev(crtc->dev);
	struct dm_crtc_state *acrtc_state = to_dm_crtc_state(crtc->state);
	struct amdgpu_display_manager *dm = &adev->dm;
	int rc = 0;

	if (enable) {
		/* vblank irq on -> Only need vupdate irq in vrr mode */
		if (amdgpu_dm_vrr_active(acrtc_state))
			rc = dm_set_vupdate_irq(crtc, true);
	} else {
		/* vblank irq off -> vupdate irq off */
		rc = dm_set_vupdate_irq(crtc, false);
	}

	if (rc)
		return rc;

	irq_source = IRQ_TYPE_VBLANK + acrtc->otg_inst;

	if (!dc_interrupt_set(adev->dm.dc, irq_source, enable))
		return -EBUSY;

	mutex_lock(&dm->dc_lock);

	if (enable)
		dm->active_vblank_irq_count++;
	else
		dm->active_vblank_irq_count--;

#if defined(CONFIG_DRM_AMD_DC_DCN)
	dc_allow_idle_optimizations(
		adev->dm.dc, dm->active_vblank_irq_count == 0 ? true : false);

	DRM_DEBUG_DRIVER("Allow idle optimizations (MALL): %d\n", dm->active_vblank_irq_count == 0);
#endif

	mutex_unlock(&dm->dc_lock);

	return 0;
}

static int dm_enable_vblank(struct drm_crtc *crtc)
{
	return dm_set_vblank(crtc, true);
}

static void dm_disable_vblank(struct drm_crtc *crtc)
{
	dm_set_vblank(crtc, false);
}

/* Implemented only the options currently availible for the driver */
static const struct drm_crtc_funcs amdgpu_dm_crtc_funcs = {
	.reset = dm_crtc_reset_state,
	.destroy = amdgpu_dm_crtc_destroy,
	.set_config = drm_atomic_helper_set_config,
	.page_flip = drm_atomic_helper_page_flip,
	.atomic_duplicate_state = dm_crtc_duplicate_state,
	.atomic_destroy_state = dm_crtc_destroy_state,
	.set_crc_source = amdgpu_dm_crtc_set_crc_source,
	.verify_crc_source = amdgpu_dm_crtc_verify_crc_source,
	.get_crc_sources = amdgpu_dm_crtc_get_crc_sources,
	.get_vblank_counter = amdgpu_get_vblank_counter_kms,
	.enable_vblank = dm_enable_vblank,
	.disable_vblank = dm_disable_vblank,
	.get_vblank_timestamp = drm_crtc_vblank_helper_get_vblank_timestamp,
};

static enum drm_connector_status
amdgpu_dm_connector_detect(struct drm_connector *connector, bool force)
{
	bool connected;
	struct amdgpu_dm_connector *aconnector = to_amdgpu_dm_connector(connector);

	/*
	 * Notes:
	 * 1. This interface is NOT called in context of HPD irq.
	 * 2. This interface *is called* in context of user-mode ioctl. Which
	 * makes it a bad place for *any* MST-related activity.
	 */

	if (aconnector->base.force == DRM_FORCE_UNSPECIFIED &&
	    !aconnector->fake_enable)
		connected = (aconnector->dc_sink != NULL);
	else
		connected = (aconnector->base.force == DRM_FORCE_ON);

	update_subconnector_property(aconnector);

	return (connected ? connector_status_connected :
			connector_status_disconnected);
}

int amdgpu_dm_connector_atomic_set_property(struct drm_connector *connector,
					    struct drm_connector_state *connector_state,
					    struct drm_property *property,
					    uint64_t val)
{
	struct drm_device *dev = connector->dev;
	struct amdgpu_device *adev = drm_to_adev(dev);
	struct dm_connector_state *dm_old_state =
		to_dm_connector_state(connector->state);
	struct dm_connector_state *dm_new_state =
		to_dm_connector_state(connector_state);

	int ret = -EINVAL;

	if (property == dev->mode_config.scaling_mode_property) {
		enum amdgpu_rmx_type rmx_type;

		switch (val) {
		case DRM_MODE_SCALE_CENTER:
			rmx_type = RMX_CENTER;
			break;
		case DRM_MODE_SCALE_ASPECT:
			rmx_type = RMX_ASPECT;
			break;
		case DRM_MODE_SCALE_FULLSCREEN:
			rmx_type = RMX_FULL;
			break;
		case DRM_MODE_SCALE_NONE:
		default:
			rmx_type = RMX_OFF;
			break;
		}

		if (dm_old_state->scaling == rmx_type)
			return 0;

		dm_new_state->scaling = rmx_type;
		ret = 0;
	} else if (property == adev->mode_info.underscan_hborder_property) {
		dm_new_state->underscan_hborder = val;
		ret = 0;
	} else if (property == adev->mode_info.underscan_vborder_property) {
		dm_new_state->underscan_vborder = val;
		ret = 0;
	} else if (property == adev->mode_info.underscan_property) {
		dm_new_state->underscan_enable = val;
		ret = 0;
	} else if (property == adev->mode_info.abm_level_property) {
		dm_new_state->abm_level = val;
		ret = 0;
	}

	return ret;
}

int amdgpu_dm_connector_atomic_get_property(struct drm_connector *connector,
					    const struct drm_connector_state *state,
					    struct drm_property *property,
					    uint64_t *val)
{
	struct drm_device *dev = connector->dev;
	struct amdgpu_device *adev = drm_to_adev(dev);
	struct dm_connector_state *dm_state =
		to_dm_connector_state(state);
	int ret = -EINVAL;

	if (property == dev->mode_config.scaling_mode_property) {
		switch (dm_state->scaling) {
		case RMX_CENTER:
			*val = DRM_MODE_SCALE_CENTER;
			break;
		case RMX_ASPECT:
			*val = DRM_MODE_SCALE_ASPECT;
			break;
		case RMX_FULL:
			*val = DRM_MODE_SCALE_FULLSCREEN;
			break;
		case RMX_OFF:
		default:
			*val = DRM_MODE_SCALE_NONE;
			break;
		}
		ret = 0;
	} else if (property == adev->mode_info.underscan_hborder_property) {
		*val = dm_state->underscan_hborder;
		ret = 0;
	} else if (property == adev->mode_info.underscan_vborder_property) {
		*val = dm_state->underscan_vborder;
		ret = 0;
	} else if (property == adev->mode_info.underscan_property) {
		*val = dm_state->underscan_enable;
		ret = 0;
	} else if (property == adev->mode_info.abm_level_property) {
		*val = dm_state->abm_level;
		ret = 0;
	}

	return ret;
}

static void amdgpu_dm_connector_unregister(struct drm_connector *connector)
{
	struct amdgpu_dm_connector *amdgpu_dm_connector = to_amdgpu_dm_connector(connector);

	drm_dp_aux_unregister(&amdgpu_dm_connector->dm_dp_aux.aux);
}

static void amdgpu_dm_connector_destroy(struct drm_connector *connector)
{
	struct amdgpu_dm_connector *aconnector = to_amdgpu_dm_connector(connector);
	const struct dc_link *link = aconnector->dc_link;
	struct amdgpu_device *adev = drm_to_adev(connector->dev);
	struct amdgpu_display_manager *dm = &adev->dm;

	/*
	 * Call only if mst_mgr was iniitalized before since it's not done
	 * for all connector types.
	 */
	if (aconnector->mst_mgr.dev)
		drm_dp_mst_topology_mgr_destroy(&aconnector->mst_mgr);

#if defined(CONFIG_BACKLIGHT_CLASS_DEVICE) ||\
	defined(CONFIG_BACKLIGHT_CLASS_DEVICE_MODULE)

	if ((link->connector_signal & (SIGNAL_TYPE_EDP | SIGNAL_TYPE_LVDS)) &&
	    link->type != dc_connection_none &&
	    dm->backlight_dev) {
		backlight_device_unregister(dm->backlight_dev);
		dm->backlight_dev = NULL;
	}
#endif

	if (aconnector->dc_em_sink)
		dc_sink_release(aconnector->dc_em_sink);
	aconnector->dc_em_sink = NULL;
	if (aconnector->dc_sink)
		dc_sink_release(aconnector->dc_sink);
	aconnector->dc_sink = NULL;

	drm_dp_cec_unregister_connector(&aconnector->dm_dp_aux.aux);
	drm_connector_unregister(connector);
	drm_connector_cleanup(connector);
	if (aconnector->i2c) {
		i2c_del_adapter(&aconnector->i2c->base);
		kfree(aconnector->i2c);
	}
	kfree(aconnector->dm_dp_aux.aux.name);

	kfree(connector);
}

void amdgpu_dm_connector_funcs_reset(struct drm_connector *connector)
{
	struct dm_connector_state *state =
		to_dm_connector_state(connector->state);

	if (connector->state)
		__drm_atomic_helper_connector_destroy_state(connector->state);

	kfree(state);

	state = kzalloc(sizeof(*state), GFP_KERNEL);

	if (state) {
		state->scaling = RMX_OFF;
		state->underscan_enable = false;
		state->underscan_hborder = 0;
		state->underscan_vborder = 0;
		state->base.max_requested_bpc = 8;
		state->vcpi_slots = 0;
		state->pbn = 0;
		if (connector->connector_type == DRM_MODE_CONNECTOR_eDP)
			state->abm_level = amdgpu_dm_abm_level;

		__drm_atomic_helper_connector_reset(connector, &state->base);
	}
}

struct drm_connector_state *
amdgpu_dm_connector_atomic_duplicate_state(struct drm_connector *connector)
{
	struct dm_connector_state *state =
		to_dm_connector_state(connector->state);

	struct dm_connector_state *new_state =
			kmemdup(state, sizeof(*state), GFP_KERNEL);

	if (!new_state)
		return NULL;

	__drm_atomic_helper_connector_duplicate_state(connector, &new_state->base);

	new_state->freesync_capable = state->freesync_capable;
	new_state->abm_level = state->abm_level;
	new_state->scaling = state->scaling;
	new_state->underscan_enable = state->underscan_enable;
	new_state->underscan_hborder = state->underscan_hborder;
	new_state->underscan_vborder = state->underscan_vborder;
	new_state->vcpi_slots = state->vcpi_slots;
	new_state->pbn = state->pbn;
	return &new_state->base;
}

static int
amdgpu_dm_connector_late_register(struct drm_connector *connector)
{
	struct amdgpu_dm_connector *amdgpu_dm_connector =
		to_amdgpu_dm_connector(connector);
	int r;

	if ((connector->connector_type == DRM_MODE_CONNECTOR_DisplayPort) ||
	    (connector->connector_type == DRM_MODE_CONNECTOR_eDP)) {
		amdgpu_dm_connector->dm_dp_aux.aux.dev = connector->kdev;
		r = drm_dp_aux_register(&amdgpu_dm_connector->dm_dp_aux.aux);
		if (r)
			return r;
	}

#if defined(CONFIG_DEBUG_FS)
	connector_debugfs_init(amdgpu_dm_connector);
#endif

	return 0;
}

static const struct drm_connector_funcs amdgpu_dm_connector_funcs = {
	.reset = amdgpu_dm_connector_funcs_reset,
	.detect = amdgpu_dm_connector_detect,
	.fill_modes = drm_helper_probe_single_connector_modes,
	.destroy = amdgpu_dm_connector_destroy,
	.atomic_duplicate_state = amdgpu_dm_connector_atomic_duplicate_state,
	.atomic_destroy_state = drm_atomic_helper_connector_destroy_state,
	.atomic_set_property = amdgpu_dm_connector_atomic_set_property,
	.atomic_get_property = amdgpu_dm_connector_atomic_get_property,
	.late_register = amdgpu_dm_connector_late_register,
	.early_unregister = amdgpu_dm_connector_unregister
};

static int get_modes(struct drm_connector *connector)
{
	return amdgpu_dm_connector_get_modes(connector);
}

static void create_eml_sink(struct amdgpu_dm_connector *aconnector)
{
	struct dc_sink_init_data init_params = {
			.link = aconnector->dc_link,
			.sink_signal = SIGNAL_TYPE_VIRTUAL
	};
	struct edid *edid;

	if (!aconnector->base.edid_blob_ptr) {
		DRM_ERROR("No EDID firmware found on connector: %s ,forcing to OFF!\n",
				aconnector->base.name);

		aconnector->base.force = DRM_FORCE_OFF;
		aconnector->base.override_edid = false;
		return;
	}

	edid = (struct edid *) aconnector->base.edid_blob_ptr->data;

	aconnector->edid = edid;

	aconnector->dc_em_sink = dc_link_add_remote_sink(
		aconnector->dc_link,
		(uint8_t *)edid,
		(edid->extensions + 1) * EDID_LENGTH,
		&init_params);

	if (aconnector->base.force == DRM_FORCE_ON) {
		aconnector->dc_sink = aconnector->dc_link->local_sink ?
		aconnector->dc_link->local_sink :
		aconnector->dc_em_sink;
		dc_sink_retain(aconnector->dc_sink);
	}
}

static void handle_edid_mgmt(struct amdgpu_dm_connector *aconnector)
{
	struct dc_link *link = (struct dc_link *)aconnector->dc_link;

	/*
	 * In case of headless boot with force on for DP managed connector
	 * Those settings have to be != 0 to get initial modeset
	 */
	if (link->connector_signal == SIGNAL_TYPE_DISPLAY_PORT) {
		link->verified_link_cap.lane_count = LANE_COUNT_FOUR;
		link->verified_link_cap.link_rate = LINK_RATE_HIGH2;
	}


	aconnector->base.override_edid = true;
	create_eml_sink(aconnector);
}

static struct dc_stream_state *
create_validate_stream_for_sink(struct amdgpu_dm_connector *aconnector,
				const struct drm_display_mode *drm_mode,
				const struct dm_connector_state *dm_state,
				const struct dc_stream_state *old_stream)
{
	struct drm_connector *connector = &aconnector->base;
	struct amdgpu_device *adev = drm_to_adev(connector->dev);
	struct dc_stream_state *stream;
	const struct drm_connector_state *drm_state = dm_state ? &dm_state->base : NULL;
	int requested_bpc = drm_state ? drm_state->max_requested_bpc : 8;
	enum dc_status dc_result = DC_OK;

	do {
		stream = create_stream_for_sink(aconnector, drm_mode,
						dm_state, old_stream,
						requested_bpc);
		if (stream == NULL) {
			DRM_ERROR("Failed to create stream for sink!\n");
			break;
		}

		dc_result = dc_validate_stream(adev->dm.dc, stream);

		if (dc_result != DC_OK) {
			DRM_DEBUG_KMS("Mode %dx%d (clk %d) failed DC validation with error %d (%s)\n",
				      drm_mode->hdisplay,
				      drm_mode->vdisplay,
				      drm_mode->clock,
				      dc_result,
				      dc_status_to_str(dc_result));

			dc_stream_release(stream);
			stream = NULL;
			requested_bpc -= 2; /* lower bpc to retry validation */
		}

	} while (stream == NULL && requested_bpc >= 6);

	return stream;
}

enum drm_mode_status amdgpu_dm_connector_mode_valid(struct drm_connector *connector,
				   struct drm_display_mode *mode)
{
	int result = MODE_ERROR;
	struct dc_sink *dc_sink;
	/* TODO: Unhardcode stream count */
	struct dc_stream_state *stream;
	struct amdgpu_dm_connector *aconnector = to_amdgpu_dm_connector(connector);

	if ((mode->flags & DRM_MODE_FLAG_INTERLACE) ||
			(mode->flags & DRM_MODE_FLAG_DBLSCAN))
		return result;

	/*
	 * Only run this the first time mode_valid is called to initilialize
	 * EDID mgmt
	 */
	if (aconnector->base.force != DRM_FORCE_UNSPECIFIED &&
		!aconnector->dc_em_sink)
		handle_edid_mgmt(aconnector);

	dc_sink = to_amdgpu_dm_connector(connector)->dc_sink;

	if (dc_sink == NULL && aconnector->base.force != DRM_FORCE_ON_DIGITAL &&
				aconnector->base.force != DRM_FORCE_ON) {
		DRM_ERROR("dc_sink is NULL!\n");
		goto fail;
	}

	stream = create_validate_stream_for_sink(aconnector, mode, NULL, NULL);
	if (stream) {
		dc_stream_release(stream);
		result = MODE_OK;
	}

fail:
	/* TODO: error handling*/
	return result;
}

static int fill_hdr_info_packet(const struct drm_connector_state *state,
				struct dc_info_packet *out)
{
	struct hdmi_drm_infoframe frame;
	unsigned char buf[30]; /* 26 + 4 */
	ssize_t len;
	int ret, i;

	memset(out, 0, sizeof(*out));

	if (!state->hdr_output_metadata)
		return 0;

	ret = drm_hdmi_infoframe_set_hdr_metadata(&frame, state);
	if (ret)
		return ret;

	len = hdmi_drm_infoframe_pack_only(&frame, buf, sizeof(buf));
	if (len < 0)
		return (int)len;

	/* Static metadata is a fixed 26 bytes + 4 byte header. */
	if (len != 30)
		return -EINVAL;

	/* Prepare the infopacket for DC. */
	switch (state->connector->connector_type) {
	case DRM_MODE_CONNECTOR_HDMIA:
		out->hb0 = 0x87; /* type */
		out->hb1 = 0x01; /* version */
		out->hb2 = 0x1A; /* length */
		out->sb[0] = buf[3]; /* checksum */
		i = 1;
		break;

	case DRM_MODE_CONNECTOR_DisplayPort:
	case DRM_MODE_CONNECTOR_eDP:
		out->hb0 = 0x00; /* sdp id, zero */
		out->hb1 = 0x87; /* type */
		out->hb2 = 0x1D; /* payload len - 1 */
		out->hb3 = (0x13 << 2); /* sdp version */
		out->sb[0] = 0x01; /* version */
		out->sb[1] = 0x1A; /* length */
		i = 2;
		break;

	default:
		return -EINVAL;
	}

	memcpy(&out->sb[i], &buf[4], 26);
	out->valid = true;

	print_hex_dump(KERN_DEBUG, "HDR SB:", DUMP_PREFIX_NONE, 16, 1, out->sb,
		       sizeof(out->sb), false);

	return 0;
}

static bool
is_hdr_metadata_different(const struct drm_connector_state *old_state,
			  const struct drm_connector_state *new_state)
{
	struct drm_property_blob *old_blob = old_state->hdr_output_metadata;
	struct drm_property_blob *new_blob = new_state->hdr_output_metadata;

	if (old_blob != new_blob) {
		if (old_blob && new_blob &&
		    old_blob->length == new_blob->length)
			return memcmp(old_blob->data, new_blob->data,
				      old_blob->length);

		return true;
	}

	return false;
}

static int
amdgpu_dm_connector_atomic_check(struct drm_connector *conn,
				 struct drm_atomic_state *state)
{
	struct drm_connector_state *new_con_state =
		drm_atomic_get_new_connector_state(state, conn);
	struct drm_connector_state *old_con_state =
		drm_atomic_get_old_connector_state(state, conn);
	struct drm_crtc *crtc = new_con_state->crtc;
	struct drm_crtc_state *new_crtc_state;
	int ret;

	trace_amdgpu_dm_connector_atomic_check(new_con_state);

	if (!crtc)
		return 0;

	if (is_hdr_metadata_different(old_con_state, new_con_state)) {
		struct dc_info_packet hdr_infopacket;

		ret = fill_hdr_info_packet(new_con_state, &hdr_infopacket);
		if (ret)
			return ret;

		new_crtc_state = drm_atomic_get_crtc_state(state, crtc);
		if (IS_ERR(new_crtc_state))
			return PTR_ERR(new_crtc_state);

		/*
		 * DC considers the stream backends changed if the
		 * static metadata changes. Forcing the modeset also
		 * gives a simple way for userspace to switch from
		 * 8bpc to 10bpc when setting the metadata to enter
		 * or exit HDR.
		 *
		 * Changing the static metadata after it's been
		 * set is permissible, however. So only force a
		 * modeset if we're entering or exiting HDR.
		 */
		new_crtc_state->mode_changed =
			!old_con_state->hdr_output_metadata ||
			!new_con_state->hdr_output_metadata;
	}

	return 0;
}

static const struct drm_connector_helper_funcs
amdgpu_dm_connector_helper_funcs = {
	/*
	 * If hotplugging a second bigger display in FB Con mode, bigger resolution
	 * modes will be filtered by drm_mode_validate_size(), and those modes
	 * are missing after user start lightdm. So we need to renew modes list.
	 * in get_modes call back, not just return the modes count
	 */
	.get_modes = get_modes,
	.mode_valid = amdgpu_dm_connector_mode_valid,
	.atomic_check = amdgpu_dm_connector_atomic_check,
};

static void dm_crtc_helper_disable(struct drm_crtc *crtc)
{
}

static int count_crtc_active_planes(struct drm_crtc_state *new_crtc_state)
{
	struct drm_atomic_state *state = new_crtc_state->state;
	struct drm_plane *plane;
	int num_active = 0;

	drm_for_each_plane_mask(plane, state->dev, new_crtc_state->plane_mask) {
		struct drm_plane_state *new_plane_state;

		/* Cursor planes are "fake". */
		if (plane->type == DRM_PLANE_TYPE_CURSOR)
			continue;

		new_plane_state = drm_atomic_get_new_plane_state(state, plane);

		if (!new_plane_state) {
			/*
			 * The plane is enable on the CRTC and hasn't changed
			 * state. This means that it previously passed
			 * validation and is therefore enabled.
			 */
			num_active += 1;
			continue;
		}

		/* We need a framebuffer to be considered enabled. */
		num_active += (new_plane_state->fb != NULL);
	}

	return num_active;
}

static void dm_update_crtc_active_planes(struct drm_crtc *crtc,
					 struct drm_crtc_state *new_crtc_state)
{
	struct dm_crtc_state *dm_new_crtc_state =
		to_dm_crtc_state(new_crtc_state);

	dm_new_crtc_state->active_planes = 0;

	if (!dm_new_crtc_state->stream)
		return;

	dm_new_crtc_state->active_planes =
		count_crtc_active_planes(new_crtc_state);
}

static int dm_crtc_helper_atomic_check(struct drm_crtc *crtc,
				       struct drm_atomic_state *state)
{
	struct drm_crtc_state *crtc_state = drm_atomic_get_new_crtc_state(state,
									  crtc);
	struct amdgpu_device *adev = drm_to_adev(crtc->dev);
	struct dc *dc = adev->dm.dc;
	struct dm_crtc_state *dm_crtc_state = to_dm_crtc_state(crtc_state);
	int ret = -EINVAL;

	trace_amdgpu_dm_crtc_atomic_check(crtc_state);

	dm_update_crtc_active_planes(crtc, crtc_state);

	if (unlikely(!dm_crtc_state->stream &&
		     modeset_required(crtc_state, NULL, dm_crtc_state->stream))) {
		WARN_ON(1);
		return ret;
	}

	/*
	 * We require the primary plane to be enabled whenever the CRTC is, otherwise
	 * drm_mode_cursor_universal may end up trying to enable the cursor plane while all other
	 * planes are disabled, which is not supported by the hardware. And there is legacy
	 * userspace which stops using the HW cursor altogether in response to the resulting EINVAL.
	 */
	if (crtc_state->enable &&
	    !(crtc_state->plane_mask & drm_plane_mask(crtc->primary))) {
		DRM_DEBUG_ATOMIC("Can't enable a CRTC without enabling the primary plane\n");
		return -EINVAL;
	}

	/* In some use cases, like reset, no stream is attached */
	if (!dm_crtc_state->stream)
		return 0;

	if (dc_validate_stream(dc, dm_crtc_state->stream) == DC_OK)
		return 0;

	DRM_DEBUG_ATOMIC("Failed DC stream validation\n");
	return ret;
}

static bool dm_crtc_helper_mode_fixup(struct drm_crtc *crtc,
				      const struct drm_display_mode *mode,
				      struct drm_display_mode *adjusted_mode)
{
	return true;
}

static const struct drm_crtc_helper_funcs amdgpu_dm_crtc_helper_funcs = {
	.disable = dm_crtc_helper_disable,
	.atomic_check = dm_crtc_helper_atomic_check,
	.mode_fixup = dm_crtc_helper_mode_fixup,
	.get_scanout_position = amdgpu_crtc_get_scanout_position,
};

static void dm_encoder_helper_disable(struct drm_encoder *encoder)
{

}

static int convert_dc_color_depth_into_bpc (enum dc_color_depth display_color_depth)
{
	switch (display_color_depth) {
		case COLOR_DEPTH_666:
			return 6;
		case COLOR_DEPTH_888:
			return 8;
		case COLOR_DEPTH_101010:
			return 10;
		case COLOR_DEPTH_121212:
			return 12;
		case COLOR_DEPTH_141414:
			return 14;
		case COLOR_DEPTH_161616:
			return 16;
		default:
			break;
		}
	return 0;
}

static int dm_encoder_helper_atomic_check(struct drm_encoder *encoder,
					  struct drm_crtc_state *crtc_state,
					  struct drm_connector_state *conn_state)
{
	struct drm_atomic_state *state = crtc_state->state;
	struct drm_connector *connector = conn_state->connector;
	struct amdgpu_dm_connector *aconnector = to_amdgpu_dm_connector(connector);
	struct dm_connector_state *dm_new_connector_state = to_dm_connector_state(conn_state);
	const struct drm_display_mode *adjusted_mode = &crtc_state->adjusted_mode;
	struct drm_dp_mst_topology_mgr *mst_mgr;
	struct drm_dp_mst_port *mst_port;
	enum dc_color_depth color_depth;
	int clock, bpp = 0;
	bool is_y420 = false;

	if (!aconnector->port || !aconnector->dc_sink)
		return 0;

	mst_port = aconnector->port;
	mst_mgr = &aconnector->mst_port->mst_mgr;

	if (!crtc_state->connectors_changed && !crtc_state->mode_changed)
		return 0;

	if (!state->duplicated) {
		int max_bpc = conn_state->max_requested_bpc;
		is_y420 = drm_mode_is_420_also(&connector->display_info, adjusted_mode) &&
				aconnector->force_yuv420_output;
		color_depth = convert_color_depth_from_display_info(connector,
								    is_y420,
								    max_bpc);
		bpp = convert_dc_color_depth_into_bpc(color_depth) * 3;
		clock = adjusted_mode->clock;
		dm_new_connector_state->pbn = drm_dp_calc_pbn_mode(clock, bpp, false);
	}
	dm_new_connector_state->vcpi_slots = drm_dp_atomic_find_vcpi_slots(state,
									   mst_mgr,
									   mst_port,
									   dm_new_connector_state->pbn,
									   dm_mst_get_pbn_divider(aconnector->dc_link));
	if (dm_new_connector_state->vcpi_slots < 0) {
		DRM_DEBUG_ATOMIC("failed finding vcpi slots: %d\n", (int)dm_new_connector_state->vcpi_slots);
		return dm_new_connector_state->vcpi_slots;
	}
	return 0;
}

const struct drm_encoder_helper_funcs amdgpu_dm_encoder_helper_funcs = {
	.disable = dm_encoder_helper_disable,
	.atomic_check = dm_encoder_helper_atomic_check
};

#if defined(CONFIG_DRM_AMD_DC_DCN)
static int dm_update_mst_vcpi_slots_for_dsc(struct drm_atomic_state *state,
					    struct dc_state *dc_state)
{
	struct dc_stream_state *stream = NULL;
	struct drm_connector *connector;
	struct drm_connector_state *new_con_state, *old_con_state;
	struct amdgpu_dm_connector *aconnector;
	struct dm_connector_state *dm_conn_state;
	int i, j, clock, bpp;
	int vcpi, pbn_div, pbn = 0;

	for_each_oldnew_connector_in_state(state, connector, old_con_state, new_con_state, i) {

		aconnector = to_amdgpu_dm_connector(connector);

		if (!aconnector->port)
			continue;

		if (!new_con_state || !new_con_state->crtc)
			continue;

		dm_conn_state = to_dm_connector_state(new_con_state);

		for (j = 0; j < dc_state->stream_count; j++) {
			stream = dc_state->streams[j];
			if (!stream)
				continue;

			if ((struct amdgpu_dm_connector*)stream->dm_stream_context == aconnector)
				break;

			stream = NULL;
		}

		if (!stream)
			continue;

		if (stream->timing.flags.DSC != 1) {
			drm_dp_mst_atomic_enable_dsc(state,
						     aconnector->port,
						     dm_conn_state->pbn,
						     0,
						     false);
			continue;
		}

		pbn_div = dm_mst_get_pbn_divider(stream->link);
		bpp = stream->timing.dsc_cfg.bits_per_pixel;
		clock = stream->timing.pix_clk_100hz / 10;
		pbn = drm_dp_calc_pbn_mode(clock, bpp, true);
		vcpi = drm_dp_mst_atomic_enable_dsc(state,
						    aconnector->port,
						    pbn, pbn_div,
						    true);
		if (vcpi < 0)
			return vcpi;

		dm_conn_state->pbn = pbn;
		dm_conn_state->vcpi_slots = vcpi;
	}
	return 0;
}
#endif

static void dm_drm_plane_reset(struct drm_plane *plane)
{
	struct dm_plane_state *amdgpu_state = NULL;

	if (plane->state)
		plane->funcs->atomic_destroy_state(plane, plane->state);

	amdgpu_state = kzalloc(sizeof(*amdgpu_state), GFP_KERNEL);
	WARN_ON(amdgpu_state == NULL);

	if (amdgpu_state)
		__drm_atomic_helper_plane_reset(plane, &amdgpu_state->base);
}

static struct drm_plane_state *
dm_drm_plane_duplicate_state(struct drm_plane *plane)
{
	struct dm_plane_state *dm_plane_state, *old_dm_plane_state;

	old_dm_plane_state = to_dm_plane_state(plane->state);
	dm_plane_state = kzalloc(sizeof(*dm_plane_state), GFP_KERNEL);
	if (!dm_plane_state)
		return NULL;

	__drm_atomic_helper_plane_duplicate_state(plane, &dm_plane_state->base);

	if (old_dm_plane_state->dc_state) {
		dm_plane_state->dc_state = old_dm_plane_state->dc_state;
		dc_plane_state_retain(dm_plane_state->dc_state);
	}

	return &dm_plane_state->base;
}

static void dm_drm_plane_destroy_state(struct drm_plane *plane,
				struct drm_plane_state *state)
{
	struct dm_plane_state *dm_plane_state = to_dm_plane_state(state);

	if (dm_plane_state->dc_state)
		dc_plane_state_release(dm_plane_state->dc_state);

	drm_atomic_helper_plane_destroy_state(plane, state);
}

static const struct drm_plane_funcs dm_plane_funcs = {
	.update_plane	= drm_atomic_helper_update_plane,
	.disable_plane	= drm_atomic_helper_disable_plane,
	.destroy	= drm_primary_helper_destroy,
	.reset = dm_drm_plane_reset,
	.atomic_duplicate_state = dm_drm_plane_duplicate_state,
	.atomic_destroy_state = dm_drm_plane_destroy_state,
	.format_mod_supported = dm_plane_format_mod_supported,
};

static int dm_plane_helper_prepare_fb(struct drm_plane *plane,
				      struct drm_plane_state *new_state)
{
	struct amdgpu_framebuffer *afb;
	struct drm_gem_object *obj;
	struct amdgpu_device *adev;
	struct amdgpu_bo *rbo;
	struct dm_plane_state *dm_plane_state_new, *dm_plane_state_old;
	struct list_head list;
	struct ttm_validate_buffer tv;
	struct ww_acquire_ctx ticket;
	uint32_t domain;
	int r;

	if (!new_state->fb) {
		DRM_DEBUG_DRIVER("No FB bound\n");
		return 0;
	}

	afb = to_amdgpu_framebuffer(new_state->fb);
	obj = new_state->fb->obj[0];
	rbo = gem_to_amdgpu_bo(obj);
	adev = amdgpu_ttm_adev(rbo->tbo.bdev);
	INIT_LIST_HEAD(&list);

	tv.bo = &rbo->tbo;
	tv.num_shared = 1;
	list_add(&tv.head, &list);

	r = ttm_eu_reserve_buffers(&ticket, &list, false, NULL);
	if (r) {
		dev_err(adev->dev, "fail to reserve bo (%d)\n", r);
		return r;
	}

	if (plane->type != DRM_PLANE_TYPE_CURSOR)
		domain = amdgpu_display_supported_domains(adev, rbo->flags);
	else
		domain = AMDGPU_GEM_DOMAIN_VRAM;

	r = amdgpu_bo_pin(rbo, domain);
	if (unlikely(r != 0)) {
		if (r != -ERESTARTSYS)
			DRM_ERROR("Failed to pin framebuffer with error %d\n", r);
		ttm_eu_backoff_reservation(&ticket, &list);
		return r;
	}

	r = amdgpu_ttm_alloc_gart(&rbo->tbo);
	if (unlikely(r != 0)) {
		amdgpu_bo_unpin(rbo);
		ttm_eu_backoff_reservation(&ticket, &list);
		DRM_ERROR("%p bind failed\n", rbo);
		return r;
	}

	ttm_eu_backoff_reservation(&ticket, &list);

	afb->address = amdgpu_bo_gpu_offset(rbo);

	amdgpu_bo_ref(rbo);

	/**
	 * We don't do surface updates on planes that have been newly created,
	 * but we also don't have the afb->address during atomic check.
	 *
	 * Fill in buffer attributes depending on the address here, but only on
	 * newly created planes since they're not being used by DC yet and this
	 * won't modify global state.
	 */
	dm_plane_state_old = to_dm_plane_state(plane->state);
	dm_plane_state_new = to_dm_plane_state(new_state);

	if (dm_plane_state_new->dc_state &&
	    dm_plane_state_old->dc_state != dm_plane_state_new->dc_state) {
		struct dc_plane_state *plane_state =
			dm_plane_state_new->dc_state;
		bool force_disable_dcc = !plane_state->dcc.enable;

		fill_plane_buffer_attributes(
			adev, afb, plane_state->format, plane_state->rotation,
			afb->tiling_flags,
			&plane_state->tiling_info, &plane_state->plane_size,
			&plane_state->dcc, &plane_state->address,
			afb->tmz_surface, force_disable_dcc);
	}

	return 0;
}

static void dm_plane_helper_cleanup_fb(struct drm_plane *plane,
				       struct drm_plane_state *old_state)
{
	struct amdgpu_bo *rbo;
	int r;

	if (!old_state->fb)
		return;

	rbo = gem_to_amdgpu_bo(old_state->fb->obj[0]);
	r = amdgpu_bo_reserve(rbo, false);
	if (unlikely(r)) {
		DRM_ERROR("failed to reserve rbo before unpin\n");
		return;
	}

	amdgpu_bo_unpin(rbo);
	amdgpu_bo_unreserve(rbo);
	amdgpu_bo_unref(&rbo);
}

static int dm_plane_helper_check_state(struct drm_plane_state *state,
				       struct drm_crtc_state *new_crtc_state)
{
	struct drm_framebuffer *fb = state->fb;
	int min_downscale, max_upscale;
	int min_scale = 0;
	int max_scale = INT_MAX;

	/* Plane enabled? Get min/max allowed scaling factors from plane caps. */
	if (fb && state->crtc) {
		get_min_max_dc_plane_scaling(state->crtc->dev, fb,
					     &min_downscale, &max_upscale);
		/*
		 * Convert to drm convention: 16.16 fixed point, instead of dc's
		 * 1.0 == 1000. Also drm scaling is src/dst instead of dc's
		 * dst/src, so min_scale = 1.0 / max_upscale, etc.
		 */
		min_scale = (1000 << 16) / max_upscale;
		max_scale = (1000 << 16) / min_downscale;
	}

	return drm_atomic_helper_check_plane_state(
		state, new_crtc_state, min_scale, max_scale, true, true);
}

static int dm_plane_atomic_check(struct drm_plane *plane,
				 struct drm_plane_state *state)
{
	struct amdgpu_device *adev = drm_to_adev(plane->dev);
	struct dc *dc = adev->dm.dc;
	struct dm_plane_state *dm_plane_state;
	struct dc_scaling_info scaling_info;
	struct drm_crtc_state *new_crtc_state;
	int ret;

	trace_amdgpu_dm_plane_atomic_check(state);

	dm_plane_state = to_dm_plane_state(state);

	if (!dm_plane_state->dc_state)
		return 0;

	new_crtc_state =
		drm_atomic_get_new_crtc_state(state->state, state->crtc);
	if (!new_crtc_state)
		return -EINVAL;

	ret = dm_plane_helper_check_state(state, new_crtc_state);
	if (ret)
		return ret;

	ret = fill_dc_scaling_info(state, &scaling_info);
	if (ret)
		return ret;

	if (dc_validate_plane(dc, dm_plane_state->dc_state) == DC_OK)
		return 0;

	return -EINVAL;
}

static int dm_plane_atomic_async_check(struct drm_plane *plane,
				       struct drm_plane_state *new_plane_state)
{
	/* Only support async updates on cursor planes. */
	if (plane->type != DRM_PLANE_TYPE_CURSOR)
		return -EINVAL;

	return 0;
}

static void dm_plane_atomic_async_update(struct drm_plane *plane,
					 struct drm_plane_state *new_state)
{
	struct drm_plane_state *old_state =
		drm_atomic_get_old_plane_state(new_state->state, plane);

	trace_amdgpu_dm_atomic_update_cursor(new_state);

	swap(plane->state->fb, new_state->fb);

	plane->state->src_x = new_state->src_x;
	plane->state->src_y = new_state->src_y;
	plane->state->src_w = new_state->src_w;
	plane->state->src_h = new_state->src_h;
	plane->state->crtc_x = new_state->crtc_x;
	plane->state->crtc_y = new_state->crtc_y;
	plane->state->crtc_w = new_state->crtc_w;
	plane->state->crtc_h = new_state->crtc_h;

	handle_cursor_update(plane, old_state);
}

static const struct drm_plane_helper_funcs dm_plane_helper_funcs = {
	.prepare_fb = dm_plane_helper_prepare_fb,
	.cleanup_fb = dm_plane_helper_cleanup_fb,
	.atomic_check = dm_plane_atomic_check,
	.atomic_async_check = dm_plane_atomic_async_check,
	.atomic_async_update = dm_plane_atomic_async_update
};

/*
 * TODO: these are currently initialized to rgb formats only.
 * For future use cases we should either initialize them dynamically based on
 * plane capabilities, or initialize this array to all formats, so internal drm
 * check will succeed, and let DC implement proper check
 */
static const uint32_t rgb_formats[] = {
	DRM_FORMAT_XRGB8888,
	DRM_FORMAT_ARGB8888,
	DRM_FORMAT_RGBA8888,
	DRM_FORMAT_XRGB2101010,
	DRM_FORMAT_XBGR2101010,
	DRM_FORMAT_ARGB2101010,
	DRM_FORMAT_ABGR2101010,
	DRM_FORMAT_XBGR8888,
	DRM_FORMAT_ABGR8888,
	DRM_FORMAT_RGB565,
};

static const uint32_t overlay_formats[] = {
	DRM_FORMAT_XRGB8888,
	DRM_FORMAT_ARGB8888,
	DRM_FORMAT_RGBA8888,
	DRM_FORMAT_XBGR8888,
	DRM_FORMAT_ABGR8888,
	DRM_FORMAT_RGB565
};

static const u32 cursor_formats[] = {
	DRM_FORMAT_ARGB8888
};

static int get_plane_formats(const struct drm_plane *plane,
			     const struct dc_plane_cap *plane_cap,
			     uint32_t *formats, int max_formats)
{
	int i, num_formats = 0;

	/*
	 * TODO: Query support for each group of formats directly from
	 * DC plane caps. This will require adding more formats to the
	 * caps list.
	 */

	switch (plane->type) {
	case DRM_PLANE_TYPE_PRIMARY:
		for (i = 0; i < ARRAY_SIZE(rgb_formats); ++i) {
			if (num_formats >= max_formats)
				break;

			formats[num_formats++] = rgb_formats[i];
		}

		if (plane_cap && plane_cap->pixel_format_support.nv12)
			formats[num_formats++] = DRM_FORMAT_NV12;
		if (plane_cap && plane_cap->pixel_format_support.p010)
			formats[num_formats++] = DRM_FORMAT_P010;
		if (plane_cap && plane_cap->pixel_format_support.fp16) {
			formats[num_formats++] = DRM_FORMAT_XRGB16161616F;
			formats[num_formats++] = DRM_FORMAT_ARGB16161616F;
			formats[num_formats++] = DRM_FORMAT_XBGR16161616F;
			formats[num_formats++] = DRM_FORMAT_ABGR16161616F;
		}
		break;

	case DRM_PLANE_TYPE_OVERLAY:
		for (i = 0; i < ARRAY_SIZE(overlay_formats); ++i) {
			if (num_formats >= max_formats)
				break;

			formats[num_formats++] = overlay_formats[i];
		}
		break;

	case DRM_PLANE_TYPE_CURSOR:
		for (i = 0; i < ARRAY_SIZE(cursor_formats); ++i) {
			if (num_formats >= max_formats)
				break;

			formats[num_formats++] = cursor_formats[i];
		}
		break;
	}

	return num_formats;
}

static int amdgpu_dm_plane_init(struct amdgpu_display_manager *dm,
				struct drm_plane *plane,
				unsigned long possible_crtcs,
				const struct dc_plane_cap *plane_cap)
{
	uint32_t formats[32];
	int num_formats;
	int res = -EPERM;
	unsigned int supported_rotations;
	uint64_t *modifiers = NULL;

	num_formats = get_plane_formats(plane, plane_cap, formats,
					ARRAY_SIZE(formats));

	res = get_plane_modifiers(dm->adev, plane->type, &modifiers);
	if (res)
		return res;

	res = drm_universal_plane_init(adev_to_drm(dm->adev), plane, possible_crtcs,
				       &dm_plane_funcs, formats, num_formats,
				       modifiers, plane->type, NULL);
	kfree(modifiers);
	if (res)
		return res;

	if (plane->type == DRM_PLANE_TYPE_OVERLAY &&
	    plane_cap && plane_cap->per_pixel_alpha) {
		unsigned int blend_caps = BIT(DRM_MODE_BLEND_PIXEL_NONE) |
					  BIT(DRM_MODE_BLEND_PREMULTI);

		drm_plane_create_alpha_property(plane);
		drm_plane_create_blend_mode_property(plane, blend_caps);
	}

	if (plane->type == DRM_PLANE_TYPE_PRIMARY &&
	    plane_cap &&
	    (plane_cap->pixel_format_support.nv12 ||
	     plane_cap->pixel_format_support.p010)) {
		/* This only affects YUV formats. */
		drm_plane_create_color_properties(
			plane,
			BIT(DRM_COLOR_YCBCR_BT601) |
			BIT(DRM_COLOR_YCBCR_BT709) |
			BIT(DRM_COLOR_YCBCR_BT2020),
			BIT(DRM_COLOR_YCBCR_LIMITED_RANGE) |
			BIT(DRM_COLOR_YCBCR_FULL_RANGE),
			DRM_COLOR_YCBCR_BT709, DRM_COLOR_YCBCR_LIMITED_RANGE);
	}

	supported_rotations =
		DRM_MODE_ROTATE_0 | DRM_MODE_ROTATE_90 |
		DRM_MODE_ROTATE_180 | DRM_MODE_ROTATE_270;

	if (dm->adev->asic_type >= CHIP_BONAIRE &&
	    plane->type != DRM_PLANE_TYPE_CURSOR)
		drm_plane_create_rotation_property(plane, DRM_MODE_ROTATE_0,
						   supported_rotations);

	drm_plane_helper_add(plane, &dm_plane_helper_funcs);

	/* Create (reset) the plane state */
	if (plane->funcs->reset)
		plane->funcs->reset(plane);

	return 0;
}

static int amdgpu_dm_crtc_init(struct amdgpu_display_manager *dm,
			       struct drm_plane *plane,
			       uint32_t crtc_index)
{
	struct amdgpu_crtc *acrtc = NULL;
	struct drm_plane *cursor_plane;

	int res = -ENOMEM;

	cursor_plane = kzalloc(sizeof(*cursor_plane), GFP_KERNEL);
	if (!cursor_plane)
		goto fail;

	cursor_plane->type = DRM_PLANE_TYPE_CURSOR;
	res = amdgpu_dm_plane_init(dm, cursor_plane, 0, NULL);

	acrtc = kzalloc(sizeof(struct amdgpu_crtc), GFP_KERNEL);
	if (!acrtc)
		goto fail;

	res = drm_crtc_init_with_planes(
			dm->ddev,
			&acrtc->base,
			plane,
			cursor_plane,
			&amdgpu_dm_crtc_funcs, NULL);

	if (res)
		goto fail;

	drm_crtc_helper_add(&acrtc->base, &amdgpu_dm_crtc_helper_funcs);

	/* Create (reset) the plane state */
	if (acrtc->base.funcs->reset)
		acrtc->base.funcs->reset(&acrtc->base);

	acrtc->max_cursor_width = dm->adev->dm.dc->caps.max_cursor_size;
	acrtc->max_cursor_height = dm->adev->dm.dc->caps.max_cursor_size;

	acrtc->crtc_id = crtc_index;
	acrtc->base.enabled = false;
	acrtc->otg_inst = -1;

	dm->adev->mode_info.crtcs[crtc_index] = acrtc;
	drm_crtc_enable_color_mgmt(&acrtc->base, MAX_COLOR_LUT_ENTRIES,
				   true, MAX_COLOR_LUT_ENTRIES);
	drm_mode_crtc_set_gamma_size(&acrtc->base, MAX_COLOR_LEGACY_LUT_ENTRIES);

	return 0;

fail:
	kfree(acrtc);
	kfree(cursor_plane);
	return res;
}


static int to_drm_connector_type(enum signal_type st)
{
	switch (st) {
	case SIGNAL_TYPE_HDMI_TYPE_A:
		return DRM_MODE_CONNECTOR_HDMIA;
	case SIGNAL_TYPE_EDP:
		return DRM_MODE_CONNECTOR_eDP;
	case SIGNAL_TYPE_LVDS:
		return DRM_MODE_CONNECTOR_LVDS;
	case SIGNAL_TYPE_RGB:
		return DRM_MODE_CONNECTOR_VGA;
	case SIGNAL_TYPE_DISPLAY_PORT:
	case SIGNAL_TYPE_DISPLAY_PORT_MST:
		return DRM_MODE_CONNECTOR_DisplayPort;
	case SIGNAL_TYPE_DVI_DUAL_LINK:
	case SIGNAL_TYPE_DVI_SINGLE_LINK:
		return DRM_MODE_CONNECTOR_DVID;
	case SIGNAL_TYPE_VIRTUAL:
		return DRM_MODE_CONNECTOR_VIRTUAL;

	default:
		return DRM_MODE_CONNECTOR_Unknown;
	}
}

static struct drm_encoder *amdgpu_dm_connector_to_encoder(struct drm_connector *connector)
{
	struct drm_encoder *encoder;

	/* There is only one encoder per connector */
	drm_connector_for_each_possible_encoder(connector, encoder)
		return encoder;

	return NULL;
}

static void amdgpu_dm_get_native_mode(struct drm_connector *connector)
{
	struct drm_encoder *encoder;
	struct amdgpu_encoder *amdgpu_encoder;

	encoder = amdgpu_dm_connector_to_encoder(connector);

	if (encoder == NULL)
		return;

	amdgpu_encoder = to_amdgpu_encoder(encoder);

	amdgpu_encoder->native_mode.clock = 0;

	if (!list_empty(&connector->probed_modes)) {
		struct drm_display_mode *preferred_mode = NULL;

		list_for_each_entry(preferred_mode,
				    &connector->probed_modes,
				    head) {
			if (preferred_mode->type & DRM_MODE_TYPE_PREFERRED)
				amdgpu_encoder->native_mode = *preferred_mode;

			break;
		}

	}
}

static struct drm_display_mode *
amdgpu_dm_create_common_mode(struct drm_encoder *encoder,
			     char *name,
			     int hdisplay, int vdisplay)
{
	struct drm_device *dev = encoder->dev;
	struct amdgpu_encoder *amdgpu_encoder = to_amdgpu_encoder(encoder);
	struct drm_display_mode *mode = NULL;
	struct drm_display_mode *native_mode = &amdgpu_encoder->native_mode;

	mode = drm_mode_duplicate(dev, native_mode);

	if (mode == NULL)
		return NULL;

	mode->hdisplay = hdisplay;
	mode->vdisplay = vdisplay;
	mode->type &= ~DRM_MODE_TYPE_PREFERRED;
	strscpy(mode->name, name, DRM_DISPLAY_MODE_LEN);

	return mode;

}

static void amdgpu_dm_connector_add_common_modes(struct drm_encoder *encoder,
						 struct drm_connector *connector)
{
	struct amdgpu_encoder *amdgpu_encoder = to_amdgpu_encoder(encoder);
	struct drm_display_mode *mode = NULL;
	struct drm_display_mode *native_mode = &amdgpu_encoder->native_mode;
	struct amdgpu_dm_connector *amdgpu_dm_connector =
				to_amdgpu_dm_connector(connector);
	int i;
	int n;
	struct mode_size {
		char name[DRM_DISPLAY_MODE_LEN];
		int w;
		int h;
	} common_modes[] = {
		{  "640x480",  640,  480},
		{  "800x600",  800,  600},
		{ "1024x768", 1024,  768},
		{ "1280x720", 1280,  720},
		{ "1280x800", 1280,  800},
		{"1280x1024", 1280, 1024},
		{ "1440x900", 1440,  900},
		{"1680x1050", 1680, 1050},
		{"1600x1200", 1600, 1200},
		{"1920x1080", 1920, 1080},
		{"1920x1200", 1920, 1200}
	};

	n = ARRAY_SIZE(common_modes);

	for (i = 0; i < n; i++) {
		struct drm_display_mode *curmode = NULL;
		bool mode_existed = false;

		if (common_modes[i].w > native_mode->hdisplay ||
		    common_modes[i].h > native_mode->vdisplay ||
		   (common_modes[i].w == native_mode->hdisplay &&
		    common_modes[i].h == native_mode->vdisplay))
			continue;

		list_for_each_entry(curmode, &connector->probed_modes, head) {
			if (common_modes[i].w == curmode->hdisplay &&
			    common_modes[i].h == curmode->vdisplay) {
				mode_existed = true;
				break;
			}
		}

		if (mode_existed)
			continue;

		mode = amdgpu_dm_create_common_mode(encoder,
				common_modes[i].name, common_modes[i].w,
				common_modes[i].h);
		drm_mode_probed_add(connector, mode);
		amdgpu_dm_connector->num_modes++;
	}
}

static void amdgpu_dm_connector_ddc_get_modes(struct drm_connector *connector,
					      struct edid *edid)
{
	struct amdgpu_dm_connector *amdgpu_dm_connector =
			to_amdgpu_dm_connector(connector);

	if (edid) {
		/* empty probed_modes */
		INIT_LIST_HEAD(&connector->probed_modes);
		amdgpu_dm_connector->num_modes =
				drm_add_edid_modes(connector, edid);

		/* sorting the probed modes before calling function
		 * amdgpu_dm_get_native_mode() since EDID can have
		 * more than one preferred mode. The modes that are
		 * later in the probed mode list could be of higher
		 * and preferred resolution. For example, 3840x2160
		 * resolution in base EDID preferred timing and 4096x2160
		 * preferred resolution in DID extension block later.
		 */
		drm_mode_sort(&connector->probed_modes);
		amdgpu_dm_get_native_mode(connector);
	} else {
		amdgpu_dm_connector->num_modes = 0;
	}
}

static int amdgpu_dm_connector_get_modes(struct drm_connector *connector)
{
	struct amdgpu_dm_connector *amdgpu_dm_connector =
			to_amdgpu_dm_connector(connector);
	struct drm_encoder *encoder;
	struct edid *edid = amdgpu_dm_connector->edid;

	encoder = amdgpu_dm_connector_to_encoder(connector);

	if (!drm_edid_is_valid(edid)) {
		amdgpu_dm_connector->num_modes =
				drm_add_modes_noedid(connector, 640, 480);
	} else {
		amdgpu_dm_connector_ddc_get_modes(connector, edid);
		amdgpu_dm_connector_add_common_modes(encoder, connector);
	}
	amdgpu_dm_fbc_init(connector);

	return amdgpu_dm_connector->num_modes;
}

void amdgpu_dm_connector_init_helper(struct amdgpu_display_manager *dm,
				     struct amdgpu_dm_connector *aconnector,
				     int connector_type,
				     struct dc_link *link,
				     int link_index)
{
	struct amdgpu_device *adev = drm_to_adev(dm->ddev);

	/*
	 * Some of the properties below require access to state, like bpc.
	 * Allocate some default initial connector state with our reset helper.
	 */
	if (aconnector->base.funcs->reset)
		aconnector->base.funcs->reset(&aconnector->base);

	aconnector->connector_id = link_index;
	aconnector->dc_link = link;
	aconnector->base.interlace_allowed = false;
	aconnector->base.doublescan_allowed = false;
	aconnector->base.stereo_allowed = false;
	aconnector->base.dpms = DRM_MODE_DPMS_OFF;
	aconnector->hpd.hpd = AMDGPU_HPD_NONE; /* not used */
	aconnector->audio_inst = -1;
	mutex_init(&aconnector->hpd_lock);

	/*
	 * configure support HPD hot plug connector_>polled default value is 0
	 * which means HPD hot plug not supported
	 */
	switch (connector_type) {
	case DRM_MODE_CONNECTOR_HDMIA:
		aconnector->base.polled = DRM_CONNECTOR_POLL_HPD;
		aconnector->base.ycbcr_420_allowed =
			link->link_enc->features.hdmi_ycbcr420_supported ? true : false;
		break;
	case DRM_MODE_CONNECTOR_DisplayPort:
		aconnector->base.polled = DRM_CONNECTOR_POLL_HPD;
		aconnector->base.ycbcr_420_allowed =
			link->link_enc->features.dp_ycbcr420_supported ? true : false;
		break;
	case DRM_MODE_CONNECTOR_DVID:
		aconnector->base.polled = DRM_CONNECTOR_POLL_HPD;
		break;
	default:
		break;
	}

	drm_object_attach_property(&aconnector->base.base,
				dm->ddev->mode_config.scaling_mode_property,
				DRM_MODE_SCALE_NONE);

	drm_object_attach_property(&aconnector->base.base,
				adev->mode_info.underscan_property,
				UNDERSCAN_OFF);
	drm_object_attach_property(&aconnector->base.base,
				adev->mode_info.underscan_hborder_property,
				0);
	drm_object_attach_property(&aconnector->base.base,
				adev->mode_info.underscan_vborder_property,
				0);

	if (!aconnector->mst_port)
		drm_connector_attach_max_bpc_property(&aconnector->base, 8, 16);

	/* This defaults to the max in the range, but we want 8bpc for non-edp. */
	aconnector->base.state->max_bpc = (connector_type == DRM_MODE_CONNECTOR_eDP) ? 16 : 8;
	aconnector->base.state->max_requested_bpc = aconnector->base.state->max_bpc;

	if (connector_type == DRM_MODE_CONNECTOR_eDP &&
	    (dc_is_dmcu_initialized(adev->dm.dc) || adev->dm.dc->ctx->dmub_srv)) {
		drm_object_attach_property(&aconnector->base.base,
				adev->mode_info.abm_level_property, 0);
	}

	if (connector_type == DRM_MODE_CONNECTOR_HDMIA ||
	    connector_type == DRM_MODE_CONNECTOR_DisplayPort ||
	    connector_type == DRM_MODE_CONNECTOR_eDP) {
		drm_object_attach_property(
			&aconnector->base.base,
			dm->ddev->mode_config.hdr_output_metadata_property, 0);

		if (!aconnector->mst_port)
			drm_connector_attach_vrr_capable_property(&aconnector->base);

#ifdef CONFIG_DRM_AMD_DC_HDCP
		if (adev->dm.hdcp_workqueue)
			drm_connector_attach_content_protection_property(&aconnector->base, true);
#endif
	}
}

static int amdgpu_dm_i2c_xfer(struct i2c_adapter *i2c_adap,
			      struct i2c_msg *msgs, int num)
{
	struct amdgpu_i2c_adapter *i2c = i2c_get_adapdata(i2c_adap);
	struct ddc_service *ddc_service = i2c->ddc_service;
	struct i2c_command cmd;
	int i;
	int result = -EIO;

	cmd.payloads = kcalloc(num, sizeof(struct i2c_payload), GFP_KERNEL);

	if (!cmd.payloads)
		return result;

	cmd.number_of_payloads = num;
	cmd.engine = I2C_COMMAND_ENGINE_DEFAULT;
	cmd.speed = 100;

	for (i = 0; i < num; i++) {
		cmd.payloads[i].write = !(msgs[i].flags & I2C_M_RD);
		cmd.payloads[i].address = msgs[i].addr;
		cmd.payloads[i].length = msgs[i].len;
		cmd.payloads[i].data = msgs[i].buf;
	}

	if (dc_submit_i2c(
			ddc_service->ctx->dc,
			ddc_service->ddc_pin->hw_info.ddc_channel,
			&cmd))
		result = num;

	kfree(cmd.payloads);
	return result;
}

static u32 amdgpu_dm_i2c_func(struct i2c_adapter *adap)
{
	return I2C_FUNC_I2C | I2C_FUNC_SMBUS_EMUL;
}

static const struct i2c_algorithm amdgpu_dm_i2c_algo = {
	.master_xfer = amdgpu_dm_i2c_xfer,
	.functionality = amdgpu_dm_i2c_func,
};

static struct amdgpu_i2c_adapter *
create_i2c(struct ddc_service *ddc_service,
	   int link_index,
	   int *res)
{
	struct amdgpu_device *adev = ddc_service->ctx->driver_context;
	struct amdgpu_i2c_adapter *i2c;

	i2c = kzalloc(sizeof(struct amdgpu_i2c_adapter), GFP_KERNEL);
	if (!i2c)
		return NULL;
	i2c->base.owner = THIS_MODULE;
	i2c->base.class = I2C_CLASS_DDC;
	i2c->base.dev.parent = &adev->pdev->dev;
	i2c->base.algo = &amdgpu_dm_i2c_algo;
	snprintf(i2c->base.name, sizeof(i2c->base.name), "AMDGPU DM i2c hw bus %d", link_index);
	i2c_set_adapdata(&i2c->base, i2c);
	i2c->ddc_service = ddc_service;
	i2c->ddc_service->ddc_pin->hw_info.ddc_channel = link_index;

	return i2c;
}


/*
 * Note: this function assumes that dc_link_detect() was called for the
 * dc_link which will be represented by this aconnector.
 */
static int amdgpu_dm_connector_init(struct amdgpu_display_manager *dm,
				    struct amdgpu_dm_connector *aconnector,
				    uint32_t link_index,
				    struct amdgpu_encoder *aencoder)
{
	int res = 0;
	int connector_type;
	struct dc *dc = dm->dc;
	struct dc_link *link = dc_get_link_at_index(dc, link_index);
	struct amdgpu_i2c_adapter *i2c;

	link->priv = aconnector;

	DRM_DEBUG_DRIVER("%s()\n", __func__);

	i2c = create_i2c(link->ddc, link->link_index, &res);
	if (!i2c) {
		DRM_ERROR("Failed to create i2c adapter data\n");
		return -ENOMEM;
	}

	aconnector->i2c = i2c;
	res = i2c_add_adapter(&i2c->base);

	if (res) {
		DRM_ERROR("Failed to register hw i2c %d\n", link->link_index);
		goto out_free;
	}

	connector_type = to_drm_connector_type(link->connector_signal);

	res = drm_connector_init_with_ddc(
			dm->ddev,
			&aconnector->base,
			&amdgpu_dm_connector_funcs,
			connector_type,
			&i2c->base);

	if (res) {
		DRM_ERROR("connector_init failed\n");
		aconnector->connector_id = -1;
		goto out_free;
	}

	drm_connector_helper_add(
			&aconnector->base,
			&amdgpu_dm_connector_helper_funcs);

	amdgpu_dm_connector_init_helper(
		dm,
		aconnector,
		connector_type,
		link,
		link_index);

	drm_connector_attach_encoder(
		&aconnector->base, &aencoder->base);

	if (connector_type == DRM_MODE_CONNECTOR_DisplayPort
		|| connector_type == DRM_MODE_CONNECTOR_eDP)
		amdgpu_dm_initialize_dp_connector(dm, aconnector, link->link_index);

out_free:
	if (res) {
		kfree(i2c);
		aconnector->i2c = NULL;
	}
	return res;
}

int amdgpu_dm_get_encoder_crtc_mask(struct amdgpu_device *adev)
{
	switch (adev->mode_info.num_crtc) {
	case 1:
		return 0x1;
	case 2:
		return 0x3;
	case 3:
		return 0x7;
	case 4:
		return 0xf;
	case 5:
		return 0x1f;
	case 6:
	default:
		return 0x3f;
	}
}

static int amdgpu_dm_encoder_init(struct drm_device *dev,
				  struct amdgpu_encoder *aencoder,
				  uint32_t link_index)
{
	struct amdgpu_device *adev = drm_to_adev(dev);

	int res = drm_encoder_init(dev,
				   &aencoder->base,
				   &amdgpu_dm_encoder_funcs,
				   DRM_MODE_ENCODER_TMDS,
				   NULL);

	aencoder->base.possible_crtcs = amdgpu_dm_get_encoder_crtc_mask(adev);

	if (!res)
		aencoder->encoder_id = link_index;
	else
		aencoder->encoder_id = -1;

	drm_encoder_helper_add(&aencoder->base, &amdgpu_dm_encoder_helper_funcs);

	return res;
}

static void manage_dm_interrupts(struct amdgpu_device *adev,
				 struct amdgpu_crtc *acrtc,
				 bool enable)
{
	/*
	 * We have no guarantee that the frontend index maps to the same
	 * backend index - some even map to more than one.
	 *
	 * TODO: Use a different interrupt or check DC itself for the mapping.
	 */
	int irq_type =
		amdgpu_display_crtc_idx_to_irq_type(
			adev,
			acrtc->crtc_id);

	if (enable) {
		drm_crtc_vblank_on(&acrtc->base);
		amdgpu_irq_get(
			adev,
			&adev->pageflip_irq,
			irq_type);
	} else {

		amdgpu_irq_put(
			adev,
			&adev->pageflip_irq,
			irq_type);
		drm_crtc_vblank_off(&acrtc->base);
	}
}

static void dm_update_pflip_irq_state(struct amdgpu_device *adev,
				      struct amdgpu_crtc *acrtc)
{
	int irq_type =
		amdgpu_display_crtc_idx_to_irq_type(adev, acrtc->crtc_id);

	/**
	 * This reads the current state for the IRQ and force reapplies
	 * the setting to hardware.
	 */
	amdgpu_irq_update(adev, &adev->pageflip_irq, irq_type);
}

static bool
is_scaling_state_different(const struct dm_connector_state *dm_state,
			   const struct dm_connector_state *old_dm_state)
{
	if (dm_state->scaling != old_dm_state->scaling)
		return true;
	if (!dm_state->underscan_enable && old_dm_state->underscan_enable) {
		if (old_dm_state->underscan_hborder != 0 && old_dm_state->underscan_vborder != 0)
			return true;
	} else  if (dm_state->underscan_enable && !old_dm_state->underscan_enable) {
		if (dm_state->underscan_hborder != 0 && dm_state->underscan_vborder != 0)
			return true;
	} else if (dm_state->underscan_hborder != old_dm_state->underscan_hborder ||
		   dm_state->underscan_vborder != old_dm_state->underscan_vborder)
		return true;
	return false;
}

#ifdef CONFIG_DRM_AMD_DC_HDCP
static bool is_content_protection_different(struct drm_connector_state *state,
					    const struct drm_connector_state *old_state,
					    const struct drm_connector *connector, struct hdcp_workqueue *hdcp_w)
{
	struct amdgpu_dm_connector *aconnector = to_amdgpu_dm_connector(connector);
	struct dm_connector_state *dm_con_state = to_dm_connector_state(connector->state);

	/* Handle: Type0/1 change */
	if (old_state->hdcp_content_type != state->hdcp_content_type &&
	    state->content_protection != DRM_MODE_CONTENT_PROTECTION_UNDESIRED) {
		state->content_protection = DRM_MODE_CONTENT_PROTECTION_DESIRED;
		return true;
	}

	/* CP is being re enabled, ignore this
	 *
	 * Handles:	ENABLED -> DESIRED
	 */
	if (old_state->content_protection == DRM_MODE_CONTENT_PROTECTION_ENABLED &&
	    state->content_protection == DRM_MODE_CONTENT_PROTECTION_DESIRED) {
		state->content_protection = DRM_MODE_CONTENT_PROTECTION_ENABLED;
		return false;
	}

	/* S3 resume case, since old state will always be 0 (UNDESIRED) and the restored state will be ENABLED
	 *
	 * Handles:	UNDESIRED -> ENABLED
	 */
	if (old_state->content_protection == DRM_MODE_CONTENT_PROTECTION_UNDESIRED &&
	    state->content_protection == DRM_MODE_CONTENT_PROTECTION_ENABLED)
		state->content_protection = DRM_MODE_CONTENT_PROTECTION_DESIRED;

	/* Check if something is connected/enabled, otherwise we start hdcp but nothing is connected/enabled
	 * hot-plug, headless s3, dpms
	 *
	 * Handles:	DESIRED -> DESIRED (Special case)
	 */
	if (dm_con_state->update_hdcp && state->content_protection == DRM_MODE_CONTENT_PROTECTION_DESIRED &&
	    connector->dpms == DRM_MODE_DPMS_ON && aconnector->dc_sink != NULL) {
		dm_con_state->update_hdcp = false;
		return true;
	}

	/*
	 * Handles:	UNDESIRED -> UNDESIRED
	 *		DESIRED -> DESIRED
	 *		ENABLED -> ENABLED
	 */
	if (old_state->content_protection == state->content_protection)
		return false;

	/*
	 * Handles:	UNDESIRED -> DESIRED
	 *		DESIRED -> UNDESIRED
	 *		ENABLED -> UNDESIRED
	 */
	if (state->content_protection != DRM_MODE_CONTENT_PROTECTION_ENABLED)
		return true;

	/*
	 * Handles:	DESIRED -> ENABLED
	 */
	return false;
}

#endif
static void remove_stream(struct amdgpu_device *adev,
			  struct amdgpu_crtc *acrtc,
			  struct dc_stream_state *stream)
{
	/* this is the update mode case */

	acrtc->otg_inst = -1;
	acrtc->enabled = false;
}

static int get_cursor_position(struct drm_plane *plane, struct drm_crtc *crtc,
			       struct dc_cursor_position *position)
{
	struct amdgpu_crtc *amdgpu_crtc = to_amdgpu_crtc(crtc);
	int x, y;
	int xorigin = 0, yorigin = 0;

	position->enable = false;
	position->x = 0;
	position->y = 0;

	if (!crtc || !plane->state->fb)
		return 0;

	if ((plane->state->crtc_w > amdgpu_crtc->max_cursor_width) ||
	    (plane->state->crtc_h > amdgpu_crtc->max_cursor_height)) {
		DRM_ERROR("%s: bad cursor width or height %d x %d\n",
			  __func__,
			  plane->state->crtc_w,
			  plane->state->crtc_h);
		return -EINVAL;
	}

	x = plane->state->crtc_x;
	y = plane->state->crtc_y;

	if (x <= -amdgpu_crtc->max_cursor_width ||
	    y <= -amdgpu_crtc->max_cursor_height)
		return 0;

	if (x < 0) {
		xorigin = min(-x, amdgpu_crtc->max_cursor_width - 1);
		x = 0;
	}
	if (y < 0) {
		yorigin = min(-y, amdgpu_crtc->max_cursor_height - 1);
		y = 0;
	}
	position->enable = true;
	position->translate_by_source = true;
	position->x = x;
	position->y = y;
	position->x_hotspot = xorigin;
	position->y_hotspot = yorigin;

	return 0;
}

static void handle_cursor_update(struct drm_plane *plane,
				 struct drm_plane_state *old_plane_state)
{
	struct amdgpu_device *adev = drm_to_adev(plane->dev);
	struct amdgpu_framebuffer *afb = to_amdgpu_framebuffer(plane->state->fb);
	struct drm_crtc *crtc = afb ? plane->state->crtc : old_plane_state->crtc;
	struct dm_crtc_state *crtc_state = crtc ? to_dm_crtc_state(crtc->state) : NULL;
	struct amdgpu_crtc *amdgpu_crtc = to_amdgpu_crtc(crtc);
	uint64_t address = afb ? afb->address : 0;
	struct dc_cursor_position position;
	struct dc_cursor_attributes attributes;
	int ret;

	if (!plane->state->fb && !old_plane_state->fb)
		return;

	DRM_DEBUG_DRIVER("%s: crtc_id=%d with size %d to %d\n",
			 __func__,
			 amdgpu_crtc->crtc_id,
			 plane->state->crtc_w,
			 plane->state->crtc_h);

	ret = get_cursor_position(plane, crtc, &position);
	if (ret)
		return;

	if (!position.enable) {
		/* turn off cursor */
		if (crtc_state && crtc_state->stream) {
			mutex_lock(&adev->dm.dc_lock);
			dc_stream_set_cursor_position(crtc_state->stream,
						      &position);
			mutex_unlock(&adev->dm.dc_lock);
		}
		return;
	}

	amdgpu_crtc->cursor_width = plane->state->crtc_w;
	amdgpu_crtc->cursor_height = plane->state->crtc_h;

	memset(&attributes, 0, sizeof(attributes));
	attributes.address.high_part = upper_32_bits(address);
	attributes.address.low_part  = lower_32_bits(address);
	attributes.width             = plane->state->crtc_w;
	attributes.height            = plane->state->crtc_h;
	attributes.color_format      = CURSOR_MODE_COLOR_PRE_MULTIPLIED_ALPHA;
	attributes.rotation_angle    = 0;
	attributes.attribute_flags.value = 0;

	attributes.pitch = afb->base.pitches[0] / afb->base.format->cpp[0];

	if (crtc_state->stream) {
		mutex_lock(&adev->dm.dc_lock);
		if (!dc_stream_set_cursor_attributes(crtc_state->stream,
							 &attributes))
			DRM_ERROR("DC failed to set cursor attributes\n");

		if (!dc_stream_set_cursor_position(crtc_state->stream,
						   &position))
			DRM_ERROR("DC failed to set cursor position\n");
		mutex_unlock(&adev->dm.dc_lock);
	}
}

static void prepare_flip_isr(struct amdgpu_crtc *acrtc)
{

	assert_spin_locked(&acrtc->base.dev->event_lock);
	WARN_ON(acrtc->event);

	acrtc->event = acrtc->base.state->event;

	/* Set the flip status */
	acrtc->pflip_status = AMDGPU_FLIP_SUBMITTED;

	/* Mark this event as consumed */
	acrtc->base.state->event = NULL;

	DRM_DEBUG_DRIVER("crtc:%d, pflip_stat:AMDGPU_FLIP_SUBMITTED\n",
						 acrtc->crtc_id);
}

static void update_freesync_state_on_stream(
	struct amdgpu_display_manager *dm,
	struct dm_crtc_state *new_crtc_state,
	struct dc_stream_state *new_stream,
	struct dc_plane_state *surface,
	u32 flip_timestamp_in_us)
{
	struct mod_vrr_params vrr_params;
	struct dc_info_packet vrr_infopacket = {0};
	struct amdgpu_device *adev = dm->adev;
	struct amdgpu_crtc *acrtc = to_amdgpu_crtc(new_crtc_state->base.crtc);
	unsigned long flags;

	if (!new_stream)
		return;

	/*
	 * TODO: Determine why min/max totals and vrefresh can be 0 here.
	 * For now it's sufficient to just guard against these conditions.
	 */

	if (!new_stream->timing.h_total || !new_stream->timing.v_total)
		return;

	spin_lock_irqsave(&adev_to_drm(adev)->event_lock, flags);
        vrr_params = acrtc->dm_irq_params.vrr_params;

	if (surface) {
		mod_freesync_handle_preflip(
			dm->freesync_module,
			surface,
			new_stream,
			flip_timestamp_in_us,
			&vrr_params);

		if (adev->family < AMDGPU_FAMILY_AI &&
		    amdgpu_dm_vrr_active(new_crtc_state)) {
			mod_freesync_handle_v_update(dm->freesync_module,
						     new_stream, &vrr_params);

			/* Need to call this before the frame ends. */
			dc_stream_adjust_vmin_vmax(dm->dc,
						   new_crtc_state->stream,
						   &vrr_params.adjust);
		}
	}

	mod_freesync_build_vrr_infopacket(
		dm->freesync_module,
		new_stream,
		&vrr_params,
		PACKET_TYPE_VRR,
		TRANSFER_FUNC_UNKNOWN,
		&vrr_infopacket);

	new_crtc_state->freesync_timing_changed |=
		(memcmp(&acrtc->dm_irq_params.vrr_params.adjust,
			&vrr_params.adjust,
			sizeof(vrr_params.adjust)) != 0);

	new_crtc_state->freesync_vrr_info_changed |=
		(memcmp(&new_crtc_state->vrr_infopacket,
			&vrr_infopacket,
			sizeof(vrr_infopacket)) != 0);

	acrtc->dm_irq_params.vrr_params = vrr_params;
	new_crtc_state->vrr_infopacket = vrr_infopacket;

	new_stream->adjust = acrtc->dm_irq_params.vrr_params.adjust;
	new_stream->vrr_infopacket = vrr_infopacket;

	if (new_crtc_state->freesync_vrr_info_changed)
		DRM_DEBUG_KMS("VRR packet update: crtc=%u enabled=%d state=%d",
			      new_crtc_state->base.crtc->base.id,
			      (int)new_crtc_state->base.vrr_enabled,
			      (int)vrr_params.state);

	spin_unlock_irqrestore(&adev_to_drm(adev)->event_lock, flags);
}

static void update_stream_irq_parameters(
	struct amdgpu_display_manager *dm,
	struct dm_crtc_state *new_crtc_state)
{
	struct dc_stream_state *new_stream = new_crtc_state->stream;
	struct mod_vrr_params vrr_params;
	struct mod_freesync_config config = new_crtc_state->freesync_config;
	struct amdgpu_device *adev = dm->adev;
	struct amdgpu_crtc *acrtc = to_amdgpu_crtc(new_crtc_state->base.crtc);
	unsigned long flags;

	if (!new_stream)
		return;

	/*
	 * TODO: Determine why min/max totals and vrefresh can be 0 here.
	 * For now it's sufficient to just guard against these conditions.
	 */
	if (!new_stream->timing.h_total || !new_stream->timing.v_total)
		return;

	spin_lock_irqsave(&adev_to_drm(adev)->event_lock, flags);
	vrr_params = acrtc->dm_irq_params.vrr_params;

	if (new_crtc_state->vrr_supported &&
	    config.min_refresh_in_uhz &&
	    config.max_refresh_in_uhz) {
		config.state = new_crtc_state->base.vrr_enabled ?
			VRR_STATE_ACTIVE_VARIABLE :
			VRR_STATE_INACTIVE;
	} else {
		config.state = VRR_STATE_UNSUPPORTED;
	}

	mod_freesync_build_vrr_params(dm->freesync_module,
				      new_stream,
				      &config, &vrr_params);

	new_crtc_state->freesync_timing_changed |=
		(memcmp(&acrtc->dm_irq_params.vrr_params.adjust,
			&vrr_params.adjust, sizeof(vrr_params.adjust)) != 0);

	new_crtc_state->freesync_config = config;
	/* Copy state for access from DM IRQ handler */
	acrtc->dm_irq_params.freesync_config = config;
	acrtc->dm_irq_params.active_planes = new_crtc_state->active_planes;
	acrtc->dm_irq_params.vrr_params = vrr_params;
	spin_unlock_irqrestore(&adev_to_drm(adev)->event_lock, flags);
}

static void amdgpu_dm_handle_vrr_transition(struct dm_crtc_state *old_state,
					    struct dm_crtc_state *new_state)
{
	bool old_vrr_active = amdgpu_dm_vrr_active(old_state);
	bool new_vrr_active = amdgpu_dm_vrr_active(new_state);

	if (!old_vrr_active && new_vrr_active) {
		/* Transition VRR inactive -> active:
		 * While VRR is active, we must not disable vblank irq, as a
		 * reenable after disable would compute bogus vblank/pflip
		 * timestamps if it likely happened inside display front-porch.
		 *
		 * We also need vupdate irq for the actual core vblank handling
		 * at end of vblank.
		 */
		dm_set_vupdate_irq(new_state->base.crtc, true);
		drm_crtc_vblank_get(new_state->base.crtc);
		DRM_DEBUG_DRIVER("%s: crtc=%u VRR off->on: Get vblank ref\n",
				 __func__, new_state->base.crtc->base.id);
	} else if (old_vrr_active && !new_vrr_active) {
		/* Transition VRR active -> inactive:
		 * Allow vblank irq disable again for fixed refresh rate.
		 */
		dm_set_vupdate_irq(new_state->base.crtc, false);
		drm_crtc_vblank_put(new_state->base.crtc);
		DRM_DEBUG_DRIVER("%s: crtc=%u VRR on->off: Drop vblank ref\n",
				 __func__, new_state->base.crtc->base.id);
	}
}

static void amdgpu_dm_commit_cursors(struct drm_atomic_state *state)
{
	struct drm_plane *plane;
	struct drm_plane_state *old_plane_state, *new_plane_state;
	int i;

	/*
	 * TODO: Make this per-stream so we don't issue redundant updates for
	 * commits with multiple streams.
	 */
	for_each_oldnew_plane_in_state(state, plane, old_plane_state,
				       new_plane_state, i)
		if (plane->type == DRM_PLANE_TYPE_CURSOR)
			handle_cursor_update(plane, old_plane_state);
}

static void amdgpu_dm_commit_planes(struct drm_atomic_state *state,
				    struct dc_state *dc_state,
				    struct drm_device *dev,
				    struct amdgpu_display_manager *dm,
				    struct drm_crtc *pcrtc,
				    bool wait_for_vblank)
{
	uint32_t i;
	uint64_t timestamp_ns;
	struct drm_plane *plane;
	struct drm_plane_state *old_plane_state, *new_plane_state;
	struct amdgpu_crtc *acrtc_attach = to_amdgpu_crtc(pcrtc);
	struct drm_crtc_state *new_pcrtc_state =
			drm_atomic_get_new_crtc_state(state, pcrtc);
	struct dm_crtc_state *acrtc_state = to_dm_crtc_state(new_pcrtc_state);
	struct dm_crtc_state *dm_old_crtc_state =
			to_dm_crtc_state(drm_atomic_get_old_crtc_state(state, pcrtc));
	int planes_count = 0, vpos, hpos;
	long r;
	unsigned long flags;
	struct amdgpu_bo *abo;
	uint32_t target_vblank, last_flip_vblank;
	bool vrr_active = amdgpu_dm_vrr_active(acrtc_state);
	bool pflip_present = false;
	struct {
		struct dc_surface_update surface_updates[MAX_SURFACES];
		struct dc_plane_info plane_infos[MAX_SURFACES];
		struct dc_scaling_info scaling_infos[MAX_SURFACES];
		struct dc_flip_addrs flip_addrs[MAX_SURFACES];
		struct dc_stream_update stream_update;
	} *bundle;

	bundle = kzalloc(sizeof(*bundle), GFP_KERNEL);

	if (!bundle) {
		dm_error("Failed to allocate update bundle\n");
		goto cleanup;
	}

	/*
	 * Disable the cursor first if we're disabling all the planes.
	 * It'll remain on the screen after the planes are re-enabled
	 * if we don't.
	 */
	if (acrtc_state->active_planes == 0)
		amdgpu_dm_commit_cursors(state);

	/* update planes when needed */
	for_each_oldnew_plane_in_state(state, plane, old_plane_state, new_plane_state, i) {
		struct drm_crtc *crtc = new_plane_state->crtc;
		struct drm_crtc_state *new_crtc_state;
		struct drm_framebuffer *fb = new_plane_state->fb;
		struct amdgpu_framebuffer *afb = (struct amdgpu_framebuffer *)fb;
		bool plane_needs_flip;
		struct dc_plane_state *dc_plane;
		struct dm_plane_state *dm_new_plane_state = to_dm_plane_state(new_plane_state);

		/* Cursor plane is handled after stream updates */
		if (plane->type == DRM_PLANE_TYPE_CURSOR)
			continue;

		if (!fb || !crtc || pcrtc != crtc)
			continue;

		new_crtc_state = drm_atomic_get_new_crtc_state(state, crtc);
		if (!new_crtc_state->active)
			continue;

		dc_plane = dm_new_plane_state->dc_state;

		bundle->surface_updates[planes_count].surface = dc_plane;
		if (new_pcrtc_state->color_mgmt_changed) {
			bundle->surface_updates[planes_count].gamma = dc_plane->gamma_correction;
			bundle->surface_updates[planes_count].in_transfer_func = dc_plane->in_transfer_func;
			bundle->surface_updates[planes_count].gamut_remap_matrix = &dc_plane->gamut_remap_matrix;
		}

		fill_dc_scaling_info(new_plane_state,
				     &bundle->scaling_infos[planes_count]);

		bundle->surface_updates[planes_count].scaling_info =
			&bundle->scaling_infos[planes_count];

		plane_needs_flip = old_plane_state->fb && new_plane_state->fb;

		pflip_present = pflip_present || plane_needs_flip;

		if (!plane_needs_flip) {
			planes_count += 1;
			continue;
		}

		abo = gem_to_amdgpu_bo(fb->obj[0]);

		/*
		 * Wait for all fences on this FB. Do limited wait to avoid
		 * deadlock during GPU reset when this fence will not signal
		 * but we hold reservation lock for the BO.
		 */
		r = dma_resv_wait_timeout_rcu(abo->tbo.base.resv, true,
							false,
							msecs_to_jiffies(5000));
		if (unlikely(r <= 0))
			DRM_ERROR("Waiting for fences timed out!");

		fill_dc_plane_info_and_addr(
			dm->adev, new_plane_state,
			afb->tiling_flags,
			&bundle->plane_infos[planes_count],
			&bundle->flip_addrs[planes_count].address,
			afb->tmz_surface, false);

		DRM_DEBUG_DRIVER("plane: id=%d dcc_en=%d\n",
				 new_plane_state->plane->index,
				 bundle->plane_infos[planes_count].dcc.enable);

		bundle->surface_updates[planes_count].plane_info =
			&bundle->plane_infos[planes_count];

		/*
		 * Only allow immediate flips for fast updates that don't
		 * change FB pitch, DCC state, rotation or mirroing.
		 */
		bundle->flip_addrs[planes_count].flip_immediate =
			crtc->state->async_flip &&
			acrtc_state->update_type == UPDATE_TYPE_FAST;

		timestamp_ns = ktime_get_ns();
		bundle->flip_addrs[planes_count].flip_timestamp_in_us = div_u64(timestamp_ns, 1000);
		bundle->surface_updates[planes_count].flip_addr = &bundle->flip_addrs[planes_count];
		bundle->surface_updates[planes_count].surface = dc_plane;

		if (!bundle->surface_updates[planes_count].surface) {
			DRM_ERROR("No surface for CRTC: id=%d\n",
					acrtc_attach->crtc_id);
			continue;
		}

		if (plane == pcrtc->primary)
			update_freesync_state_on_stream(
				dm,
				acrtc_state,
				acrtc_state->stream,
				dc_plane,
				bundle->flip_addrs[planes_count].flip_timestamp_in_us);

		DRM_DEBUG_DRIVER("%s Flipping to hi: 0x%x, low: 0x%x\n",
				 __func__,
				 bundle->flip_addrs[planes_count].address.grph.addr.high_part,
				 bundle->flip_addrs[planes_count].address.grph.addr.low_part);

		planes_count += 1;

	}

	if (pflip_present) {
		if (!vrr_active) {
			/* Use old throttling in non-vrr fixed refresh rate mode
			 * to keep flip scheduling based on target vblank counts
			 * working in a backwards compatible way, e.g., for
			 * clients using the GLX_OML_sync_control extension or
			 * DRI3/Present extension with defined target_msc.
			 */
			last_flip_vblank = amdgpu_get_vblank_counter_kms(pcrtc);
		}
		else {
			/* For variable refresh rate mode only:
			 * Get vblank of last completed flip to avoid > 1 vrr
			 * flips per video frame by use of throttling, but allow
			 * flip programming anywhere in the possibly large
			 * variable vrr vblank interval for fine-grained flip
			 * timing control and more opportunity to avoid stutter
			 * on late submission of flips.
			 */
			spin_lock_irqsave(&pcrtc->dev->event_lock, flags);
			last_flip_vblank = acrtc_attach->dm_irq_params.last_flip_vblank;
			spin_unlock_irqrestore(&pcrtc->dev->event_lock, flags);
		}

		target_vblank = last_flip_vblank + wait_for_vblank;

		/*
		 * Wait until we're out of the vertical blank period before the one
		 * targeted by the flip
		 */
		while ((acrtc_attach->enabled &&
			(amdgpu_display_get_crtc_scanoutpos(dm->ddev, acrtc_attach->crtc_id,
							    0, &vpos, &hpos, NULL,
							    NULL, &pcrtc->hwmode)
			 & (DRM_SCANOUTPOS_VALID | DRM_SCANOUTPOS_IN_VBLANK)) ==
			(DRM_SCANOUTPOS_VALID | DRM_SCANOUTPOS_IN_VBLANK) &&
			(int)(target_vblank -
			  amdgpu_get_vblank_counter_kms(pcrtc)) > 0)) {
			usleep_range(1000, 1100);
		}

		/**
		 * Prepare the flip event for the pageflip interrupt to handle.
		 *
		 * This only works in the case where we've already turned on the
		 * appropriate hardware blocks (eg. HUBP) so in the transition case
		 * from 0 -> n planes we have to skip a hardware generated event
		 * and rely on sending it from software.
		 */
		if (acrtc_attach->base.state->event &&
		    acrtc_state->active_planes > 0) {
			drm_crtc_vblank_get(pcrtc);

			spin_lock_irqsave(&pcrtc->dev->event_lock, flags);

			WARN_ON(acrtc_attach->pflip_status != AMDGPU_FLIP_NONE);
			prepare_flip_isr(acrtc_attach);

			spin_unlock_irqrestore(&pcrtc->dev->event_lock, flags);
		}

		if (acrtc_state->stream) {
			if (acrtc_state->freesync_vrr_info_changed)
				bundle->stream_update.vrr_infopacket =
					&acrtc_state->stream->vrr_infopacket;
		}
	}

	/* Update the planes if changed or disable if we don't have any. */
	if ((planes_count || acrtc_state->active_planes == 0) &&
		acrtc_state->stream) {
		bundle->stream_update.stream = acrtc_state->stream;
		if (new_pcrtc_state->mode_changed) {
			bundle->stream_update.src = acrtc_state->stream->src;
			bundle->stream_update.dst = acrtc_state->stream->dst;
		}

		if (new_pcrtc_state->color_mgmt_changed) {
			/*
			 * TODO: This isn't fully correct since we've actually
			 * already modified the stream in place.
			 */
			bundle->stream_update.gamut_remap =
				&acrtc_state->stream->gamut_remap_matrix;
			bundle->stream_update.output_csc_transform =
				&acrtc_state->stream->csc_color_matrix;
			bundle->stream_update.out_transfer_func =
				acrtc_state->stream->out_transfer_func;
		}

		acrtc_state->stream->abm_level = acrtc_state->abm_level;
		if (acrtc_state->abm_level != dm_old_crtc_state->abm_level)
			bundle->stream_update.abm_level = &acrtc_state->abm_level;

		/*
		 * If FreeSync state on the stream has changed then we need to
		 * re-adjust the min/max bounds now that DC doesn't handle this
		 * as part of commit.
		 */
		if (amdgpu_dm_vrr_active(dm_old_crtc_state) !=
		    amdgpu_dm_vrr_active(acrtc_state)) {
			spin_lock_irqsave(&pcrtc->dev->event_lock, flags);
			dc_stream_adjust_vmin_vmax(
				dm->dc, acrtc_state->stream,
				&acrtc_attach->dm_irq_params.vrr_params.adjust);
			spin_unlock_irqrestore(&pcrtc->dev->event_lock, flags);
		}
		mutex_lock(&dm->dc_lock);
		if ((acrtc_state->update_type > UPDATE_TYPE_FAST) &&
				acrtc_state->stream->link->psr_settings.psr_allow_active)
			amdgpu_dm_psr_disable(acrtc_state->stream);

		dc_commit_updates_for_stream(dm->dc,
						     bundle->surface_updates,
						     planes_count,
						     acrtc_state->stream,
						     &bundle->stream_update,
						     dc_state);

		/**
		 * Enable or disable the interrupts on the backend.
		 *
		 * Most pipes are put into power gating when unused.
		 *
		 * When power gating is enabled on a pipe we lose the
		 * interrupt enablement state when power gating is disabled.
		 *
		 * So we need to update the IRQ control state in hardware
		 * whenever the pipe turns on (since it could be previously
		 * power gated) or off (since some pipes can't be power gated
		 * on some ASICs).
		 */
		if (dm_old_crtc_state->active_planes != acrtc_state->active_planes)
			dm_update_pflip_irq_state(drm_to_adev(dev),
						  acrtc_attach);

		if ((acrtc_state->update_type > UPDATE_TYPE_FAST) &&
				acrtc_state->stream->link->psr_settings.psr_version != DC_PSR_VERSION_UNSUPPORTED &&
				!acrtc_state->stream->link->psr_settings.psr_feature_enabled)
			amdgpu_dm_link_setup_psr(acrtc_state->stream);
		else if ((acrtc_state->update_type == UPDATE_TYPE_FAST) &&
				acrtc_state->stream->link->psr_settings.psr_feature_enabled &&
				!acrtc_state->stream->link->psr_settings.psr_allow_active) {
			amdgpu_dm_psr_enable(acrtc_state->stream);
		}

		mutex_unlock(&dm->dc_lock);
	}

	/*
	 * Update cursor state *after* programming all the planes.
	 * This avoids redundant programming in the case where we're going
	 * to be disabling a single plane - those pipes are being disabled.
	 */
	if (acrtc_state->active_planes)
		amdgpu_dm_commit_cursors(state);

cleanup:
	kfree(bundle);
}

static void amdgpu_dm_commit_audio(struct drm_device *dev,
				   struct drm_atomic_state *state)
{
	struct amdgpu_device *adev = drm_to_adev(dev);
	struct amdgpu_dm_connector *aconnector;
	struct drm_connector *connector;
	struct drm_connector_state *old_con_state, *new_con_state;
	struct drm_crtc_state *new_crtc_state;
	struct dm_crtc_state *new_dm_crtc_state;
	const struct dc_stream_status *status;
	int i, inst;

	/* Notify device removals. */
	for_each_oldnew_connector_in_state(state, connector, old_con_state, new_con_state, i) {
		if (old_con_state->crtc != new_con_state->crtc) {
			/* CRTC changes require notification. */
			goto notify;
		}

		if (!new_con_state->crtc)
			continue;

		new_crtc_state = drm_atomic_get_new_crtc_state(
			state, new_con_state->crtc);

		if (!new_crtc_state)
			continue;

		if (!drm_atomic_crtc_needs_modeset(new_crtc_state))
			continue;

	notify:
		aconnector = to_amdgpu_dm_connector(connector);

		mutex_lock(&adev->dm.audio_lock);
		inst = aconnector->audio_inst;
		aconnector->audio_inst = -1;
		mutex_unlock(&adev->dm.audio_lock);

		amdgpu_dm_audio_eld_notify(adev, inst);
	}

	/* Notify audio device additions. */
	for_each_new_connector_in_state(state, connector, new_con_state, i) {
		if (!new_con_state->crtc)
			continue;

		new_crtc_state = drm_atomic_get_new_crtc_state(
			state, new_con_state->crtc);

		if (!new_crtc_state)
			continue;

		if (!drm_atomic_crtc_needs_modeset(new_crtc_state))
			continue;

		new_dm_crtc_state = to_dm_crtc_state(new_crtc_state);
		if (!new_dm_crtc_state->stream)
			continue;

		status = dc_stream_get_status(new_dm_crtc_state->stream);
		if (!status)
			continue;

		aconnector = to_amdgpu_dm_connector(connector);

		mutex_lock(&adev->dm.audio_lock);
		inst = status->audio_inst;
		aconnector->audio_inst = inst;
		mutex_unlock(&adev->dm.audio_lock);

		amdgpu_dm_audio_eld_notify(adev, inst);
	}
}

/*
 * amdgpu_dm_crtc_copy_transient_flags - copy mirrored flags from DRM to DC
 * @crtc_state: the DRM CRTC state
 * @stream_state: the DC stream state.
 *
 * Copy the mirrored transient state flags from DRM, to DC. It is used to bring
 * a dc_stream_state's flags in sync with a drm_crtc_state's flags.
 */
static void amdgpu_dm_crtc_copy_transient_flags(struct drm_crtc_state *crtc_state,
						struct dc_stream_state *stream_state)
{
	stream_state->mode_changed = drm_atomic_crtc_needs_modeset(crtc_state);
}

/**
 * amdgpu_dm_atomic_commit_tail() - AMDgpu DM's commit tail implementation.
 * @state: The atomic state to commit
 *
 * This will tell DC to commit the constructed DC state from atomic_check,
 * programming the hardware. Any failures here implies a hardware failure, since
 * atomic check should have filtered anything non-kosher.
 */
static void amdgpu_dm_atomic_commit_tail(struct drm_atomic_state *state)
{
	struct drm_device *dev = state->dev;
	struct amdgpu_device *adev = drm_to_adev(dev);
	struct amdgpu_display_manager *dm = &adev->dm;
	struct dm_atomic_state *dm_state;
	struct dc_state *dc_state = NULL, *dc_state_temp = NULL;
	uint32_t i, j;
	struct drm_crtc *crtc;
	struct drm_crtc_state *old_crtc_state, *new_crtc_state;
	unsigned long flags;
	bool wait_for_vblank = true;
	struct drm_connector *connector;
	struct drm_connector_state *old_con_state, *new_con_state;
	struct dm_crtc_state *dm_old_crtc_state, *dm_new_crtc_state;
	int crtc_disable_count = 0;
	bool mode_set_reset_required = false;

	trace_amdgpu_dm_atomic_commit_tail_begin(state);

	drm_atomic_helper_update_legacy_modeset_state(dev, state);

	dm_state = dm_atomic_get_new_state(state);
	if (dm_state && dm_state->context) {
		dc_state = dm_state->context;
	} else {
		/* No state changes, retain current state. */
		dc_state_temp = dc_create_state(dm->dc);
		ASSERT(dc_state_temp);
		dc_state = dc_state_temp;
		dc_resource_state_copy_construct_current(dm->dc, dc_state);
	}

	for_each_oldnew_crtc_in_state (state, crtc, old_crtc_state,
				       new_crtc_state, i) {
		struct amdgpu_crtc *acrtc = to_amdgpu_crtc(crtc);

		dm_old_crtc_state = to_dm_crtc_state(old_crtc_state);

		if (old_crtc_state->active &&
		    (!new_crtc_state->active ||
		     drm_atomic_crtc_needs_modeset(new_crtc_state))) {
			manage_dm_interrupts(adev, acrtc, false);
			dc_stream_release(dm_old_crtc_state->stream);
		}
	}

	drm_atomic_helper_calc_timestamping_constants(state);

	/* update changed items */
	for_each_oldnew_crtc_in_state(state, crtc, old_crtc_state, new_crtc_state, i) {
		struct amdgpu_crtc *acrtc = to_amdgpu_crtc(crtc);

		dm_new_crtc_state = to_dm_crtc_state(new_crtc_state);
		dm_old_crtc_state = to_dm_crtc_state(old_crtc_state);

		DRM_DEBUG_DRIVER(
			"amdgpu_crtc id:%d crtc_state_flags: enable:%d, active:%d, "
			"planes_changed:%d, mode_changed:%d,active_changed:%d,"
			"connectors_changed:%d\n",
			acrtc->crtc_id,
			new_crtc_state->enable,
			new_crtc_state->active,
			new_crtc_state->planes_changed,
			new_crtc_state->mode_changed,
			new_crtc_state->active_changed,
			new_crtc_state->connectors_changed);

		/* Disable cursor if disabling crtc */
		if (old_crtc_state->active && !new_crtc_state->active) {
			struct dc_cursor_position position;

			memset(&position, 0, sizeof(position));
			mutex_lock(&dm->dc_lock);
			dc_stream_set_cursor_position(dm_old_crtc_state->stream, &position);
			mutex_unlock(&dm->dc_lock);
		}

		/* Copy all transient state flags into dc state */
		if (dm_new_crtc_state->stream) {
			amdgpu_dm_crtc_copy_transient_flags(&dm_new_crtc_state->base,
							    dm_new_crtc_state->stream);
		}

		/* handles headless hotplug case, updating new_state and
		 * aconnector as needed
		 */

		if (modeset_required(new_crtc_state, dm_new_crtc_state->stream, dm_old_crtc_state->stream)) {

			DRM_DEBUG_DRIVER("Atomic commit: SET crtc id %d: [%p]\n", acrtc->crtc_id, acrtc);

			if (!dm_new_crtc_state->stream) {
				/*
				 * this could happen because of issues with
				 * userspace notifications delivery.
				 * In this case userspace tries to set mode on
				 * display which is disconnected in fact.
				 * dc_sink is NULL in this case on aconnector.
				 * We expect reset mode will come soon.
				 *
				 * This can also happen when unplug is done
				 * during resume sequence ended
				 *
				 * In this case, we want to pretend we still
				 * have a sink to keep the pipe running so that
				 * hw state is consistent with the sw state
				 */
				DRM_DEBUG_DRIVER("%s: Failed to create new stream for crtc %d\n",
						__func__, acrtc->base.base.id);
				continue;
			}

			if (dm_old_crtc_state->stream)
				remove_stream(adev, acrtc, dm_old_crtc_state->stream);

			pm_runtime_get_noresume(dev->dev);

			acrtc->enabled = true;
			acrtc->hw_mode = new_crtc_state->mode;
			crtc->hwmode = new_crtc_state->mode;
			mode_set_reset_required = true;
		} else if (modereset_required(new_crtc_state)) {
			DRM_DEBUG_DRIVER("Atomic commit: RESET. crtc id %d:[%p]\n", acrtc->crtc_id, acrtc);
			/* i.e. reset mode */
			if (dm_old_crtc_state->stream)
				remove_stream(adev, acrtc, dm_old_crtc_state->stream);
			mode_set_reset_required = true;
		}
	} /* for_each_crtc_in_state() */

	if (dc_state) {
		/* if there mode set or reset, disable eDP PSR */
		if (mode_set_reset_required)
			amdgpu_dm_psr_disable_all(dm);

		dm_enable_per_frame_crtc_master_sync(dc_state);
		mutex_lock(&dm->dc_lock);
		WARN_ON(!dc_commit_state(dm->dc, dc_state));
		mutex_unlock(&dm->dc_lock);
	}

	for_each_new_crtc_in_state(state, crtc, new_crtc_state, i) {
		struct amdgpu_crtc *acrtc = to_amdgpu_crtc(crtc);

		dm_new_crtc_state = to_dm_crtc_state(new_crtc_state);

		if (dm_new_crtc_state->stream != NULL) {
			const struct dc_stream_status *status =
					dc_stream_get_status(dm_new_crtc_state->stream);

			if (!status)
				status = dc_stream_get_status_from_state(dc_state,
									 dm_new_crtc_state->stream);
			if (!status)
				DC_ERR("got no status for stream %p on acrtc%p\n", dm_new_crtc_state->stream, acrtc);
			else
				acrtc->otg_inst = status->primary_otg_inst;
		}
	}
#ifdef CONFIG_DRM_AMD_DC_HDCP
	for_each_oldnew_connector_in_state(state, connector, old_con_state, new_con_state, i) {
		struct dm_connector_state *dm_new_con_state = to_dm_connector_state(new_con_state);
		struct amdgpu_crtc *acrtc = to_amdgpu_crtc(dm_new_con_state->base.crtc);
		struct amdgpu_dm_connector *aconnector = to_amdgpu_dm_connector(connector);

		new_crtc_state = NULL;

		if (acrtc)
			new_crtc_state = drm_atomic_get_new_crtc_state(state, &acrtc->base);

		dm_new_crtc_state = to_dm_crtc_state(new_crtc_state);

		if (dm_new_crtc_state && dm_new_crtc_state->stream == NULL &&
		    connector->state->content_protection == DRM_MODE_CONTENT_PROTECTION_ENABLED) {
			hdcp_reset_display(adev->dm.hdcp_workqueue, aconnector->dc_link->link_index);
			new_con_state->content_protection = DRM_MODE_CONTENT_PROTECTION_DESIRED;
			dm_new_con_state->update_hdcp = true;
			continue;
		}

		if (is_content_protection_different(new_con_state, old_con_state, connector, adev->dm.hdcp_workqueue))
			hdcp_update_display(
				adev->dm.hdcp_workqueue, aconnector->dc_link->link_index, aconnector,
				new_con_state->hdcp_content_type,
				new_con_state->content_protection == DRM_MODE_CONTENT_PROTECTION_DESIRED ? true
													 : false);
	}
#endif

	/* Handle connector state changes */
	for_each_oldnew_connector_in_state(state, connector, old_con_state, new_con_state, i) {
		struct dm_connector_state *dm_new_con_state = to_dm_connector_state(new_con_state);
		struct dm_connector_state *dm_old_con_state = to_dm_connector_state(old_con_state);
		struct amdgpu_crtc *acrtc = to_amdgpu_crtc(dm_new_con_state->base.crtc);
		struct dc_surface_update dummy_updates[MAX_SURFACES];
		struct dc_stream_update stream_update;
		struct dc_info_packet hdr_packet;
		struct dc_stream_status *status = NULL;
		bool abm_changed, hdr_changed, scaling_changed;

		memset(&dummy_updates, 0, sizeof(dummy_updates));
		memset(&stream_update, 0, sizeof(stream_update));

		if (acrtc) {
			new_crtc_state = drm_atomic_get_new_crtc_state(state, &acrtc->base);
			old_crtc_state = drm_atomic_get_old_crtc_state(state, &acrtc->base);
		}

		/* Skip any modesets/resets */
		if (!acrtc || drm_atomic_crtc_needs_modeset(new_crtc_state))
			continue;

		dm_new_crtc_state = to_dm_crtc_state(new_crtc_state);
		dm_old_crtc_state = to_dm_crtc_state(old_crtc_state);

		scaling_changed = is_scaling_state_different(dm_new_con_state,
							     dm_old_con_state);

		abm_changed = dm_new_crtc_state->abm_level !=
			      dm_old_crtc_state->abm_level;

		hdr_changed =
			is_hdr_metadata_different(old_con_state, new_con_state);

		if (!scaling_changed && !abm_changed && !hdr_changed)
			continue;

		stream_update.stream = dm_new_crtc_state->stream;
		if (scaling_changed) {
			update_stream_scaling_settings(&dm_new_con_state->base.crtc->mode,
					dm_new_con_state, dm_new_crtc_state->stream);

			stream_update.src = dm_new_crtc_state->stream->src;
			stream_update.dst = dm_new_crtc_state->stream->dst;
		}

		if (abm_changed) {
			dm_new_crtc_state->stream->abm_level = dm_new_crtc_state->abm_level;

			stream_update.abm_level = &dm_new_crtc_state->abm_level;
		}

		if (hdr_changed) {
			fill_hdr_info_packet(new_con_state, &hdr_packet);
			stream_update.hdr_static_metadata = &hdr_packet;
		}

		status = dc_stream_get_status(dm_new_crtc_state->stream);
		WARN_ON(!status);
		WARN_ON(!status->plane_count);

		/*
		 * TODO: DC refuses to perform stream updates without a dc_surface_update.
		 * Here we create an empty update on each plane.
		 * To fix this, DC should permit updating only stream properties.
		 */
		for (j = 0; j < status->plane_count; j++)
			dummy_updates[j].surface = status->plane_states[0];


		mutex_lock(&dm->dc_lock);
		dc_commit_updates_for_stream(dm->dc,
						     dummy_updates,
						     status->plane_count,
						     dm_new_crtc_state->stream,
						     &stream_update,
						     dc_state);
		mutex_unlock(&dm->dc_lock);
	}

	/* Count number of newly disabled CRTCs for dropping PM refs later. */
	for_each_oldnew_crtc_in_state(state, crtc, old_crtc_state,
				      new_crtc_state, i) {
		if (old_crtc_state->active && !new_crtc_state->active)
			crtc_disable_count++;

		dm_new_crtc_state = to_dm_crtc_state(new_crtc_state);
		dm_old_crtc_state = to_dm_crtc_state(old_crtc_state);

		/* For freesync config update on crtc state and params for irq */
		update_stream_irq_parameters(dm, dm_new_crtc_state);

		/* Handle vrr on->off / off->on transitions */
		amdgpu_dm_handle_vrr_transition(dm_old_crtc_state,
						dm_new_crtc_state);
	}

	/**
	 * Enable interrupts for CRTCs that are newly enabled or went through
	 * a modeset. It was intentionally deferred until after the front end
	 * state was modified to wait until the OTG was on and so the IRQ
	 * handlers didn't access stale or invalid state.
	 */
	for_each_oldnew_crtc_in_state(state, crtc, old_crtc_state, new_crtc_state, i) {
		struct amdgpu_crtc *acrtc = to_amdgpu_crtc(crtc);

		dm_new_crtc_state = to_dm_crtc_state(new_crtc_state);

		if (new_crtc_state->active &&
		    (!old_crtc_state->active ||
		     drm_atomic_crtc_needs_modeset(new_crtc_state))) {
			dc_stream_retain(dm_new_crtc_state->stream);
			acrtc->dm_irq_params.stream = dm_new_crtc_state->stream;
			manage_dm_interrupts(adev, acrtc, true);
<<<<<<< HEAD

#ifdef CONFIG_DEBUG_FS
=======
		}
		if (IS_ENABLED(CONFIG_DEBUG_FS) && new_crtc_state->active &&
			amdgpu_dm_is_valid_crc_source(dm_new_crtc_state->crc_src)) {
>>>>>>> 1777b185
			/**
			 * Frontend may have changed so reapply the CRC capture
			 * settings for the stream.
			 */
			dm_new_crtc_state = to_dm_crtc_state(new_crtc_state);

			if (amdgpu_dm_is_valid_crc_source(dm_new_crtc_state->crc_src)) {
				amdgpu_dm_crtc_configure_crc_source(
<<<<<<< HEAD
					crtc, dm_new_crtc_state,
					dm_new_crtc_state->crc_src);
			}
#endif
=======
					crtc, dm_new_crtc_state, dm_new_crtc_state->crc_src);
>>>>>>> 1777b185
		}
	}

	for_each_new_crtc_in_state(state, crtc, new_crtc_state, j)
		if (new_crtc_state->async_flip)
			wait_for_vblank = false;

	/* update planes when needed per crtc*/
	for_each_new_crtc_in_state(state, crtc, new_crtc_state, j) {
		dm_new_crtc_state = to_dm_crtc_state(new_crtc_state);

		if (dm_new_crtc_state->stream)
			amdgpu_dm_commit_planes(state, dc_state, dev,
						dm, crtc, wait_for_vblank);
	}

	/* Update audio instances for each connector. */
	amdgpu_dm_commit_audio(dev, state);

	/*
	 * send vblank event on all events not handled in flip and
	 * mark consumed event for drm_atomic_helper_commit_hw_done
	 */
	spin_lock_irqsave(&adev_to_drm(adev)->event_lock, flags);
	for_each_new_crtc_in_state(state, crtc, new_crtc_state, i) {

		if (new_crtc_state->event)
			drm_send_event_locked(dev, &new_crtc_state->event->base);

		new_crtc_state->event = NULL;
	}
	spin_unlock_irqrestore(&adev_to_drm(adev)->event_lock, flags);

	/* Signal HW programming completion */
	drm_atomic_helper_commit_hw_done(state);

	if (wait_for_vblank)
		drm_atomic_helper_wait_for_flip_done(dev, state);

	drm_atomic_helper_cleanup_planes(dev, state);

	/* return the stolen vga memory back to VRAM */
	if (!adev->mman.keep_stolen_vga_memory)
		amdgpu_bo_free_kernel(&adev->mman.stolen_vga_memory, NULL, NULL);
	amdgpu_bo_free_kernel(&adev->mman.stolen_extended_memory, NULL, NULL);

	/*
	 * Finally, drop a runtime PM reference for each newly disabled CRTC,
	 * so we can put the GPU into runtime suspend if we're not driving any
	 * displays anymore
	 */
	for (i = 0; i < crtc_disable_count; i++)
		pm_runtime_put_autosuspend(dev->dev);
	pm_runtime_mark_last_busy(dev->dev);

	if (dc_state_temp)
		dc_release_state(dc_state_temp);
}


static int dm_force_atomic_commit(struct drm_connector *connector)
{
	int ret = 0;
	struct drm_device *ddev = connector->dev;
	struct drm_atomic_state *state = drm_atomic_state_alloc(ddev);
	struct amdgpu_crtc *disconnected_acrtc = to_amdgpu_crtc(connector->encoder->crtc);
	struct drm_plane *plane = disconnected_acrtc->base.primary;
	struct drm_connector_state *conn_state;
	struct drm_crtc_state *crtc_state;
	struct drm_plane_state *plane_state;

	if (!state)
		return -ENOMEM;

	state->acquire_ctx = ddev->mode_config.acquire_ctx;

	/* Construct an atomic state to restore previous display setting */

	/*
	 * Attach connectors to drm_atomic_state
	 */
	conn_state = drm_atomic_get_connector_state(state, connector);

	ret = PTR_ERR_OR_ZERO(conn_state);
	if (ret)
		goto err;

	/* Attach crtc to drm_atomic_state*/
	crtc_state = drm_atomic_get_crtc_state(state, &disconnected_acrtc->base);

	ret = PTR_ERR_OR_ZERO(crtc_state);
	if (ret)
		goto err;

	/* force a restore */
	crtc_state->mode_changed = true;

	/* Attach plane to drm_atomic_state */
	plane_state = drm_atomic_get_plane_state(state, plane);

	ret = PTR_ERR_OR_ZERO(plane_state);
	if (ret)
		goto err;


	/* Call commit internally with the state we just constructed */
	ret = drm_atomic_commit(state);
	if (!ret)
		return 0;

err:
	DRM_ERROR("Restoring old state failed with %i\n", ret);
	drm_atomic_state_put(state);

	return ret;
}

/*
 * This function handles all cases when set mode does not come upon hotplug.
 * This includes when a display is unplugged then plugged back into the
 * same port and when running without usermode desktop manager supprot
 */
void dm_restore_drm_connector_state(struct drm_device *dev,
				    struct drm_connector *connector)
{
	struct amdgpu_dm_connector *aconnector = to_amdgpu_dm_connector(connector);
	struct amdgpu_crtc *disconnected_acrtc;
	struct dm_crtc_state *acrtc_state;

	if (!aconnector->dc_sink || !connector->state || !connector->encoder)
		return;

	disconnected_acrtc = to_amdgpu_crtc(connector->encoder->crtc);
	if (!disconnected_acrtc)
		return;

	acrtc_state = to_dm_crtc_state(disconnected_acrtc->base.state);
	if (!acrtc_state->stream)
		return;

	/*
	 * If the previous sink is not released and different from the current,
	 * we deduce we are in a state where we can not rely on usermode call
	 * to turn on the display, so we do it here
	 */
	if (acrtc_state->stream->sink != aconnector->dc_sink)
		dm_force_atomic_commit(&aconnector->base);
}

/*
 * Grabs all modesetting locks to serialize against any blocking commits,
 * Waits for completion of all non blocking commits.
 */
static int do_aquire_global_lock(struct drm_device *dev,
				 struct drm_atomic_state *state)
{
	struct drm_crtc *crtc;
	struct drm_crtc_commit *commit;
	long ret;

	/*
	 * Adding all modeset locks to aquire_ctx will
	 * ensure that when the framework release it the
	 * extra locks we are locking here will get released to
	 */
	ret = drm_modeset_lock_all_ctx(dev, state->acquire_ctx);
	if (ret)
		return ret;

	list_for_each_entry(crtc, &dev->mode_config.crtc_list, head) {
		spin_lock(&crtc->commit_lock);
		commit = list_first_entry_or_null(&crtc->commit_list,
				struct drm_crtc_commit, commit_entry);
		if (commit)
			drm_crtc_commit_get(commit);
		spin_unlock(&crtc->commit_lock);

		if (!commit)
			continue;

		/*
		 * Make sure all pending HW programming completed and
		 * page flips done
		 */
		ret = wait_for_completion_interruptible_timeout(&commit->hw_done, 10*HZ);

		if (ret > 0)
			ret = wait_for_completion_interruptible_timeout(
					&commit->flip_done, 10*HZ);

		if (ret == 0)
			DRM_ERROR("[CRTC:%d:%s] hw_done or flip_done "
				  "timed out\n", crtc->base.id, crtc->name);

		drm_crtc_commit_put(commit);
	}

	return ret < 0 ? ret : 0;
}

static void get_freesync_config_for_crtc(
	struct dm_crtc_state *new_crtc_state,
	struct dm_connector_state *new_con_state)
{
	struct mod_freesync_config config = {0};
	struct amdgpu_dm_connector *aconnector =
			to_amdgpu_dm_connector(new_con_state->base.connector);
	struct drm_display_mode *mode = &new_crtc_state->base.mode;
	int vrefresh = drm_mode_vrefresh(mode);

	new_crtc_state->vrr_supported = new_con_state->freesync_capable &&
					vrefresh >= aconnector->min_vfreq &&
					vrefresh <= aconnector->max_vfreq;

	if (new_crtc_state->vrr_supported) {
		new_crtc_state->stream->ignore_msa_timing_param = true;
		config.state = new_crtc_state->base.vrr_enabled ?
				VRR_STATE_ACTIVE_VARIABLE :
				VRR_STATE_INACTIVE;
		config.min_refresh_in_uhz =
				aconnector->min_vfreq * 1000000;
		config.max_refresh_in_uhz =
				aconnector->max_vfreq * 1000000;
		config.vsif_supported = true;
		config.btr = true;
	}

	new_crtc_state->freesync_config = config;
}

static void reset_freesync_config_for_crtc(
	struct dm_crtc_state *new_crtc_state)
{
	new_crtc_state->vrr_supported = false;

	memset(&new_crtc_state->vrr_infopacket, 0,
	       sizeof(new_crtc_state->vrr_infopacket));
}

static int dm_update_crtc_state(struct amdgpu_display_manager *dm,
				struct drm_atomic_state *state,
				struct drm_crtc *crtc,
				struct drm_crtc_state *old_crtc_state,
				struct drm_crtc_state *new_crtc_state,
				bool enable,
				bool *lock_and_validation_needed)
{
	struct dm_atomic_state *dm_state = NULL;
	struct dm_crtc_state *dm_old_crtc_state, *dm_new_crtc_state;
	struct dc_stream_state *new_stream;
	int ret = 0;

	/*
	 * TODO Move this code into dm_crtc_atomic_check once we get rid of dc_validation_set
	 * update changed items
	 */
	struct amdgpu_crtc *acrtc = NULL;
	struct amdgpu_dm_connector *aconnector = NULL;
	struct drm_connector_state *drm_new_conn_state = NULL, *drm_old_conn_state = NULL;
	struct dm_connector_state *dm_new_conn_state = NULL, *dm_old_conn_state = NULL;

	new_stream = NULL;

	dm_old_crtc_state = to_dm_crtc_state(old_crtc_state);
	dm_new_crtc_state = to_dm_crtc_state(new_crtc_state);
	acrtc = to_amdgpu_crtc(crtc);
	aconnector = amdgpu_dm_find_first_crtc_matching_connector(state, crtc);

	/* TODO This hack should go away */
	if (aconnector && enable) {
		/* Make sure fake sink is created in plug-in scenario */
		drm_new_conn_state = drm_atomic_get_new_connector_state(state,
							    &aconnector->base);
		drm_old_conn_state = drm_atomic_get_old_connector_state(state,
							    &aconnector->base);

		if (IS_ERR(drm_new_conn_state)) {
			ret = PTR_ERR_OR_ZERO(drm_new_conn_state);
			goto fail;
		}

		dm_new_conn_state = to_dm_connector_state(drm_new_conn_state);
		dm_old_conn_state = to_dm_connector_state(drm_old_conn_state);

		if (!drm_atomic_crtc_needs_modeset(new_crtc_state))
			goto skip_modeset;

		new_stream = create_validate_stream_for_sink(aconnector,
							     &new_crtc_state->mode,
							     dm_new_conn_state,
							     dm_old_crtc_state->stream);

		/*
		 * we can have no stream on ACTION_SET if a display
		 * was disconnected during S3, in this case it is not an
		 * error, the OS will be updated after detection, and
		 * will do the right thing on next atomic commit
		 */

		if (!new_stream) {
			DRM_DEBUG_DRIVER("%s: Failed to create new stream for crtc %d\n",
					__func__, acrtc->base.base.id);
			ret = -ENOMEM;
			goto fail;
		}

		/*
		 * TODO: Check VSDB bits to decide whether this should
		 * be enabled or not.
		 */
		new_stream->triggered_crtc_reset.enabled =
			dm->force_timing_sync;

		dm_new_crtc_state->abm_level = dm_new_conn_state->abm_level;

		ret = fill_hdr_info_packet(drm_new_conn_state,
					   &new_stream->hdr_static_metadata);
		if (ret)
			goto fail;

		/*
		 * If we already removed the old stream from the context
		 * (and set the new stream to NULL) then we can't reuse
		 * the old stream even if the stream and scaling are unchanged.
		 * We'll hit the BUG_ON and black screen.
		 *
		 * TODO: Refactor this function to allow this check to work
		 * in all conditions.
		 */
		if (dm_new_crtc_state->stream &&
		    dc_is_stream_unchanged(new_stream, dm_old_crtc_state->stream) &&
		    dc_is_stream_scaling_unchanged(new_stream, dm_old_crtc_state->stream)) {
			new_crtc_state->mode_changed = false;
			DRM_DEBUG_DRIVER("Mode change not required, setting mode_changed to %d",
					 new_crtc_state->mode_changed);
		}
	}

	/* mode_changed flag may get updated above, need to check again */
	if (!drm_atomic_crtc_needs_modeset(new_crtc_state))
		goto skip_modeset;

	DRM_DEBUG_DRIVER(
		"amdgpu_crtc id:%d crtc_state_flags: enable:%d, active:%d, "
		"planes_changed:%d, mode_changed:%d,active_changed:%d,"
		"connectors_changed:%d\n",
		acrtc->crtc_id,
		new_crtc_state->enable,
		new_crtc_state->active,
		new_crtc_state->planes_changed,
		new_crtc_state->mode_changed,
		new_crtc_state->active_changed,
		new_crtc_state->connectors_changed);

	/* Remove stream for any changed/disabled CRTC */
	if (!enable) {

		if (!dm_old_crtc_state->stream)
			goto skip_modeset;

		ret = dm_atomic_get_state(state, &dm_state);
		if (ret)
			goto fail;

		DRM_DEBUG_DRIVER("Disabling DRM crtc: %d\n",
				crtc->base.id);

		/* i.e. reset mode */
		if (dc_remove_stream_from_ctx(
				dm->dc,
				dm_state->context,
				dm_old_crtc_state->stream) != DC_OK) {
			ret = -EINVAL;
			goto fail;
		}

		dc_stream_release(dm_old_crtc_state->stream);
		dm_new_crtc_state->stream = NULL;

		reset_freesync_config_for_crtc(dm_new_crtc_state);

		*lock_and_validation_needed = true;

	} else {/* Add stream for any updated/enabled CRTC */
		/*
		 * Quick fix to prevent NULL pointer on new_stream when
		 * added MST connectors not found in existing crtc_state in the chained mode
		 * TODO: need to dig out the root cause of that
		 */
		if (!aconnector || (!aconnector->dc_sink && aconnector->mst_port))
			goto skip_modeset;

		if (modereset_required(new_crtc_state))
			goto skip_modeset;

		if (modeset_required(new_crtc_state, new_stream,
				     dm_old_crtc_state->stream)) {

			WARN_ON(dm_new_crtc_state->stream);

			ret = dm_atomic_get_state(state, &dm_state);
			if (ret)
				goto fail;

			dm_new_crtc_state->stream = new_stream;

			dc_stream_retain(new_stream);

			DRM_DEBUG_DRIVER("Enabling DRM crtc: %d\n",
						crtc->base.id);

			if (dc_add_stream_to_ctx(
					dm->dc,
					dm_state->context,
					dm_new_crtc_state->stream) != DC_OK) {
				ret = -EINVAL;
				goto fail;
			}

			*lock_and_validation_needed = true;
		}
	}

skip_modeset:
	/* Release extra reference */
	if (new_stream)
		 dc_stream_release(new_stream);

	/*
	 * We want to do dc stream updates that do not require a
	 * full modeset below.
	 */
	if (!(enable && aconnector && new_crtc_state->active))
		return 0;
	/*
	 * Given above conditions, the dc state cannot be NULL because:
	 * 1. We're in the process of enabling CRTCs (just been added
	 *    to the dc context, or already is on the context)
	 * 2. Has a valid connector attached, and
	 * 3. Is currently active and enabled.
	 * => The dc stream state currently exists.
	 */
	BUG_ON(dm_new_crtc_state->stream == NULL);

	/* Scaling or underscan settings */
	if (is_scaling_state_different(dm_old_conn_state, dm_new_conn_state))
		update_stream_scaling_settings(
			&new_crtc_state->mode, dm_new_conn_state, dm_new_crtc_state->stream);

	/* ABM settings */
	dm_new_crtc_state->abm_level = dm_new_conn_state->abm_level;

	/*
	 * Color management settings. We also update color properties
	 * when a modeset is needed, to ensure it gets reprogrammed.
	 */
	if (dm_new_crtc_state->base.color_mgmt_changed ||
	    drm_atomic_crtc_needs_modeset(new_crtc_state)) {
		ret = amdgpu_dm_update_crtc_color_mgmt(dm_new_crtc_state);
		if (ret)
			goto fail;
	}

	/* Update Freesync settings. */
	get_freesync_config_for_crtc(dm_new_crtc_state,
				     dm_new_conn_state);

	return ret;

fail:
	if (new_stream)
		dc_stream_release(new_stream);
	return ret;
}

static bool should_reset_plane(struct drm_atomic_state *state,
			       struct drm_plane *plane,
			       struct drm_plane_state *old_plane_state,
			       struct drm_plane_state *new_plane_state)
{
	struct drm_plane *other;
	struct drm_plane_state *old_other_state, *new_other_state;
	struct drm_crtc_state *new_crtc_state;
	int i;

	/*
	 * TODO: Remove this hack once the checks below are sufficient
	 * enough to determine when we need to reset all the planes on
	 * the stream.
	 */
	if (state->allow_modeset)
		return true;

	/* Exit early if we know that we're adding or removing the plane. */
	if (old_plane_state->crtc != new_plane_state->crtc)
		return true;

	/* old crtc == new_crtc == NULL, plane not in context. */
	if (!new_plane_state->crtc)
		return false;

	new_crtc_state =
		drm_atomic_get_new_crtc_state(state, new_plane_state->crtc);

	if (!new_crtc_state)
		return true;

	/* CRTC Degamma changes currently require us to recreate planes. */
	if (new_crtc_state->color_mgmt_changed)
		return true;

	if (drm_atomic_crtc_needs_modeset(new_crtc_state))
		return true;

	/*
	 * If there are any new primary or overlay planes being added or
	 * removed then the z-order can potentially change. To ensure
	 * correct z-order and pipe acquisition the current DC architecture
	 * requires us to remove and recreate all existing planes.
	 *
	 * TODO: Come up with a more elegant solution for this.
	 */
	for_each_oldnew_plane_in_state(state, other, old_other_state, new_other_state, i) {
		struct amdgpu_framebuffer *old_afb, *new_afb;
		if (other->type == DRM_PLANE_TYPE_CURSOR)
			continue;

		if (old_other_state->crtc != new_plane_state->crtc &&
		    new_other_state->crtc != new_plane_state->crtc)
			continue;

		if (old_other_state->crtc != new_other_state->crtc)
			return true;

		/* Src/dst size and scaling updates. */
		if (old_other_state->src_w != new_other_state->src_w ||
		    old_other_state->src_h != new_other_state->src_h ||
		    old_other_state->crtc_w != new_other_state->crtc_w ||
		    old_other_state->crtc_h != new_other_state->crtc_h)
			return true;

		/* Rotation / mirroring updates. */
		if (old_other_state->rotation != new_other_state->rotation)
			return true;

		/* Blending updates. */
		if (old_other_state->pixel_blend_mode !=
		    new_other_state->pixel_blend_mode)
			return true;

		/* Alpha updates. */
		if (old_other_state->alpha != new_other_state->alpha)
			return true;

		/* Colorspace changes. */
		if (old_other_state->color_range != new_other_state->color_range ||
		    old_other_state->color_encoding != new_other_state->color_encoding)
			return true;

		/* Framebuffer checks fall at the end. */
		if (!old_other_state->fb || !new_other_state->fb)
			continue;

		/* Pixel format changes can require bandwidth updates. */
		if (old_other_state->fb->format != new_other_state->fb->format)
			return true;

		old_afb = (struct amdgpu_framebuffer *)old_other_state->fb;
		new_afb = (struct amdgpu_framebuffer *)new_other_state->fb;

		/* Tiling and DCC changes also require bandwidth updates. */
		if (old_afb->tiling_flags != new_afb->tiling_flags ||
		    old_afb->base.modifier != new_afb->base.modifier)
			return true;
	}

	return false;
}

static int dm_check_cursor_fb(struct amdgpu_crtc *new_acrtc,
			      struct drm_plane_state *new_plane_state,
			      struct drm_framebuffer *fb)
{
	struct amdgpu_device *adev = drm_to_adev(new_acrtc->base.dev);
	struct amdgpu_framebuffer *afb = to_amdgpu_framebuffer(fb);
	unsigned int pitch;
	bool linear;

	if (fb->width > new_acrtc->max_cursor_width ||
	    fb->height > new_acrtc->max_cursor_height) {
		DRM_DEBUG_ATOMIC("Bad cursor FB size %dx%d\n",
				 new_plane_state->fb->width,
				 new_plane_state->fb->height);
		return -EINVAL;
	}
	if (new_plane_state->src_w != fb->width << 16 ||
	    new_plane_state->src_h != fb->height << 16) {
		DRM_DEBUG_ATOMIC("Cropping not supported for cursor plane\n");
		return -EINVAL;
	}

	/* Pitch in pixels */
	pitch = fb->pitches[0] / fb->format->cpp[0];

	if (fb->width != pitch) {
		DRM_DEBUG_ATOMIC("Cursor FB width %d doesn't match pitch %d",
				 fb->width, pitch);
		return -EINVAL;
	}

	switch (pitch) {
	case 64:
	case 128:
	case 256:
		/* FB pitch is supported by cursor plane */
		break;
	default:
		DRM_DEBUG_ATOMIC("Bad cursor FB pitch %d px\n", pitch);
		return -EINVAL;
	}

	/* Core DRM takes care of checking FB modifiers, so we only need to
	 * check tiling flags when the FB doesn't have a modifier. */
	if (!(fb->flags & DRM_MODE_FB_MODIFIERS)) {
		if (adev->family < AMDGPU_FAMILY_AI) {
			linear = AMDGPU_TILING_GET(afb->tiling_flags, ARRAY_MODE) != DC_ARRAY_2D_TILED_THIN1 &&
			         AMDGPU_TILING_GET(afb->tiling_flags, ARRAY_MODE) != DC_ARRAY_1D_TILED_THIN1 &&
				 AMDGPU_TILING_GET(afb->tiling_flags, MICRO_TILE_MODE) == 0;
		} else {
			linear = AMDGPU_TILING_GET(afb->tiling_flags, SWIZZLE_MODE) == 0;
		}
		if (!linear) {
			DRM_DEBUG_ATOMIC("Cursor FB not linear");
			return -EINVAL;
		}
	}

	return 0;
}

static int dm_update_plane_state(struct dc *dc,
				 struct drm_atomic_state *state,
				 struct drm_plane *plane,
				 struct drm_plane_state *old_plane_state,
				 struct drm_plane_state *new_plane_state,
				 bool enable,
				 bool *lock_and_validation_needed)
{

	struct dm_atomic_state *dm_state = NULL;
	struct drm_crtc *new_plane_crtc, *old_plane_crtc;
	struct drm_crtc_state *old_crtc_state, *new_crtc_state;
	struct dm_crtc_state *dm_new_crtc_state, *dm_old_crtc_state;
	struct dm_plane_state *dm_new_plane_state, *dm_old_plane_state;
	struct amdgpu_crtc *new_acrtc;
	bool needs_reset;
	int ret = 0;


	new_plane_crtc = new_plane_state->crtc;
	old_plane_crtc = old_plane_state->crtc;
	dm_new_plane_state = to_dm_plane_state(new_plane_state);
	dm_old_plane_state = to_dm_plane_state(old_plane_state);

	if (plane->type == DRM_PLANE_TYPE_CURSOR) {
		if (!enable || !new_plane_crtc ||
			drm_atomic_plane_disabling(plane->state, new_plane_state))
			return 0;

		new_acrtc = to_amdgpu_crtc(new_plane_crtc);

		if (new_plane_state->src_x != 0 || new_plane_state->src_y != 0) {
			DRM_DEBUG_ATOMIC("Cropping not supported for cursor plane\n");
			return -EINVAL;
		}

		if (new_plane_state->fb) {
			ret = dm_check_cursor_fb(new_acrtc, new_plane_state,
						 new_plane_state->fb);
			if (ret)
				return ret;
		}

		return 0;
	}

	needs_reset = should_reset_plane(state, plane, old_plane_state,
					 new_plane_state);

	/* Remove any changed/removed planes */
	if (!enable) {
		if (!needs_reset)
			return 0;

		if (!old_plane_crtc)
			return 0;

		old_crtc_state = drm_atomic_get_old_crtc_state(
				state, old_plane_crtc);
		dm_old_crtc_state = to_dm_crtc_state(old_crtc_state);

		if (!dm_old_crtc_state->stream)
			return 0;

		DRM_DEBUG_ATOMIC("Disabling DRM plane: %d on DRM crtc %d\n",
				plane->base.id, old_plane_crtc->base.id);

		ret = dm_atomic_get_state(state, &dm_state);
		if (ret)
			return ret;

		if (!dc_remove_plane_from_context(
				dc,
				dm_old_crtc_state->stream,
				dm_old_plane_state->dc_state,
				dm_state->context)) {

			return -EINVAL;
		}


		dc_plane_state_release(dm_old_plane_state->dc_state);
		dm_new_plane_state->dc_state = NULL;

		*lock_and_validation_needed = true;

	} else { /* Add new planes */
		struct dc_plane_state *dc_new_plane_state;

		if (drm_atomic_plane_disabling(plane->state, new_plane_state))
			return 0;

		if (!new_plane_crtc)
			return 0;

		new_crtc_state = drm_atomic_get_new_crtc_state(state, new_plane_crtc);
		dm_new_crtc_state = to_dm_crtc_state(new_crtc_state);

		if (!dm_new_crtc_state->stream)
			return 0;

		if (!needs_reset)
			return 0;

		ret = dm_plane_helper_check_state(new_plane_state, new_crtc_state);
		if (ret)
			return ret;

		WARN_ON(dm_new_plane_state->dc_state);

		dc_new_plane_state = dc_create_plane_state(dc);
		if (!dc_new_plane_state)
			return -ENOMEM;

		DRM_DEBUG_DRIVER("Enabling DRM plane: %d on DRM crtc %d\n",
				plane->base.id, new_plane_crtc->base.id);

		ret = fill_dc_plane_attributes(
			drm_to_adev(new_plane_crtc->dev),
			dc_new_plane_state,
			new_plane_state,
			new_crtc_state);
		if (ret) {
			dc_plane_state_release(dc_new_plane_state);
			return ret;
		}

		ret = dm_atomic_get_state(state, &dm_state);
		if (ret) {
			dc_plane_state_release(dc_new_plane_state);
			return ret;
		}

		/*
		 * Any atomic check errors that occur after this will
		 * not need a release. The plane state will be attached
		 * to the stream, and therefore part of the atomic
		 * state. It'll be released when the atomic state is
		 * cleaned.
		 */
		if (!dc_add_plane_to_context(
				dc,
				dm_new_crtc_state->stream,
				dc_new_plane_state,
				dm_state->context)) {

			dc_plane_state_release(dc_new_plane_state);
			return -EINVAL;
		}

		dm_new_plane_state->dc_state = dc_new_plane_state;

		/* Tell DC to do a full surface update every time there
		 * is a plane change. Inefficient, but works for now.
		 */
		dm_new_plane_state->dc_state->update_flags.bits.full_update = 1;

		*lock_and_validation_needed = true;
	}


	return ret;
}

static int dm_check_crtc_cursor(struct drm_atomic_state *state,
				struct drm_crtc *crtc,
				struct drm_crtc_state *new_crtc_state)
{
	struct drm_plane_state *new_cursor_state, *new_primary_state;
	int cursor_scale_w, cursor_scale_h, primary_scale_w, primary_scale_h;

	/* On DCE and DCN there is no dedicated hardware cursor plane. We get a
	 * cursor per pipe but it's going to inherit the scaling and
	 * positioning from the underlying pipe. Check the cursor plane's
	 * blending properties match the primary plane's. */

	new_cursor_state = drm_atomic_get_new_plane_state(state, crtc->cursor);
	new_primary_state = drm_atomic_get_new_plane_state(state, crtc->primary);
	if (!new_cursor_state || !new_primary_state || !new_cursor_state->fb) {
		return 0;
	}

	cursor_scale_w = new_cursor_state->crtc_w * 1000 /
			 (new_cursor_state->src_w >> 16);
	cursor_scale_h = new_cursor_state->crtc_h * 1000 /
			 (new_cursor_state->src_h >> 16);

	primary_scale_w = new_primary_state->crtc_w * 1000 /
			 (new_primary_state->src_w >> 16);
	primary_scale_h = new_primary_state->crtc_h * 1000 /
			 (new_primary_state->src_h >> 16);

	if (cursor_scale_w != primary_scale_w ||
	    cursor_scale_h != primary_scale_h) {
		DRM_DEBUG_ATOMIC("Cursor plane scaling doesn't match primary plane\n");
		return -EINVAL;
	}

	return 0;
}

#if defined(CONFIG_DRM_AMD_DC_DCN)
static int add_affected_mst_dsc_crtcs(struct drm_atomic_state *state, struct drm_crtc *crtc)
{
	struct drm_connector *connector;
	struct drm_connector_state *conn_state;
	struct amdgpu_dm_connector *aconnector = NULL;
	int i;
	for_each_new_connector_in_state(state, connector, conn_state, i) {
		if (conn_state->crtc != crtc)
			continue;

		aconnector = to_amdgpu_dm_connector(connector);
		if (!aconnector->port || !aconnector->mst_port)
			aconnector = NULL;
		else
			break;
	}

	if (!aconnector)
		return 0;

	return drm_dp_mst_add_affected_dsc_crtcs(state, &aconnector->mst_port->mst_mgr);
}
#endif

/**
 * amdgpu_dm_atomic_check() - Atomic check implementation for AMDgpu DM.
 * @dev: The DRM device
 * @state: The atomic state to commit
 *
 * Validate that the given atomic state is programmable by DC into hardware.
 * This involves constructing a &struct dc_state reflecting the new hardware
 * state we wish to commit, then querying DC to see if it is programmable. It's
 * important not to modify the existing DC state. Otherwise, atomic_check
 * may unexpectedly commit hardware changes.
 *
 * When validating the DC state, it's important that the right locks are
 * acquired. For full updates case which removes/adds/updates streams on one
 * CRTC while flipping on another CRTC, acquiring global lock will guarantee
 * that any such full update commit will wait for completion of any outstanding
 * flip using DRMs synchronization events.
 *
 * Note that DM adds the affected connectors for all CRTCs in state, when that
 * might not seem necessary. This is because DC stream creation requires the
 * DC sink, which is tied to the DRM connector state. Cleaning this up should
 * be possible but non-trivial - a possible TODO item.
 *
 * Return: -Error code if validation failed.
 */
static int amdgpu_dm_atomic_check(struct drm_device *dev,
				  struct drm_atomic_state *state)
{
	struct amdgpu_device *adev = drm_to_adev(dev);
	struct dm_atomic_state *dm_state = NULL;
	struct dc *dc = adev->dm.dc;
	struct drm_connector *connector;
	struct drm_connector_state *old_con_state, *new_con_state;
	struct drm_crtc *crtc;
	struct drm_crtc_state *old_crtc_state, *new_crtc_state;
	struct drm_plane *plane;
	struct drm_plane_state *old_plane_state, *new_plane_state;
	enum dc_status status;
	int ret, i;
	bool lock_and_validation_needed = false;
	struct dm_crtc_state *dm_old_crtc_state;

	trace_amdgpu_dm_atomic_check_begin(state);

	ret = drm_atomic_helper_check_modeset(dev, state);
	if (ret)
		goto fail;

	/* Check connector changes */
	for_each_oldnew_connector_in_state(state, connector, old_con_state, new_con_state, i) {
		struct dm_connector_state *dm_old_con_state = to_dm_connector_state(old_con_state);
		struct dm_connector_state *dm_new_con_state = to_dm_connector_state(new_con_state);

		/* Skip connectors that are disabled or part of modeset already. */
		if (!old_con_state->crtc && !new_con_state->crtc)
			continue;

		if (!new_con_state->crtc)
			continue;

		new_crtc_state = drm_atomic_get_crtc_state(state, new_con_state->crtc);
		if (IS_ERR(new_crtc_state)) {
			ret = PTR_ERR(new_crtc_state);
			goto fail;
		}

		if (dm_old_con_state->abm_level !=
		    dm_new_con_state->abm_level)
			new_crtc_state->connectors_changed = true;
	}

#if defined(CONFIG_DRM_AMD_DC_DCN)
	if (adev->asic_type >= CHIP_NAVI10) {
		for_each_oldnew_crtc_in_state(state, crtc, old_crtc_state, new_crtc_state, i) {
			if (drm_atomic_crtc_needs_modeset(new_crtc_state)) {
				ret = add_affected_mst_dsc_crtcs(state, crtc);
				if (ret)
					goto fail;
			}
		}
	}
#endif
	for_each_oldnew_crtc_in_state(state, crtc, old_crtc_state, new_crtc_state, i) {
		dm_old_crtc_state = to_dm_crtc_state(old_crtc_state);

		if (!drm_atomic_crtc_needs_modeset(new_crtc_state) &&
		    !new_crtc_state->color_mgmt_changed &&
		    old_crtc_state->vrr_enabled == new_crtc_state->vrr_enabled &&
			dm_old_crtc_state->dsc_force_changed == false)
			continue;

		if (!new_crtc_state->enable)
			continue;

		ret = drm_atomic_add_affected_connectors(state, crtc);
		if (ret)
			return ret;

		ret = drm_atomic_add_affected_planes(state, crtc);
		if (ret)
			goto fail;

		if (dm_old_crtc_state->dsc_force_changed)
			new_crtc_state->mode_changed = true;
	}

	/*
	 * Add all primary and overlay planes on the CRTC to the state
	 * whenever a plane is enabled to maintain correct z-ordering
	 * and to enable fast surface updates.
	 */
	drm_for_each_crtc(crtc, dev) {
		bool modified = false;

		for_each_oldnew_plane_in_state(state, plane, old_plane_state, new_plane_state, i) {
			if (plane->type == DRM_PLANE_TYPE_CURSOR)
				continue;

			if (new_plane_state->crtc == crtc ||
			    old_plane_state->crtc == crtc) {
				modified = true;
				break;
			}
		}

		if (!modified)
			continue;

		drm_for_each_plane_mask(plane, state->dev, crtc->state->plane_mask) {
			if (plane->type == DRM_PLANE_TYPE_CURSOR)
				continue;

			new_plane_state =
				drm_atomic_get_plane_state(state, plane);

			if (IS_ERR(new_plane_state)) {
				ret = PTR_ERR(new_plane_state);
				goto fail;
			}
		}
	}

	/* Remove exiting planes if they are modified */
	for_each_oldnew_plane_in_state_reverse(state, plane, old_plane_state, new_plane_state, i) {
		ret = dm_update_plane_state(dc, state, plane,
					    old_plane_state,
					    new_plane_state,
					    false,
					    &lock_and_validation_needed);
		if (ret)
			goto fail;
	}

	/* Disable all crtcs which require disable */
	for_each_oldnew_crtc_in_state(state, crtc, old_crtc_state, new_crtc_state, i) {
		ret = dm_update_crtc_state(&adev->dm, state, crtc,
					   old_crtc_state,
					   new_crtc_state,
					   false,
					   &lock_and_validation_needed);
		if (ret)
			goto fail;
	}

	/* Enable all crtcs which require enable */
	for_each_oldnew_crtc_in_state(state, crtc, old_crtc_state, new_crtc_state, i) {
		ret = dm_update_crtc_state(&adev->dm, state, crtc,
					   old_crtc_state,
					   new_crtc_state,
					   true,
					   &lock_and_validation_needed);
		if (ret)
			goto fail;
	}

	/* Add new/modified planes */
	for_each_oldnew_plane_in_state_reverse(state, plane, old_plane_state, new_plane_state, i) {
		ret = dm_update_plane_state(dc, state, plane,
					    old_plane_state,
					    new_plane_state,
					    true,
					    &lock_and_validation_needed);
		if (ret)
			goto fail;
	}

	/* Run this here since we want to validate the streams we created */
	ret = drm_atomic_helper_check_planes(dev, state);
	if (ret)
		goto fail;

	/* Check cursor planes scaling */
	for_each_new_crtc_in_state(state, crtc, new_crtc_state, i) {
		ret = dm_check_crtc_cursor(state, crtc, new_crtc_state);
		if (ret)
			goto fail;
	}

	if (state->legacy_cursor_update) {
		/*
		 * This is a fast cursor update coming from the plane update
		 * helper, check if it can be done asynchronously for better
		 * performance.
		 */
		state->async_update =
			!drm_atomic_helper_async_check(dev, state);

		/*
		 * Skip the remaining global validation if this is an async
		 * update. Cursor updates can be done without affecting
		 * state or bandwidth calcs and this avoids the performance
		 * penalty of locking the private state object and
		 * allocating a new dc_state.
		 */
		if (state->async_update)
			return 0;
	}

	/* Check scaling and underscan changes*/
	/* TODO Removed scaling changes validation due to inability to commit
	 * new stream into context w\o causing full reset. Need to
	 * decide how to handle.
	 */
	for_each_oldnew_connector_in_state(state, connector, old_con_state, new_con_state, i) {
		struct dm_connector_state *dm_old_con_state = to_dm_connector_state(old_con_state);
		struct dm_connector_state *dm_new_con_state = to_dm_connector_state(new_con_state);
		struct amdgpu_crtc *acrtc = to_amdgpu_crtc(dm_new_con_state->base.crtc);

		/* Skip any modesets/resets */
		if (!acrtc || drm_atomic_crtc_needs_modeset(
				drm_atomic_get_new_crtc_state(state, &acrtc->base)))
			continue;

		/* Skip any thing not scale or underscan changes */
		if (!is_scaling_state_different(dm_new_con_state, dm_old_con_state))
			continue;

		lock_and_validation_needed = true;
	}

	/**
	 * Streams and planes are reset when there are changes that affect
	 * bandwidth. Anything that affects bandwidth needs to go through
	 * DC global validation to ensure that the configuration can be applied
	 * to hardware.
	 *
	 * We have to currently stall out here in atomic_check for outstanding
	 * commits to finish in this case because our IRQ handlers reference
	 * DRM state directly - we can end up disabling interrupts too early
	 * if we don't.
	 *
	 * TODO: Remove this stall and drop DM state private objects.
	 */
	if (lock_and_validation_needed) {
		ret = dm_atomic_get_state(state, &dm_state);
		if (ret)
			goto fail;

		ret = do_aquire_global_lock(dev, state);
		if (ret)
			goto fail;

#if defined(CONFIG_DRM_AMD_DC_DCN)
		if (!compute_mst_dsc_configs_for_state(state, dm_state->context))
			goto fail;

		ret = dm_update_mst_vcpi_slots_for_dsc(state, dm_state->context);
		if (ret)
			goto fail;
#endif

		/*
		 * Perform validation of MST topology in the state:
		 * We need to perform MST atomic check before calling
		 * dc_validate_global_state(), or there is a chance
		 * to get stuck in an infinite loop and hang eventually.
		 */
		ret = drm_dp_mst_atomic_check(state);
		if (ret)
			goto fail;
		status = dc_validate_global_state(dc, dm_state->context, false);
		if (status != DC_OK) {
			DC_LOG_WARNING("DC global validation failure: %s (%d)",
				       dc_status_to_str(status), status);
			ret = -EINVAL;
			goto fail;
		}
	} else {
		/*
		 * The commit is a fast update. Fast updates shouldn't change
		 * the DC context, affect global validation, and can have their
		 * commit work done in parallel with other commits not touching
		 * the same resource. If we have a new DC context as part of
		 * the DM atomic state from validation we need to free it and
		 * retain the existing one instead.
		 *
		 * Furthermore, since the DM atomic state only contains the DC
		 * context and can safely be annulled, we can free the state
		 * and clear the associated private object now to free
		 * some memory and avoid a possible use-after-free later.
		 */

		for (i = 0; i < state->num_private_objs; i++) {
			struct drm_private_obj *obj = state->private_objs[i].ptr;

			if (obj->funcs == adev->dm.atomic_obj.funcs) {
				int j = state->num_private_objs-1;

				dm_atomic_destroy_state(obj,
						state->private_objs[i].state);

				/* If i is not at the end of the array then the
				 * last element needs to be moved to where i was
				 * before the array can safely be truncated.
				 */
				if (i != j)
					state->private_objs[i] =
						state->private_objs[j];

				state->private_objs[j].ptr = NULL;
				state->private_objs[j].state = NULL;
				state->private_objs[j].old_state = NULL;
				state->private_objs[j].new_state = NULL;

				state->num_private_objs = j;
				break;
			}
		}
	}

	/* Store the overall update type for use later in atomic check. */
	for_each_new_crtc_in_state (state, crtc, new_crtc_state, i) {
		struct dm_crtc_state *dm_new_crtc_state =
			to_dm_crtc_state(new_crtc_state);

		dm_new_crtc_state->update_type = lock_and_validation_needed ?
							 UPDATE_TYPE_FULL :
							 UPDATE_TYPE_FAST;
	}

	/* Must be success */
	WARN_ON(ret);

	trace_amdgpu_dm_atomic_check_finish(state, ret);

	return ret;

fail:
	if (ret == -EDEADLK)
		DRM_DEBUG_DRIVER("Atomic check stopped to avoid deadlock.\n");
	else if (ret == -EINTR || ret == -EAGAIN || ret == -ERESTARTSYS)
		DRM_DEBUG_DRIVER("Atomic check stopped due to signal.\n");
	else
		DRM_DEBUG_DRIVER("Atomic check failed with err: %d \n", ret);

	trace_amdgpu_dm_atomic_check_finish(state, ret);

	return ret;
}

static bool is_dp_capable_without_timing_msa(struct dc *dc,
					     struct amdgpu_dm_connector *amdgpu_dm_connector)
{
	uint8_t dpcd_data;
	bool capable = false;

	if (amdgpu_dm_connector->dc_link &&
		dm_helpers_dp_read_dpcd(
				NULL,
				amdgpu_dm_connector->dc_link,
				DP_DOWN_STREAM_PORT_COUNT,
				&dpcd_data,
				sizeof(dpcd_data))) {
		capable = (dpcd_data & DP_MSA_TIMING_PAR_IGNORED) ? true:false;
	}

	return capable;
}
void amdgpu_dm_update_freesync_caps(struct drm_connector *connector,
					struct edid *edid)
{
	int i;
	bool edid_check_required;
	struct detailed_timing *timing;
	struct detailed_non_pixel *data;
	struct detailed_data_monitor_range *range;
	struct amdgpu_dm_connector *amdgpu_dm_connector =
			to_amdgpu_dm_connector(connector);
	struct dm_connector_state *dm_con_state = NULL;

	struct drm_device *dev = connector->dev;
	struct amdgpu_device *adev = drm_to_adev(dev);
	bool freesync_capable = false;

	if (!connector->state) {
		DRM_ERROR("%s - Connector has no state", __func__);
		goto update;
	}

	if (!edid) {
		dm_con_state = to_dm_connector_state(connector->state);

		amdgpu_dm_connector->min_vfreq = 0;
		amdgpu_dm_connector->max_vfreq = 0;
		amdgpu_dm_connector->pixel_clock_mhz = 0;

		goto update;
	}

	dm_con_state = to_dm_connector_state(connector->state);

	edid_check_required = false;
	if (!amdgpu_dm_connector->dc_sink) {
		DRM_ERROR("dc_sink NULL, could not add free_sync module.\n");
		goto update;
	}
	if (!adev->dm.freesync_module)
		goto update;
	/*
	 * if edid non zero restrict freesync only for dp and edp
	 */
	if (edid) {
		if (amdgpu_dm_connector->dc_sink->sink_signal == SIGNAL_TYPE_DISPLAY_PORT
			|| amdgpu_dm_connector->dc_sink->sink_signal == SIGNAL_TYPE_EDP) {
			edid_check_required = is_dp_capable_without_timing_msa(
						adev->dm.dc,
						amdgpu_dm_connector);
		}
	}
	if (edid_check_required == true && (edid->version > 1 ||
	   (edid->version == 1 && edid->revision > 1))) {
		for (i = 0; i < 4; i++) {

			timing	= &edid->detailed_timings[i];
			data	= &timing->data.other_data;
			range	= &data->data.range;
			/*
			 * Check if monitor has continuous frequency mode
			 */
			if (data->type != EDID_DETAIL_MONITOR_RANGE)
				continue;
			/*
			 * Check for flag range limits only. If flag == 1 then
			 * no additional timing information provided.
			 * Default GTF, GTF Secondary curve and CVT are not
			 * supported
			 */
			if (range->flags != 1)
				continue;

			amdgpu_dm_connector->min_vfreq = range->min_vfreq;
			amdgpu_dm_connector->max_vfreq = range->max_vfreq;
			amdgpu_dm_connector->pixel_clock_mhz =
				range->pixel_clock_mhz * 10;
			break;
		}

		if (amdgpu_dm_connector->max_vfreq -
		    amdgpu_dm_connector->min_vfreq > 10) {

			freesync_capable = true;
		}
	}

update:
	if (dm_con_state)
		dm_con_state->freesync_capable = freesync_capable;

	if (connector->vrr_capable_property)
		drm_connector_set_vrr_capable_property(connector,
						       freesync_capable);
}

static void amdgpu_dm_set_psr_caps(struct dc_link *link)
{
	uint8_t dpcd_data[EDP_PSR_RECEIVER_CAP_SIZE];

	if (!(link->connector_signal & SIGNAL_TYPE_EDP))
		return;
	if (link->type == dc_connection_none)
		return;
	if (dm_helpers_dp_read_dpcd(NULL, link, DP_PSR_SUPPORT,
					dpcd_data, sizeof(dpcd_data))) {
		link->dpcd_caps.psr_caps.psr_version = dpcd_data[0];

		if (dpcd_data[0] == 0) {
			link->psr_settings.psr_version = DC_PSR_VERSION_UNSUPPORTED;
			link->psr_settings.psr_feature_enabled = false;
		} else {
			link->psr_settings.psr_version = DC_PSR_VERSION_1;
			link->psr_settings.psr_feature_enabled = true;
		}

		DRM_INFO("PSR support:%d\n", link->psr_settings.psr_feature_enabled);
	}
}

/*
 * amdgpu_dm_link_setup_psr() - configure psr link
 * @stream: stream state
 *
 * Return: true if success
 */
static bool amdgpu_dm_link_setup_psr(struct dc_stream_state *stream)
{
	struct dc_link *link = NULL;
	struct psr_config psr_config = {0};
	struct psr_context psr_context = {0};
	bool ret = false;

	if (stream == NULL)
		return false;

	link = stream->link;

	psr_config.psr_version = link->dpcd_caps.psr_caps.psr_version;

	if (psr_config.psr_version > 0) {
		psr_config.psr_exit_link_training_required = 0x1;
		psr_config.psr_frame_capture_indication_req = 0;
		psr_config.psr_rfb_setup_time = 0x37;
		psr_config.psr_sdp_transmit_line_num_deadline = 0x20;
		psr_config.allow_smu_optimizations = 0x0;

		ret = dc_link_setup_psr(link, stream, &psr_config, &psr_context);

	}
	DRM_DEBUG_DRIVER("PSR link: %d\n",	link->psr_settings.psr_feature_enabled);

	return ret;
}

/*
 * amdgpu_dm_psr_enable() - enable psr f/w
 * @stream: stream state
 *
 * Return: true if success
 */
bool amdgpu_dm_psr_enable(struct dc_stream_state *stream)
{
	struct dc_link *link = stream->link;
	unsigned int vsync_rate_hz = 0;
	struct dc_static_screen_params params = {0};
	/* Calculate number of static frames before generating interrupt to
	 * enter PSR.
	 */
	// Init fail safe of 2 frames static
	unsigned int num_frames_static = 2;

	DRM_DEBUG_DRIVER("Enabling psr...\n");

	vsync_rate_hz = div64_u64(div64_u64((
			stream->timing.pix_clk_100hz * 100),
			stream->timing.v_total),
			stream->timing.h_total);

	/* Round up
	 * Calculate number of frames such that at least 30 ms of time has
	 * passed.
	 */
	if (vsync_rate_hz != 0) {
		unsigned int frame_time_microsec = 1000000 / vsync_rate_hz;
		num_frames_static = (30000 / frame_time_microsec) + 1;
	}

	params.triggers.cursor_update = true;
	params.triggers.overlay_update = true;
	params.triggers.surface_update = true;
	params.num_frames = num_frames_static;

	dc_stream_set_static_screen_params(link->ctx->dc,
					   &stream, 1,
					   &params);

	return dc_link_set_psr_allow_active(link, true, false, false);
}

/*
 * amdgpu_dm_psr_disable() - disable psr f/w
 * @stream:  stream state
 *
 * Return: true if success
 */
static bool amdgpu_dm_psr_disable(struct dc_stream_state *stream)
{

	DRM_DEBUG_DRIVER("Disabling psr...\n");

	return dc_link_set_psr_allow_active(stream->link, false, true, false);
}

/*
 * amdgpu_dm_psr_disable() - disable psr f/w
 * if psr is enabled on any stream
 *
 * Return: true if success
 */
static bool amdgpu_dm_psr_disable_all(struct amdgpu_display_manager *dm)
{
	DRM_DEBUG_DRIVER("Disabling psr if psr is enabled on any stream\n");
	return dc_set_psr_allow_active(dm->dc, false);
}

void amdgpu_dm_trigger_timing_sync(struct drm_device *dev)
{
	struct amdgpu_device *adev = drm_to_adev(dev);
	struct dc *dc = adev->dm.dc;
	int i;

	mutex_lock(&adev->dm.dc_lock);
	if (dc->current_state) {
		for (i = 0; i < dc->current_state->stream_count; ++i)
			dc->current_state->streams[i]
				->triggered_crtc_reset.enabled =
				adev->dm.force_timing_sync;

		dm_enable_per_frame_crtc_master_sync(dc->current_state);
		dc_trigger_sync(dc, dc->current_state);
	}
	mutex_unlock(&adev->dm.dc_lock);
}

void dm_write_reg_func(const struct dc_context *ctx, uint32_t address,
		       uint32_t value, const char *func_name)
{
#ifdef DM_CHECK_ADDR_0
	if (address == 0) {
		DC_ERR("invalid register write. address = 0");
		return;
	}
#endif
	cgs_write_register(ctx->cgs_device, address, value);
	trace_amdgpu_dc_wreg(&ctx->perf_trace->write_count, address, value);
}

uint32_t dm_read_reg_func(const struct dc_context *ctx, uint32_t address,
			  const char *func_name)
{
	uint32_t value;
#ifdef DM_CHECK_ADDR_0
	if (address == 0) {
		DC_ERR("invalid register read; address = 0\n");
		return 0;
	}
#endif

	if (ctx->dmub_srv &&
	    ctx->dmub_srv->reg_helper_offload.gather_in_progress &&
	    !ctx->dmub_srv->reg_helper_offload.should_burst_write) {
		ASSERT(false);
		return 0;
	}

	value = cgs_read_register(ctx->cgs_device, address);

	trace_amdgpu_dc_rreg(&ctx->perf_trace->read_count, address, value);

	return value;
}<|MERGE_RESOLUTION|>--- conflicted
+++ resolved
@@ -8344,14 +8344,8 @@
 			dc_stream_retain(dm_new_crtc_state->stream);
 			acrtc->dm_irq_params.stream = dm_new_crtc_state->stream;
 			manage_dm_interrupts(adev, acrtc, true);
-<<<<<<< HEAD
 
 #ifdef CONFIG_DEBUG_FS
-=======
-		}
-		if (IS_ENABLED(CONFIG_DEBUG_FS) && new_crtc_state->active &&
-			amdgpu_dm_is_valid_crc_source(dm_new_crtc_state->crc_src)) {
->>>>>>> 1777b185
 			/**
 			 * Frontend may have changed so reapply the CRC capture
 			 * settings for the stream.
@@ -8360,14 +8354,10 @@
 
 			if (amdgpu_dm_is_valid_crc_source(dm_new_crtc_state->crc_src)) {
 				amdgpu_dm_crtc_configure_crc_source(
-<<<<<<< HEAD
 					crtc, dm_new_crtc_state,
 					dm_new_crtc_state->crc_src);
 			}
 #endif
-=======
-					crtc, dm_new_crtc_state, dm_new_crtc_state->crc_src);
->>>>>>> 1777b185
 		}
 	}
 
