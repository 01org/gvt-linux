--- conflicted
+++ resolved
@@ -1912,12 +1912,7 @@
 {
 	struct amdgpu_device *adev = (struct amdgpu_device *)handle;
 	struct psp_context *psp = &adev->psp;
-<<<<<<< HEAD
-=======
-	void *tmr_buf;
-	void **pptr;
-	int ret;
->>>>>>> 1cc4af41
+	int ret;
 
 	if (psp->adev->psp.ta_fw) {
 		psp_ras_terminate(psp);
