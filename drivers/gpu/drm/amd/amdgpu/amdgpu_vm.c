--- conflicted
+++ resolved
@@ -159,18 +159,12 @@
  */
 static int amdgpu_vm_validate_level(struct amdgpu_vm_pt *parent,
 				    int (*validate)(void *, struct amdgpu_bo *),
-<<<<<<< HEAD
-				    void *param, bool use_cpu_for_update)
-=======
 				    void *param, bool use_cpu_for_update,
 				    struct ttm_bo_global *glob)
->>>>>>> 3aadb888
 {
 	unsigned i;
 	int r;
 
-<<<<<<< HEAD
-=======
 	if (parent->bo->shadow) {
 		struct amdgpu_bo *shadow = parent->bo->shadow;
 
@@ -179,7 +173,6 @@
 			return r;
 	}
 
->>>>>>> 3aadb888
 	if (use_cpu_for_update) {
 		r = amdgpu_bo_kmap(parent->bo, NULL);
 		if (r)
@@ -210,11 +203,7 @@
 		 * have only a maximum of 5 layers.
 		 */
 		r = amdgpu_vm_validate_level(entry, validate, param,
-<<<<<<< HEAD
-					     use_cpu_for_update);
-=======
 					     use_cpu_for_update, glob);
->>>>>>> 3aadb888
 		if (r)
 			return r;
 	}
@@ -246,38 +235,8 @@
 		return 0;
 
 	return amdgpu_vm_validate_level(&vm->root, validate, param,
-<<<<<<< HEAD
-					vm->use_cpu_for_update);
-}
-
-/**
- * amdgpu_vm_move_level_in_lru - move one level of PT BOs to the LRU tail
- *
- * @adev: amdgpu device instance
- * @vm: vm providing the BOs
- *
- * Move the PT BOs to the tail of the LRU.
- */
-static void amdgpu_vm_move_level_in_lru(struct amdgpu_vm_pt *parent)
-{
-	unsigned i;
-
-	if (!parent->entries)
-		return;
-
-	for (i = 0; i <= parent->last_entry_used; ++i) {
-		struct amdgpu_vm_pt *entry = &parent->entries[i];
-
-		if (!entry->bo)
-			continue;
-
-		ttm_bo_move_to_lru_tail(&entry->bo->tbo);
-		amdgpu_vm_move_level_in_lru(entry);
-	}
-=======
 					vm->use_cpu_for_update,
 					adev->mman.bdev.glob);
->>>>>>> 3aadb888
 }
 
 /**
@@ -372,7 +331,6 @@
 
 			entry->bo = pt;
 			entry->addr = 0;
-			entry->huge_page = false;
 		}
 
 		if (level < adev->vm_manager.num_level) {
@@ -1080,11 +1038,7 @@
 	shadow = parent->bo->shadow;
 
 	if (vm->use_cpu_for_update) {
-<<<<<<< HEAD
-		pd_addr = (unsigned long)parent->bo->kptr;
-=======
 		pd_addr = (unsigned long)amdgpu_bo_kptr(parent->bo);
->>>>>>> 3aadb888
 		r = amdgpu_vm_wait_pd(adev, vm, AMDGPU_FENCE_OWNER_VM);
 		if (unlikely(r))
 			return r;
@@ -1128,14 +1082,9 @@
 
 		pt = amdgpu_bo_gpu_offset(bo);
 		pt = amdgpu_gart_get_vm_pde(adev, pt);
-<<<<<<< HEAD
-		if (parent->entries[pt_idx].addr == pt ||
-		    parent->entries[pt_idx].huge_page)
-=======
 		/* Don't update huge pages here */
 		if ((parent->entries[pt_idx].addr & AMDGPU_PDE_PTE) ||
 		    parent->entries[pt_idx].addr == (pt | AMDGPU_PTE_VALID))
->>>>>>> 3aadb888
 			continue;
 
 		parent->entries[pt_idx].addr = pt | AMDGPU_PTE_VALID;
@@ -1316,43 +1265,6 @@
  *
  * Check if we can update the PD with a huge page.
  */
-<<<<<<< HEAD
-static int amdgpu_vm_handle_huge_pages(struct amdgpu_pte_update_params *p,
-				       struct amdgpu_vm_pt *entry,
-				       struct amdgpu_vm_pt *parent,
-				       unsigned nptes, uint64_t dst,
-				       uint64_t flags)
-{
-	bool use_cpu_update = (p->func == amdgpu_vm_cpu_set_ptes);
-	uint64_t pd_addr, pde;
-	int r;
-
-	/* In the case of a mixed PT the PDE must point to it*/
-	if (p->adev->asic_type < CHIP_VEGA10 ||
-	    nptes != AMDGPU_VM_PTE_COUNT(p->adev) ||
-	    p->func == amdgpu_vm_do_copy_ptes ||
-	    !(flags & AMDGPU_PTE_VALID)) {
-
-		dst = amdgpu_bo_gpu_offset(entry->bo);
-		dst = amdgpu_gart_get_vm_pde(p->adev, dst);
-		flags = AMDGPU_PTE_VALID;
-	} else {
-		flags |= AMDGPU_PDE_PTE;
-	}
-
-	if (entry->addr == dst &&
-	    entry->huge_page == !!(flags & AMDGPU_PDE_PTE))
-		return 0;
-
-	entry->addr = dst;
-	entry->huge_page = !!(flags & AMDGPU_PDE_PTE);
-
-	if (use_cpu_update) {
-		r = amdgpu_bo_kmap(parent->bo, (void *)&pd_addr);
-		if (r)
-			return r;
-
-=======
 static void amdgpu_vm_handle_huge_pages(struct amdgpu_pte_update_params *p,
 					struct amdgpu_vm_pt *entry,
 					struct amdgpu_vm_pt *parent,
@@ -1383,7 +1295,6 @@
 
 	if (use_cpu_update) {
 		pd_addr = (unsigned long)amdgpu_bo_kptr(parent->bo);
->>>>>>> 3aadb888
 		pde = pd_addr + (entry - parent->entries) * 8;
 		amdgpu_vm_cpu_set_ptes(p, pde, dst, 1, 0, flags);
 	} else {
@@ -1396,11 +1307,6 @@
 		pde = pd_addr + (entry - parent->entries) * 8;
 		amdgpu_vm_do_set_ptes(p, pde, dst, 1, 0, flags);
 	}
-<<<<<<< HEAD
-
-	return 0;
-=======
->>>>>>> 3aadb888
 }
 
 /**
@@ -1427,10 +1333,6 @@
 	struct amdgpu_bo *pt;
 	unsigned nptes;
 	bool use_cpu_update = (params->func == amdgpu_vm_cpu_set_ptes);
-<<<<<<< HEAD
-	int r;
-=======
->>>>>>> 3aadb888
 
 	/* walk over the address space and update the page tables */
 	for (addr = start; addr < end; addr += nptes,
@@ -1446,28 +1348,15 @@
 		else
 			nptes = AMDGPU_VM_PTE_COUNT(adev) - (addr & mask);
 
-<<<<<<< HEAD
-		r = amdgpu_vm_handle_huge_pages(params, entry, parent,
-						nptes, dst, flags);
-		if (r)
-			return r;
-
-		if (entry->huge_page)
-=======
 		amdgpu_vm_handle_huge_pages(params, entry, parent,
 					    nptes, dst, flags);
 		/* We don't need to update PTEs for huge pages */
 		if (entry->addr & AMDGPU_PDE_PTE)
->>>>>>> 3aadb888
 			continue;
 
 		pt = entry->bo;
 		if (use_cpu_update) {
-<<<<<<< HEAD
-			pe_start = (unsigned long)pt->kptr;
-=======
 			pe_start = (unsigned long)amdgpu_bo_kptr(pt);
->>>>>>> 3aadb888
 		} else {
 			if (pt->shadow) {
 				pe_start = amdgpu_bo_gpu_offset(pt->shadow);
@@ -1521,13 +1410,7 @@
 	 * Userspace can support this by aligning virtual base address and
 	 * allocation size to the fragment size.
 	 */
-<<<<<<< HEAD
-
-	/* SI and newer are optimized for 64KB */
-	unsigned pages_per_frag = AMDGPU_LOG2_PAGES_PER_FRAG(params->adev);
-=======
 	unsigned pages_per_frag = params->adev->vm_manager.fragment_size;
->>>>>>> 3aadb888
 	uint64_t frag_flags = AMDGPU_PTE_FRAG(pages_per_frag);
 	uint64_t frag_align = 1 << pages_per_frag;
 
