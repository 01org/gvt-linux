/*
 * Copyright 2016 Advanced Micro Devices, Inc.
 *
 * Permission is hereby granted, free of charge, to any person obtaining a
 * copy of this software and associated documentation files (the "Software"),
 * to deal in the Software without restriction, including without limitation
 * the rights to use, copy, modify, merge, publish, distribute, sublicense,
 * and/or sell copies of the Software, and to permit persons to whom the
 * Software is furnished to do so, subject to the following conditions:
 *
 * The above copyright notice and this permission notice shall be included in
 * all copies or substantial portions of the Software.
 *
 * THE SOFTWARE IS PROVIDED "AS IS", WITHOUT WARRANTY OF ANY KIND, EXPRESS OR
 * IMPLIED, INCLUDING BUT NOT LIMITED TO THE WARRANTIES OF MERCHANTABILITY,
 * FITNESS FOR A PARTICULAR PURPOSE AND NONINFRINGEMENT.  IN NO EVENT SHALL
 * THE COPYRIGHT HOLDER(S) OR AUTHOR(S) BE LIABLE FOR ANY CLAIM, DAMAGES OR
 * OTHER LIABILITY, WHETHER IN AN ACTION OF CONTRACT, TORT OR OTHERWISE,
 * ARISING FROM, OUT OF OR IN CONNECTION WITH THE SOFTWARE OR THE USE OR
 * OTHER DEALINGS IN THE SOFTWARE.
 *
 * Authors: Christian König
 */

#include <linux/dma-mapping.h>
#include <drm/ttm/ttm_range_manager.h>

#include "amdgpu.h"
#include "amdgpu_vm.h"
#include "amdgpu_res_cursor.h"
#include "amdgpu_atomfirmware.h"
#include "atom.h"

struct amdgpu_vram_reservation {
	struct list_head node;
	struct drm_mm_node mm_node;
};

static inline struct amdgpu_vram_mgr *
to_vram_mgr(struct ttm_resource_manager *man)
{
	return container_of(man, struct amdgpu_vram_mgr, manager);
}

static inline struct amdgpu_device *
to_amdgpu_device(struct amdgpu_vram_mgr *mgr)
{
	return container_of(mgr, struct amdgpu_device, mman.vram_mgr);
}

static inline struct drm_buddy_block *
amdgpu_vram_mgr_first_block(struct list_head *list)
{
	return list_first_entry_or_null(list, struct drm_buddy_block, link);
}

static inline bool amdgpu_is_vram_mgr_blocks_contiguous(struct list_head *head)
{
	struct drm_buddy_block *block;
	u64 start, size;

	block = amdgpu_vram_mgr_first_block(head);
	if (!block)
		return false;

	while (head != block->link.next) {
		start = amdgpu_vram_mgr_block_start(block);
		size = amdgpu_vram_mgr_block_size(block);

		block = list_entry(block->link.next, struct drm_buddy_block, link);
		if (start + size != amdgpu_vram_mgr_block_start(block))
			return false;
	}

	return true;
}



/**
 * DOC: mem_info_vram_total
 *
 * The amdgpu driver provides a sysfs API for reporting current total VRAM
 * available on the device
 * The file mem_info_vram_total is used for this and returns the total
 * amount of VRAM in bytes
 */
static ssize_t amdgpu_mem_info_vram_total_show(struct device *dev,
		struct device_attribute *attr, char *buf)
{
	struct drm_device *ddev = dev_get_drvdata(dev);
	struct amdgpu_device *adev = drm_to_adev(ddev);

	return sysfs_emit(buf, "%llu\n", adev->gmc.real_vram_size);
}

/**
 * DOC: mem_info_vis_vram_total
 *
 * The amdgpu driver provides a sysfs API for reporting current total
 * visible VRAM available on the device
 * The file mem_info_vis_vram_total is used for this and returns the total
 * amount of visible VRAM in bytes
 */
static ssize_t amdgpu_mem_info_vis_vram_total_show(struct device *dev,
		struct device_attribute *attr, char *buf)
{
	struct drm_device *ddev = dev_get_drvdata(dev);
	struct amdgpu_device *adev = drm_to_adev(ddev);

	return sysfs_emit(buf, "%llu\n", adev->gmc.visible_vram_size);
}

/**
 * DOC: mem_info_vram_used
 *
 * The amdgpu driver provides a sysfs API for reporting current total VRAM
 * available on the device
 * The file mem_info_vram_used is used for this and returns the total
 * amount of currently used VRAM in bytes
 */
static ssize_t amdgpu_mem_info_vram_used_show(struct device *dev,
					      struct device_attribute *attr,
					      char *buf)
{
	struct drm_device *ddev = dev_get_drvdata(dev);
	struct amdgpu_device *adev = drm_to_adev(ddev);
	struct ttm_resource_manager *man = &adev->mman.vram_mgr.manager;

	return sysfs_emit(buf, "%llu\n", ttm_resource_manager_usage(man));
}

/**
 * DOC: mem_info_vis_vram_used
 *
 * The amdgpu driver provides a sysfs API for reporting current total of
 * used visible VRAM
 * The file mem_info_vis_vram_used is used for this and returns the total
 * amount of currently used visible VRAM in bytes
 */
static ssize_t amdgpu_mem_info_vis_vram_used_show(struct device *dev,
						  struct device_attribute *attr,
						  char *buf)
{
	struct drm_device *ddev = dev_get_drvdata(dev);
	struct amdgpu_device *adev = drm_to_adev(ddev);

	return sysfs_emit(buf, "%llu\n",
			  amdgpu_vram_mgr_vis_usage(&adev->mman.vram_mgr));
}

/**
 * DOC: mem_info_vram_vendor
 *
 * The amdgpu driver provides a sysfs API for reporting the vendor of the
 * installed VRAM
 * The file mem_info_vram_vendor is used for this and returns the name of the
 * vendor.
 */
static ssize_t amdgpu_mem_info_vram_vendor(struct device *dev,
					   struct device_attribute *attr,
					   char *buf)
{
	struct drm_device *ddev = dev_get_drvdata(dev);
	struct amdgpu_device *adev = drm_to_adev(ddev);

	switch (adev->gmc.vram_vendor) {
	case SAMSUNG:
		return sysfs_emit(buf, "samsung\n");
	case INFINEON:
		return sysfs_emit(buf, "infineon\n");
	case ELPIDA:
		return sysfs_emit(buf, "elpida\n");
	case ETRON:
		return sysfs_emit(buf, "etron\n");
	case NANYA:
		return sysfs_emit(buf, "nanya\n");
	case HYNIX:
		return sysfs_emit(buf, "hynix\n");
	case MOSEL:
		return sysfs_emit(buf, "mosel\n");
	case WINBOND:
		return sysfs_emit(buf, "winbond\n");
	case ESMT:
		return sysfs_emit(buf, "esmt\n");
	case MICRON:
		return sysfs_emit(buf, "micron\n");
	default:
		return sysfs_emit(buf, "unknown\n");
	}
}

static DEVICE_ATTR(mem_info_vram_total, S_IRUGO,
		   amdgpu_mem_info_vram_total_show, NULL);
static DEVICE_ATTR(mem_info_vis_vram_total, S_IRUGO,
		   amdgpu_mem_info_vis_vram_total_show,NULL);
static DEVICE_ATTR(mem_info_vram_used, S_IRUGO,
		   amdgpu_mem_info_vram_used_show, NULL);
static DEVICE_ATTR(mem_info_vis_vram_used, S_IRUGO,
		   amdgpu_mem_info_vis_vram_used_show, NULL);
static DEVICE_ATTR(mem_info_vram_vendor, S_IRUGO,
		   amdgpu_mem_info_vram_vendor, NULL);

static struct attribute *amdgpu_vram_mgr_attributes[] = {
	&dev_attr_mem_info_vram_total.attr,
	&dev_attr_mem_info_vis_vram_total.attr,
	&dev_attr_mem_info_vram_used.attr,
	&dev_attr_mem_info_vis_vram_used.attr,
	&dev_attr_mem_info_vram_vendor.attr,
	NULL
};

const struct attribute_group amdgpu_vram_mgr_attr_group = {
	.attrs = amdgpu_vram_mgr_attributes
};

/**
 * amdgpu_vram_mgr_vis_size - Calculate visible node size
 *
 * @adev: amdgpu_device pointer
 * @node: MM node structure
 *
 * Calculate how many bytes of the MM node are inside visible VRAM
 */
static u64 amdgpu_vram_mgr_vis_size(struct amdgpu_device *adev,
				    struct drm_mm_node *node)
{
	uint64_t start = node->start << PAGE_SHIFT;
	uint64_t end = (node->size + node->start) << PAGE_SHIFT;

	if (start >= adev->gmc.visible_vram_size)
		return 0;

	return (end > adev->gmc.visible_vram_size ?
		adev->gmc.visible_vram_size : end) - start;
}

/**
 * amdgpu_vram_mgr_bo_visible_size - CPU visible BO size
 *
 * @bo: &amdgpu_bo buffer object (must be in VRAM)
 *
 * Returns:
 * How much of the given &amdgpu_bo buffer object lies in CPU visible VRAM.
 */
u64 amdgpu_vram_mgr_bo_visible_size(struct amdgpu_bo *bo)
{
	struct amdgpu_device *adev = amdgpu_ttm_adev(bo->tbo.bdev);
	struct ttm_resource *res = bo->tbo.resource;
	unsigned pages = res->num_pages;
	struct drm_mm_node *mm;
	u64 usage;

	if (amdgpu_gmc_vram_full_visible(&adev->gmc))
		return amdgpu_bo_size(bo);

	if (res->start >= adev->gmc.visible_vram_size >> PAGE_SHIFT)
		return 0;

	mm = &container_of(res, struct ttm_range_mgr_node, base)->mm_nodes[0];
	for (usage = 0; pages; pages -= mm->size, mm++)
		usage += amdgpu_vram_mgr_vis_size(adev, mm);

	return usage;
}

/* Commit the reservation of VRAM pages */
static void amdgpu_vram_mgr_do_reserve(struct ttm_resource_manager *man)
{
	struct amdgpu_vram_mgr *mgr = to_vram_mgr(man);
	struct amdgpu_device *adev = to_amdgpu_device(mgr);
	struct drm_mm *mm = &mgr->mm;
	struct amdgpu_vram_reservation *rsv, *temp;
	uint64_t vis_usage;

	list_for_each_entry_safe(rsv, temp, &mgr->reservations_pending, node) {
		if (drm_mm_reserve_node(mm, &rsv->mm_node))
			continue;

		dev_dbg(adev->dev, "Reservation 0x%llx - %lld, Succeeded\n",
			rsv->mm_node.start, rsv->mm_node.size);

		vis_usage = amdgpu_vram_mgr_vis_size(adev, &rsv->mm_node);
		atomic64_add(vis_usage, &mgr->vis_usage);
		spin_lock(&man->bdev->lru_lock);
		man->usage += rsv->mm_node.size << PAGE_SHIFT;
		spin_unlock(&man->bdev->lru_lock);
		list_move(&rsv->node, &mgr->reserved_pages);
	}
}

/**
 * amdgpu_vram_mgr_reserve_range - Reserve a range from VRAM
 *
 * @mgr: amdgpu_vram_mgr pointer
 * @start: start address of the range in VRAM
 * @size: size of the range
 *
 * Reserve memory from start address with the specified size in VRAM
 */
int amdgpu_vram_mgr_reserve_range(struct amdgpu_vram_mgr *mgr,
				  uint64_t start, uint64_t size)
{
	struct amdgpu_vram_reservation *rsv;

	rsv = kzalloc(sizeof(*rsv), GFP_KERNEL);
	if (!rsv)
		return -ENOMEM;

	INIT_LIST_HEAD(&rsv->node);
	rsv->mm_node.start = start >> PAGE_SHIFT;
	rsv->mm_node.size = size >> PAGE_SHIFT;

	spin_lock(&mgr->lock);
	list_add_tail(&rsv->node, &mgr->reservations_pending);
	amdgpu_vram_mgr_do_reserve(&mgr->manager);
	spin_unlock(&mgr->lock);

	return 0;
}

/**
 * amdgpu_vram_mgr_query_page_status - query the reservation status
 *
 * @mgr: amdgpu_vram_mgr pointer
 * @start: start address of a page in VRAM
 *
 * Returns:
 *	-EBUSY: the page is still hold and in pending list
 *	0: the page has been reserved
 *	-ENOENT: the input page is not a reservation
 */
int amdgpu_vram_mgr_query_page_status(struct amdgpu_vram_mgr *mgr,
				      uint64_t start)
{
	struct amdgpu_vram_reservation *rsv;
	int ret;

	spin_lock(&mgr->lock);

	list_for_each_entry(rsv, &mgr->reservations_pending, node) {
		if ((rsv->mm_node.start <= start) &&
		    (start < (rsv->mm_node.start + rsv->mm_node.size))) {
			ret = -EBUSY;
			goto out;
		}
	}

	list_for_each_entry(rsv, &mgr->reserved_pages, node) {
		if ((rsv->mm_node.start <= start) &&
		    (start < (rsv->mm_node.start + rsv->mm_node.size))) {
			ret = 0;
			goto out;
		}
	}

	ret = -ENOENT;
out:
	spin_unlock(&mgr->lock);
	return ret;
}

/**
 * amdgpu_vram_mgr_virt_start - update virtual start address
 *
 * @mem: ttm_resource to update
 * @node: just allocated node
 *
 * Calculate a virtual BO start address to easily check if everything is CPU
 * accessible.
 */
static void amdgpu_vram_mgr_virt_start(struct ttm_resource *mem,
				       struct drm_mm_node *node)
{
	unsigned long start;

	start = node->start + node->size;
	if (start > mem->num_pages)
		start -= mem->num_pages;
	else
		start = 0;
	mem->start = max(mem->start, start);
}

/**
 * amdgpu_vram_mgr_new - allocate new ranges
 *
 * @man: TTM memory type manager
 * @tbo: TTM BO we need this range for
 * @place: placement flags and restrictions
 * @res: the resulting mem object
 *
 * Allocate VRAM for the given BO.
 */
static int amdgpu_vram_mgr_new(struct ttm_resource_manager *man,
			       struct ttm_buffer_object *tbo,
			       const struct ttm_place *place,
			       struct ttm_resource **res)
{
	unsigned long lpfn, num_nodes, pages_per_node, pages_left, pages;
	struct amdgpu_vram_mgr *mgr = to_vram_mgr(man);
	struct amdgpu_device *adev = to_amdgpu_device(mgr);
	uint64_t vis_usage = 0, mem_bytes, max_bytes;
	struct ttm_range_mgr_node *node;
	struct drm_mm *mm = &mgr->mm;
	enum drm_mm_insert_mode mode;
	unsigned i;
	int r;

	lpfn = place->lpfn;
	if (!lpfn)
		lpfn = man->size >> PAGE_SHIFT;

	max_bytes = adev->gmc.mc_vram_size;
	if (tbo->type != ttm_bo_type_kernel)
		max_bytes -= AMDGPU_VM_RESERVED_VRAM;

	mem_bytes = tbo->base.size;
	if (place->flags & TTM_PL_FLAG_CONTIGUOUS) {
		pages_per_node = ~0ul;
		num_nodes = 1;
	} else {
#ifdef CONFIG_TRANSPARENT_HUGEPAGE
		pages_per_node = HPAGE_PMD_NR;
#else
		/* default to 2MB */
		pages_per_node = 2UL << (20UL - PAGE_SHIFT);
#endif
		pages_per_node = max_t(uint32_t, pages_per_node,
				       tbo->page_alignment);
		num_nodes = DIV_ROUND_UP_ULL(PFN_UP(mem_bytes), pages_per_node);
	}

	node = kvmalloc(struct_size(node, mm_nodes, num_nodes),
			GFP_KERNEL | __GFP_ZERO);
	if (!node)
		return -ENOMEM;

	ttm_resource_init(tbo, place, &node->base);

	/* bail out quickly if there's likely not enough VRAM for this BO */
	if (ttm_resource_manager_usage(man) > max_bytes) {
		r = -ENOSPC;
		goto error_fini;
	}

	mode = DRM_MM_INSERT_BEST;
	if (place->flags & TTM_PL_FLAG_TOPDOWN)
		mode = DRM_MM_INSERT_HIGH;

	pages_left = node->base.num_pages;

	/* Limit maximum size to 2GB due to SG table limitations */
	pages = min(pages_left, 2UL << (30 - PAGE_SHIFT));

	i = 0;
	spin_lock(&mgr->lock);
	while (pages_left) {
		uint32_t alignment = tbo->page_alignment;

		if (pages >= pages_per_node)
			alignment = pages_per_node;

		r = drm_mm_insert_node_in_range(mm, &node->mm_nodes[i], pages,
						alignment, 0, place->fpfn,
						lpfn, mode);
		if (unlikely(r)) {
			if (pages > pages_per_node) {
				if (is_power_of_2(pages))
					pages = pages / 2;
				else
					pages = rounddown_pow_of_two(pages);
				continue;
			}
			goto error_free;
		}

		vis_usage += amdgpu_vram_mgr_vis_size(adev, &node->mm_nodes[i]);
		amdgpu_vram_mgr_virt_start(&node->base, &node->mm_nodes[i]);
		pages_left -= pages;
		++i;

<<<<<<< HEAD
		if (pages > pages_left)
			pages = pages_left;
	}
	spin_unlock(&mgr->lock);

	if (i == 1)
		node->base.placement |= TTM_PL_FLAG_CONTIGUOUS;
=======
		mutex_lock(&mgr->lock);
		drm_buddy_block_trim(mm,
				     original_size,
				     trim_list);
		mutex_unlock(&mgr->lock);

		if (!list_empty(&temp))
			list_splice_tail(trim_list, &vres->blocks);
	}

	vres->base.start = 0;
	list_for_each_entry(block, &vres->blocks, link) {
		unsigned long start;

		start = amdgpu_vram_mgr_block_start(block) +
			amdgpu_vram_mgr_block_size(block);
		start >>= PAGE_SHIFT;

		if (start > vres->base.num_pages)
			start -= vres->base.num_pages;
		else
			start = 0;
		vres->base.start = max(vres->base.start, start);

		vis_usage += amdgpu_vram_mgr_vis_size(adev, block);
	}

	if (amdgpu_is_vram_mgr_blocks_contiguous(&vres->blocks))
		vres->base.placement |= TTM_PL_FLAG_CONTIGUOUS;
>>>>>>> f9292174

	if (adev->gmc.xgmi.connected_to_cpu)
		node->base.bus.caching = ttm_cached;
	else
		node->base.bus.caching = ttm_write_combined;

	atomic64_add(vis_usage, &mgr->vis_usage);
	*res = &node->base;
	return 0;

error_free:
	while (i--)
		drm_mm_remove_node(&node->mm_nodes[i]);
	spin_unlock(&mgr->lock);
error_fini:
	ttm_resource_fini(man, &node->base);
	kvfree(node);

	return r;
}

/**
 * amdgpu_vram_mgr_del - free ranges
 *
 * @man: TTM memory type manager
 * @res: TTM memory object
 *
 * Free the allocated VRAM again.
 */
static void amdgpu_vram_mgr_del(struct ttm_resource_manager *man,
				struct ttm_resource *res)
{
	struct ttm_range_mgr_node *node = to_ttm_range_mgr_node(res);
	struct amdgpu_vram_mgr *mgr = to_vram_mgr(man);
	struct amdgpu_device *adev = to_amdgpu_device(mgr);
	uint64_t vis_usage = 0;
	unsigned i, pages;

	spin_lock(&mgr->lock);
	for (i = 0, pages = res->num_pages; pages;
	     pages -= node->mm_nodes[i].size, ++i) {
		struct drm_mm_node *mm = &node->mm_nodes[i];

		drm_mm_remove_node(mm);
		vis_usage += amdgpu_vram_mgr_vis_size(adev, mm);
	}
	amdgpu_vram_mgr_do_reserve(man);
	spin_unlock(&mgr->lock);

	atomic64_sub(vis_usage, &mgr->vis_usage);

	ttm_resource_fini(man, res);
	kvfree(node);
}

/**
 * amdgpu_vram_mgr_alloc_sgt - allocate and fill a sg table
 *
 * @adev: amdgpu device pointer
 * @res: TTM memory object
 * @offset: byte offset from the base of VRAM BO
 * @length: number of bytes to export in sg_table
 * @dev: the other device
 * @dir: dma direction
 * @sgt: resulting sg table
 *
 * Allocate and fill a sg table from a VRAM allocation.
 */
int amdgpu_vram_mgr_alloc_sgt(struct amdgpu_device *adev,
			      struct ttm_resource *res,
			      u64 offset, u64 length,
			      struct device *dev,
			      enum dma_data_direction dir,
			      struct sg_table **sgt)
{
	struct amdgpu_res_cursor cursor;
	struct scatterlist *sg;
	int num_entries = 0;
	int i, r;

	*sgt = kmalloc(sizeof(**sgt), GFP_KERNEL);
	if (!*sgt)
		return -ENOMEM;

	/* Determine the number of DRM_MM nodes to export */
	amdgpu_res_first(res, offset, length, &cursor);
	while (cursor.remaining) {
		num_entries++;
		amdgpu_res_next(&cursor, cursor.size);
	}

	r = sg_alloc_table(*sgt, num_entries, GFP_KERNEL);
	if (r)
		goto error_free;

	/* Initialize scatterlist nodes of sg_table */
	for_each_sgtable_sg((*sgt), sg, i)
		sg->length = 0;

	/*
	 * Walk down DRM_MM nodes to populate scatterlist nodes
	 * @note: Use iterator api to get first the DRM_MM node
	 * and the number of bytes from it. Access the following
	 * DRM_MM node(s) if more buffer needs to exported
	 */
	amdgpu_res_first(res, offset, length, &cursor);
	for_each_sgtable_sg((*sgt), sg, i) {
		phys_addr_t phys = cursor.start + adev->gmc.aper_base;
		size_t size = cursor.size;
		dma_addr_t addr;

		addr = dma_map_resource(dev, phys, size, dir,
					DMA_ATTR_SKIP_CPU_SYNC);
		r = dma_mapping_error(dev, addr);
		if (r)
			goto error_unmap;

		sg_set_page(sg, NULL, size, 0);
		sg_dma_address(sg) = addr;
		sg_dma_len(sg) = size;

		amdgpu_res_next(&cursor, cursor.size);
	}

	return 0;

error_unmap:
	for_each_sgtable_sg((*sgt), sg, i) {
		if (!sg->length)
			continue;

		dma_unmap_resource(dev, sg->dma_address,
				   sg->length, dir,
				   DMA_ATTR_SKIP_CPU_SYNC);
	}
	sg_free_table(*sgt);

error_free:
	kfree(*sgt);
	return r;
}

/**
 * amdgpu_vram_mgr_free_sgt - allocate and fill a sg table
 *
 * @dev: device pointer
 * @dir: data direction of resource to unmap
 * @sgt: sg table to free
 *
 * Free a previously allocate sg table.
 */
void amdgpu_vram_mgr_free_sgt(struct device *dev,
			      enum dma_data_direction dir,
			      struct sg_table *sgt)
{
	struct scatterlist *sg;
	int i;

	for_each_sgtable_sg(sgt, sg, i)
		dma_unmap_resource(dev, sg->dma_address,
				   sg->length, dir,
				   DMA_ATTR_SKIP_CPU_SYNC);
	sg_free_table(sgt);
	kfree(sgt);
}

/**
 * amdgpu_vram_mgr_vis_usage - how many bytes are used in the visible part
 *
 * @mgr: amdgpu_vram_mgr pointer
 *
 * Returns how many bytes are used in the visible part of VRAM
 */
uint64_t amdgpu_vram_mgr_vis_usage(struct amdgpu_vram_mgr *mgr)
{
	return atomic64_read(&mgr->vis_usage);
}

/**
 * amdgpu_vram_mgr_debug - dump VRAM table
 *
 * @man: TTM memory type manager
 * @printer: DRM printer to use
 *
 * Dump the table content using printk.
 */
static void amdgpu_vram_mgr_debug(struct ttm_resource_manager *man,
				  struct drm_printer *printer)
{
	struct amdgpu_vram_mgr *mgr = to_vram_mgr(man);

	drm_printf(printer, "  vis usage:%llu\n",
		   amdgpu_vram_mgr_vis_usage(mgr));

	spin_lock(&mgr->lock);
	drm_mm_print(&mgr->mm, printer);
	spin_unlock(&mgr->lock);
}

static const struct ttm_resource_manager_func amdgpu_vram_mgr_func = {
	.alloc	= amdgpu_vram_mgr_new,
	.free	= amdgpu_vram_mgr_del,
	.debug	= amdgpu_vram_mgr_debug
};

/**
 * amdgpu_vram_mgr_init - init VRAM manager and DRM MM
 *
 * @adev: amdgpu_device pointer
 *
 * Allocate and initialize the VRAM manager.
 */
int amdgpu_vram_mgr_init(struct amdgpu_device *adev)
{
	struct amdgpu_vram_mgr *mgr = &adev->mman.vram_mgr;
	struct ttm_resource_manager *man = &mgr->manager;

	ttm_resource_manager_init(man, &adev->mman.bdev,
				  adev->gmc.real_vram_size);

	man->func = &amdgpu_vram_mgr_func;

	drm_mm_init(&mgr->mm, 0, man->size >> PAGE_SHIFT);
	spin_lock_init(&mgr->lock);
	INIT_LIST_HEAD(&mgr->reservations_pending);
	INIT_LIST_HEAD(&mgr->reserved_pages);

	ttm_set_driver_manager(&adev->mman.bdev, TTM_PL_VRAM, &mgr->manager);
	ttm_resource_manager_set_used(man, true);
	return 0;
}

/**
 * amdgpu_vram_mgr_fini - free and destroy VRAM manager
 *
 * @adev: amdgpu_device pointer
 *
 * Destroy and free the VRAM manager, returns -EBUSY if ranges are still
 * allocated inside it.
 */
void amdgpu_vram_mgr_fini(struct amdgpu_device *adev)
{
	struct amdgpu_vram_mgr *mgr = &adev->mman.vram_mgr;
	struct ttm_resource_manager *man = &mgr->manager;
	int ret;
	struct amdgpu_vram_reservation *rsv, *temp;

	ttm_resource_manager_set_used(man, false);

	ret = ttm_resource_manager_evict_all(&adev->mman.bdev, man);
	if (ret)
		return;

	spin_lock(&mgr->lock);
	list_for_each_entry_safe(rsv, temp, &mgr->reservations_pending, node)
		kfree(rsv);

	list_for_each_entry_safe(rsv, temp, &mgr->reserved_pages, node) {
		drm_mm_remove_node(&rsv->mm_node);
		kfree(rsv);
	}
	drm_mm_takedown(&mgr->mm);
	spin_unlock(&mgr->lock);

	ttm_resource_manager_cleanup(man);
	ttm_set_driver_manager(&adev->mman.bdev, TTM_PL_VRAM, NULL);
}<|MERGE_RESOLUTION|>--- conflicted
+++ resolved
@@ -480,15 +480,35 @@
 		pages_left -= pages;
 		++i;
 
-<<<<<<< HEAD
 		if (pages > pages_left)
 			pages = pages_left;
 	}
 	spin_unlock(&mgr->lock);
 
-	if (i == 1)
-		node->base.placement |= TTM_PL_FLAG_CONTIGUOUS;
-=======
+	if (cur_size != size) {
+		struct drm_buddy_block *block;
+		struct list_head *trim_list;
+		u64 original_size;
+		LIST_HEAD(temp);
+
+		trim_list = &vres->blocks;
+		original_size = vres->base.num_pages << PAGE_SHIFT;
+
+		/*
+		 * If size value is rounded up to min_block_size, trim the last
+		 * block to the required size
+		 */
+		if (!list_is_singular(&vres->blocks)) {
+			block = list_last_entry(&vres->blocks, typeof(*block), link);
+			list_move_tail(&block->link, &temp);
+			trim_list = &temp;
+			/*
+			 * Compute the original_size value by subtracting the
+			 * last block size with (aligned size - original size)
+			 */
+			original_size = amdgpu_vram_mgr_block_size(block) - (size - cur_size);
+		}
+
 		mutex_lock(&mgr->lock);
 		drm_buddy_block_trim(mm,
 				     original_size,
@@ -518,7 +538,6 @@
 
 	if (amdgpu_is_vram_mgr_blocks_contiguous(&vres->blocks))
 		vres->base.placement |= TTM_PL_FLAG_CONTIGUOUS;
->>>>>>> f9292174
 
 	if (adev->gmc.xgmi.connected_to_cpu)
 		node->base.bus.caching = ttm_cached;
