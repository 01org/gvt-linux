/*
 * Copyright 2000 VA Linux Systems, Inc., Sunnyvale, California.
 * All Rights Reserved.
 *
 * Permission is hereby granted, free of charge, to any person obtaining a
 * copy of this software and associated documentation files (the "Software"),
 * to deal in the Software without restriction, including without limitation
 * the rights to use, copy, modify, merge, publish, distribute, sublicense,
 * and/or sell copies of the Software, and to permit persons to whom the
 * Software is furnished to do so, subject to the following conditions:
 *
 * The above copyright notice and this permission notice (including the next
 * paragraph) shall be included in all copies or substantial portions of the
 * Software.
 *
 * THE SOFTWARE IS PROVIDED "AS IS", WITHOUT WARRANTY OF ANY KIND, EXPRESS OR
 * IMPLIED, INCLUDING BUT NOT LIMITED TO THE WARRANTIES OF MERCHANTABILITY,
 * FITNESS FOR A PARTICULAR PURPOSE AND NONINFRINGEMENT.  IN NO EVENT SHALL
 * VA LINUX SYSTEMS AND/OR ITS SUPPLIERS BE LIABLE FOR ANY CLAIM, DAMAGES OR
 * OTHER LIABILITY, WHETHER IN AN ACTION OF CONTRACT, TORT OR OTHERWISE,
 * ARISING FROM, OUT OF OR IN CONNECTION WITH THE SOFTWARE OR THE USE OR
 * OTHER DEALINGS IN THE SOFTWARE.
 */

#include <drm/amdgpu_drm.h>
#include <drm/drm_drv.h>
#include <drm/drm_gem.h>
#include <drm/drm_vblank.h>
#include "amdgpu_drv.h"

#include <drm/drm_pciids.h>
#include <linux/console.h>
#include <linux/module.h>
#include <linux/pci.h>
#include <linux/pm_runtime.h>
#include <linux/vga_switcheroo.h>
#include <drm/drm_probe_helper.h>
#include <linux/mmu_notifier.h>

#include "amdgpu.h"
#include "amdgpu_irq.h"
#include "amdgpu_dma_buf.h"

#include "amdgpu_amdkfd.h"

#include "amdgpu_ras.h"

/*
 * KMS wrapper.
 * - 3.0.0 - initial driver
 * - 3.1.0 - allow reading more status registers (GRBM, SRBM, SDMA, CP)
 * - 3.2.0 - GFX8: Uses EOP_TC_WB_ACTION_EN, so UMDs don't have to do the same
 *           at the end of IBs.
 * - 3.3.0 - Add VM support for UVD on supported hardware.
 * - 3.4.0 - Add AMDGPU_INFO_NUM_EVICTIONS.
 * - 3.5.0 - Add support for new UVD_NO_OP register.
 * - 3.6.0 - kmd involves use CONTEXT_CONTROL in ring buffer.
 * - 3.7.0 - Add support for VCE clock list packet
 * - 3.8.0 - Add support raster config init in the kernel
 * - 3.9.0 - Add support for memory query info about VRAM and GTT.
 * - 3.10.0 - Add support for new fences ioctl, new gem ioctl flags
 * - 3.11.0 - Add support for sensor query info (clocks, temp, etc).
 * - 3.12.0 - Add query for double offchip LDS buffers
 * - 3.13.0 - Add PRT support
 * - 3.14.0 - Fix race in amdgpu_ctx_get_fence() and note new functionality
 * - 3.15.0 - Export more gpu info for gfx9
 * - 3.16.0 - Add reserved vmid support
 * - 3.17.0 - Add AMDGPU_NUM_VRAM_CPU_PAGE_FAULTS.
 * - 3.18.0 - Export gpu always on cu bitmap
 * - 3.19.0 - Add support for UVD MJPEG decode
 * - 3.20.0 - Add support for local BOs
 * - 3.21.0 - Add DRM_AMDGPU_FENCE_TO_HANDLE ioctl
 * - 3.22.0 - Add DRM_AMDGPU_SCHED ioctl
 * - 3.23.0 - Add query for VRAM lost counter
 * - 3.24.0 - Add high priority compute support for gfx9
 * - 3.25.0 - Add support for sensor query info (stable pstate sclk/mclk).
 * - 3.26.0 - GFX9: Process AMDGPU_IB_FLAG_TC_WB_NOT_INVALIDATE.
 * - 3.27.0 - Add new chunk to to AMDGPU_CS to enable BO_LIST creation.
 * - 3.28.0 - Add AMDGPU_CHUNK_ID_SCHEDULED_DEPENDENCIES
 * - 3.29.0 - Add AMDGPU_IB_FLAG_RESET_GDS_MAX_WAVE_ID
 * - 3.30.0 - Add AMDGPU_SCHED_OP_CONTEXT_PRIORITY_OVERRIDE.
 * - 3.31.0 - Add support for per-flip tiling attribute changes with DC
 * - 3.32.0 - Add syncobj timeline support to AMDGPU_CS.
 * - 3.33.0 - Fixes for GDS ENOMEM failures in AMDGPU_CS.
 * - 3.34.0 - Non-DC can flip correctly between buffers with different pitches
 * - 3.35.0 - Add drm_amdgpu_info_device::tcc_disabled_mask
 * - 3.36.0 - Allow reading more status registers on si/cik
 */
#define KMS_DRIVER_MAJOR	3
#define KMS_DRIVER_MINOR	36
#define KMS_DRIVER_PATCHLEVEL	0

int amdgpu_vram_limit = 0;
int amdgpu_vis_vram_limit = 0;
int amdgpu_gart_size = -1; /* auto */
int amdgpu_gtt_size = -1; /* auto */
int amdgpu_moverate = -1; /* auto */
int amdgpu_benchmarking = 0;
int amdgpu_testing = 0;
int amdgpu_audio = -1;
int amdgpu_disp_priority = 0;
int amdgpu_hw_i2c = 0;
int amdgpu_pcie_gen2 = -1;
int amdgpu_msi = -1;
char amdgpu_lockup_timeout[AMDGPU_MAX_TIMEOUT_PARAM_LENGTH];
int amdgpu_dpm = -1;
int amdgpu_fw_load_type = -1;
int amdgpu_aspm = -1;
int amdgpu_runtime_pm = -1;
uint amdgpu_ip_block_mask = 0xffffffff;
int amdgpu_bapm = -1;
int amdgpu_deep_color = 0;
int amdgpu_vm_size = -1;
int amdgpu_vm_fragment_size = -1;
int amdgpu_vm_block_size = -1;
int amdgpu_vm_fault_stop = 0;
int amdgpu_vm_debug = 0;
int amdgpu_vm_update_mode = -1;
int amdgpu_exp_hw_support = 0;
int amdgpu_dc = -1;
int amdgpu_sched_jobs = 32;
int amdgpu_sched_hw_submission = 2;
uint amdgpu_pcie_gen_cap = 0;
uint amdgpu_pcie_lane_cap = 0;
uint amdgpu_cg_mask = 0xffffffff;
uint amdgpu_pg_mask = 0xffffffff;
uint amdgpu_sdma_phase_quantum = 32;
char *amdgpu_disable_cu = NULL;
char *amdgpu_virtual_display = NULL;
/* OverDrive(bit 14) disabled by default*/
uint amdgpu_pp_feature_mask = 0xffffbfff;
uint amdgpu_force_long_training = 0;
int amdgpu_job_hang_limit = 0;
int amdgpu_lbpw = -1;
int amdgpu_compute_multipipe = -1;
int amdgpu_gpu_recovery = -1; /* auto */
int amdgpu_emu_mode = 0;
uint amdgpu_smu_memory_pool_size = 0;
/* FBC (bit 0) disabled by default*/
uint amdgpu_dc_feature_mask = 0;
int amdgpu_async_gfx_ring = 1;
int amdgpu_mcbp = 0;
int amdgpu_discovery = -1;
int amdgpu_mes = 0;
int amdgpu_noretry = 1;
int amdgpu_force_asic_type = -1;

struct amdgpu_mgpu_info mgpu_info = {
	.mutex = __MUTEX_INITIALIZER(mgpu_info.mutex),
};
int amdgpu_ras_enable = -1;
uint amdgpu_ras_mask = 0xffffffff;

/**
 * DOC: vramlimit (int)
 * Restrict the total amount of VRAM in MiB for testing.  The default is 0 (Use full VRAM).
 */
MODULE_PARM_DESC(vramlimit, "Restrict VRAM for testing, in megabytes");
module_param_named(vramlimit, amdgpu_vram_limit, int, 0600);

/**
 * DOC: vis_vramlimit (int)
 * Restrict the amount of CPU visible VRAM in MiB for testing.  The default is 0 (Use full CPU visible VRAM).
 */
MODULE_PARM_DESC(vis_vramlimit, "Restrict visible VRAM for testing, in megabytes");
module_param_named(vis_vramlimit, amdgpu_vis_vram_limit, int, 0444);

/**
 * DOC: gartsize (uint)
 * Restrict the size of GART in Mib (32, 64, etc.) for testing. The default is -1 (The size depends on asic).
 */
MODULE_PARM_DESC(gartsize, "Size of GART to setup in megabytes (32, 64, etc., -1=auto)");
module_param_named(gartsize, amdgpu_gart_size, uint, 0600);

/**
 * DOC: gttsize (int)
 * Restrict the size of GTT domain in MiB for testing. The default is -1 (It's VRAM size if 3GB < VRAM < 3/4 RAM,
 * otherwise 3/4 RAM size).
 */
MODULE_PARM_DESC(gttsize, "Size of the GTT domain in megabytes (-1 = auto)");
module_param_named(gttsize, amdgpu_gtt_size, int, 0600);

/**
 * DOC: moverate (int)
 * Set maximum buffer migration rate in MB/s. The default is -1 (8 MB/s).
 */
MODULE_PARM_DESC(moverate, "Maximum buffer migration rate in MB/s. (32, 64, etc., -1=auto, 0=1=disabled)");
module_param_named(moverate, amdgpu_moverate, int, 0600);

/**
 * DOC: benchmark (int)
 * Run benchmarks. The default is 0 (Skip benchmarks).
 */
MODULE_PARM_DESC(benchmark, "Run benchmark");
module_param_named(benchmark, amdgpu_benchmarking, int, 0444);

/**
 * DOC: test (int)
 * Test BO GTT->VRAM and VRAM->GTT GPU copies. The default is 0 (Skip test, only set 1 to run test).
 */
MODULE_PARM_DESC(test, "Run tests");
module_param_named(test, amdgpu_testing, int, 0444);

/**
 * DOC: audio (int)
 * Set HDMI/DPAudio. Only affects non-DC display handling. The default is -1 (Enabled), set 0 to disabled it.
 */
MODULE_PARM_DESC(audio, "Audio enable (-1 = auto, 0 = disable, 1 = enable)");
module_param_named(audio, amdgpu_audio, int, 0444);

/**
 * DOC: disp_priority (int)
 * Set display Priority (1 = normal, 2 = high). Only affects non-DC display handling. The default is 0 (auto).
 */
MODULE_PARM_DESC(disp_priority, "Display Priority (0 = auto, 1 = normal, 2 = high)");
module_param_named(disp_priority, amdgpu_disp_priority, int, 0444);

/**
 * DOC: hw_i2c (int)
 * To enable hw i2c engine. Only affects non-DC display handling. The default is 0 (Disabled).
 */
MODULE_PARM_DESC(hw_i2c, "hw i2c engine enable (0 = disable)");
module_param_named(hw_i2c, amdgpu_hw_i2c, int, 0444);

/**
 * DOC: pcie_gen2 (int)
 * To disable PCIE Gen2/3 mode (0 = disable, 1 = enable). The default is -1 (auto, enabled).
 */
MODULE_PARM_DESC(pcie_gen2, "PCIE Gen2 mode (-1 = auto, 0 = disable, 1 = enable)");
module_param_named(pcie_gen2, amdgpu_pcie_gen2, int, 0444);

/**
 * DOC: msi (int)
 * To disable Message Signaled Interrupts (MSI) functionality (1 = enable, 0 = disable). The default is -1 (auto, enabled).
 */
MODULE_PARM_DESC(msi, "MSI support (1 = enable, 0 = disable, -1 = auto)");
module_param_named(msi, amdgpu_msi, int, 0444);

/**
 * DOC: lockup_timeout (string)
 * Set GPU scheduler timeout value in ms.
 *
 * The format can be [Non-Compute] or [GFX,Compute,SDMA,Video]. That is there can be one or
 * multiple values specified. 0 and negative values are invalidated. They will be adjusted
 * to the default timeout.
 *
 * - With one value specified, the setting will apply to all non-compute jobs.
 * - With multiple values specified, the first one will be for GFX.
 *   The second one is for Compute. The third and fourth ones are
 *   for SDMA and Video.
 *
 * By default(with no lockup_timeout settings), the timeout for all non-compute(GFX, SDMA and Video)
 * jobs is 10000. And there is no timeout enforced on compute jobs.
 */
MODULE_PARM_DESC(lockup_timeout, "GPU lockup timeout in ms (default: for bare metal 10000 for non-compute jobs and infinity timeout for compute jobs; "
		"for passthrough or sriov, 10000 for all jobs."
		" 0: keep default value. negative: infinity timeout), "
		"format: for bare metal [Non-Compute] or [GFX,Compute,SDMA,Video]; "
		"for passthrough or sriov [all jobs] or [GFX,Compute,SDMA,Video].");
module_param_string(lockup_timeout, amdgpu_lockup_timeout, sizeof(amdgpu_lockup_timeout), 0444);

/**
 * DOC: dpm (int)
 * Override for dynamic power management setting
 * (0 = disable, 1 = enable, 2 = enable sw smu driver for vega20)
 * The default is -1 (auto).
 */
MODULE_PARM_DESC(dpm, "DPM support (1 = enable, 0 = disable, -1 = auto)");
module_param_named(dpm, amdgpu_dpm, int, 0444);

/**
 * DOC: fw_load_type (int)
 * Set different firmware loading type for debugging (0 = direct, 1 = SMU, 2 = PSP). The default is -1 (auto).
 */
MODULE_PARM_DESC(fw_load_type, "firmware loading type (0 = direct, 1 = SMU, 2 = PSP, -1 = auto)");
module_param_named(fw_load_type, amdgpu_fw_load_type, int, 0444);

/**
 * DOC: aspm (int)
 * To disable ASPM (1 = enable, 0 = disable). The default is -1 (auto, enabled).
 */
MODULE_PARM_DESC(aspm, "ASPM support (1 = enable, 0 = disable, -1 = auto)");
module_param_named(aspm, amdgpu_aspm, int, 0444);

/**
 * DOC: runpm (int)
 * Override for runtime power management control for dGPUs in PX/HG laptops. The amdgpu driver can dynamically power down
 * the dGPU on PX/HG laptops when it is idle. The default is -1 (auto enable). Setting the value to 0 disables this functionality.
 */
MODULE_PARM_DESC(runpm, "PX runtime pm (1 = force enable, 0 = disable, -1 = PX only default)");
module_param_named(runpm, amdgpu_runtime_pm, int, 0444);

/**
 * DOC: ip_block_mask (uint)
 * Override what IP blocks are enabled on the GPU. Each GPU is a collection of IP blocks (gfx, display, video, etc.).
 * Use this parameter to disable specific blocks. Note that the IP blocks do not have a fixed index. Some asics may not have
 * some IPs or may include multiple instances of an IP so the ordering various from asic to asic. See the driver output in
 * the kernel log for the list of IPs on the asic. The default is 0xffffffff (enable all blocks on a device).
 */
MODULE_PARM_DESC(ip_block_mask, "IP Block Mask (all blocks enabled (default))");
module_param_named(ip_block_mask, amdgpu_ip_block_mask, uint, 0444);

/**
 * DOC: bapm (int)
 * Bidirectional Application Power Management (BAPM) used to dynamically share TDP between CPU and GPU. Set value 0 to disable it.
 * The default -1 (auto, enabled)
 */
MODULE_PARM_DESC(bapm, "BAPM support (1 = enable, 0 = disable, -1 = auto)");
module_param_named(bapm, amdgpu_bapm, int, 0444);

/**
 * DOC: deep_color (int)
 * Set 1 to enable Deep Color support. Only affects non-DC display handling. The default is 0 (disabled).
 */
MODULE_PARM_DESC(deep_color, "Deep Color support (1 = enable, 0 = disable (default))");
module_param_named(deep_color, amdgpu_deep_color, int, 0444);

/**
 * DOC: vm_size (int)
 * Override the size of the GPU's per client virtual address space in GiB.  The default is -1 (automatic for each asic).
 */
MODULE_PARM_DESC(vm_size, "VM address space size in gigabytes (default 64GB)");
module_param_named(vm_size, amdgpu_vm_size, int, 0444);

/**
 * DOC: vm_fragment_size (int)
 * Override VM fragment size in bits (4, 5, etc. 4 = 64K, 9 = 2M). The default is -1 (automatic for each asic).
 */
MODULE_PARM_DESC(vm_fragment_size, "VM fragment size in bits (4, 5, etc. 4 = 64K (default), Max 9 = 2M)");
module_param_named(vm_fragment_size, amdgpu_vm_fragment_size, int, 0444);

/**
 * DOC: vm_block_size (int)
 * Override VM page table size in bits (default depending on vm_size and hw setup). The default is -1 (automatic for each asic).
 */
MODULE_PARM_DESC(vm_block_size, "VM page table size in bits (default depending on vm_size)");
module_param_named(vm_block_size, amdgpu_vm_block_size, int, 0444);

/**
 * DOC: vm_fault_stop (int)
 * Stop on VM fault for debugging (0 = never, 1 = print first, 2 = always). The default is 0 (No stop).
 */
MODULE_PARM_DESC(vm_fault_stop, "Stop on VM fault (0 = never (default), 1 = print first, 2 = always)");
module_param_named(vm_fault_stop, amdgpu_vm_fault_stop, int, 0444);

/**
 * DOC: vm_debug (int)
 * Debug VM handling (0 = disabled, 1 = enabled). The default is 0 (Disabled).
 */
MODULE_PARM_DESC(vm_debug, "Debug VM handling (0 = disabled (default), 1 = enabled)");
module_param_named(vm_debug, amdgpu_vm_debug, int, 0644);

/**
 * DOC: vm_update_mode (int)
 * Override VM update mode. VM updated by using CPU (0 = never, 1 = Graphics only, 2 = Compute only, 3 = Both). The default
 * is -1 (Only in large BAR(LB) systems Compute VM tables will be updated by CPU, otherwise 0, never).
 */
MODULE_PARM_DESC(vm_update_mode, "VM update using CPU (0 = never (default except for large BAR(LB)), 1 = Graphics only, 2 = Compute only (default for LB), 3 = Both");
module_param_named(vm_update_mode, amdgpu_vm_update_mode, int, 0444);

/**
 * DOC: exp_hw_support (int)
 * Enable experimental hw support (1 = enable). The default is 0 (disabled).
 */
MODULE_PARM_DESC(exp_hw_support, "experimental hw support (1 = enable, 0 = disable (default))");
module_param_named(exp_hw_support, amdgpu_exp_hw_support, int, 0444);

/**
 * DOC: dc (int)
 * Disable/Enable Display Core driver for debugging (1 = enable, 0 = disable). The default is -1 (automatic for each asic).
 */
MODULE_PARM_DESC(dc, "Display Core driver (1 = enable, 0 = disable, -1 = auto (default))");
module_param_named(dc, amdgpu_dc, int, 0444);

/**
 * DOC: sched_jobs (int)
 * Override the max number of jobs supported in the sw queue. The default is 32.
 */
MODULE_PARM_DESC(sched_jobs, "the max number of jobs supported in the sw queue (default 32)");
module_param_named(sched_jobs, amdgpu_sched_jobs, int, 0444);

/**
 * DOC: sched_hw_submission (int)
 * Override the max number of HW submissions. The default is 2.
 */
MODULE_PARM_DESC(sched_hw_submission, "the max number of HW submissions (default 2)");
module_param_named(sched_hw_submission, amdgpu_sched_hw_submission, int, 0444);

/**
 * DOC: ppfeaturemask (uint)
 * Override power features enabled. See enum PP_FEATURE_MASK in drivers/gpu/drm/amd/include/amd_shared.h.
 * The default is the current set of stable power features.
 */
MODULE_PARM_DESC(ppfeaturemask, "all power features enabled (default))");
module_param_named(ppfeaturemask, amdgpu_pp_feature_mask, uint, 0444);

/**
 * DOC: forcelongtraining (uint)
 * Force long memory training in resume.
 * The default is zero, indicates short training in resume.
 */
MODULE_PARM_DESC(forcelongtraining, "force memory long training");
module_param_named(forcelongtraining, amdgpu_force_long_training, uint, 0444);

/**
 * DOC: pcie_gen_cap (uint)
 * Override PCIE gen speed capabilities. See the CAIL flags in drivers/gpu/drm/amd/include/amd_pcie.h.
 * The default is 0 (automatic for each asic).
 */
MODULE_PARM_DESC(pcie_gen_cap, "PCIE Gen Caps (0: autodetect (default))");
module_param_named(pcie_gen_cap, amdgpu_pcie_gen_cap, uint, 0444);

/**
 * DOC: pcie_lane_cap (uint)
 * Override PCIE lanes capabilities. See the CAIL flags in drivers/gpu/drm/amd/include/amd_pcie.h.
 * The default is 0 (automatic for each asic).
 */
MODULE_PARM_DESC(pcie_lane_cap, "PCIE Lane Caps (0: autodetect (default))");
module_param_named(pcie_lane_cap, amdgpu_pcie_lane_cap, uint, 0444);

/**
 * DOC: cg_mask (uint)
 * Override Clockgating features enabled on GPU (0 = disable clock gating). See the AMD_CG_SUPPORT flags in
 * drivers/gpu/drm/amd/include/amd_shared.h. The default is 0xffffffff (all enabled).
 */
MODULE_PARM_DESC(cg_mask, "Clockgating flags mask (0 = disable clock gating)");
module_param_named(cg_mask, amdgpu_cg_mask, uint, 0444);

/**
 * DOC: pg_mask (uint)
 * Override Powergating features enabled on GPU (0 = disable power gating). See the AMD_PG_SUPPORT flags in
 * drivers/gpu/drm/amd/include/amd_shared.h. The default is 0xffffffff (all enabled).
 */
MODULE_PARM_DESC(pg_mask, "Powergating flags mask (0 = disable power gating)");
module_param_named(pg_mask, amdgpu_pg_mask, uint, 0444);

/**
 * DOC: sdma_phase_quantum (uint)
 * Override SDMA context switch phase quantum (x 1K GPU clock cycles, 0 = no change). The default is 32.
 */
MODULE_PARM_DESC(sdma_phase_quantum, "SDMA context switch phase quantum (x 1K GPU clock cycles, 0 = no change (default 32))");
module_param_named(sdma_phase_quantum, amdgpu_sdma_phase_quantum, uint, 0444);

/**
 * DOC: disable_cu (charp)
 * Set to disable CUs (It's set like se.sh.cu,...). The default is NULL.
 */
MODULE_PARM_DESC(disable_cu, "Disable CUs (se.sh.cu,...)");
module_param_named(disable_cu, amdgpu_disable_cu, charp, 0444);

/**
 * DOC: virtual_display (charp)
 * Set to enable virtual display feature. This feature provides a virtual display hardware on headless boards
 * or in virtualized environments. It will be set like xxxx:xx:xx.x,x;xxxx:xx:xx.x,x. It's the pci address of
 * the device, plus the number of crtcs to expose. E.g., 0000:26:00.0,4 would enable 4 virtual crtcs on the pci
 * device at 26:00.0. The default is NULL.
 */
MODULE_PARM_DESC(virtual_display,
		 "Enable virtual display feature (the virtual_display will be set like xxxx:xx:xx.x,x;xxxx:xx:xx.x,x)");
module_param_named(virtual_display, amdgpu_virtual_display, charp, 0444);

/**
 * DOC: job_hang_limit (int)
 * Set how much time allow a job hang and not drop it. The default is 0.
 */
MODULE_PARM_DESC(job_hang_limit, "how much time allow a job hang and not drop it (default 0)");
module_param_named(job_hang_limit, amdgpu_job_hang_limit, int ,0444);

/**
 * DOC: lbpw (int)
 * Override Load Balancing Per Watt (LBPW) support (1 = enable, 0 = disable). The default is -1 (auto, enabled).
 */
MODULE_PARM_DESC(lbpw, "Load Balancing Per Watt (LBPW) support (1 = enable, 0 = disable, -1 = auto)");
module_param_named(lbpw, amdgpu_lbpw, int, 0444);

MODULE_PARM_DESC(compute_multipipe, "Force compute queues to be spread across pipes (1 = enable, 0 = disable, -1 = auto)");
module_param_named(compute_multipipe, amdgpu_compute_multipipe, int, 0444);

/**
 * DOC: gpu_recovery (int)
 * Set to enable GPU recovery mechanism (1 = enable, 0 = disable). The default is -1 (auto, disabled except SRIOV).
 */
MODULE_PARM_DESC(gpu_recovery, "Enable GPU recovery mechanism, (1 = enable, 0 = disable, -1 = auto)");
module_param_named(gpu_recovery, amdgpu_gpu_recovery, int, 0444);

/**
 * DOC: emu_mode (int)
 * Set value 1 to enable emulation mode. This is only needed when running on an emulator. The default is 0 (disabled).
 */
MODULE_PARM_DESC(emu_mode, "Emulation mode, (1 = enable, 0 = disable)");
module_param_named(emu_mode, amdgpu_emu_mode, int, 0444);

/**
 * DOC: ras_enable (int)
 * Enable RAS features on the GPU (0 = disable, 1 = enable, -1 = auto (default))
 */
MODULE_PARM_DESC(ras_enable, "Enable RAS features on the GPU (0 = disable, 1 = enable, -1 = auto (default))");
module_param_named(ras_enable, amdgpu_ras_enable, int, 0444);

/**
 * DOC: ras_mask (uint)
 * Mask of RAS features to enable (default 0xffffffff), only valid when ras_enable == 1
 * See the flags in drivers/gpu/drm/amd/amdgpu/amdgpu_ras.h
 */
MODULE_PARM_DESC(ras_mask, "Mask of RAS features to enable (default 0xffffffff), only valid when ras_enable == 1");
module_param_named(ras_mask, amdgpu_ras_mask, uint, 0444);

/**
 * DOC: si_support (int)
 * Set SI support driver. This parameter works after set config CONFIG_DRM_AMDGPU_SI. For SI asic, when radeon driver is enabled,
 * set value 0 to use radeon driver, while set value 1 to use amdgpu driver. The default is using radeon driver when it available,
 * otherwise using amdgpu driver.
 */
#ifdef CONFIG_DRM_AMDGPU_SI

#if defined(CONFIG_DRM_RADEON) || defined(CONFIG_DRM_RADEON_MODULE)
int amdgpu_si_support = 0;
MODULE_PARM_DESC(si_support, "SI support (1 = enabled, 0 = disabled (default))");
#else
int amdgpu_si_support = 1;
MODULE_PARM_DESC(si_support, "SI support (1 = enabled (default), 0 = disabled)");
#endif

module_param_named(si_support, amdgpu_si_support, int, 0444);
#endif

/**
 * DOC: cik_support (int)
 * Set CIK support driver. This parameter works after set config CONFIG_DRM_AMDGPU_CIK. For CIK asic, when radeon driver is enabled,
 * set value 0 to use radeon driver, while set value 1 to use amdgpu driver. The default is using radeon driver when it available,
 * otherwise using amdgpu driver.
 */
#ifdef CONFIG_DRM_AMDGPU_CIK

#if defined(CONFIG_DRM_RADEON) || defined(CONFIG_DRM_RADEON_MODULE)
int amdgpu_cik_support = 0;
MODULE_PARM_DESC(cik_support, "CIK support (1 = enabled, 0 = disabled (default))");
#else
int amdgpu_cik_support = 1;
MODULE_PARM_DESC(cik_support, "CIK support (1 = enabled (default), 0 = disabled)");
#endif

module_param_named(cik_support, amdgpu_cik_support, int, 0444);
#endif

/**
 * DOC: smu_memory_pool_size (uint)
 * It is used to reserve gtt for smu debug usage, setting value 0 to disable it. The actual size is value * 256MiB.
 * E.g. 0x1 = 256Mbyte, 0x2 = 512Mbyte, 0x4 = 1 Gbyte, 0x8 = 2GByte. The default is 0 (disabled).
 */
MODULE_PARM_DESC(smu_memory_pool_size,
	"reserve gtt for smu debug usage, 0 = disable,"
		"0x1 = 256Mbyte, 0x2 = 512Mbyte, 0x4 = 1 Gbyte, 0x8 = 2GByte");
module_param_named(smu_memory_pool_size, amdgpu_smu_memory_pool_size, uint, 0444);

/**
 * DOC: async_gfx_ring (int)
 * It is used to enable gfx rings that could be configured with different prioritites or equal priorities
 */
MODULE_PARM_DESC(async_gfx_ring,
	"Asynchronous GFX rings that could be configured with either different priorities (HP3D ring and LP3D ring), or equal priorities (0 = disabled, 1 = enabled (default))");
module_param_named(async_gfx_ring, amdgpu_async_gfx_ring, int, 0444);

/**
 * DOC: mcbp (int)
 * It is used to enable mid command buffer preemption. (0 = disabled (default), 1 = enabled)
 */
MODULE_PARM_DESC(mcbp,
	"Enable Mid-command buffer preemption (0 = disabled (default), 1 = enabled)");
module_param_named(mcbp, amdgpu_mcbp, int, 0444);

/**
 * DOC: discovery (int)
 * Allow driver to discover hardware IP information from IP Discovery table at the top of VRAM.
 * (-1 = auto (default), 0 = disabled, 1 = enabled)
 */
MODULE_PARM_DESC(discovery,
	"Allow driver to discover hardware IPs from IP Discovery table at the top of VRAM");
module_param_named(discovery, amdgpu_discovery, int, 0444);

/**
 * DOC: mes (int)
 * Enable Micro Engine Scheduler. This is a new hw scheduling engine for gfx, sdma, and compute.
 * (0 = disabled (default), 1 = enabled)
 */
MODULE_PARM_DESC(mes,
	"Enable Micro Engine Scheduler (0 = disabled (default), 1 = enabled)");
module_param_named(mes, amdgpu_mes, int, 0444);

MODULE_PARM_DESC(noretry,
	"Disable retry faults (0 = retry enabled, 1 = retry disabled (default))");
module_param_named(noretry, amdgpu_noretry, int, 0644);

/**
 * DOC: force_asic_type (int)
 * A non negative value used to specify the asic type for all supported GPUs.
 */
MODULE_PARM_DESC(force_asic_type,
	"A non negative value used to specify the asic type for all supported GPUs");
module_param_named(force_asic_type, amdgpu_force_asic_type, int, 0444);



#ifdef CONFIG_HSA_AMD
/**
 * DOC: sched_policy (int)
 * Set scheduling policy. Default is HWS(hardware scheduling) with over-subscription.
 * Setting 1 disables over-subscription. Setting 2 disables HWS and statically
 * assigns queues to HQDs.
 */
int sched_policy = KFD_SCHED_POLICY_HWS;
module_param(sched_policy, int, 0444);
MODULE_PARM_DESC(sched_policy,
	"Scheduling policy (0 = HWS (Default), 1 = HWS without over-subscription, 2 = Non-HWS (Used for debugging only)");

/**
 * DOC: hws_max_conc_proc (int)
 * Maximum number of processes that HWS can schedule concurrently. The maximum is the
 * number of VMIDs assigned to the HWS, which is also the default.
 */
int hws_max_conc_proc = 8;
module_param(hws_max_conc_proc, int, 0444);
MODULE_PARM_DESC(hws_max_conc_proc,
	"Max # processes HWS can execute concurrently when sched_policy=0 (0 = no concurrency, #VMIDs for KFD = Maximum(default))");

/**
 * DOC: cwsr_enable (int)
 * CWSR(compute wave store and resume) allows the GPU to preempt shader execution in
 * the middle of a compute wave. Default is 1 to enable this feature. Setting 0
 * disables it.
 */
int cwsr_enable = 1;
module_param(cwsr_enable, int, 0444);
MODULE_PARM_DESC(cwsr_enable, "CWSR enable (0 = Off, 1 = On (Default))");

/**
 * DOC: max_num_of_queues_per_device (int)
 * Maximum number of queues per device. Valid setting is between 1 and 4096. Default
 * is 4096.
 */
int max_num_of_queues_per_device = KFD_MAX_NUM_OF_QUEUES_PER_DEVICE_DEFAULT;
module_param(max_num_of_queues_per_device, int, 0444);
MODULE_PARM_DESC(max_num_of_queues_per_device,
	"Maximum number of supported queues per device (1 = Minimum, 4096 = default)");

/**
 * DOC: send_sigterm (int)
 * Send sigterm to HSA process on unhandled exceptions. Default is not to send sigterm
 * but just print errors on dmesg. Setting 1 enables sending sigterm.
 */
int send_sigterm;
module_param(send_sigterm, int, 0444);
MODULE_PARM_DESC(send_sigterm,
	"Send sigterm to HSA process on unhandled exception (0 = disable, 1 = enable)");

/**
 * DOC: debug_largebar (int)
 * Set debug_largebar as 1 to enable simulating large-bar capability on non-large bar
 * system. This limits the VRAM size reported to ROCm applications to the visible
 * size, usually 256MB.
 * Default value is 0, diabled.
 */
int debug_largebar;
module_param(debug_largebar, int, 0444);
MODULE_PARM_DESC(debug_largebar,
	"Debug large-bar flag used to simulate large-bar capability on non-large bar machine (0 = disable, 1 = enable)");

/**
 * DOC: ignore_crat (int)
 * Ignore CRAT table during KFD initialization. By default, KFD uses the ACPI CRAT
 * table to get information about AMD APUs. This option can serve as a workaround on
 * systems with a broken CRAT table.
 */
int ignore_crat;
module_param(ignore_crat, int, 0444);
MODULE_PARM_DESC(ignore_crat,
	"Ignore CRAT table during KFD initialization (0 = use CRAT (default), 1 = ignore CRAT)");

/**
 * DOC: halt_if_hws_hang (int)
 * Halt if HWS hang is detected. Default value, 0, disables the halt on hang.
 * Setting 1 enables halt on hang.
 */
int halt_if_hws_hang;
module_param(halt_if_hws_hang, int, 0644);
MODULE_PARM_DESC(halt_if_hws_hang, "Halt if HWS hang is detected (0 = off (default), 1 = on)");

/**
 * DOC: hws_gws_support(bool)
 * Whether HWS support gws barriers. Default value: false (not supported)
 * This will be replaced with a MEC firmware version check once firmware
 * is ready
 */
bool hws_gws_support;
module_param(hws_gws_support, bool, 0444);
MODULE_PARM_DESC(hws_gws_support, "MEC FW support gws barriers (false = not supported (Default), true = supported)");

/**
  * DOC: queue_preemption_timeout_ms (int)
  * queue preemption timeout in ms (1 = Minimum, 9000 = default)
  */
int queue_preemption_timeout_ms = 9000;
module_param(queue_preemption_timeout_ms, int, 0644);
MODULE_PARM_DESC(queue_preemption_timeout_ms, "queue preemption timeout in ms (1 = Minimum, 9000 = default)");
#endif

/**
 * DOC: dcfeaturemask (uint)
 * Override display features enabled. See enum DC_FEATURE_MASK in drivers/gpu/drm/amd/include/amd_shared.h.
 * The default is the current set of stable display features.
 */
MODULE_PARM_DESC(dcfeaturemask, "all stable DC features enabled (default))");
module_param_named(dcfeaturemask, amdgpu_dc_feature_mask, uint, 0444);

/**
 * DOC: abmlevel (uint)
 * Override the default ABM (Adaptive Backlight Management) level used for DC
 * enabled hardware. Requires DMCU to be supported and loaded.
 * Valid levels are 0-4. A value of 0 indicates that ABM should be disabled by
 * default. Values 1-4 control the maximum allowable brightness reduction via
 * the ABM algorithm, with 1 being the least reduction and 4 being the most
 * reduction.
 *
 * Defaults to 0, or disabled. Userspace can still override this level later
 * after boot.
 */
uint amdgpu_dm_abm_level = 0;
MODULE_PARM_DESC(abmlevel, "ABM level (0 = off (default), 1-4 = backlight reduction level) ");
module_param_named(abmlevel, amdgpu_dm_abm_level, uint, 0444);

static const struct pci_device_id pciidlist[] = {
#ifdef  CONFIG_DRM_AMDGPU_SI
	{0x1002, 0x6780, PCI_ANY_ID, PCI_ANY_ID, 0, 0, CHIP_TAHITI},
	{0x1002, 0x6784, PCI_ANY_ID, PCI_ANY_ID, 0, 0, CHIP_TAHITI},
	{0x1002, 0x6788, PCI_ANY_ID, PCI_ANY_ID, 0, 0, CHIP_TAHITI},
	{0x1002, 0x678A, PCI_ANY_ID, PCI_ANY_ID, 0, 0, CHIP_TAHITI},
	{0x1002, 0x6790, PCI_ANY_ID, PCI_ANY_ID, 0, 0, CHIP_TAHITI},
	{0x1002, 0x6791, PCI_ANY_ID, PCI_ANY_ID, 0, 0, CHIP_TAHITI},
	{0x1002, 0x6792, PCI_ANY_ID, PCI_ANY_ID, 0, 0, CHIP_TAHITI},
	{0x1002, 0x6798, PCI_ANY_ID, PCI_ANY_ID, 0, 0, CHIP_TAHITI},
	{0x1002, 0x6799, PCI_ANY_ID, PCI_ANY_ID, 0, 0, CHIP_TAHITI},
	{0x1002, 0x679A, PCI_ANY_ID, PCI_ANY_ID, 0, 0, CHIP_TAHITI},
	{0x1002, 0x679B, PCI_ANY_ID, PCI_ANY_ID, 0, 0, CHIP_TAHITI},
	{0x1002, 0x679E, PCI_ANY_ID, PCI_ANY_ID, 0, 0, CHIP_TAHITI},
	{0x1002, 0x679F, PCI_ANY_ID, PCI_ANY_ID, 0, 0, CHIP_TAHITI},
	{0x1002, 0x6800, PCI_ANY_ID, PCI_ANY_ID, 0, 0, CHIP_PITCAIRN|AMD_IS_MOBILITY},
	{0x1002, 0x6801, PCI_ANY_ID, PCI_ANY_ID, 0, 0, CHIP_PITCAIRN|AMD_IS_MOBILITY},
	{0x1002, 0x6802, PCI_ANY_ID, PCI_ANY_ID, 0, 0, CHIP_PITCAIRN|AMD_IS_MOBILITY},
	{0x1002, 0x6806, PCI_ANY_ID, PCI_ANY_ID, 0, 0, CHIP_PITCAIRN},
	{0x1002, 0x6808, PCI_ANY_ID, PCI_ANY_ID, 0, 0, CHIP_PITCAIRN},
	{0x1002, 0x6809, PCI_ANY_ID, PCI_ANY_ID, 0, 0, CHIP_PITCAIRN},
	{0x1002, 0x6810, PCI_ANY_ID, PCI_ANY_ID, 0, 0, CHIP_PITCAIRN},
	{0x1002, 0x6811, PCI_ANY_ID, PCI_ANY_ID, 0, 0, CHIP_PITCAIRN},
	{0x1002, 0x6816, PCI_ANY_ID, PCI_ANY_ID, 0, 0, CHIP_PITCAIRN},
	{0x1002, 0x6817, PCI_ANY_ID, PCI_ANY_ID, 0, 0, CHIP_PITCAIRN},
	{0x1002, 0x6818, PCI_ANY_ID, PCI_ANY_ID, 0, 0, CHIP_PITCAIRN},
	{0x1002, 0x6819, PCI_ANY_ID, PCI_ANY_ID, 0, 0, CHIP_PITCAIRN},
	{0x1002, 0x6600, PCI_ANY_ID, PCI_ANY_ID, 0, 0, CHIP_OLAND|AMD_IS_MOBILITY},
	{0x1002, 0x6601, PCI_ANY_ID, PCI_ANY_ID, 0, 0, CHIP_OLAND|AMD_IS_MOBILITY},
	{0x1002, 0x6602, PCI_ANY_ID, PCI_ANY_ID, 0, 0, CHIP_OLAND|AMD_IS_MOBILITY},
	{0x1002, 0x6603, PCI_ANY_ID, PCI_ANY_ID, 0, 0, CHIP_OLAND|AMD_IS_MOBILITY},
	{0x1002, 0x6604, PCI_ANY_ID, PCI_ANY_ID, 0, 0, CHIP_OLAND|AMD_IS_MOBILITY},
	{0x1002, 0x6605, PCI_ANY_ID, PCI_ANY_ID, 0, 0, CHIP_OLAND|AMD_IS_MOBILITY},
	{0x1002, 0x6606, PCI_ANY_ID, PCI_ANY_ID, 0, 0, CHIP_OLAND|AMD_IS_MOBILITY},
	{0x1002, 0x6607, PCI_ANY_ID, PCI_ANY_ID, 0, 0, CHIP_OLAND|AMD_IS_MOBILITY},
	{0x1002, 0x6608, PCI_ANY_ID, PCI_ANY_ID, 0, 0, CHIP_OLAND},
	{0x1002, 0x6610, PCI_ANY_ID, PCI_ANY_ID, 0, 0, CHIP_OLAND},
	{0x1002, 0x6611, PCI_ANY_ID, PCI_ANY_ID, 0, 0, CHIP_OLAND},
	{0x1002, 0x6613, PCI_ANY_ID, PCI_ANY_ID, 0, 0, CHIP_OLAND},
	{0x1002, 0x6617, PCI_ANY_ID, PCI_ANY_ID, 0, 0, CHIP_OLAND|AMD_IS_MOBILITY},
	{0x1002, 0x6620, PCI_ANY_ID, PCI_ANY_ID, 0, 0, CHIP_OLAND|AMD_IS_MOBILITY},
	{0x1002, 0x6621, PCI_ANY_ID, PCI_ANY_ID, 0, 0, CHIP_OLAND|AMD_IS_MOBILITY},
	{0x1002, 0x6623, PCI_ANY_ID, PCI_ANY_ID, 0, 0, CHIP_OLAND|AMD_IS_MOBILITY},
	{0x1002, 0x6631, PCI_ANY_ID, PCI_ANY_ID, 0, 0, CHIP_OLAND},
	{0x1002, 0x6820, PCI_ANY_ID, PCI_ANY_ID, 0, 0, CHIP_VERDE|AMD_IS_MOBILITY},
	{0x1002, 0x6821, PCI_ANY_ID, PCI_ANY_ID, 0, 0, CHIP_VERDE|AMD_IS_MOBILITY},
	{0x1002, 0x6822, PCI_ANY_ID, PCI_ANY_ID, 0, 0, CHIP_VERDE|AMD_IS_MOBILITY},
	{0x1002, 0x6823, PCI_ANY_ID, PCI_ANY_ID, 0, 0, CHIP_VERDE|AMD_IS_MOBILITY},
	{0x1002, 0x6824, PCI_ANY_ID, PCI_ANY_ID, 0, 0, CHIP_VERDE|AMD_IS_MOBILITY},
	{0x1002, 0x6825, PCI_ANY_ID, PCI_ANY_ID, 0, 0, CHIP_VERDE|AMD_IS_MOBILITY},
	{0x1002, 0x6826, PCI_ANY_ID, PCI_ANY_ID, 0, 0, CHIP_VERDE|AMD_IS_MOBILITY},
	{0x1002, 0x6827, PCI_ANY_ID, PCI_ANY_ID, 0, 0, CHIP_VERDE|AMD_IS_MOBILITY},
	{0x1002, 0x6828, PCI_ANY_ID, PCI_ANY_ID, 0, 0, CHIP_VERDE},
	{0x1002, 0x6829, PCI_ANY_ID, PCI_ANY_ID, 0, 0, CHIP_VERDE},
	{0x1002, 0x682A, PCI_ANY_ID, PCI_ANY_ID, 0, 0, CHIP_VERDE|AMD_IS_MOBILITY},
	{0x1002, 0x682B, PCI_ANY_ID, PCI_ANY_ID, 0, 0, CHIP_VERDE|AMD_IS_MOBILITY},
	{0x1002, 0x682C, PCI_ANY_ID, PCI_ANY_ID, 0, 0, CHIP_VERDE},
	{0x1002, 0x682D, PCI_ANY_ID, PCI_ANY_ID, 0, 0, CHIP_VERDE|AMD_IS_MOBILITY},
	{0x1002, 0x682F, PCI_ANY_ID, PCI_ANY_ID, 0, 0, CHIP_VERDE|AMD_IS_MOBILITY},
	{0x1002, 0x6830, PCI_ANY_ID, PCI_ANY_ID, 0, 0, CHIP_VERDE|AMD_IS_MOBILITY},
	{0x1002, 0x6831, PCI_ANY_ID, PCI_ANY_ID, 0, 0, CHIP_VERDE|AMD_IS_MOBILITY},
	{0x1002, 0x6835, PCI_ANY_ID, PCI_ANY_ID, 0, 0, CHIP_VERDE},
	{0x1002, 0x6837, PCI_ANY_ID, PCI_ANY_ID, 0, 0, CHIP_VERDE},
	{0x1002, 0x6838, PCI_ANY_ID, PCI_ANY_ID, 0, 0, CHIP_VERDE},
	{0x1002, 0x6839, PCI_ANY_ID, PCI_ANY_ID, 0, 0, CHIP_VERDE},
	{0x1002, 0x683B, PCI_ANY_ID, PCI_ANY_ID, 0, 0, CHIP_VERDE},
	{0x1002, 0x683D, PCI_ANY_ID, PCI_ANY_ID, 0, 0, CHIP_VERDE},
	{0x1002, 0x683F, PCI_ANY_ID, PCI_ANY_ID, 0, 0, CHIP_VERDE},
	{0x1002, 0x6660, PCI_ANY_ID, PCI_ANY_ID, 0, 0, CHIP_HAINAN|AMD_IS_MOBILITY},
	{0x1002, 0x6663, PCI_ANY_ID, PCI_ANY_ID, 0, 0, CHIP_HAINAN|AMD_IS_MOBILITY},
	{0x1002, 0x6664, PCI_ANY_ID, PCI_ANY_ID, 0, 0, CHIP_HAINAN|AMD_IS_MOBILITY},
	{0x1002, 0x6665, PCI_ANY_ID, PCI_ANY_ID, 0, 0, CHIP_HAINAN|AMD_IS_MOBILITY},
	{0x1002, 0x6667, PCI_ANY_ID, PCI_ANY_ID, 0, 0, CHIP_HAINAN|AMD_IS_MOBILITY},
	{0x1002, 0x666F, PCI_ANY_ID, PCI_ANY_ID, 0, 0, CHIP_HAINAN|AMD_IS_MOBILITY},
#endif
#ifdef CONFIG_DRM_AMDGPU_CIK
	/* Kaveri */
	{0x1002, 0x1304, PCI_ANY_ID, PCI_ANY_ID, 0, 0, CHIP_KAVERI|AMD_IS_MOBILITY|AMD_IS_APU},
	{0x1002, 0x1305, PCI_ANY_ID, PCI_ANY_ID, 0, 0, CHIP_KAVERI|AMD_IS_APU},
	{0x1002, 0x1306, PCI_ANY_ID, PCI_ANY_ID, 0, 0, CHIP_KAVERI|AMD_IS_MOBILITY|AMD_IS_APU},
	{0x1002, 0x1307, PCI_ANY_ID, PCI_ANY_ID, 0, 0, CHIP_KAVERI|AMD_IS_APU},
	{0x1002, 0x1309, PCI_ANY_ID, PCI_ANY_ID, 0, 0, CHIP_KAVERI|AMD_IS_MOBILITY|AMD_IS_APU},
	{0x1002, 0x130A, PCI_ANY_ID, PCI_ANY_ID, 0, 0, CHIP_KAVERI|AMD_IS_MOBILITY|AMD_IS_APU},
	{0x1002, 0x130B, PCI_ANY_ID, PCI_ANY_ID, 0, 0, CHIP_KAVERI|AMD_IS_MOBILITY|AMD_IS_APU},
	{0x1002, 0x130C, PCI_ANY_ID, PCI_ANY_ID, 0, 0, CHIP_KAVERI|AMD_IS_MOBILITY|AMD_IS_APU},
	{0x1002, 0x130D, PCI_ANY_ID, PCI_ANY_ID, 0, 0, CHIP_KAVERI|AMD_IS_MOBILITY|AMD_IS_APU},
	{0x1002, 0x130E, PCI_ANY_ID, PCI_ANY_ID, 0, 0, CHIP_KAVERI|AMD_IS_MOBILITY|AMD_IS_APU},
	{0x1002, 0x130F, PCI_ANY_ID, PCI_ANY_ID, 0, 0, CHIP_KAVERI|AMD_IS_APU},
	{0x1002, 0x1310, PCI_ANY_ID, PCI_ANY_ID, 0, 0, CHIP_KAVERI|AMD_IS_APU},
	{0x1002, 0x1311, PCI_ANY_ID, PCI_ANY_ID, 0, 0, CHIP_KAVERI|AMD_IS_APU},
	{0x1002, 0x1312, PCI_ANY_ID, PCI_ANY_ID, 0, 0, CHIP_KAVERI|AMD_IS_APU},
	{0x1002, 0x1313, PCI_ANY_ID, PCI_ANY_ID, 0, 0, CHIP_KAVERI|AMD_IS_APU},
	{0x1002, 0x1315, PCI_ANY_ID, PCI_ANY_ID, 0, 0, CHIP_KAVERI|AMD_IS_APU},
	{0x1002, 0x1316, PCI_ANY_ID, PCI_ANY_ID, 0, 0, CHIP_KAVERI|AMD_IS_APU},
	{0x1002, 0x1317, PCI_ANY_ID, PCI_ANY_ID, 0, 0, CHIP_KAVERI|AMD_IS_MOBILITY|AMD_IS_APU},
	{0x1002, 0x1318, PCI_ANY_ID, PCI_ANY_ID, 0, 0, CHIP_KAVERI|AMD_IS_MOBILITY|AMD_IS_APU},
	{0x1002, 0x131B, PCI_ANY_ID, PCI_ANY_ID, 0, 0, CHIP_KAVERI|AMD_IS_APU},
	{0x1002, 0x131C, PCI_ANY_ID, PCI_ANY_ID, 0, 0, CHIP_KAVERI|AMD_IS_APU},
	{0x1002, 0x131D, PCI_ANY_ID, PCI_ANY_ID, 0, 0, CHIP_KAVERI|AMD_IS_APU},
	/* Bonaire */
	{0x1002, 0x6640, PCI_ANY_ID, PCI_ANY_ID, 0, 0, CHIP_BONAIRE|AMD_IS_MOBILITY},
	{0x1002, 0x6641, PCI_ANY_ID, PCI_ANY_ID, 0, 0, CHIP_BONAIRE|AMD_IS_MOBILITY},
	{0x1002, 0x6646, PCI_ANY_ID, PCI_ANY_ID, 0, 0, CHIP_BONAIRE|AMD_IS_MOBILITY},
	{0x1002, 0x6647, PCI_ANY_ID, PCI_ANY_ID, 0, 0, CHIP_BONAIRE|AMD_IS_MOBILITY},
	{0x1002, 0x6649, PCI_ANY_ID, PCI_ANY_ID, 0, 0, CHIP_BONAIRE},
	{0x1002, 0x6650, PCI_ANY_ID, PCI_ANY_ID, 0, 0, CHIP_BONAIRE},
	{0x1002, 0x6651, PCI_ANY_ID, PCI_ANY_ID, 0, 0, CHIP_BONAIRE},
	{0x1002, 0x6658, PCI_ANY_ID, PCI_ANY_ID, 0, 0, CHIP_BONAIRE},
	{0x1002, 0x665c, PCI_ANY_ID, PCI_ANY_ID, 0, 0, CHIP_BONAIRE},
	{0x1002, 0x665d, PCI_ANY_ID, PCI_ANY_ID, 0, 0, CHIP_BONAIRE},
	{0x1002, 0x665f, PCI_ANY_ID, PCI_ANY_ID, 0, 0, CHIP_BONAIRE},
	/* Hawaii */
	{0x1002, 0x67A0, PCI_ANY_ID, PCI_ANY_ID, 0, 0, CHIP_HAWAII},
	{0x1002, 0x67A1, PCI_ANY_ID, PCI_ANY_ID, 0, 0, CHIP_HAWAII},
	{0x1002, 0x67A2, PCI_ANY_ID, PCI_ANY_ID, 0, 0, CHIP_HAWAII},
	{0x1002, 0x67A8, PCI_ANY_ID, PCI_ANY_ID, 0, 0, CHIP_HAWAII},
	{0x1002, 0x67A9, PCI_ANY_ID, PCI_ANY_ID, 0, 0, CHIP_HAWAII},
	{0x1002, 0x67AA, PCI_ANY_ID, PCI_ANY_ID, 0, 0, CHIP_HAWAII},
	{0x1002, 0x67B0, PCI_ANY_ID, PCI_ANY_ID, 0, 0, CHIP_HAWAII},
	{0x1002, 0x67B1, PCI_ANY_ID, PCI_ANY_ID, 0, 0, CHIP_HAWAII},
	{0x1002, 0x67B8, PCI_ANY_ID, PCI_ANY_ID, 0, 0, CHIP_HAWAII},
	{0x1002, 0x67B9, PCI_ANY_ID, PCI_ANY_ID, 0, 0, CHIP_HAWAII},
	{0x1002, 0x67BA, PCI_ANY_ID, PCI_ANY_ID, 0, 0, CHIP_HAWAII},
	{0x1002, 0x67BE, PCI_ANY_ID, PCI_ANY_ID, 0, 0, CHIP_HAWAII},
	/* Kabini */
	{0x1002, 0x9830, PCI_ANY_ID, PCI_ANY_ID, 0, 0, CHIP_KABINI|AMD_IS_MOBILITY|AMD_IS_APU},
	{0x1002, 0x9831, PCI_ANY_ID, PCI_ANY_ID, 0, 0, CHIP_KABINI|AMD_IS_APU},
	{0x1002, 0x9832, PCI_ANY_ID, PCI_ANY_ID, 0, 0, CHIP_KABINI|AMD_IS_MOBILITY|AMD_IS_APU},
	{0x1002, 0x9833, PCI_ANY_ID, PCI_ANY_ID, 0, 0, CHIP_KABINI|AMD_IS_APU},
	{0x1002, 0x9834, PCI_ANY_ID, PCI_ANY_ID, 0, 0, CHIP_KABINI|AMD_IS_MOBILITY|AMD_IS_APU},
	{0x1002, 0x9835, PCI_ANY_ID, PCI_ANY_ID, 0, 0, CHIP_KABINI|AMD_IS_APU},
	{0x1002, 0x9836, PCI_ANY_ID, PCI_ANY_ID, 0, 0, CHIP_KABINI|AMD_IS_MOBILITY|AMD_IS_APU},
	{0x1002, 0x9837, PCI_ANY_ID, PCI_ANY_ID, 0, 0, CHIP_KABINI|AMD_IS_APU},
	{0x1002, 0x9838, PCI_ANY_ID, PCI_ANY_ID, 0, 0, CHIP_KABINI|AMD_IS_MOBILITY|AMD_IS_APU},
	{0x1002, 0x9839, PCI_ANY_ID, PCI_ANY_ID, 0, 0, CHIP_KABINI|AMD_IS_MOBILITY|AMD_IS_APU},
	{0x1002, 0x983a, PCI_ANY_ID, PCI_ANY_ID, 0, 0, CHIP_KABINI|AMD_IS_APU},
	{0x1002, 0x983b, PCI_ANY_ID, PCI_ANY_ID, 0, 0, CHIP_KABINI|AMD_IS_MOBILITY|AMD_IS_APU},
	{0x1002, 0x983c, PCI_ANY_ID, PCI_ANY_ID, 0, 0, CHIP_KABINI|AMD_IS_APU},
	{0x1002, 0x983d, PCI_ANY_ID, PCI_ANY_ID, 0, 0, CHIP_KABINI|AMD_IS_APU},
	{0x1002, 0x983e, PCI_ANY_ID, PCI_ANY_ID, 0, 0, CHIP_KABINI|AMD_IS_APU},
	{0x1002, 0x983f, PCI_ANY_ID, PCI_ANY_ID, 0, 0, CHIP_KABINI|AMD_IS_APU},
	/* mullins */
	{0x1002, 0x9850, PCI_ANY_ID, PCI_ANY_ID, 0, 0, CHIP_MULLINS|AMD_IS_MOBILITY|AMD_IS_APU},
	{0x1002, 0x9851, PCI_ANY_ID, PCI_ANY_ID, 0, 0, CHIP_MULLINS|AMD_IS_MOBILITY|AMD_IS_APU},
	{0x1002, 0x9852, PCI_ANY_ID, PCI_ANY_ID, 0, 0, CHIP_MULLINS|AMD_IS_MOBILITY|AMD_IS_APU},
	{0x1002, 0x9853, PCI_ANY_ID, PCI_ANY_ID, 0, 0, CHIP_MULLINS|AMD_IS_MOBILITY|AMD_IS_APU},
	{0x1002, 0x9854, PCI_ANY_ID, PCI_ANY_ID, 0, 0, CHIP_MULLINS|AMD_IS_MOBILITY|AMD_IS_APU},
	{0x1002, 0x9855, PCI_ANY_ID, PCI_ANY_ID, 0, 0, CHIP_MULLINS|AMD_IS_MOBILITY|AMD_IS_APU},
	{0x1002, 0x9856, PCI_ANY_ID, PCI_ANY_ID, 0, 0, CHIP_MULLINS|AMD_IS_MOBILITY|AMD_IS_APU},
	{0x1002, 0x9857, PCI_ANY_ID, PCI_ANY_ID, 0, 0, CHIP_MULLINS|AMD_IS_MOBILITY|AMD_IS_APU},
	{0x1002, 0x9858, PCI_ANY_ID, PCI_ANY_ID, 0, 0, CHIP_MULLINS|AMD_IS_MOBILITY|AMD_IS_APU},
	{0x1002, 0x9859, PCI_ANY_ID, PCI_ANY_ID, 0, 0, CHIP_MULLINS|AMD_IS_MOBILITY|AMD_IS_APU},
	{0x1002, 0x985A, PCI_ANY_ID, PCI_ANY_ID, 0, 0, CHIP_MULLINS|AMD_IS_MOBILITY|AMD_IS_APU},
	{0x1002, 0x985B, PCI_ANY_ID, PCI_ANY_ID, 0, 0, CHIP_MULLINS|AMD_IS_MOBILITY|AMD_IS_APU},
	{0x1002, 0x985C, PCI_ANY_ID, PCI_ANY_ID, 0, 0, CHIP_MULLINS|AMD_IS_MOBILITY|AMD_IS_APU},
	{0x1002, 0x985D, PCI_ANY_ID, PCI_ANY_ID, 0, 0, CHIP_MULLINS|AMD_IS_MOBILITY|AMD_IS_APU},
	{0x1002, 0x985E, PCI_ANY_ID, PCI_ANY_ID, 0, 0, CHIP_MULLINS|AMD_IS_MOBILITY|AMD_IS_APU},
	{0x1002, 0x985F, PCI_ANY_ID, PCI_ANY_ID, 0, 0, CHIP_MULLINS|AMD_IS_MOBILITY|AMD_IS_APU},
#endif
	/* topaz */
	{0x1002, 0x6900, PCI_ANY_ID, PCI_ANY_ID, 0, 0, CHIP_TOPAZ},
	{0x1002, 0x6901, PCI_ANY_ID, PCI_ANY_ID, 0, 0, CHIP_TOPAZ},
	{0x1002, 0x6902, PCI_ANY_ID, PCI_ANY_ID, 0, 0, CHIP_TOPAZ},
	{0x1002, 0x6903, PCI_ANY_ID, PCI_ANY_ID, 0, 0, CHIP_TOPAZ},
	{0x1002, 0x6907, PCI_ANY_ID, PCI_ANY_ID, 0, 0, CHIP_TOPAZ},
	/* tonga */
	{0x1002, 0x6920, PCI_ANY_ID, PCI_ANY_ID, 0, 0, CHIP_TONGA},
	{0x1002, 0x6921, PCI_ANY_ID, PCI_ANY_ID, 0, 0, CHIP_TONGA},
	{0x1002, 0x6928, PCI_ANY_ID, PCI_ANY_ID, 0, 0, CHIP_TONGA},
	{0x1002, 0x6929, PCI_ANY_ID, PCI_ANY_ID, 0, 0, CHIP_TONGA},
	{0x1002, 0x692B, PCI_ANY_ID, PCI_ANY_ID, 0, 0, CHIP_TONGA},
	{0x1002, 0x692F, PCI_ANY_ID, PCI_ANY_ID, 0, 0, CHIP_TONGA},
	{0x1002, 0x6930, PCI_ANY_ID, PCI_ANY_ID, 0, 0, CHIP_TONGA},
	{0x1002, 0x6938, PCI_ANY_ID, PCI_ANY_ID, 0, 0, CHIP_TONGA},
	{0x1002, 0x6939, PCI_ANY_ID, PCI_ANY_ID, 0, 0, CHIP_TONGA},
	/* fiji */
	{0x1002, 0x7300, PCI_ANY_ID, PCI_ANY_ID, 0, 0, CHIP_FIJI},
	{0x1002, 0x730F, PCI_ANY_ID, PCI_ANY_ID, 0, 0, CHIP_FIJI},
	/* carrizo */
	{0x1002, 0x9870, PCI_ANY_ID, PCI_ANY_ID, 0, 0, CHIP_CARRIZO|AMD_IS_APU},
	{0x1002, 0x9874, PCI_ANY_ID, PCI_ANY_ID, 0, 0, CHIP_CARRIZO|AMD_IS_APU},
	{0x1002, 0x9875, PCI_ANY_ID, PCI_ANY_ID, 0, 0, CHIP_CARRIZO|AMD_IS_APU},
	{0x1002, 0x9876, PCI_ANY_ID, PCI_ANY_ID, 0, 0, CHIP_CARRIZO|AMD_IS_APU},
	{0x1002, 0x9877, PCI_ANY_ID, PCI_ANY_ID, 0, 0, CHIP_CARRIZO|AMD_IS_APU},
	/* stoney */
	{0x1002, 0x98E4, PCI_ANY_ID, PCI_ANY_ID, 0, 0, CHIP_STONEY|AMD_IS_APU},
	/* Polaris11 */
	{0x1002, 0x67E0, PCI_ANY_ID, PCI_ANY_ID, 0, 0, CHIP_POLARIS11},
	{0x1002, 0x67E3, PCI_ANY_ID, PCI_ANY_ID, 0, 0, CHIP_POLARIS11},
	{0x1002, 0x67E8, PCI_ANY_ID, PCI_ANY_ID, 0, 0, CHIP_POLARIS11},
	{0x1002, 0x67EB, PCI_ANY_ID, PCI_ANY_ID, 0, 0, CHIP_POLARIS11},
	{0x1002, 0x67EF, PCI_ANY_ID, PCI_ANY_ID, 0, 0, CHIP_POLARIS11},
	{0x1002, 0x67FF, PCI_ANY_ID, PCI_ANY_ID, 0, 0, CHIP_POLARIS11},
	{0x1002, 0x67E1, PCI_ANY_ID, PCI_ANY_ID, 0, 0, CHIP_POLARIS11},
	{0x1002, 0x67E7, PCI_ANY_ID, PCI_ANY_ID, 0, 0, CHIP_POLARIS11},
	{0x1002, 0x67E9, PCI_ANY_ID, PCI_ANY_ID, 0, 0, CHIP_POLARIS11},
	/* Polaris10 */
	{0x1002, 0x67C0, PCI_ANY_ID, PCI_ANY_ID, 0, 0, CHIP_POLARIS10},
	{0x1002, 0x67C1, PCI_ANY_ID, PCI_ANY_ID, 0, 0, CHIP_POLARIS10},
	{0x1002, 0x67C2, PCI_ANY_ID, PCI_ANY_ID, 0, 0, CHIP_POLARIS10},
	{0x1002, 0x67C4, PCI_ANY_ID, PCI_ANY_ID, 0, 0, CHIP_POLARIS10},
	{0x1002, 0x67C7, PCI_ANY_ID, PCI_ANY_ID, 0, 0, CHIP_POLARIS10},
	{0x1002, 0x67D0, PCI_ANY_ID, PCI_ANY_ID, 0, 0, CHIP_POLARIS10},
	{0x1002, 0x67DF, PCI_ANY_ID, PCI_ANY_ID, 0, 0, CHIP_POLARIS10},
	{0x1002, 0x67C8, PCI_ANY_ID, PCI_ANY_ID, 0, 0, CHIP_POLARIS10},
	{0x1002, 0x67C9, PCI_ANY_ID, PCI_ANY_ID, 0, 0, CHIP_POLARIS10},
	{0x1002, 0x67CA, PCI_ANY_ID, PCI_ANY_ID, 0, 0, CHIP_POLARIS10},
	{0x1002, 0x67CC, PCI_ANY_ID, PCI_ANY_ID, 0, 0, CHIP_POLARIS10},
	{0x1002, 0x67CF, PCI_ANY_ID, PCI_ANY_ID, 0, 0, CHIP_POLARIS10},
	{0x1002, 0x6FDF, PCI_ANY_ID, PCI_ANY_ID, 0, 0, CHIP_POLARIS10},
	/* Polaris12 */
	{0x1002, 0x6980, PCI_ANY_ID, PCI_ANY_ID, 0, 0, CHIP_POLARIS12},
	{0x1002, 0x6981, PCI_ANY_ID, PCI_ANY_ID, 0, 0, CHIP_POLARIS12},
	{0x1002, 0x6985, PCI_ANY_ID, PCI_ANY_ID, 0, 0, CHIP_POLARIS12},
	{0x1002, 0x6986, PCI_ANY_ID, PCI_ANY_ID, 0, 0, CHIP_POLARIS12},
	{0x1002, 0x6987, PCI_ANY_ID, PCI_ANY_ID, 0, 0, CHIP_POLARIS12},
	{0x1002, 0x6995, PCI_ANY_ID, PCI_ANY_ID, 0, 0, CHIP_POLARIS12},
	{0x1002, 0x6997, PCI_ANY_ID, PCI_ANY_ID, 0, 0, CHIP_POLARIS12},
	{0x1002, 0x699F, PCI_ANY_ID, PCI_ANY_ID, 0, 0, CHIP_POLARIS12},
	/* VEGAM */
	{0x1002, 0x694C, PCI_ANY_ID, PCI_ANY_ID, 0, 0, CHIP_VEGAM},
	{0x1002, 0x694E, PCI_ANY_ID, PCI_ANY_ID, 0, 0, CHIP_VEGAM},
	{0x1002, 0x694F, PCI_ANY_ID, PCI_ANY_ID, 0, 0, CHIP_VEGAM},
	/* Vega 10 */
	{0x1002, 0x6860, PCI_ANY_ID, PCI_ANY_ID, 0, 0, CHIP_VEGA10},
	{0x1002, 0x6861, PCI_ANY_ID, PCI_ANY_ID, 0, 0, CHIP_VEGA10},
	{0x1002, 0x6862, PCI_ANY_ID, PCI_ANY_ID, 0, 0, CHIP_VEGA10},
	{0x1002, 0x6863, PCI_ANY_ID, PCI_ANY_ID, 0, 0, CHIP_VEGA10},
	{0x1002, 0x6864, PCI_ANY_ID, PCI_ANY_ID, 0, 0, CHIP_VEGA10},
	{0x1002, 0x6867, PCI_ANY_ID, PCI_ANY_ID, 0, 0, CHIP_VEGA10},
	{0x1002, 0x6868, PCI_ANY_ID, PCI_ANY_ID, 0, 0, CHIP_VEGA10},
	{0x1002, 0x6869, PCI_ANY_ID, PCI_ANY_ID, 0, 0, CHIP_VEGA10},
	{0x1002, 0x686a, PCI_ANY_ID, PCI_ANY_ID, 0, 0, CHIP_VEGA10},
	{0x1002, 0x686b, PCI_ANY_ID, PCI_ANY_ID, 0, 0, CHIP_VEGA10},
	{0x1002, 0x686c, PCI_ANY_ID, PCI_ANY_ID, 0, 0, CHIP_VEGA10},
	{0x1002, 0x686d, PCI_ANY_ID, PCI_ANY_ID, 0, 0, CHIP_VEGA10},
	{0x1002, 0x686e, PCI_ANY_ID, PCI_ANY_ID, 0, 0, CHIP_VEGA10},
	{0x1002, 0x686f, PCI_ANY_ID, PCI_ANY_ID, 0, 0, CHIP_VEGA10},
	{0x1002, 0x687f, PCI_ANY_ID, PCI_ANY_ID, 0, 0, CHIP_VEGA10},
	/* Vega 12 */
	{0x1002, 0x69A0, PCI_ANY_ID, PCI_ANY_ID, 0, 0, CHIP_VEGA12},
	{0x1002, 0x69A1, PCI_ANY_ID, PCI_ANY_ID, 0, 0, CHIP_VEGA12},
	{0x1002, 0x69A2, PCI_ANY_ID, PCI_ANY_ID, 0, 0, CHIP_VEGA12},
	{0x1002, 0x69A3, PCI_ANY_ID, PCI_ANY_ID, 0, 0, CHIP_VEGA12},
	{0x1002, 0x69AF, PCI_ANY_ID, PCI_ANY_ID, 0, 0, CHIP_VEGA12},
	/* Vega 20 */
	{0x1002, 0x66A0, PCI_ANY_ID, PCI_ANY_ID, 0, 0, CHIP_VEGA20},
	{0x1002, 0x66A1, PCI_ANY_ID, PCI_ANY_ID, 0, 0, CHIP_VEGA20},
	{0x1002, 0x66A2, PCI_ANY_ID, PCI_ANY_ID, 0, 0, CHIP_VEGA20},
	{0x1002, 0x66A3, PCI_ANY_ID, PCI_ANY_ID, 0, 0, CHIP_VEGA20},
	{0x1002, 0x66A4, PCI_ANY_ID, PCI_ANY_ID, 0, 0, CHIP_VEGA20},
	{0x1002, 0x66A7, PCI_ANY_ID, PCI_ANY_ID, 0, 0, CHIP_VEGA20},
	{0x1002, 0x66AF, PCI_ANY_ID, PCI_ANY_ID, 0, 0, CHIP_VEGA20},
	/* Raven */
	{0x1002, 0x15dd, PCI_ANY_ID, PCI_ANY_ID, 0, 0, CHIP_RAVEN|AMD_IS_APU},
	{0x1002, 0x15d8, PCI_ANY_ID, PCI_ANY_ID, 0, 0, CHIP_RAVEN|AMD_IS_APU},
	/* Arcturus */
	{0x1002, 0x738C, PCI_ANY_ID, PCI_ANY_ID, 0, 0, CHIP_ARCTURUS|AMD_EXP_HW_SUPPORT},
	{0x1002, 0x7388, PCI_ANY_ID, PCI_ANY_ID, 0, 0, CHIP_ARCTURUS|AMD_EXP_HW_SUPPORT},
	{0x1002, 0x738E, PCI_ANY_ID, PCI_ANY_ID, 0, 0, CHIP_ARCTURUS|AMD_EXP_HW_SUPPORT},
	{0x1002, 0x7390, PCI_ANY_ID, PCI_ANY_ID, 0, 0, CHIP_ARCTURUS|AMD_EXP_HW_SUPPORT},
	/* Navi10 */
	{0x1002, 0x7310, PCI_ANY_ID, PCI_ANY_ID, 0, 0, CHIP_NAVI10},
	{0x1002, 0x7312, PCI_ANY_ID, PCI_ANY_ID, 0, 0, CHIP_NAVI10},
	{0x1002, 0x7318, PCI_ANY_ID, PCI_ANY_ID, 0, 0, CHIP_NAVI10},
	{0x1002, 0x7319, PCI_ANY_ID, PCI_ANY_ID, 0, 0, CHIP_NAVI10},
	{0x1002, 0x731A, PCI_ANY_ID, PCI_ANY_ID, 0, 0, CHIP_NAVI10},
	{0x1002, 0x731B, PCI_ANY_ID, PCI_ANY_ID, 0, 0, CHIP_NAVI10},
	{0x1002, 0x731F, PCI_ANY_ID, PCI_ANY_ID, 0, 0, CHIP_NAVI10},
	/* Navi14 */
<<<<<<< HEAD
	{0x1002, 0x7340, PCI_ANY_ID, PCI_ANY_ID, 0, 0, CHIP_NAVI14},
	{0x1002, 0x7341, PCI_ANY_ID, PCI_ANY_ID, 0, 0, CHIP_NAVI14},
	{0x1002, 0x7347, PCI_ANY_ID, PCI_ANY_ID, 0, 0, CHIP_NAVI14},
	{0x1002, 0x734F, PCI_ANY_ID, PCI_ANY_ID, 0, 0, CHIP_NAVI14},
=======
	{0x1002, 0x7340, PCI_ANY_ID, PCI_ANY_ID, 0, 0, CHIP_NAVI14|AMD_EXP_HW_SUPPORT},
	{0x1002, 0x7341, PCI_ANY_ID, PCI_ANY_ID, 0, 0, CHIP_NAVI14|AMD_EXP_HW_SUPPORT},
	{0x1002, 0x7347, PCI_ANY_ID, PCI_ANY_ID, 0, 0, CHIP_NAVI14|AMD_EXP_HW_SUPPORT},
	{0x1002, 0x734F, PCI_ANY_ID, PCI_ANY_ID, 0, 0, CHIP_NAVI14|AMD_EXP_HW_SUPPORT},
>>>>>>> 17eee668

	/* Renoir */
	{0x1002, 0x1636, PCI_ANY_ID, PCI_ANY_ID, 0, 0, CHIP_RENOIR|AMD_IS_APU|AMD_EXP_HW_SUPPORT},

	/* Navi12 */
	{0x1002, 0x7360, PCI_ANY_ID, PCI_ANY_ID, 0, 0, CHIP_NAVI12|AMD_EXP_HW_SUPPORT},
	{0x1002, 0x7362, PCI_ANY_ID, PCI_ANY_ID, 0, 0, CHIP_NAVI12|AMD_EXP_HW_SUPPORT},

	{0, 0, 0}
};

MODULE_DEVICE_TABLE(pci, pciidlist);

static struct drm_driver kms_driver;

static int amdgpu_pci_probe(struct pci_dev *pdev,
			    const struct pci_device_id *ent)
{
	struct drm_device *dev;
	unsigned long flags = ent->driver_data;
	int ret, retry = 0;
	bool supports_atomic = false;

	if (!amdgpu_virtual_display &&
	    amdgpu_device_asic_has_dc_support(flags & AMD_ASIC_MASK))
		supports_atomic = true;

	if ((flags & AMD_EXP_HW_SUPPORT) && !amdgpu_exp_hw_support) {
		DRM_INFO("This hardware requires experimental hardware support.\n"
			 "See modparam exp_hw_support\n");
		return -ENODEV;
	}

#ifdef CONFIG_DRM_AMDGPU_SI
	if (!amdgpu_si_support) {
		switch (flags & AMD_ASIC_MASK) {
		case CHIP_TAHITI:
		case CHIP_PITCAIRN:
		case CHIP_VERDE:
		case CHIP_OLAND:
		case CHIP_HAINAN:
			dev_info(&pdev->dev,
				 "SI support provided by radeon.\n");
			dev_info(&pdev->dev,
				 "Use radeon.si_support=0 amdgpu.si_support=1 to override.\n"
				);
			return -ENODEV;
		}
	}
#endif
#ifdef CONFIG_DRM_AMDGPU_CIK
	if (!amdgpu_cik_support) {
		switch (flags & AMD_ASIC_MASK) {
		case CHIP_KAVERI:
		case CHIP_BONAIRE:
		case CHIP_HAWAII:
		case CHIP_KABINI:
		case CHIP_MULLINS:
			dev_info(&pdev->dev,
				 "CIK support provided by radeon.\n");
			dev_info(&pdev->dev,
				 "Use radeon.cik_support=0 amdgpu.cik_support=1 to override.\n"
				);
			return -ENODEV;
		}
	}
#endif

	/* Get rid of things like offb */
	ret = drm_fb_helper_remove_conflicting_pci_framebuffers(pdev, "amdgpudrmfb");
	if (ret)
		return ret;

	dev = drm_dev_alloc(&kms_driver, &pdev->dev);
	if (IS_ERR(dev))
		return PTR_ERR(dev);

	if (!supports_atomic)
		dev->driver_features &= ~DRIVER_ATOMIC;

	ret = pci_enable_device(pdev);
	if (ret)
		goto err_free;

	dev->pdev = pdev;

	pci_set_drvdata(pdev, dev);

retry_init:
	ret = drm_dev_register(dev, ent->driver_data);
	if (ret == -EAGAIN && ++retry <= 3) {
		DRM_INFO("retry init %d\n", retry);
		/* Don't request EX mode too frequently which is attacking */
		msleep(5000);
		goto retry_init;
	} else if (ret)
		goto err_pci;

	return 0;

err_pci:
	pci_disable_device(pdev);
err_free:
	drm_dev_put(dev);
	return ret;
}

static void
amdgpu_pci_remove(struct pci_dev *pdev)
{
	struct drm_device *dev = pci_get_drvdata(pdev);

#ifdef MODULE
	if (THIS_MODULE->state != MODULE_STATE_GOING)
#endif
		DRM_ERROR("Hotplug removal is not supported\n");
	drm_dev_unplug(dev);
	drm_dev_put(dev);
	pci_disable_device(pdev);
	pci_set_drvdata(pdev, NULL);
}

static void
amdgpu_pci_shutdown(struct pci_dev *pdev)
{
	struct drm_device *dev = pci_get_drvdata(pdev);
	struct amdgpu_device *adev = dev->dev_private;

	if (amdgpu_ras_intr_triggered())
		return;

	/* if we are running in a VM, make sure the device
	 * torn down properly on reboot/shutdown.
	 * unfortunately we can't detect certain
	 * hypervisors so just do this all the time.
	 */
	adev->mp1_state = PP_MP1_STATE_UNLOAD;
	amdgpu_device_ip_suspend(adev);
	adev->mp1_state = PP_MP1_STATE_NONE;
}

static int amdgpu_pmops_suspend(struct device *dev)
{
	struct drm_device *drm_dev = dev_get_drvdata(dev);

	return amdgpu_device_suspend(drm_dev, true, true);
}

static int amdgpu_pmops_resume(struct device *dev)
{
	struct drm_device *drm_dev = dev_get_drvdata(dev);

	/* GPU comes up enabled by the bios on resume */
	if (amdgpu_device_is_px(drm_dev)) {
		pm_runtime_disable(dev);
		pm_runtime_set_active(dev);
		pm_runtime_enable(dev);
	}

	return amdgpu_device_resume(drm_dev, true, true);
}

static int amdgpu_pmops_freeze(struct device *dev)
{
	struct drm_device *drm_dev = dev_get_drvdata(dev);
	struct amdgpu_device *adev = drm_dev->dev_private;
	int r;

	r = amdgpu_device_suspend(drm_dev, false, true);
	if (r)
		return r;
	return amdgpu_asic_reset(adev);
}

static int amdgpu_pmops_thaw(struct device *dev)
{
	struct drm_device *drm_dev = dev_get_drvdata(dev);

	return amdgpu_device_resume(drm_dev, false, true);
}

static int amdgpu_pmops_poweroff(struct device *dev)
{
	struct drm_device *drm_dev = dev_get_drvdata(dev);

	return amdgpu_device_suspend(drm_dev, true, true);
}

static int amdgpu_pmops_restore(struct device *dev)
{
	struct drm_device *drm_dev = dev_get_drvdata(dev);

	return amdgpu_device_resume(drm_dev, false, true);
}

static int amdgpu_pmops_runtime_suspend(struct device *dev)
{
	struct pci_dev *pdev = to_pci_dev(dev);
	struct drm_device *drm_dev = pci_get_drvdata(pdev);
	int ret;

	if (!amdgpu_device_is_px(drm_dev)) {
		pm_runtime_forbid(dev);
		return -EBUSY;
	}

	drm_dev->switch_power_state = DRM_SWITCH_POWER_CHANGING;
	drm_kms_helper_poll_disable(drm_dev);

	ret = amdgpu_device_suspend(drm_dev, false, false);
	pci_save_state(pdev);
	pci_disable_device(pdev);
	pci_ignore_hotplug(pdev);
	if (amdgpu_is_atpx_hybrid())
		pci_set_power_state(pdev, PCI_D3cold);
	else if (!amdgpu_has_atpx_dgpu_power_cntl())
		pci_set_power_state(pdev, PCI_D3hot);
	drm_dev->switch_power_state = DRM_SWITCH_POWER_DYNAMIC_OFF;

	return 0;
}

static int amdgpu_pmops_runtime_resume(struct device *dev)
{
	struct pci_dev *pdev = to_pci_dev(dev);
	struct drm_device *drm_dev = pci_get_drvdata(pdev);
	int ret;

	if (!amdgpu_device_is_px(drm_dev))
		return -EINVAL;

	drm_dev->switch_power_state = DRM_SWITCH_POWER_CHANGING;

	if (amdgpu_is_atpx_hybrid() ||
	    !amdgpu_has_atpx_dgpu_power_cntl())
		pci_set_power_state(pdev, PCI_D0);
	pci_restore_state(pdev);
	ret = pci_enable_device(pdev);
	if (ret)
		return ret;
	pci_set_master(pdev);

	ret = amdgpu_device_resume(drm_dev, false, false);
	drm_kms_helper_poll_enable(drm_dev);
	drm_dev->switch_power_state = DRM_SWITCH_POWER_ON;
	return 0;
}

static int amdgpu_pmops_runtime_idle(struct device *dev)
{
	struct drm_device *drm_dev = dev_get_drvdata(dev);
	struct drm_crtc *crtc;

	if (!amdgpu_device_is_px(drm_dev)) {
		pm_runtime_forbid(dev);
		return -EBUSY;
	}

	list_for_each_entry(crtc, &drm_dev->mode_config.crtc_list, head) {
		if (crtc->enabled) {
			DRM_DEBUG_DRIVER("failing to power off - crtc active\n");
			return -EBUSY;
		}
	}

	pm_runtime_mark_last_busy(dev);
	pm_runtime_autosuspend(dev);
	/* we don't want the main rpm_idle to call suspend - we want to autosuspend */
	return 1;
}

long amdgpu_drm_ioctl(struct file *filp,
		      unsigned int cmd, unsigned long arg)
{
	struct drm_file *file_priv = filp->private_data;
	struct drm_device *dev;
	long ret;
	dev = file_priv->minor->dev;
	ret = pm_runtime_get_sync(dev->dev);
	if (ret < 0)
		return ret;

	ret = drm_ioctl(filp, cmd, arg);

	pm_runtime_mark_last_busy(dev->dev);
	pm_runtime_put_autosuspend(dev->dev);
	return ret;
}

static const struct dev_pm_ops amdgpu_pm_ops = {
	.suspend = amdgpu_pmops_suspend,
	.resume = amdgpu_pmops_resume,
	.freeze = amdgpu_pmops_freeze,
	.thaw = amdgpu_pmops_thaw,
	.poweroff = amdgpu_pmops_poweroff,
	.restore = amdgpu_pmops_restore,
	.runtime_suspend = amdgpu_pmops_runtime_suspend,
	.runtime_resume = amdgpu_pmops_runtime_resume,
	.runtime_idle = amdgpu_pmops_runtime_idle,
};

static int amdgpu_flush(struct file *f, fl_owner_t id)
{
	struct drm_file *file_priv = f->private_data;
	struct amdgpu_fpriv *fpriv = file_priv->driver_priv;
	long timeout = MAX_WAIT_SCHED_ENTITY_Q_EMPTY;

	timeout = amdgpu_ctx_mgr_entity_flush(&fpriv->ctx_mgr, timeout);
	timeout = amdgpu_vm_wait_idle(&fpriv->vm, timeout);

	return timeout >= 0 ? 0 : timeout;
}

static const struct file_operations amdgpu_driver_kms_fops = {
	.owner = THIS_MODULE,
	.open = drm_open,
	.flush = amdgpu_flush,
	.release = drm_release,
	.unlocked_ioctl = amdgpu_drm_ioctl,
	.mmap = amdgpu_mmap,
	.poll = drm_poll,
	.read = drm_read,
#ifdef CONFIG_COMPAT
	.compat_ioctl = amdgpu_kms_compat_ioctl,
#endif
};

int amdgpu_file_to_fpriv(struct file *filp, struct amdgpu_fpriv **fpriv)
{
        struct drm_file *file;

	if (!filp)
		return -EINVAL;

	if (filp->f_op != &amdgpu_driver_kms_fops) {
		return -EINVAL;
	}

	file = filp->private_data;
	*fpriv = file->driver_priv;
	return 0;
}

static bool
amdgpu_get_crtc_scanout_position(struct drm_device *dev, unsigned int pipe,
				 bool in_vblank_irq, int *vpos, int *hpos,
				 ktime_t *stime, ktime_t *etime,
				 const struct drm_display_mode *mode)
{
	return amdgpu_display_get_crtc_scanoutpos(dev, pipe, 0, vpos, hpos,
						  stime, etime, mode);
}

static struct drm_driver kms_driver = {
	.driver_features =
	    DRIVER_USE_AGP | DRIVER_ATOMIC |
	    DRIVER_GEM |
	    DRIVER_RENDER | DRIVER_MODESET | DRIVER_SYNCOBJ,
	.load = amdgpu_driver_load_kms,
	.open = amdgpu_driver_open_kms,
	.postclose = amdgpu_driver_postclose_kms,
	.lastclose = amdgpu_driver_lastclose_kms,
	.unload = amdgpu_driver_unload_kms,
	.get_vblank_counter = amdgpu_get_vblank_counter_kms,
	.enable_vblank = amdgpu_enable_vblank_kms,
	.disable_vblank = amdgpu_disable_vblank_kms,
	.get_vblank_timestamp = drm_calc_vbltimestamp_from_scanoutpos,
	.get_scanout_position = amdgpu_get_crtc_scanout_position,
	.irq_handler = amdgpu_irq_handler,
	.ioctls = amdgpu_ioctls_kms,
	.gem_free_object_unlocked = amdgpu_gem_object_free,
	.gem_open_object = amdgpu_gem_object_open,
	.gem_close_object = amdgpu_gem_object_close,
	.dumb_create = amdgpu_mode_dumb_create,
	.dumb_map_offset = amdgpu_mode_dumb_mmap,
	.fops = &amdgpu_driver_kms_fops,

	.prime_handle_to_fd = drm_gem_prime_handle_to_fd,
	.prime_fd_to_handle = drm_gem_prime_fd_to_handle,
	.gem_prime_export = amdgpu_gem_prime_export,
	.gem_prime_import = amdgpu_gem_prime_import,
	.gem_prime_vmap = amdgpu_gem_prime_vmap,
	.gem_prime_vunmap = amdgpu_gem_prime_vunmap,
	.gem_prime_mmap = amdgpu_gem_prime_mmap,

	.name = DRIVER_NAME,
	.desc = DRIVER_DESC,
	.date = DRIVER_DATE,
	.major = KMS_DRIVER_MAJOR,
	.minor = KMS_DRIVER_MINOR,
	.patchlevel = KMS_DRIVER_PATCHLEVEL,
};

static struct pci_driver amdgpu_kms_pci_driver = {
	.name = DRIVER_NAME,
	.id_table = pciidlist,
	.probe = amdgpu_pci_probe,
	.remove = amdgpu_pci_remove,
	.shutdown = amdgpu_pci_shutdown,
	.driver.pm = &amdgpu_pm_ops,
};



static int __init amdgpu_init(void)
{
	int r;

	if (vgacon_text_force()) {
		DRM_ERROR("VGACON disables amdgpu kernel modesetting.\n");
		return -EINVAL;
	}

	r = amdgpu_sync_init();
	if (r)
		goto error_sync;

	r = amdgpu_fence_slab_init();
	if (r)
		goto error_fence;

	DRM_INFO("amdgpu kernel modesetting enabled.\n");
	kms_driver.num_ioctls = amdgpu_max_kms_ioctl;
	amdgpu_register_atpx_handler();

	/* Ignore KFD init failures. Normal when CONFIG_HSA_AMD is not set. */
	amdgpu_amdkfd_init();

	/* let modprobe override vga console setting */
	return pci_register_driver(&amdgpu_kms_pci_driver);

error_fence:
	amdgpu_sync_fini();

error_sync:
	return r;
}

static void __exit amdgpu_exit(void)
{
	amdgpu_amdkfd_fini();
	pci_unregister_driver(&amdgpu_kms_pci_driver);
	amdgpu_unregister_atpx_handler();
	amdgpu_sync_fini();
	amdgpu_fence_slab_fini();
	mmu_notifier_synchronize();
}

module_init(amdgpu_init);
module_exit(amdgpu_exit);

MODULE_AUTHOR(DRIVER_AUTHOR);
MODULE_DESCRIPTION(DRIVER_DESC);
MODULE_LICENSE("GPL and additional rights");<|MERGE_RESOLUTION|>--- conflicted
+++ resolved
@@ -998,17 +998,10 @@
 	{0x1002, 0x731B, PCI_ANY_ID, PCI_ANY_ID, 0, 0, CHIP_NAVI10},
 	{0x1002, 0x731F, PCI_ANY_ID, PCI_ANY_ID, 0, 0, CHIP_NAVI10},
 	/* Navi14 */
-<<<<<<< HEAD
 	{0x1002, 0x7340, PCI_ANY_ID, PCI_ANY_ID, 0, 0, CHIP_NAVI14},
 	{0x1002, 0x7341, PCI_ANY_ID, PCI_ANY_ID, 0, 0, CHIP_NAVI14},
 	{0x1002, 0x7347, PCI_ANY_ID, PCI_ANY_ID, 0, 0, CHIP_NAVI14},
 	{0x1002, 0x734F, PCI_ANY_ID, PCI_ANY_ID, 0, 0, CHIP_NAVI14},
-=======
-	{0x1002, 0x7340, PCI_ANY_ID, PCI_ANY_ID, 0, 0, CHIP_NAVI14|AMD_EXP_HW_SUPPORT},
-	{0x1002, 0x7341, PCI_ANY_ID, PCI_ANY_ID, 0, 0, CHIP_NAVI14|AMD_EXP_HW_SUPPORT},
-	{0x1002, 0x7347, PCI_ANY_ID, PCI_ANY_ID, 0, 0, CHIP_NAVI14|AMD_EXP_HW_SUPPORT},
-	{0x1002, 0x734F, PCI_ANY_ID, PCI_ANY_ID, 0, 0, CHIP_NAVI14|AMD_EXP_HW_SUPPORT},
->>>>>>> 17eee668
 
 	/* Renoir */
 	{0x1002, 0x1636, PCI_ANY_ID, PCI_ANY_ID, 0, 0, CHIP_RENOIR|AMD_IS_APU|AMD_EXP_HW_SUPPORT},
