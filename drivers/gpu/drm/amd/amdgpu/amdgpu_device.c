/*
 * Copyright 2008 Advanced Micro Devices, Inc.
 * Copyright 2008 Red Hat Inc.
 * Copyright 2009 Jerome Glisse.
 *
 * Permission is hereby granted, free of charge, to any person obtaining a
 * copy of this software and associated documentation files (the "Software"),
 * to deal in the Software without restriction, including without limitation
 * the rights to use, copy, modify, merge, publish, distribute, sublicense,
 * and/or sell copies of the Software, and to permit persons to whom the
 * Software is furnished to do so, subject to the following conditions:
 *
 * The above copyright notice and this permission notice shall be included in
 * all copies or substantial portions of the Software.
 *
 * THE SOFTWARE IS PROVIDED "AS IS", WITHOUT WARRANTY OF ANY KIND, EXPRESS OR
 * IMPLIED, INCLUDING BUT NOT LIMITED TO THE WARRANTIES OF MERCHANTABILITY,
 * FITNESS FOR A PARTICULAR PURPOSE AND NONINFRINGEMENT.  IN NO EVENT SHALL
 * THE COPYRIGHT HOLDER(S) OR AUTHOR(S) BE LIABLE FOR ANY CLAIM, DAMAGES OR
 * OTHER LIABILITY, WHETHER IN AN ACTION OF CONTRACT, TORT OR OTHERWISE,
 * ARISING FROM, OUT OF OR IN CONNECTION WITH THE SOFTWARE OR THE USE OR
 * OTHER DEALINGS IN THE SOFTWARE.
 *
 * Authors: Dave Airlie
 *          Alex Deucher
 *          Jerome Glisse
 */
#include <linux/kthread.h>
#include <linux/console.h>
#include <linux/slab.h>
#include <linux/debugfs.h>
#include <drm/drmP.h>
#include <drm/drm_crtc_helper.h>
#include <drm/amdgpu_drm.h>
#include <linux/vgaarb.h>
#include <linux/vga_switcheroo.h>
#include <linux/efi.h>
#include "amdgpu.h"
#include "amdgpu_trace.h"
#include "amdgpu_i2c.h"
#include "atom.h"
#include "amdgpu_atombios.h"
#include "amdgpu_atomfirmware.h"
#include "amd_pcie.h"
#ifdef CONFIG_DRM_AMDGPU_SI
#include "si.h"
#endif
#ifdef CONFIG_DRM_AMDGPU_CIK
#include "cik.h"
#endif
#include "vi.h"
#include "soc15.h"
#include "bif/bif_4_1_d.h"
#include <linux/pci.h>
#include <linux/firmware.h>
#include "amdgpu_vf_error.h"

#include "amdgpu_amdkfd.h"

MODULE_FIRMWARE("amdgpu/vega10_gpu_info.bin");
MODULE_FIRMWARE("amdgpu/raven_gpu_info.bin");

#define AMDGPU_RESUME_MS		2000

static int amdgpu_debugfs_regs_init(struct amdgpu_device *adev);
static void amdgpu_debugfs_regs_cleanup(struct amdgpu_device *adev);
static int amdgpu_debugfs_test_ib_ring_init(struct amdgpu_device *adev);

static const char *amdgpu_asic_name[] = {
	"TAHITI",
	"PITCAIRN",
	"VERDE",
	"OLAND",
	"HAINAN",
	"BONAIRE",
	"KAVERI",
	"KABINI",
	"HAWAII",
	"MULLINS",
	"TOPAZ",
	"TONGA",
	"FIJI",
	"CARRIZO",
	"STONEY",
	"POLARIS10",
	"POLARIS11",
	"POLARIS12",
	"VEGA10",
	"RAVEN",
	"LAST",
};

bool amdgpu_device_is_px(struct drm_device *dev)
{
	struct amdgpu_device *adev = dev->dev_private;

	if (adev->flags & AMD_IS_PX)
		return true;
	return false;
}

/*
 * MMIO register access helper functions.
 */
uint32_t amdgpu_mm_rreg(struct amdgpu_device *adev, uint32_t reg,
			uint32_t acc_flags)
{
	uint32_t ret;

	if (!(acc_flags & AMDGPU_REGS_NO_KIQ) && amdgpu_sriov_runtime(adev)) {
		BUG_ON(in_interrupt());
		return amdgpu_virt_kiq_rreg(adev, reg);
	}

	if ((reg * 4) < adev->rmmio_size && !(acc_flags & AMDGPU_REGS_IDX))
		ret = readl(((void __iomem *)adev->rmmio) + (reg * 4));
	else {
		unsigned long flags;

		spin_lock_irqsave(&adev->mmio_idx_lock, flags);
		writel((reg * 4), ((void __iomem *)adev->rmmio) + (mmMM_INDEX * 4));
		ret = readl(((void __iomem *)adev->rmmio) + (mmMM_DATA * 4));
		spin_unlock_irqrestore(&adev->mmio_idx_lock, flags);
	}
	trace_amdgpu_mm_rreg(adev->pdev->device, reg, ret);
	return ret;
}

void amdgpu_mm_wreg(struct amdgpu_device *adev, uint32_t reg, uint32_t v,
		    uint32_t acc_flags)
{
	trace_amdgpu_mm_wreg(adev->pdev->device, reg, v);

	if (adev->asic_type >= CHIP_VEGA10 && reg == 0) {
		adev->last_mm_index = v;
	}

	if (!(acc_flags & AMDGPU_REGS_NO_KIQ) && amdgpu_sriov_runtime(adev)) {
		BUG_ON(in_interrupt());
		return amdgpu_virt_kiq_wreg(adev, reg, v);
	}

	if ((reg * 4) < adev->rmmio_size && !(acc_flags & AMDGPU_REGS_IDX))
		writel(v, ((void __iomem *)adev->rmmio) + (reg * 4));
	else {
		unsigned long flags;

		spin_lock_irqsave(&adev->mmio_idx_lock, flags);
		writel((reg * 4), ((void __iomem *)adev->rmmio) + (mmMM_INDEX * 4));
		writel(v, ((void __iomem *)adev->rmmio) + (mmMM_DATA * 4));
		spin_unlock_irqrestore(&adev->mmio_idx_lock, flags);
	}

	if (adev->asic_type >= CHIP_VEGA10 && reg == 1 && adev->last_mm_index == 0x5702C) {
		udelay(500);
	}
}

u32 amdgpu_io_rreg(struct amdgpu_device *adev, u32 reg)
{
	if ((reg * 4) < adev->rio_mem_size)
		return ioread32(adev->rio_mem + (reg * 4));
	else {
		iowrite32((reg * 4), adev->rio_mem + (mmMM_INDEX * 4));
		return ioread32(adev->rio_mem + (mmMM_DATA * 4));
	}
}

void amdgpu_io_wreg(struct amdgpu_device *adev, u32 reg, u32 v)
{
	if (adev->asic_type >= CHIP_VEGA10 && reg == 0) {
		adev->last_mm_index = v;
	}

	if ((reg * 4) < adev->rio_mem_size)
		iowrite32(v, adev->rio_mem + (reg * 4));
	else {
		iowrite32((reg * 4), adev->rio_mem + (mmMM_INDEX * 4));
		iowrite32(v, adev->rio_mem + (mmMM_DATA * 4));
	}

	if (adev->asic_type >= CHIP_VEGA10 && reg == 1 && adev->last_mm_index == 0x5702C) {
		udelay(500);
	}
}

/**
 * amdgpu_mm_rdoorbell - read a doorbell dword
 *
 * @adev: amdgpu_device pointer
 * @index: doorbell index
 *
 * Returns the value in the doorbell aperture at the
 * requested doorbell index (CIK).
 */
u32 amdgpu_mm_rdoorbell(struct amdgpu_device *adev, u32 index)
{
	if (index < adev->doorbell.num_doorbells) {
		return readl(adev->doorbell.ptr + index);
	} else {
		DRM_ERROR("reading beyond doorbell aperture: 0x%08x!\n", index);
		return 0;
	}
}

/**
 * amdgpu_mm_wdoorbell - write a doorbell dword
 *
 * @adev: amdgpu_device pointer
 * @index: doorbell index
 * @v: value to write
 *
 * Writes @v to the doorbell aperture at the
 * requested doorbell index (CIK).
 */
void amdgpu_mm_wdoorbell(struct amdgpu_device *adev, u32 index, u32 v)
{
	if (index < adev->doorbell.num_doorbells) {
		writel(v, adev->doorbell.ptr + index);
	} else {
		DRM_ERROR("writing beyond doorbell aperture: 0x%08x!\n", index);
	}
}

/**
 * amdgpu_mm_rdoorbell64 - read a doorbell Qword
 *
 * @adev: amdgpu_device pointer
 * @index: doorbell index
 *
 * Returns the value in the doorbell aperture at the
 * requested doorbell index (VEGA10+).
 */
u64 amdgpu_mm_rdoorbell64(struct amdgpu_device *adev, u32 index)
{
	if (index < adev->doorbell.num_doorbells) {
		return atomic64_read((atomic64_t *)(adev->doorbell.ptr + index));
	} else {
		DRM_ERROR("reading beyond doorbell aperture: 0x%08x!\n", index);
		return 0;
	}
}

/**
 * amdgpu_mm_wdoorbell64 - write a doorbell Qword
 *
 * @adev: amdgpu_device pointer
 * @index: doorbell index
 * @v: value to write
 *
 * Writes @v to the doorbell aperture at the
 * requested doorbell index (VEGA10+).
 */
void amdgpu_mm_wdoorbell64(struct amdgpu_device *adev, u32 index, u64 v)
{
	if (index < adev->doorbell.num_doorbells) {
		atomic64_set((atomic64_t *)(adev->doorbell.ptr + index), v);
	} else {
		DRM_ERROR("writing beyond doorbell aperture: 0x%08x!\n", index);
	}
}

/**
 * amdgpu_invalid_rreg - dummy reg read function
 *
 * @adev: amdgpu device pointer
 * @reg: offset of register
 *
 * Dummy register read function.  Used for register blocks
 * that certain asics don't have (all asics).
 * Returns the value in the register.
 */
static uint32_t amdgpu_invalid_rreg(struct amdgpu_device *adev, uint32_t reg)
{
	DRM_ERROR("Invalid callback to read register 0x%04X\n", reg);
	BUG();
	return 0;
}

/**
 * amdgpu_invalid_wreg - dummy reg write function
 *
 * @adev: amdgpu device pointer
 * @reg: offset of register
 * @v: value to write to the register
 *
 * Dummy register read function.  Used for register blocks
 * that certain asics don't have (all asics).
 */
static void amdgpu_invalid_wreg(struct amdgpu_device *adev, uint32_t reg, uint32_t v)
{
	DRM_ERROR("Invalid callback to write register 0x%04X with 0x%08X\n",
		  reg, v);
	BUG();
}

/**
 * amdgpu_block_invalid_rreg - dummy reg read function
 *
 * @adev: amdgpu device pointer
 * @block: offset of instance
 * @reg: offset of register
 *
 * Dummy register read function.  Used for register blocks
 * that certain asics don't have (all asics).
 * Returns the value in the register.
 */
static uint32_t amdgpu_block_invalid_rreg(struct amdgpu_device *adev,
					  uint32_t block, uint32_t reg)
{
	DRM_ERROR("Invalid callback to read register 0x%04X in block 0x%04X\n",
		  reg, block);
	BUG();
	return 0;
}

/**
 * amdgpu_block_invalid_wreg - dummy reg write function
 *
 * @adev: amdgpu device pointer
 * @block: offset of instance
 * @reg: offset of register
 * @v: value to write to the register
 *
 * Dummy register read function.  Used for register blocks
 * that certain asics don't have (all asics).
 */
static void amdgpu_block_invalid_wreg(struct amdgpu_device *adev,
				      uint32_t block,
				      uint32_t reg, uint32_t v)
{
	DRM_ERROR("Invalid block callback to write register 0x%04X in block 0x%04X with 0x%08X\n",
		  reg, block, v);
	BUG();
}

static int amdgpu_vram_scratch_init(struct amdgpu_device *adev)
{
	return amdgpu_bo_create_kernel(adev, AMDGPU_GPU_PAGE_SIZE,
				       PAGE_SIZE, AMDGPU_GEM_DOMAIN_VRAM,
				       &adev->vram_scratch.robj,
				       &adev->vram_scratch.gpu_addr,
				       (void **)&adev->vram_scratch.ptr);
}

static void amdgpu_vram_scratch_fini(struct amdgpu_device *adev)
{
	amdgpu_bo_free_kernel(&adev->vram_scratch.robj, NULL, NULL);
}

/**
 * amdgpu_program_register_sequence - program an array of registers.
 *
 * @adev: amdgpu_device pointer
 * @registers: pointer to the register array
 * @array_size: size of the register array
 *
 * Programs an array or registers with and and or masks.
 * This is a helper for setting golden registers.
 */
void amdgpu_program_register_sequence(struct amdgpu_device *adev,
				      const u32 *registers,
				      const u32 array_size)
{
	u32 tmp, reg, and_mask, or_mask;
	int i;

	if (array_size % 3)
		return;

	for (i = 0; i < array_size; i +=3) {
		reg = registers[i + 0];
		and_mask = registers[i + 1];
		or_mask = registers[i + 2];

		if (and_mask == 0xffffffff) {
			tmp = or_mask;
		} else {
			tmp = RREG32(reg);
			tmp &= ~and_mask;
			tmp |= or_mask;
		}
		WREG32(reg, tmp);
	}
}

void amdgpu_pci_config_reset(struct amdgpu_device *adev)
{
	pci_write_config_dword(adev->pdev, 0x7c, AMDGPU_ASIC_RESET_DATA);
}

/*
 * GPU doorbell aperture helpers function.
 */
/**
 * amdgpu_doorbell_init - Init doorbell driver information.
 *
 * @adev: amdgpu_device pointer
 *
 * Init doorbell driver information (CIK)
 * Returns 0 on success, error on failure.
 */
static int amdgpu_doorbell_init(struct amdgpu_device *adev)
{
	/* doorbell bar mapping */
	adev->doorbell.base = pci_resource_start(adev->pdev, 2);
	adev->doorbell.size = pci_resource_len(adev->pdev, 2);

	adev->doorbell.num_doorbells = min_t(u32, adev->doorbell.size / sizeof(u32),
					     AMDGPU_DOORBELL_MAX_ASSIGNMENT+1);
	if (adev->doorbell.num_doorbells == 0)
		return -EINVAL;

	adev->doorbell.ptr = ioremap(adev->doorbell.base,
				     adev->doorbell.num_doorbells *
				     sizeof(u32));
	if (adev->doorbell.ptr == NULL)
		return -ENOMEM;

	return 0;
}

/**
 * amdgpu_doorbell_fini - Tear down doorbell driver information.
 *
 * @adev: amdgpu_device pointer
 *
 * Tear down doorbell driver information (CIK)
 */
static void amdgpu_doorbell_fini(struct amdgpu_device *adev)
{
	iounmap(adev->doorbell.ptr);
	adev->doorbell.ptr = NULL;
}

/**
 * amdgpu_doorbell_get_kfd_info - Report doorbell configuration required to
 *                                setup amdkfd
 *
 * @adev: amdgpu_device pointer
 * @aperture_base: output returning doorbell aperture base physical address
 * @aperture_size: output returning doorbell aperture size in bytes
 * @start_offset: output returning # of doorbell bytes reserved for amdgpu.
 *
 * amdgpu and amdkfd share the doorbell aperture. amdgpu sets it up,
 * takes doorbells required for its own rings and reports the setup to amdkfd.
 * amdgpu reserved doorbells are at the start of the doorbell aperture.
 */
void amdgpu_doorbell_get_kfd_info(struct amdgpu_device *adev,
				phys_addr_t *aperture_base,
				size_t *aperture_size,
				size_t *start_offset)
{
	/*
	 * The first num_doorbells are used by amdgpu.
	 * amdkfd takes whatever's left in the aperture.
	 */
	if (adev->doorbell.size > adev->doorbell.num_doorbells * sizeof(u32)) {
		*aperture_base = adev->doorbell.base;
		*aperture_size = adev->doorbell.size;
		*start_offset = adev->doorbell.num_doorbells * sizeof(u32);
	} else {
		*aperture_base = 0;
		*aperture_size = 0;
		*start_offset = 0;
	}
}

/*
 * amdgpu_wb_*()
 * Writeback is the method by which the GPU updates special pages in memory
 * with the status of certain GPU events (fences, ring pointers,etc.).
 */

/**
 * amdgpu_wb_fini - Disable Writeback and free memory
 *
 * @adev: amdgpu_device pointer
 *
 * Disables Writeback and frees the Writeback memory (all asics).
 * Used at driver shutdown.
 */
static void amdgpu_wb_fini(struct amdgpu_device *adev)
{
	if (adev->wb.wb_obj) {
		amdgpu_bo_free_kernel(&adev->wb.wb_obj,
				      &adev->wb.gpu_addr,
				      (void **)&adev->wb.wb);
		adev->wb.wb_obj = NULL;
	}
}

/**
 * amdgpu_wb_init- Init Writeback driver info and allocate memory
 *
 * @adev: amdgpu_device pointer
 *
 * Initializes writeback and allocates writeback memory (all asics).
 * Used at driver startup.
 * Returns 0 on success or an -error on failure.
 */
static int amdgpu_wb_init(struct amdgpu_device *adev)
{
	int r;

	if (adev->wb.wb_obj == NULL) {
		/* AMDGPU_MAX_WB * sizeof(uint32_t) * 8 = AMDGPU_MAX_WB 256bit slots */
		r = amdgpu_bo_create_kernel(adev, AMDGPU_MAX_WB * sizeof(uint32_t) * 8,
					    PAGE_SIZE, AMDGPU_GEM_DOMAIN_GTT,
					    &adev->wb.wb_obj, &adev->wb.gpu_addr,
					    (void **)&adev->wb.wb);
		if (r) {
			dev_warn(adev->dev, "(%d) create WB bo failed\n", r);
			return r;
		}

		adev->wb.num_wb = AMDGPU_MAX_WB;
		memset(&adev->wb.used, 0, sizeof(adev->wb.used));

		/* clear wb memory */
		memset((char *)adev->wb.wb, 0, AMDGPU_MAX_WB * sizeof(uint32_t));
	}

	return 0;
}

/**
 * amdgpu_wb_get - Allocate a wb entry
 *
 * @adev: amdgpu_device pointer
 * @wb: wb index
 *
 * Allocate a wb slot for use by the driver (all asics).
 * Returns 0 on success or -EINVAL on failure.
 */
int amdgpu_wb_get(struct amdgpu_device *adev, u32 *wb)
{
	unsigned long offset = find_first_zero_bit(adev->wb.used, adev->wb.num_wb);

	if (offset < adev->wb.num_wb) {
		__set_bit(offset, adev->wb.used);
		*wb = offset * 8; /* convert to dw offset */
		return 0;
	} else {
		return -EINVAL;
	}
}

int amdgpu_wb_get_256Bit(struct amdgpu_device *adev, u32 *wb)
{
	int i = 0;
	unsigned long offset = bitmap_find_next_zero_area_off(adev->wb.used,
				adev->wb.num_wb, 0, 8, 63, 0);
	if ((offset + 7) < adev->wb.num_wb) {
		for (i = 0; i < 8; i++)
			__set_bit(offset + i, adev->wb.used);
		*wb = offset;
		return 0;
	} else {
		return -EINVAL;
	}
}

/**
 * amdgpu_wb_free - Free a wb entry
 *
 * @adev: amdgpu_device pointer
 * @wb: wb index
 *
 * Free a wb slot allocated for use by the driver (all asics)
 */
void amdgpu_wb_free(struct amdgpu_device *adev, u32 wb)
{
	if (wb < adev->wb.num_wb)
		__clear_bit(wb, adev->wb.used);
}

/**
<<<<<<< HEAD
 * amdgpu_wb_free_64bit - Free a wb entry
 *
 * @adev: amdgpu_device pointer
 * @wb: wb index
 *
 * Free a wb slot allocated for use by the driver (all asics)
 */
void amdgpu_wb_free_64bit(struct amdgpu_device *adev, u32 wb)
{
	if ((wb + 1) < adev->wb.num_wb) {
		__clear_bit(wb, adev->wb.used);
		__clear_bit(wb + 1, adev->wb.used);
	}
}

/**
 * amdgpu_wb_free_256bit - Free a wb entry
 *
 * @adev: amdgpu_device pointer
 * @wb: wb index
 *
 * Free a wb slot allocated for use by the driver (all asics)
 */
void amdgpu_wb_free_256bit(struct amdgpu_device *adev, u32 wb)
{
	int i = 0;

	if ((wb + 7) < adev->wb.num_wb)
		for (i = 0; i < 8; i++)
			__clear_bit(wb + i, adev->wb.used);
}

/**
=======
>>>>>>> 3aadb888
 * amdgpu_vram_location - try to find VRAM location
 * @adev: amdgpu device structure holding all necessary informations
 * @mc: memory controller structure holding memory informations
 * @base: base address at which to put VRAM
 *
 * Function will try to place VRAM at base address provided
 * as parameter (which is so far either PCI aperture address or
 * for IGP TOM base address).
 *
 * If there is not enough space to fit the unvisible VRAM in the 32bits
 * address space then we limit the VRAM size to the aperture.
 *
 * Note: We don't explicitly enforce VRAM start to be aligned on VRAM size,
 * this shouldn't be a problem as we are using the PCI aperture as a reference.
 * Otherwise this would be needed for rv280, all r3xx, and all r4xx, but
 * not IGP.
 *
 * Note: we use mc_vram_size as on some board we need to program the mc to
 * cover the whole aperture even if VRAM size is inferior to aperture size
 * Novell bug 204882 + along with lots of ubuntu ones
 *
 * Note: when limiting vram it's safe to overwritte real_vram_size because
 * we are not in case where real_vram_size is inferior to mc_vram_size (ie
 * note afected by bogus hw of Novell bug 204882 + along with lots of ubuntu
 * ones)
 *
 * Note: IGP TOM addr should be the same as the aperture addr, we don't
 * explicitly check for that though.
 *
 * FIXME: when reducing VRAM size align new size on power of 2.
 */
void amdgpu_vram_location(struct amdgpu_device *adev, struct amdgpu_mc *mc, u64 base)
{
	uint64_t limit = (uint64_t)amdgpu_vram_limit << 20;

	mc->vram_start = base;
	if (mc->mc_vram_size > (adev->mc.mc_mask - base + 1)) {
		dev_warn(adev->dev, "limiting VRAM to PCI aperture size\n");
		mc->real_vram_size = mc->aper_size;
		mc->mc_vram_size = mc->aper_size;
	}
	mc->vram_end = mc->vram_start + mc->mc_vram_size - 1;
	if (limit && limit < mc->real_vram_size)
		mc->real_vram_size = limit;
	dev_info(adev->dev, "VRAM: %lluM 0x%016llX - 0x%016llX (%lluM used)\n",
			mc->mc_vram_size >> 20, mc->vram_start,
			mc->vram_end, mc->real_vram_size >> 20);
}

/**
 * amdgpu_gart_location - try to find GTT location
 * @adev: amdgpu device structure holding all necessary informations
 * @mc: memory controller structure holding memory informations
 *
 * Function will place try to place GTT before or after VRAM.
 *
 * If GTT size is bigger than space left then we ajust GTT size.
 * Thus function will never fails.
 *
 * FIXME: when reducing GTT size align new size on power of 2.
 */
void amdgpu_gart_location(struct amdgpu_device *adev, struct amdgpu_mc *mc)
{
	u64 size_af, size_bf;

	size_af = adev->mc.mc_mask - mc->vram_end;
	size_bf = mc->vram_start;
	if (size_bf > size_af) {
		if (mc->gart_size > size_bf) {
			dev_warn(adev->dev, "limiting GTT\n");
			mc->gart_size = size_bf;
		}
		mc->gart_start = 0;
	} else {
		if (mc->gart_size > size_af) {
			dev_warn(adev->dev, "limiting GTT\n");
			mc->gart_size = size_af;
		}
		mc->gart_start = mc->vram_end + 1;
	}
	mc->gart_end = mc->gart_start + mc->gart_size - 1;
	dev_info(adev->dev, "GTT: %lluM 0x%016llX - 0x%016llX\n",
			mc->gart_size >> 20, mc->gart_start, mc->gart_end);
}

/*
 * GPU helpers function.
 */
/**
 * amdgpu_need_post - check if the hw need post or not
 *
 * @adev: amdgpu_device pointer
 *
 * Check if the asic has been initialized (all asics) at driver startup
 * or post is needed if  hw reset is performed.
 * Returns true if need or false if not.
 */
bool amdgpu_need_post(struct amdgpu_device *adev)
{
	uint32_t reg;

	if (adev->has_hw_reset) {
		adev->has_hw_reset = false;
		return true;
	}

	/* bios scratch used on CIK+ */
	if (adev->asic_type >= CHIP_BONAIRE)
		return amdgpu_atombios_scratch_need_asic_init(adev);

	/* check MEM_SIZE for older asics */
	reg = amdgpu_asic_get_config_memsize(adev);

	if ((reg != 0) && (reg != 0xffffffff))
		return false;

	return true;

}

static bool amdgpu_vpost_needed(struct amdgpu_device *adev)
{
	if (amdgpu_sriov_vf(adev))
		return false;

	if (amdgpu_passthrough(adev)) {
		/* for FIJI: In whole GPU pass-through virtualization case, after VM reboot
		 * some old smc fw still need driver do vPost otherwise gpu hang, while
		 * those smc fw version above 22.15 doesn't have this flaw, so we force
		 * vpost executed for smc version below 22.15
		 */
		if (adev->asic_type == CHIP_FIJI) {
			int err;
			uint32_t fw_ver;
			err = request_firmware(&adev->pm.fw, "amdgpu/fiji_smc.bin", adev->dev);
			/* force vPost if error occured */
			if (err)
				return true;

			fw_ver = *((uint32_t *)adev->pm.fw->data + 69);
			if (fw_ver < 0x00160e00)
				return true;
		}
	}
	return amdgpu_need_post(adev);
}

/**
 * amdgpu_dummy_page_init - init dummy page used by the driver
 *
 * @adev: amdgpu_device pointer
 *
 * Allocate the dummy page used by the driver (all asics).
 * This dummy page is used by the driver as a filler for gart entries
 * when pages are taken out of the GART
 * Returns 0 on sucess, -ENOMEM on failure.
 */
int amdgpu_dummy_page_init(struct amdgpu_device *adev)
{
	if (adev->dummy_page.page)
		return 0;
	adev->dummy_page.page = alloc_page(GFP_DMA32 | GFP_KERNEL | __GFP_ZERO);
	if (adev->dummy_page.page == NULL)
		return -ENOMEM;
	adev->dummy_page.addr = pci_map_page(adev->pdev, adev->dummy_page.page,
					0, PAGE_SIZE, PCI_DMA_BIDIRECTIONAL);
	if (pci_dma_mapping_error(adev->pdev, adev->dummy_page.addr)) {
		dev_err(&adev->pdev->dev, "Failed to DMA MAP the dummy page\n");
		__free_page(adev->dummy_page.page);
		adev->dummy_page.page = NULL;
		return -ENOMEM;
	}
	return 0;
}

/**
 * amdgpu_dummy_page_fini - free dummy page used by the driver
 *
 * @adev: amdgpu_device pointer
 *
 * Frees the dummy page used by the driver (all asics).
 */
void amdgpu_dummy_page_fini(struct amdgpu_device *adev)
{
	if (adev->dummy_page.page == NULL)
		return;
	pci_unmap_page(adev->pdev, adev->dummy_page.addr,
			PAGE_SIZE, PCI_DMA_BIDIRECTIONAL);
	__free_page(adev->dummy_page.page);
	adev->dummy_page.page = NULL;
}


/* ATOM accessor methods */
/*
 * ATOM is an interpreted byte code stored in tables in the vbios.  The
 * driver registers callbacks to access registers and the interpreter
 * in the driver parses the tables and executes then to program specific
 * actions (set display modes, asic init, etc.).  See amdgpu_atombios.c,
 * atombios.h, and atom.c
 */

/**
 * cail_pll_read - read PLL register
 *
 * @info: atom card_info pointer
 * @reg: PLL register offset
 *
 * Provides a PLL register accessor for the atom interpreter (r4xx+).
 * Returns the value of the PLL register.
 */
static uint32_t cail_pll_read(struct card_info *info, uint32_t reg)
{
	return 0;
}

/**
 * cail_pll_write - write PLL register
 *
 * @info: atom card_info pointer
 * @reg: PLL register offset
 * @val: value to write to the pll register
 *
 * Provides a PLL register accessor for the atom interpreter (r4xx+).
 */
static void cail_pll_write(struct card_info *info, uint32_t reg, uint32_t val)
{

}

/**
 * cail_mc_read - read MC (Memory Controller) register
 *
 * @info: atom card_info pointer
 * @reg: MC register offset
 *
 * Provides an MC register accessor for the atom interpreter (r4xx+).
 * Returns the value of the MC register.
 */
static uint32_t cail_mc_read(struct card_info *info, uint32_t reg)
{
	return 0;
}

/**
 * cail_mc_write - write MC (Memory Controller) register
 *
 * @info: atom card_info pointer
 * @reg: MC register offset
 * @val: value to write to the pll register
 *
 * Provides a MC register accessor for the atom interpreter (r4xx+).
 */
static void cail_mc_write(struct card_info *info, uint32_t reg, uint32_t val)
{

}

/**
 * cail_reg_write - write MMIO register
 *
 * @info: atom card_info pointer
 * @reg: MMIO register offset
 * @val: value to write to the pll register
 *
 * Provides a MMIO register accessor for the atom interpreter (r4xx+).
 */
static void cail_reg_write(struct card_info *info, uint32_t reg, uint32_t val)
{
	struct amdgpu_device *adev = info->dev->dev_private;

	WREG32(reg, val);
}

/**
 * cail_reg_read - read MMIO register
 *
 * @info: atom card_info pointer
 * @reg: MMIO register offset
 *
 * Provides an MMIO register accessor for the atom interpreter (r4xx+).
 * Returns the value of the MMIO register.
 */
static uint32_t cail_reg_read(struct card_info *info, uint32_t reg)
{
	struct amdgpu_device *adev = info->dev->dev_private;
	uint32_t r;

	r = RREG32(reg);
	return r;
}

/**
 * cail_ioreg_write - write IO register
 *
 * @info: atom card_info pointer
 * @reg: IO register offset
 * @val: value to write to the pll register
 *
 * Provides a IO register accessor for the atom interpreter (r4xx+).
 */
static void cail_ioreg_write(struct card_info *info, uint32_t reg, uint32_t val)
{
	struct amdgpu_device *adev = info->dev->dev_private;

	WREG32_IO(reg, val);
}

/**
 * cail_ioreg_read - read IO register
 *
 * @info: atom card_info pointer
 * @reg: IO register offset
 *
 * Provides an IO register accessor for the atom interpreter (r4xx+).
 * Returns the value of the IO register.
 */
static uint32_t cail_ioreg_read(struct card_info *info, uint32_t reg)
{
	struct amdgpu_device *adev = info->dev->dev_private;
	uint32_t r;

	r = RREG32_IO(reg);
	return r;
}

/**
 * amdgpu_atombios_fini - free the driver info and callbacks for atombios
 *
 * @adev: amdgpu_device pointer
 *
 * Frees the driver info and register access callbacks for the ATOM
 * interpreter (r4xx+).
 * Called at driver shutdown.
 */
static void amdgpu_atombios_fini(struct amdgpu_device *adev)
{
	if (adev->mode_info.atom_context) {
		kfree(adev->mode_info.atom_context->scratch);
		kfree(adev->mode_info.atom_context->iio);
	}
	kfree(adev->mode_info.atom_context);
	adev->mode_info.atom_context = NULL;
	kfree(adev->mode_info.atom_card_info);
	adev->mode_info.atom_card_info = NULL;
}

/**
 * amdgpu_atombios_init - init the driver info and callbacks for atombios
 *
 * @adev: amdgpu_device pointer
 *
 * Initializes the driver info and register access callbacks for the
 * ATOM interpreter (r4xx+).
 * Returns 0 on sucess, -ENOMEM on failure.
 * Called at driver startup.
 */
static int amdgpu_atombios_init(struct amdgpu_device *adev)
{
	struct card_info *atom_card_info =
	    kzalloc(sizeof(struct card_info), GFP_KERNEL);

	if (!atom_card_info)
		return -ENOMEM;

	adev->mode_info.atom_card_info = atom_card_info;
	atom_card_info->dev = adev->ddev;
	atom_card_info->reg_read = cail_reg_read;
	atom_card_info->reg_write = cail_reg_write;
	/* needed for iio ops */
	if (adev->rio_mem) {
		atom_card_info->ioreg_read = cail_ioreg_read;
		atom_card_info->ioreg_write = cail_ioreg_write;
	} else {
		DRM_INFO("PCI I/O BAR is not found. Using MMIO to access ATOM BIOS\n");
		atom_card_info->ioreg_read = cail_reg_read;
		atom_card_info->ioreg_write = cail_reg_write;
	}
	atom_card_info->mc_read = cail_mc_read;
	atom_card_info->mc_write = cail_mc_write;
	atom_card_info->pll_read = cail_pll_read;
	atom_card_info->pll_write = cail_pll_write;

	adev->mode_info.atom_context = amdgpu_atom_parse(atom_card_info, adev->bios);
	if (!adev->mode_info.atom_context) {
		amdgpu_atombios_fini(adev);
		return -ENOMEM;
	}

	mutex_init(&adev->mode_info.atom_context->mutex);
	if (adev->is_atom_fw) {
		amdgpu_atomfirmware_scratch_regs_init(adev);
		amdgpu_atomfirmware_allocate_fb_scratch(adev);
	} else {
		amdgpu_atombios_scratch_regs_init(adev);
		amdgpu_atombios_allocate_fb_scratch(adev);
	}
	return 0;
}

/* if we get transitioned to only one device, take VGA back */
/**
 * amdgpu_vga_set_decode - enable/disable vga decode
 *
 * @cookie: amdgpu_device pointer
 * @state: enable/disable vga decode
 *
 * Enable/disable vga decode (all asics).
 * Returns VGA resource flags.
 */
static unsigned int amdgpu_vga_set_decode(void *cookie, bool state)
{
	struct amdgpu_device *adev = cookie;
	amdgpu_asic_set_vga_state(adev, state);
	if (state)
		return VGA_RSRC_LEGACY_IO | VGA_RSRC_LEGACY_MEM |
		       VGA_RSRC_NORMAL_IO | VGA_RSRC_NORMAL_MEM;
	else
		return VGA_RSRC_NORMAL_IO | VGA_RSRC_NORMAL_MEM;
}

static void amdgpu_check_block_size(struct amdgpu_device *adev)
{
	/* defines number of bits in page table versus page directory,
	 * a page is 4KB so we have 12 bits offset, minimum 9 bits in the
	 * page table and the remaining bits are in the page directory */
	if (amdgpu_vm_block_size == -1)
		return;

	if (amdgpu_vm_block_size < 9) {
		dev_warn(adev->dev, "VM page table size (%d) too small\n",
			 amdgpu_vm_block_size);
		goto def_value;
	}

	if (amdgpu_vm_block_size > 24 ||
	    (amdgpu_vm_size * 1024) < (1ull << amdgpu_vm_block_size)) {
		dev_warn(adev->dev, "VM page table size (%d) too large\n",
			 amdgpu_vm_block_size);
		goto def_value;
	}

	return;

def_value:
	amdgpu_vm_block_size = -1;
}

static void amdgpu_check_vm_size(struct amdgpu_device *adev)
{
	/* no need to check the default value */
	if (amdgpu_vm_size == -1)
		return;

	if (!is_power_of_2(amdgpu_vm_size)) {
		dev_warn(adev->dev, "VM size (%d) must be a power of 2\n",
			 amdgpu_vm_size);
		goto def_value;
	}

	if (amdgpu_vm_size < 1) {
		dev_warn(adev->dev, "VM size (%d) too small, min is 1GB\n",
			 amdgpu_vm_size);
		goto def_value;
	}

	/*
	 * Max GPUVM size for Cayman, SI, CI VI are 40 bits.
	 */
	if (amdgpu_vm_size > 1024) {
		dev_warn(adev->dev, "VM size (%d) too large, max is 1TB\n",
			 amdgpu_vm_size);
		goto def_value;
	}

	return;

def_value:
	amdgpu_vm_size = -1;
}

/**
 * amdgpu_check_arguments - validate module params
 *
 * @adev: amdgpu_device pointer
 *
 * Validates certain module parameters and updates
 * the associated values used by the driver (all asics).
 */
static void amdgpu_check_arguments(struct amdgpu_device *adev)
{
	if (amdgpu_sched_jobs < 4) {
		dev_warn(adev->dev, "sched jobs (%d) must be at least 4\n",
			 amdgpu_sched_jobs);
		amdgpu_sched_jobs = 4;
	} else if (!is_power_of_2(amdgpu_sched_jobs)){
		dev_warn(adev->dev, "sched jobs (%d) must be a power of 2\n",
			 amdgpu_sched_jobs);
		amdgpu_sched_jobs = roundup_pow_of_two(amdgpu_sched_jobs);
	}

	if (amdgpu_gart_size < 32) {
		/* gart size must be greater or equal to 32M */
		dev_warn(adev->dev, "gart size (%d) too small\n",
			 amdgpu_gart_size);
		amdgpu_gart_size = 32;
	}

	if (amdgpu_gtt_size != -1 && amdgpu_gtt_size < 32) {
		/* gtt size must be greater or equal to 32M */
		dev_warn(adev->dev, "gtt size (%d) too small\n",
				 amdgpu_gtt_size);
		amdgpu_gtt_size = -1;
<<<<<<< HEAD
=======
	}

	/* valid range is between 4 and 9 inclusive */
	if (amdgpu_vm_fragment_size != -1 &&
	    (amdgpu_vm_fragment_size > 9 || amdgpu_vm_fragment_size < 4)) {
		dev_warn(adev->dev, "valid range is between 4 and 9\n");
		amdgpu_vm_fragment_size = -1;
>>>>>>> 3aadb888
	}

	amdgpu_check_vm_size(adev);

	amdgpu_check_block_size(adev);

	if (amdgpu_vram_page_split != -1 && (amdgpu_vram_page_split < 16 ||
	    !is_power_of_2(amdgpu_vram_page_split))) {
		dev_warn(adev->dev, "invalid VRAM page split (%d)\n",
			 amdgpu_vram_page_split);
		amdgpu_vram_page_split = 1024;
	}
}

/**
 * amdgpu_switcheroo_set_state - set switcheroo state
 *
 * @pdev: pci dev pointer
 * @state: vga_switcheroo state
 *
 * Callback for the switcheroo driver.  Suspends or resumes the
 * the asics before or after it is powered up using ACPI methods.
 */
static void amdgpu_switcheroo_set_state(struct pci_dev *pdev, enum vga_switcheroo_state state)
{
	struct drm_device *dev = pci_get_drvdata(pdev);

	if (amdgpu_device_is_px(dev) && state == VGA_SWITCHEROO_OFF)
		return;

	if (state == VGA_SWITCHEROO_ON) {
		pr_info("amdgpu: switched on\n");
		/* don't suspend or resume card normally */
		dev->switch_power_state = DRM_SWITCH_POWER_CHANGING;

		amdgpu_device_resume(dev, true, true);

		dev->switch_power_state = DRM_SWITCH_POWER_ON;
		drm_kms_helper_poll_enable(dev);
	} else {
		pr_info("amdgpu: switched off\n");
		drm_kms_helper_poll_disable(dev);
		dev->switch_power_state = DRM_SWITCH_POWER_CHANGING;
		amdgpu_device_suspend(dev, true, true);
		dev->switch_power_state = DRM_SWITCH_POWER_OFF;
	}
}

/**
 * amdgpu_switcheroo_can_switch - see if switcheroo state can change
 *
 * @pdev: pci dev pointer
 *
 * Callback for the switcheroo driver.  Check of the switcheroo
 * state can be changed.
 * Returns true if the state can be changed, false if not.
 */
static bool amdgpu_switcheroo_can_switch(struct pci_dev *pdev)
{
	struct drm_device *dev = pci_get_drvdata(pdev);

	/*
	* FIXME: open_count is protected by drm_global_mutex but that would lead to
	* locking inversion with the driver load path. And the access here is
	* completely racy anyway. So don't bother with locking for now.
	*/
	return dev->open_count == 0;
}

static const struct vga_switcheroo_client_ops amdgpu_switcheroo_ops = {
	.set_gpu_state = amdgpu_switcheroo_set_state,
	.reprobe = NULL,
	.can_switch = amdgpu_switcheroo_can_switch,
};

int amdgpu_set_clockgating_state(struct amdgpu_device *adev,
				  enum amd_ip_block_type block_type,
				  enum amd_clockgating_state state)
{
	int i, r = 0;

	for (i = 0; i < adev->num_ip_blocks; i++) {
		if (!adev->ip_blocks[i].status.valid)
			continue;
		if (adev->ip_blocks[i].version->type != block_type)
			continue;
		if (!adev->ip_blocks[i].version->funcs->set_clockgating_state)
			continue;
		r = adev->ip_blocks[i].version->funcs->set_clockgating_state(
			(void *)adev, state);
		if (r)
			DRM_ERROR("set_clockgating_state of IP block <%s> failed %d\n",
				  adev->ip_blocks[i].version->funcs->name, r);
	}
	return r;
}

int amdgpu_set_powergating_state(struct amdgpu_device *adev,
				  enum amd_ip_block_type block_type,
				  enum amd_powergating_state state)
{
	int i, r = 0;

	for (i = 0; i < adev->num_ip_blocks; i++) {
		if (!adev->ip_blocks[i].status.valid)
			continue;
		if (adev->ip_blocks[i].version->type != block_type)
			continue;
		if (!adev->ip_blocks[i].version->funcs->set_powergating_state)
			continue;
		r = adev->ip_blocks[i].version->funcs->set_powergating_state(
			(void *)adev, state);
		if (r)
			DRM_ERROR("set_powergating_state of IP block <%s> failed %d\n",
				  adev->ip_blocks[i].version->funcs->name, r);
	}
	return r;
}

void amdgpu_get_clockgating_state(struct amdgpu_device *adev, u32 *flags)
{
	int i;

	for (i = 0; i < adev->num_ip_blocks; i++) {
		if (!adev->ip_blocks[i].status.valid)
			continue;
		if (adev->ip_blocks[i].version->funcs->get_clockgating_state)
			adev->ip_blocks[i].version->funcs->get_clockgating_state((void *)adev, flags);
	}
}

int amdgpu_wait_for_idle(struct amdgpu_device *adev,
			 enum amd_ip_block_type block_type)
{
	int i, r;

	for (i = 0; i < adev->num_ip_blocks; i++) {
		if (!adev->ip_blocks[i].status.valid)
			continue;
		if (adev->ip_blocks[i].version->type == block_type) {
			r = adev->ip_blocks[i].version->funcs->wait_for_idle((void *)adev);
			if (r)
				return r;
			break;
		}
	}
	return 0;

}

bool amdgpu_is_idle(struct amdgpu_device *adev,
		    enum amd_ip_block_type block_type)
{
	int i;

	for (i = 0; i < adev->num_ip_blocks; i++) {
		if (!adev->ip_blocks[i].status.valid)
			continue;
		if (adev->ip_blocks[i].version->type == block_type)
			return adev->ip_blocks[i].version->funcs->is_idle((void *)adev);
	}
	return true;

}

struct amdgpu_ip_block * amdgpu_get_ip_block(struct amdgpu_device *adev,
					     enum amd_ip_block_type type)
{
	int i;

	for (i = 0; i < adev->num_ip_blocks; i++)
		if (adev->ip_blocks[i].version->type == type)
			return &adev->ip_blocks[i];

	return NULL;
}

/**
 * amdgpu_ip_block_version_cmp
 *
 * @adev: amdgpu_device pointer
 * @type: enum amd_ip_block_type
 * @major: major version
 * @minor: minor version
 *
 * return 0 if equal or greater
 * return 1 if smaller or the ip_block doesn't exist
 */
int amdgpu_ip_block_version_cmp(struct amdgpu_device *adev,
				enum amd_ip_block_type type,
				u32 major, u32 minor)
{
	struct amdgpu_ip_block *ip_block = amdgpu_get_ip_block(adev, type);

	if (ip_block && ((ip_block->version->major > major) ||
			((ip_block->version->major == major) &&
			(ip_block->version->minor >= minor))))
		return 0;

	return 1;
}

/**
 * amdgpu_ip_block_add
 *
 * @adev: amdgpu_device pointer
 * @ip_block_version: pointer to the IP to add
 *
 * Adds the IP block driver information to the collection of IPs
 * on the asic.
 */
int amdgpu_ip_block_add(struct amdgpu_device *adev,
			const struct amdgpu_ip_block_version *ip_block_version)
{
	if (!ip_block_version)
		return -EINVAL;

	DRM_DEBUG("add ip block number %d <%s>\n", adev->num_ip_blocks,
		  ip_block_version->funcs->name);

	adev->ip_blocks[adev->num_ip_blocks++].version = ip_block_version;

	return 0;
}

static void amdgpu_device_enable_virtual_display(struct amdgpu_device *adev)
{
	adev->enable_virtual_display = false;

	if (amdgpu_virtual_display) {
		struct drm_device *ddev = adev->ddev;
		const char *pci_address_name = pci_name(ddev->pdev);
		char *pciaddstr, *pciaddstr_tmp, *pciaddname_tmp, *pciaddname;

		pciaddstr = kstrdup(amdgpu_virtual_display, GFP_KERNEL);
		pciaddstr_tmp = pciaddstr;
		while ((pciaddname_tmp = strsep(&pciaddstr_tmp, ";"))) {
			pciaddname = strsep(&pciaddname_tmp, ",");
			if (!strcmp("all", pciaddname)
			    || !strcmp(pci_address_name, pciaddname)) {
				long num_crtc;
				int res = -1;

				adev->enable_virtual_display = true;

				if (pciaddname_tmp)
					res = kstrtol(pciaddname_tmp, 10,
						      &num_crtc);

				if (!res) {
					if (num_crtc < 1)
						num_crtc = 1;
					if (num_crtc > 6)
						num_crtc = 6;
					adev->mode_info.num_crtc = num_crtc;
				} else {
					adev->mode_info.num_crtc = 1;
				}
				break;
			}
		}

		DRM_INFO("virtual display string:%s, %s:virtual_display:%d, num_crtc:%d\n",
			 amdgpu_virtual_display, pci_address_name,
			 adev->enable_virtual_display, adev->mode_info.num_crtc);

		kfree(pciaddstr);
	}
}

static int amdgpu_device_parse_gpu_info_fw(struct amdgpu_device *adev)
{
	const char *chip_name;
	char fw_name[30];
	int err;
	const struct gpu_info_firmware_header_v1_0 *hdr;

	adev->firmware.gpu_info_fw = NULL;

	switch (adev->asic_type) {
	case CHIP_TOPAZ:
	case CHIP_TONGA:
	case CHIP_FIJI:
	case CHIP_POLARIS11:
	case CHIP_POLARIS10:
	case CHIP_POLARIS12:
	case CHIP_CARRIZO:
	case CHIP_STONEY:
#ifdef CONFIG_DRM_AMDGPU_SI
	case CHIP_VERDE:
	case CHIP_TAHITI:
	case CHIP_PITCAIRN:
	case CHIP_OLAND:
	case CHIP_HAINAN:
#endif
#ifdef CONFIG_DRM_AMDGPU_CIK
	case CHIP_BONAIRE:
	case CHIP_HAWAII:
	case CHIP_KAVERI:
	case CHIP_KABINI:
	case CHIP_MULLINS:
#endif
	default:
		return 0;
	case CHIP_VEGA10:
		chip_name = "vega10";
		break;
	case CHIP_RAVEN:
		chip_name = "raven";
		break;
	}

	snprintf(fw_name, sizeof(fw_name), "amdgpu/%s_gpu_info.bin", chip_name);
	err = request_firmware(&adev->firmware.gpu_info_fw, fw_name, adev->dev);
	if (err) {
		dev_err(adev->dev,
			"Failed to load gpu_info firmware \"%s\"\n",
			fw_name);
		goto out;
	}
	err = amdgpu_ucode_validate(adev->firmware.gpu_info_fw);
	if (err) {
		dev_err(adev->dev,
			"Failed to validate gpu_info firmware \"%s\"\n",
			fw_name);
		goto out;
	}

	hdr = (const struct gpu_info_firmware_header_v1_0 *)adev->firmware.gpu_info_fw->data;
	amdgpu_ucode_print_gpu_info_hdr(&hdr->header);

	switch (hdr->version_major) {
	case 1:
	{
		const struct gpu_info_firmware_v1_0 *gpu_info_fw =
			(const struct gpu_info_firmware_v1_0 *)(adev->firmware.gpu_info_fw->data +
								le32_to_cpu(hdr->header.ucode_array_offset_bytes));

		adev->gfx.config.max_shader_engines = le32_to_cpu(gpu_info_fw->gc_num_se);
		adev->gfx.config.max_cu_per_sh = le32_to_cpu(gpu_info_fw->gc_num_cu_per_sh);
		adev->gfx.config.max_sh_per_se = le32_to_cpu(gpu_info_fw->gc_num_sh_per_se);
		adev->gfx.config.max_backends_per_se = le32_to_cpu(gpu_info_fw->gc_num_rb_per_se);
		adev->gfx.config.max_texture_channel_caches =
			le32_to_cpu(gpu_info_fw->gc_num_tccs);
		adev->gfx.config.max_gprs = le32_to_cpu(gpu_info_fw->gc_num_gprs);
		adev->gfx.config.max_gs_threads = le32_to_cpu(gpu_info_fw->gc_num_max_gs_thds);
		adev->gfx.config.gs_vgt_table_depth = le32_to_cpu(gpu_info_fw->gc_gs_table_depth);
		adev->gfx.config.gs_prim_buffer_depth = le32_to_cpu(gpu_info_fw->gc_gsprim_buff_depth);
		adev->gfx.config.double_offchip_lds_buf =
			le32_to_cpu(gpu_info_fw->gc_double_offchip_lds_buffer);
		adev->gfx.cu_info.wave_front_size = le32_to_cpu(gpu_info_fw->gc_wave_size);
		adev->gfx.cu_info.max_waves_per_simd =
			le32_to_cpu(gpu_info_fw->gc_max_waves_per_simd);
		adev->gfx.cu_info.max_scratch_slots_per_cu =
			le32_to_cpu(gpu_info_fw->gc_max_scratch_slots_per_cu);
		adev->gfx.cu_info.lds_size = le32_to_cpu(gpu_info_fw->gc_lds_size);
		break;
	}
	default:
		dev_err(adev->dev,
			"Unsupported gpu_info table %d\n", hdr->header.ucode_version);
		err = -EINVAL;
		goto out;
	}
out:
	return err;
}

static int amdgpu_early_init(struct amdgpu_device *adev)
{
	int i, r;

	amdgpu_device_enable_virtual_display(adev);

	switch (adev->asic_type) {
	case CHIP_TOPAZ:
	case CHIP_TONGA:
	case CHIP_FIJI:
	case CHIP_POLARIS11:
	case CHIP_POLARIS10:
	case CHIP_POLARIS12:
	case CHIP_CARRIZO:
	case CHIP_STONEY:
		if (adev->asic_type == CHIP_CARRIZO || adev->asic_type == CHIP_STONEY)
			adev->family = AMDGPU_FAMILY_CZ;
		else
			adev->family = AMDGPU_FAMILY_VI;

		r = vi_set_ip_blocks(adev);
		if (r)
			return r;
		break;
#ifdef CONFIG_DRM_AMDGPU_SI
	case CHIP_VERDE:
	case CHIP_TAHITI:
	case CHIP_PITCAIRN:
	case CHIP_OLAND:
	case CHIP_HAINAN:
		adev->family = AMDGPU_FAMILY_SI;
		r = si_set_ip_blocks(adev);
		if (r)
			return r;
		break;
#endif
#ifdef CONFIG_DRM_AMDGPU_CIK
	case CHIP_BONAIRE:
	case CHIP_HAWAII:
	case CHIP_KAVERI:
	case CHIP_KABINI:
	case CHIP_MULLINS:
		if ((adev->asic_type == CHIP_BONAIRE) || (adev->asic_type == CHIP_HAWAII))
			adev->family = AMDGPU_FAMILY_CI;
		else
			adev->family = AMDGPU_FAMILY_KV;

		r = cik_set_ip_blocks(adev);
		if (r)
			return r;
		break;
#endif
	case  CHIP_VEGA10:
	case  CHIP_RAVEN:
		if (adev->asic_type == CHIP_RAVEN)
			adev->family = AMDGPU_FAMILY_RV;
		else
			adev->family = AMDGPU_FAMILY_AI;

		r = soc15_set_ip_blocks(adev);
		if (r)
			return r;
		break;
	default:
		/* FIXME: not supported yet */
		return -EINVAL;
	}

	r = amdgpu_device_parse_gpu_info_fw(adev);
	if (r)
		return r;

	if (amdgpu_sriov_vf(adev)) {
		r = amdgpu_virt_request_full_gpu(adev, true);
		if (r)
			return r;
	}

	for (i = 0; i < adev->num_ip_blocks; i++) {
		if ((amdgpu_ip_block_mask & (1 << i)) == 0) {
			DRM_ERROR("disabled ip block: %d <%s>\n",
				  i, adev->ip_blocks[i].version->funcs->name);
			adev->ip_blocks[i].status.valid = false;
		} else {
			if (adev->ip_blocks[i].version->funcs->early_init) {
				r = adev->ip_blocks[i].version->funcs->early_init((void *)adev);
				if (r == -ENOENT) {
					adev->ip_blocks[i].status.valid = false;
				} else if (r) {
					DRM_ERROR("early_init of IP block <%s> failed %d\n",
						  adev->ip_blocks[i].version->funcs->name, r);
					return r;
				} else {
					adev->ip_blocks[i].status.valid = true;
				}
			} else {
				adev->ip_blocks[i].status.valid = true;
			}
		}
	}

	adev->cg_flags &= amdgpu_cg_mask;
	adev->pg_flags &= amdgpu_pg_mask;

	return 0;
}

static int amdgpu_init(struct amdgpu_device *adev)
{
	int i, r;

	for (i = 0; i < adev->num_ip_blocks; i++) {
		if (!adev->ip_blocks[i].status.valid)
			continue;
		r = adev->ip_blocks[i].version->funcs->sw_init((void *)adev);
		if (r) {
			DRM_ERROR("sw_init of IP block <%s> failed %d\n",
				  adev->ip_blocks[i].version->funcs->name, r);
			return r;
		}
		adev->ip_blocks[i].status.sw = true;
		/* need to do gmc hw init early so we can allocate gpu mem */
		if (adev->ip_blocks[i].version->type == AMD_IP_BLOCK_TYPE_GMC) {
			r = amdgpu_vram_scratch_init(adev);
			if (r) {
				DRM_ERROR("amdgpu_vram_scratch_init failed %d\n", r);
				return r;
			}
			r = adev->ip_blocks[i].version->funcs->hw_init((void *)adev);
			if (r) {
				DRM_ERROR("hw_init %d failed %d\n", i, r);
				return r;
			}
			r = amdgpu_wb_init(adev);
			if (r) {
				DRM_ERROR("amdgpu_wb_init failed %d\n", r);
				return r;
			}
			adev->ip_blocks[i].status.hw = true;

			/* right after GMC hw init, we create CSA */
			if (amdgpu_sriov_vf(adev)) {
				r = amdgpu_allocate_static_csa(adev);
				if (r) {
					DRM_ERROR("allocate CSA failed %d\n", r);
					return r;
				}
			}
		}
	}

	for (i = 0; i < adev->num_ip_blocks; i++) {
		if (!adev->ip_blocks[i].status.sw)
			continue;
		/* gmc hw init is done early */
		if (adev->ip_blocks[i].version->type == AMD_IP_BLOCK_TYPE_GMC)
			continue;
		r = adev->ip_blocks[i].version->funcs->hw_init((void *)adev);
		if (r) {
			DRM_ERROR("hw_init of IP block <%s> failed %d\n",
				  adev->ip_blocks[i].version->funcs->name, r);
			return r;
		}
		adev->ip_blocks[i].status.hw = true;
	}

	return 0;
}

static void amdgpu_fill_reset_magic(struct amdgpu_device *adev)
{
	memcpy(adev->reset_magic, adev->gart.ptr, AMDGPU_RESET_MAGIC_NUM);
}

static bool amdgpu_check_vram_lost(struct amdgpu_device *adev)
{
	return !!memcmp(adev->gart.ptr, adev->reset_magic,
			AMDGPU_RESET_MAGIC_NUM);
}

static int amdgpu_late_set_cg_state(struct amdgpu_device *adev)
{
	int i = 0, r;

	for (i = 0; i < adev->num_ip_blocks; i++) {
		if (!adev->ip_blocks[i].status.valid)
			continue;
		/* skip CG for VCE/UVD, it's handled specially */
		if (adev->ip_blocks[i].version->type != AMD_IP_BLOCK_TYPE_UVD &&
		    adev->ip_blocks[i].version->type != AMD_IP_BLOCK_TYPE_VCE) {
			/* enable clockgating to save power */
			r = adev->ip_blocks[i].version->funcs->set_clockgating_state((void *)adev,
										     AMD_CG_STATE_GATE);
			if (r) {
				DRM_ERROR("set_clockgating_state(gate) of IP block <%s> failed %d\n",
					  adev->ip_blocks[i].version->funcs->name, r);
				return r;
			}
		}
	}
	return 0;
}

static int amdgpu_late_init(struct amdgpu_device *adev)
{
	int i = 0, r;

	for (i = 0; i < adev->num_ip_blocks; i++) {
		if (!adev->ip_blocks[i].status.valid)
			continue;
		if (adev->ip_blocks[i].version->funcs->late_init) {
			r = adev->ip_blocks[i].version->funcs->late_init((void *)adev);
			if (r) {
				DRM_ERROR("late_init of IP block <%s> failed %d\n",
					  adev->ip_blocks[i].version->funcs->name, r);
				return r;
			}
			adev->ip_blocks[i].status.late_initialized = true;
		}
	}

	mod_delayed_work(system_wq, &adev->late_init_work,
			msecs_to_jiffies(AMDGPU_RESUME_MS));

	amdgpu_fill_reset_magic(adev);

	return 0;
}

static int amdgpu_fini(struct amdgpu_device *adev)
{
	int i, r;

	/* need to disable SMC first */
	for (i = 0; i < adev->num_ip_blocks; i++) {
		if (!adev->ip_blocks[i].status.hw)
			continue;
		if (adev->ip_blocks[i].version->type == AMD_IP_BLOCK_TYPE_SMC) {
			/* ungate blocks before hw fini so that we can shutdown the blocks safely */
			r = adev->ip_blocks[i].version->funcs->set_clockgating_state((void *)adev,
										     AMD_CG_STATE_UNGATE);
			if (r) {
				DRM_ERROR("set_clockgating_state(ungate) of IP block <%s> failed %d\n",
					  adev->ip_blocks[i].version->funcs->name, r);
				return r;
			}
			r = adev->ip_blocks[i].version->funcs->hw_fini((void *)adev);
			/* XXX handle errors */
			if (r) {
				DRM_DEBUG("hw_fini of IP block <%s> failed %d\n",
					  adev->ip_blocks[i].version->funcs->name, r);
			}
			adev->ip_blocks[i].status.hw = false;
			break;
		}
	}

	for (i = adev->num_ip_blocks - 1; i >= 0; i--) {
		if (!adev->ip_blocks[i].status.hw)
			continue;
		if (adev->ip_blocks[i].version->type == AMD_IP_BLOCK_TYPE_GMC) {
			amdgpu_wb_fini(adev);
			amdgpu_vram_scratch_fini(adev);
		}

		if (adev->ip_blocks[i].version->type != AMD_IP_BLOCK_TYPE_UVD &&
			adev->ip_blocks[i].version->type != AMD_IP_BLOCK_TYPE_VCE) {
			/* ungate blocks before hw fini so that we can shutdown the blocks safely */
			r = adev->ip_blocks[i].version->funcs->set_clockgating_state((void *)adev,
										     AMD_CG_STATE_UNGATE);
			if (r) {
				DRM_ERROR("set_clockgating_state(ungate) of IP block <%s> failed %d\n",
					  adev->ip_blocks[i].version->funcs->name, r);
				return r;
			}
		}

		r = adev->ip_blocks[i].version->funcs->hw_fini((void *)adev);
		/* XXX handle errors */
		if (r) {
			DRM_DEBUG("hw_fini of IP block <%s> failed %d\n",
				  adev->ip_blocks[i].version->funcs->name, r);
		}

		adev->ip_blocks[i].status.hw = false;
	}

	for (i = adev->num_ip_blocks - 1; i >= 0; i--) {
		if (!adev->ip_blocks[i].status.sw)
			continue;
		r = adev->ip_blocks[i].version->funcs->sw_fini((void *)adev);
		/* XXX handle errors */
		if (r) {
			DRM_DEBUG("sw_fini of IP block <%s> failed %d\n",
				  adev->ip_blocks[i].version->funcs->name, r);
		}
		adev->ip_blocks[i].status.sw = false;
		adev->ip_blocks[i].status.valid = false;
	}

	for (i = adev->num_ip_blocks - 1; i >= 0; i--) {
		if (!adev->ip_blocks[i].status.late_initialized)
			continue;
		if (adev->ip_blocks[i].version->funcs->late_fini)
			adev->ip_blocks[i].version->funcs->late_fini((void *)adev);
		adev->ip_blocks[i].status.late_initialized = false;
	}

	if (amdgpu_sriov_vf(adev)) {
		amdgpu_bo_free_kernel(&adev->virt.csa_obj, &adev->virt.csa_vmid0_addr, NULL);
		amdgpu_virt_release_full_gpu(adev, false);
	}

	return 0;
}

static void amdgpu_late_init_func_handler(struct work_struct *work)
{
	struct amdgpu_device *adev =
		container_of(work, struct amdgpu_device, late_init_work.work);
	amdgpu_late_set_cg_state(adev);
}

int amdgpu_suspend(struct amdgpu_device *adev)
{
	int i, r;

	if (amdgpu_sriov_vf(adev))
		amdgpu_virt_request_full_gpu(adev, false);

	/* ungate SMC block first */
	r = amdgpu_set_clockgating_state(adev, AMD_IP_BLOCK_TYPE_SMC,
					 AMD_CG_STATE_UNGATE);
	if (r) {
		DRM_ERROR("set_clockgating_state(ungate) SMC failed %d\n",r);
	}

	for (i = adev->num_ip_blocks - 1; i >= 0; i--) {
		if (!adev->ip_blocks[i].status.valid)
			continue;
		/* ungate blocks so that suspend can properly shut them down */
		if (i != AMD_IP_BLOCK_TYPE_SMC) {
			r = adev->ip_blocks[i].version->funcs->set_clockgating_state((void *)adev,
										     AMD_CG_STATE_UNGATE);
			if (r) {
				DRM_ERROR("set_clockgating_state(ungate) of IP block <%s> failed %d\n",
					  adev->ip_blocks[i].version->funcs->name, r);
			}
		}
		/* XXX handle errors */
		r = adev->ip_blocks[i].version->funcs->suspend(adev);
		/* XXX handle errors */
		if (r) {
			DRM_ERROR("suspend of IP block <%s> failed %d\n",
				  adev->ip_blocks[i].version->funcs->name, r);
		}
	}

	if (amdgpu_sriov_vf(adev))
		amdgpu_virt_release_full_gpu(adev, false);

	return 0;
}

static int amdgpu_sriov_reinit_early(struct amdgpu_device *adev)
{
	int i, r;

	static enum amd_ip_block_type ip_order[] = {
		AMD_IP_BLOCK_TYPE_GMC,
		AMD_IP_BLOCK_TYPE_COMMON,
		AMD_IP_BLOCK_TYPE_IH,
	};

	for (i = 0; i < ARRAY_SIZE(ip_order); i++) {
		int j;
		struct amdgpu_ip_block *block;

		for (j = 0; j < adev->num_ip_blocks; j++) {
			block = &adev->ip_blocks[j];

			if (block->version->type != ip_order[i] ||
				!block->status.valid)
				continue;

			r = block->version->funcs->hw_init(adev);
			DRM_INFO("RE-INIT: %s %s\n", block->version->funcs->name, r?"failed":"successed");
		}
	}

	return 0;
}

static int amdgpu_sriov_reinit_late(struct amdgpu_device *adev)
{
	int i, r;

	static enum amd_ip_block_type ip_order[] = {
		AMD_IP_BLOCK_TYPE_SMC,
		AMD_IP_BLOCK_TYPE_DCE,
		AMD_IP_BLOCK_TYPE_GFX,
		AMD_IP_BLOCK_TYPE_SDMA,
		AMD_IP_BLOCK_TYPE_UVD,
		AMD_IP_BLOCK_TYPE_VCE
	};

	for (i = 0; i < ARRAY_SIZE(ip_order); i++) {
		int j;
		struct amdgpu_ip_block *block;

		for (j = 0; j < adev->num_ip_blocks; j++) {
			block = &adev->ip_blocks[j];

			if (block->version->type != ip_order[i] ||
				!block->status.valid)
				continue;

			r = block->version->funcs->hw_init(adev);
			DRM_INFO("RE-INIT: %s %s\n", block->version->funcs->name, r?"failed":"successed");
		}
	}

	return 0;
}

static int amdgpu_resume_phase1(struct amdgpu_device *adev)
{
	int i, r;

	for (i = 0; i < adev->num_ip_blocks; i++) {
		if (!adev->ip_blocks[i].status.valid)
			continue;
		if (adev->ip_blocks[i].version->type == AMD_IP_BLOCK_TYPE_COMMON ||
				adev->ip_blocks[i].version->type == AMD_IP_BLOCK_TYPE_GMC ||
				adev->ip_blocks[i].version->type ==
				AMD_IP_BLOCK_TYPE_IH) {
			r = adev->ip_blocks[i].version->funcs->resume(adev);
			if (r) {
				DRM_ERROR("resume of IP block <%s> failed %d\n",
					  adev->ip_blocks[i].version->funcs->name, r);
				return r;
			}
		}
	}

	return 0;
}

static int amdgpu_resume_phase2(struct amdgpu_device *adev)
{
	int i, r;

	for (i = 0; i < adev->num_ip_blocks; i++) {
		if (!adev->ip_blocks[i].status.valid)
			continue;
		if (adev->ip_blocks[i].version->type == AMD_IP_BLOCK_TYPE_COMMON ||
				adev->ip_blocks[i].version->type == AMD_IP_BLOCK_TYPE_GMC ||
				adev->ip_blocks[i].version->type == AMD_IP_BLOCK_TYPE_IH )
			continue;
		r = adev->ip_blocks[i].version->funcs->resume(adev);
		if (r) {
			DRM_ERROR("resume of IP block <%s> failed %d\n",
				  adev->ip_blocks[i].version->funcs->name, r);
			return r;
		}
	}

	return 0;
}

static int amdgpu_resume(struct amdgpu_device *adev)
{
	int r;

	r = amdgpu_resume_phase1(adev);
	if (r)
		return r;
	r = amdgpu_resume_phase2(adev);

	return r;
}

static void amdgpu_device_detect_sriov_bios(struct amdgpu_device *adev)
{
	if (adev->is_atom_fw) {
		if (amdgpu_atomfirmware_gpu_supports_virtualization(adev))
			adev->virt.caps |= AMDGPU_SRIOV_CAPS_SRIOV_VBIOS;
	} else {
		if (amdgpu_atombios_has_gpu_virtualization_table(adev))
			adev->virt.caps |= AMDGPU_SRIOV_CAPS_SRIOV_VBIOS;
	}
}

/**
 * amdgpu_device_init - initialize the driver
 *
 * @adev: amdgpu_device pointer
 * @pdev: drm dev pointer
 * @pdev: pci dev pointer
 * @flags: driver flags
 *
 * Initializes the driver info and hw (all asics).
 * Returns 0 for success or an error on failure.
 * Called at driver startup.
 */
int amdgpu_device_init(struct amdgpu_device *adev,
		       struct drm_device *ddev,
		       struct pci_dev *pdev,
		       uint32_t flags)
{
	int r, i;
	bool runtime = false;
	u32 max_MBps;

	adev->shutdown = false;
	adev->dev = &pdev->dev;
	adev->ddev = ddev;
	adev->pdev = pdev;
	adev->flags = flags;
	adev->asic_type = flags & AMD_ASIC_MASK;
	adev->usec_timeout = AMDGPU_MAX_USEC_TIMEOUT;
	adev->mc.gart_size = 512 * 1024 * 1024;
	adev->accel_working = false;
	adev->num_rings = 0;
	adev->mman.buffer_funcs = NULL;
	adev->mman.buffer_funcs_ring = NULL;
	adev->vm_manager.vm_pte_funcs = NULL;
	adev->vm_manager.vm_pte_num_rings = 0;
	adev->gart.gart_funcs = NULL;
	adev->fence_context = dma_fence_context_alloc(AMDGPU_MAX_RINGS);

	adev->smc_rreg = &amdgpu_invalid_rreg;
	adev->smc_wreg = &amdgpu_invalid_wreg;
	adev->pcie_rreg = &amdgpu_invalid_rreg;
	adev->pcie_wreg = &amdgpu_invalid_wreg;
	adev->pciep_rreg = &amdgpu_invalid_rreg;
	adev->pciep_wreg = &amdgpu_invalid_wreg;
	adev->uvd_ctx_rreg = &amdgpu_invalid_rreg;
	adev->uvd_ctx_wreg = &amdgpu_invalid_wreg;
	adev->didt_rreg = &amdgpu_invalid_rreg;
	adev->didt_wreg = &amdgpu_invalid_wreg;
	adev->gc_cac_rreg = &amdgpu_invalid_rreg;
	adev->gc_cac_wreg = &amdgpu_invalid_wreg;
	adev->audio_endpt_rreg = &amdgpu_block_invalid_rreg;
	adev->audio_endpt_wreg = &amdgpu_block_invalid_wreg;


	DRM_INFO("initializing kernel modesetting (%s 0x%04X:0x%04X 0x%04X:0x%04X 0x%02X).\n",
		 amdgpu_asic_name[adev->asic_type], pdev->vendor, pdev->device,
		 pdev->subsystem_vendor, pdev->subsystem_device, pdev->revision);

	/* mutex initialization are all done here so we
	 * can recall function without having locking issues */
	atomic_set(&adev->irq.ih.lock, 0);
	mutex_init(&adev->firmware.mutex);
	mutex_init(&adev->pm.mutex);
	mutex_init(&adev->gfx.gpu_clock_mutex);
	mutex_init(&adev->srbm_mutex);
	mutex_init(&adev->grbm_idx_mutex);
	mutex_init(&adev->mn_lock);
	hash_init(adev->mn_hash);

	amdgpu_check_arguments(adev);

	spin_lock_init(&adev->mmio_idx_lock);
	spin_lock_init(&adev->smc_idx_lock);
	spin_lock_init(&adev->pcie_idx_lock);
	spin_lock_init(&adev->uvd_ctx_idx_lock);
	spin_lock_init(&adev->didt_idx_lock);
	spin_lock_init(&adev->gc_cac_idx_lock);
	spin_lock_init(&adev->se_cac_idx_lock);
	spin_lock_init(&adev->audio_endpt_idx_lock);
	spin_lock_init(&adev->mm_stats.lock);

	INIT_LIST_HEAD(&adev->shadow_list);
	mutex_init(&adev->shadow_list_lock);

	INIT_LIST_HEAD(&adev->gtt_list);
	spin_lock_init(&adev->gtt_list_lock);

	INIT_LIST_HEAD(&adev->ring_lru_list);
	spin_lock_init(&adev->ring_lru_list_lock);

	INIT_DELAYED_WORK(&adev->late_init_work, amdgpu_late_init_func_handler);

	/* Registers mapping */
	/* TODO: block userspace mapping of io register */
	if (adev->asic_type >= CHIP_BONAIRE) {
		adev->rmmio_base = pci_resource_start(adev->pdev, 5);
		adev->rmmio_size = pci_resource_len(adev->pdev, 5);
	} else {
		adev->rmmio_base = pci_resource_start(adev->pdev, 2);
		adev->rmmio_size = pci_resource_len(adev->pdev, 2);
	}

	adev->rmmio = ioremap(adev->rmmio_base, adev->rmmio_size);
	if (adev->rmmio == NULL) {
		return -ENOMEM;
	}
	DRM_INFO("register mmio base: 0x%08X\n", (uint32_t)adev->rmmio_base);
	DRM_INFO("register mmio size: %u\n", (unsigned)adev->rmmio_size);

	if (adev->asic_type >= CHIP_BONAIRE)
		/* doorbell bar mapping */
		amdgpu_doorbell_init(adev);

	/* io port mapping */
	for (i = 0; i < DEVICE_COUNT_RESOURCE; i++) {
		if (pci_resource_flags(adev->pdev, i) & IORESOURCE_IO) {
			adev->rio_mem_size = pci_resource_len(adev->pdev, i);
			adev->rio_mem = pci_iomap(adev->pdev, i, adev->rio_mem_size);
			break;
		}
	}
	if (adev->rio_mem == NULL)
		DRM_INFO("PCI I/O BAR is not found.\n");

	/* early init functions */
	r = amdgpu_early_init(adev);
	if (r)
		return r;

	/* if we have > 1 VGA cards, then disable the amdgpu VGA resources */
	/* this will fail for cards that aren't VGA class devices, just
	 * ignore it */
	vga_client_register(adev->pdev, adev, NULL, amdgpu_vga_set_decode);

	if (amdgpu_runtime_pm == 1)
		runtime = true;
	if (amdgpu_device_is_px(ddev))
		runtime = true;
	if (!pci_is_thunderbolt_attached(adev->pdev))
		vga_switcheroo_register_client(adev->pdev,
					       &amdgpu_switcheroo_ops, runtime);
	if (runtime)
		vga_switcheroo_init_domain_pm_ops(adev->dev, &adev->vga_pm_domain);

	/* Read BIOS */
	if (!amdgpu_get_bios(adev)) {
		r = -EINVAL;
		goto failed;
	}

	r = amdgpu_atombios_init(adev);
	if (r) {
		dev_err(adev->dev, "amdgpu_atombios_init failed\n");
		amdgpu_vf_error_put(AMDGIM_ERROR_VF_ATOMBIOS_INIT_FAIL, 0, 0);
		goto failed;
	}

	/* detect if we are with an SRIOV vbios */
	amdgpu_device_detect_sriov_bios(adev);

	/* Post card if necessary */
	if (amdgpu_vpost_needed(adev)) {
		if (!adev->bios) {
			dev_err(adev->dev, "no vBIOS found\n");
			amdgpu_vf_error_put(AMDGIM_ERROR_VF_NO_VBIOS, 0, 0);
			r = -EINVAL;
			goto failed;
		}
		DRM_INFO("GPU posting now...\n");
		r = amdgpu_atom_asic_init(adev->mode_info.atom_context);
		if (r) {
			dev_err(adev->dev, "gpu post error!\n");
			amdgpu_vf_error_put(AMDGIM_ERROR_VF_GPU_POST_ERROR, 0, 0);
			goto failed;
		}
	} else {
		DRM_INFO("GPU post is not needed\n");
	}

	if (adev->is_atom_fw) {
		/* Initialize clocks */
		r = amdgpu_atomfirmware_get_clock_info(adev);
		if (r) {
			dev_err(adev->dev, "amdgpu_atomfirmware_get_clock_info failed\n");
			amdgpu_vf_error_put(AMDGIM_ERROR_VF_ATOMBIOS_GET_CLOCK_FAIL, 0, 0);
			goto failed;
		}
	} else {
		/* Initialize clocks */
		r = amdgpu_atombios_get_clock_info(adev);
		if (r) {
			dev_err(adev->dev, "amdgpu_atombios_get_clock_info failed\n");
			amdgpu_vf_error_put(AMDGIM_ERROR_VF_ATOMBIOS_GET_CLOCK_FAIL, 0, 0);
			goto failed;
		}
		/* init i2c buses */
		amdgpu_atombios_i2c_init(adev);
	}

	/* Fence driver */
	r = amdgpu_fence_driver_init(adev);
	if (r) {
		dev_err(adev->dev, "amdgpu_fence_driver_init failed\n");
		amdgpu_vf_error_put(AMDGIM_ERROR_VF_FENCE_INIT_FAIL, 0, 0);
		goto failed;
	}

	/* init the mode config */
	drm_mode_config_init(adev->ddev);

	r = amdgpu_init(adev);
	if (r) {
		dev_err(adev->dev, "amdgpu_init failed\n");
		amdgpu_vf_error_put(AMDGIM_ERROR_VF_AMDGPU_INIT_FAIL, 0, 0);
		amdgpu_fini(adev);
		goto failed;
	}

	adev->accel_working = true;

	amdgpu_vm_check_compute_bug(adev);

	/* Initialize the buffer migration limit. */
	if (amdgpu_moverate >= 0)
		max_MBps = amdgpu_moverate;
	else
		max_MBps = 8; /* Allow 8 MB/s. */
	/* Get a log2 for easy divisions. */
	adev->mm_stats.log2_max_MBps = ilog2(max(1u, max_MBps));

	r = amdgpu_ib_pool_init(adev);
	if (r) {
		dev_err(adev->dev, "IB initialization failed (%d).\n", r);
		amdgpu_vf_error_put(AMDGIM_ERROR_VF_IB_INIT_FAIL, 0, r);
		goto failed;
	}

	r = amdgpu_ib_ring_tests(adev);
	if (r)
		DRM_ERROR("ib ring test failed (%d).\n", r);

	amdgpu_fbdev_init(adev);

	r = amdgpu_gem_debugfs_init(adev);
	if (r)
		DRM_ERROR("registering gem debugfs failed (%d).\n", r);

	r = amdgpu_debugfs_regs_init(adev);
	if (r)
		DRM_ERROR("registering register debugfs failed (%d).\n", r);

	r = amdgpu_debugfs_test_ib_ring_init(adev);
	if (r)
		DRM_ERROR("registering register test ib ring debugfs failed (%d).\n", r);

	r = amdgpu_debugfs_firmware_init(adev);
	if (r)
		DRM_ERROR("registering firmware debugfs failed (%d).\n", r);

	if ((amdgpu_testing & 1)) {
		if (adev->accel_working)
			amdgpu_test_moves(adev);
		else
			DRM_INFO("amdgpu: acceleration disabled, skipping move tests\n");
	}
	if (amdgpu_benchmarking) {
		if (adev->accel_working)
			amdgpu_benchmark(adev, amdgpu_benchmarking);
		else
			DRM_INFO("amdgpu: acceleration disabled, skipping benchmarks\n");
	}

	/* enable clockgating, etc. after ib tests, etc. since some blocks require
	 * explicit gating rather than handling it automatically.
	 */
	r = amdgpu_late_init(adev);
	if (r) {
		dev_err(adev->dev, "amdgpu_late_init failed\n");
		amdgpu_vf_error_put(AMDGIM_ERROR_VF_AMDGPU_LATE_INIT_FAIL, 0, r);
		goto failed;
	}

	return 0;

failed:
	amdgpu_vf_error_trans_all(adev);
	if (runtime)
		vga_switcheroo_fini_domain_pm_ops(adev->dev);
	return r;
}

/**
 * amdgpu_device_fini - tear down the driver
 *
 * @adev: amdgpu_device pointer
 *
 * Tear down the driver info (all asics).
 * Called at driver shutdown.
 */
void amdgpu_device_fini(struct amdgpu_device *adev)
{
	int r;

	DRM_INFO("amdgpu: finishing device.\n");
	adev->shutdown = true;
	if (adev->mode_info.mode_config_initialized)
		drm_crtc_force_disable_all(adev->ddev);
	/* evict vram memory */
	amdgpu_bo_evict_vram(adev);
	amdgpu_ib_pool_fini(adev);
	amdgpu_fence_driver_fini(adev);
	amdgpu_fbdev_fini(adev);
	r = amdgpu_fini(adev);
	if (adev->firmware.gpu_info_fw) {
		release_firmware(adev->firmware.gpu_info_fw);
		adev->firmware.gpu_info_fw = NULL;
	}
	adev->accel_working = false;
	cancel_delayed_work_sync(&adev->late_init_work);
	/* free i2c buses */
	amdgpu_i2c_fini(adev);
	amdgpu_atombios_fini(adev);
	kfree(adev->bios);
	adev->bios = NULL;
	if (!pci_is_thunderbolt_attached(adev->pdev))
		vga_switcheroo_unregister_client(adev->pdev);
	if (adev->flags & AMD_IS_PX)
		vga_switcheroo_fini_domain_pm_ops(adev->dev);
	vga_client_register(adev->pdev, NULL, NULL, NULL);
	if (adev->rio_mem)
		pci_iounmap(adev->pdev, adev->rio_mem);
	adev->rio_mem = NULL;
	iounmap(adev->rmmio);
	adev->rmmio = NULL;
	if (adev->asic_type >= CHIP_BONAIRE)
		amdgpu_doorbell_fini(adev);
	amdgpu_debugfs_regs_cleanup(adev);
}


/*
 * Suspend & resume.
 */
/**
 * amdgpu_device_suspend - initiate device suspend
 *
 * @pdev: drm dev pointer
 * @state: suspend state
 *
 * Puts the hw in the suspend state (all asics).
 * Returns 0 for success or an error on failure.
 * Called at driver suspend.
 */
int amdgpu_device_suspend(struct drm_device *dev, bool suspend, bool fbcon)
{
	struct amdgpu_device *adev;
	struct drm_crtc *crtc;
	struct drm_connector *connector;
	int r;

	if (dev == NULL || dev->dev_private == NULL) {
		return -ENODEV;
	}

	adev = dev->dev_private;

	if (dev->switch_power_state == DRM_SWITCH_POWER_OFF)
		return 0;

	drm_kms_helper_poll_disable(dev);

	/* turn off display hw */
	drm_modeset_lock_all(dev);
	list_for_each_entry(connector, &dev->mode_config.connector_list, head) {
		drm_helper_connector_dpms(connector, DRM_MODE_DPMS_OFF);
	}
	drm_modeset_unlock_all(dev);

	amdgpu_amdkfd_suspend(adev);

	/* unpin the front buffers and cursors */
	list_for_each_entry(crtc, &dev->mode_config.crtc_list, head) {
		struct amdgpu_crtc *amdgpu_crtc = to_amdgpu_crtc(crtc);
		struct amdgpu_framebuffer *rfb = to_amdgpu_framebuffer(crtc->primary->fb);
		struct amdgpu_bo *robj;

		if (amdgpu_crtc->cursor_bo) {
			struct amdgpu_bo *aobj = gem_to_amdgpu_bo(amdgpu_crtc->cursor_bo);
			r = amdgpu_bo_reserve(aobj, true);
			if (r == 0) {
				amdgpu_bo_unpin(aobj);
				amdgpu_bo_unreserve(aobj);
			}
		}

		if (rfb == NULL || rfb->obj == NULL) {
			continue;
		}
		robj = gem_to_amdgpu_bo(rfb->obj);
		/* don't unpin kernel fb objects */
		if (!amdgpu_fbdev_robj_is_fb(adev, robj)) {
			r = amdgpu_bo_reserve(robj, true);
			if (r == 0) {
				amdgpu_bo_unpin(robj);
				amdgpu_bo_unreserve(robj);
			}
		}
	}
	/* evict vram memory */
	amdgpu_bo_evict_vram(adev);

	amdgpu_fence_driver_suspend(adev);

	r = amdgpu_suspend(adev);

	/* evict remaining vram memory
	 * This second call to evict vram is to evict the gart page table
	 * using the CPU.
	 */
	amdgpu_bo_evict_vram(adev);

	amdgpu_atombios_scratch_regs_save(adev);
	pci_save_state(dev->pdev);
	if (suspend) {
		/* Shut down the device */
		pci_disable_device(dev->pdev);
		pci_set_power_state(dev->pdev, PCI_D3hot);
	} else {
		r = amdgpu_asic_reset(adev);
		if (r)
			DRM_ERROR("amdgpu asic reset failed\n");
	}

	if (fbcon) {
		console_lock();
		amdgpu_fbdev_set_suspend(adev, 1);
		console_unlock();
	}
	return 0;
}

/**
 * amdgpu_device_resume - initiate device resume
 *
 * @pdev: drm dev pointer
 *
 * Bring the hw back to operating state (all asics).
 * Returns 0 for success or an error on failure.
 * Called at driver resume.
 */
int amdgpu_device_resume(struct drm_device *dev, bool resume, bool fbcon)
{
	struct drm_connector *connector;
	struct amdgpu_device *adev = dev->dev_private;
	struct drm_crtc *crtc;
	int r = 0;

	if (dev->switch_power_state == DRM_SWITCH_POWER_OFF)
		return 0;

	if (fbcon)
		console_lock();

	if (resume) {
		pci_set_power_state(dev->pdev, PCI_D0);
		pci_restore_state(dev->pdev);
		r = pci_enable_device(dev->pdev);
		if (r)
			goto unlock;
	}
	amdgpu_atombios_scratch_regs_restore(adev);

	/* post card */
	if (amdgpu_need_post(adev)) {
		r = amdgpu_atom_asic_init(adev->mode_info.atom_context);
		if (r)
			DRM_ERROR("amdgpu asic init failed\n");
	}

	r = amdgpu_resume(adev);
	if (r) {
		DRM_ERROR("amdgpu_resume failed (%d).\n", r);
		goto unlock;
	}
	amdgpu_fence_driver_resume(adev);

	if (resume) {
		r = amdgpu_ib_ring_tests(adev);
		if (r)
			DRM_ERROR("ib ring test failed (%d).\n", r);
	}

	r = amdgpu_late_init(adev);
	if (r)
		goto unlock;

	/* pin cursors */
	list_for_each_entry(crtc, &dev->mode_config.crtc_list, head) {
		struct amdgpu_crtc *amdgpu_crtc = to_amdgpu_crtc(crtc);

		if (amdgpu_crtc->cursor_bo) {
			struct amdgpu_bo *aobj = gem_to_amdgpu_bo(amdgpu_crtc->cursor_bo);
			r = amdgpu_bo_reserve(aobj, true);
			if (r == 0) {
				r = amdgpu_bo_pin(aobj,
						  AMDGPU_GEM_DOMAIN_VRAM,
						  &amdgpu_crtc->cursor_addr);
				if (r != 0)
					DRM_ERROR("Failed to pin cursor BO (%d)\n", r);
				amdgpu_bo_unreserve(aobj);
			}
		}
	}
	r = amdgpu_amdkfd_resume(adev);
	if (r)
		return r;

	/* blat the mode back in */
	if (fbcon) {
		drm_helper_resume_force_mode(dev);
		/* turn on display hw */
		drm_modeset_lock_all(dev);
		list_for_each_entry(connector, &dev->mode_config.connector_list, head) {
			drm_helper_connector_dpms(connector, DRM_MODE_DPMS_ON);
		}
		drm_modeset_unlock_all(dev);
	}

	drm_kms_helper_poll_enable(dev);

	/*
	 * Most of the connector probing functions try to acquire runtime pm
	 * refs to ensure that the GPU is powered on when connector polling is
	 * performed. Since we're calling this from a runtime PM callback,
	 * trying to acquire rpm refs will cause us to deadlock.
	 *
	 * Since we're guaranteed to be holding the rpm lock, it's safe to
	 * temporarily disable the rpm helpers so this doesn't deadlock us.
	 */
#ifdef CONFIG_PM
	dev->dev->power.disable_depth++;
#endif
	drm_helper_hpd_irq_event(dev);
#ifdef CONFIG_PM
	dev->dev->power.disable_depth--;
#endif

	if (fbcon)
		amdgpu_fbdev_set_suspend(adev, 0);

unlock:
	if (fbcon)
		console_unlock();

	return r;
}

static bool amdgpu_check_soft_reset(struct amdgpu_device *adev)
{
	int i;
	bool asic_hang = false;

	for (i = 0; i < adev->num_ip_blocks; i++) {
		if (!adev->ip_blocks[i].status.valid)
			continue;
		if (adev->ip_blocks[i].version->funcs->check_soft_reset)
			adev->ip_blocks[i].status.hang =
				adev->ip_blocks[i].version->funcs->check_soft_reset(adev);
		if (adev->ip_blocks[i].status.hang) {
			DRM_INFO("IP block:%s is hung!\n", adev->ip_blocks[i].version->funcs->name);
			asic_hang = true;
		}
	}
	return asic_hang;
}

static int amdgpu_pre_soft_reset(struct amdgpu_device *adev)
{
	int i, r = 0;

	for (i = 0; i < adev->num_ip_blocks; i++) {
		if (!adev->ip_blocks[i].status.valid)
			continue;
		if (adev->ip_blocks[i].status.hang &&
		    adev->ip_blocks[i].version->funcs->pre_soft_reset) {
			r = adev->ip_blocks[i].version->funcs->pre_soft_reset(adev);
			if (r)
				return r;
		}
	}

	return 0;
}

static bool amdgpu_need_full_reset(struct amdgpu_device *adev)
{
	int i;

	for (i = 0; i < adev->num_ip_blocks; i++) {
		if (!adev->ip_blocks[i].status.valid)
			continue;
		if ((adev->ip_blocks[i].version->type == AMD_IP_BLOCK_TYPE_GMC) ||
		    (adev->ip_blocks[i].version->type == AMD_IP_BLOCK_TYPE_SMC) ||
		    (adev->ip_blocks[i].version->type == AMD_IP_BLOCK_TYPE_ACP) ||
		    (adev->ip_blocks[i].version->type == AMD_IP_BLOCK_TYPE_DCE)) {
			if (adev->ip_blocks[i].status.hang) {
				DRM_INFO("Some block need full reset!\n");
				return true;
			}
		}
	}
	return false;
}

static int amdgpu_soft_reset(struct amdgpu_device *adev)
{
	int i, r = 0;

	for (i = 0; i < adev->num_ip_blocks; i++) {
		if (!adev->ip_blocks[i].status.valid)
			continue;
		if (adev->ip_blocks[i].status.hang &&
		    adev->ip_blocks[i].version->funcs->soft_reset) {
			r = adev->ip_blocks[i].version->funcs->soft_reset(adev);
			if (r)
				return r;
		}
	}

	return 0;
}

static int amdgpu_post_soft_reset(struct amdgpu_device *adev)
{
	int i, r = 0;

	for (i = 0; i < adev->num_ip_blocks; i++) {
		if (!adev->ip_blocks[i].status.valid)
			continue;
		if (adev->ip_blocks[i].status.hang &&
		    adev->ip_blocks[i].version->funcs->post_soft_reset)
			r = adev->ip_blocks[i].version->funcs->post_soft_reset(adev);
		if (r)
			return r;
	}

	return 0;
}

bool amdgpu_need_backup(struct amdgpu_device *adev)
{
	if (adev->flags & AMD_IS_APU)
		return false;

	return amdgpu_lockup_timeout > 0 ? true : false;
}

static int amdgpu_recover_vram_from_shadow(struct amdgpu_device *adev,
					   struct amdgpu_ring *ring,
					   struct amdgpu_bo *bo,
					   struct dma_fence **fence)
{
	uint32_t domain;
	int r;

	if (!bo->shadow)
		return 0;

	r = amdgpu_bo_reserve(bo, true);
	if (r)
		return r;
	domain = amdgpu_mem_type_to_domain(bo->tbo.mem.mem_type);
	/* if bo has been evicted, then no need to recover */
	if (domain == AMDGPU_GEM_DOMAIN_VRAM) {
		r = amdgpu_bo_validate(bo->shadow);
		if (r) {
			DRM_ERROR("bo validate failed!\n");
			goto err;
		}

		r = amdgpu_ttm_bind(&bo->shadow->tbo, &bo->shadow->tbo.mem);
		if (r) {
			DRM_ERROR("%p bind failed\n", bo->shadow);
			goto err;
		}

		r = amdgpu_bo_restore_from_shadow(adev, ring, bo,
						 NULL, fence, true);
		if (r) {
			DRM_ERROR("recover page table failed!\n");
			goto err;
		}
	}
err:
	amdgpu_bo_unreserve(bo);
	return r;
}

/**
 * amdgpu_sriov_gpu_reset - reset the asic
 *
 * @adev: amdgpu device pointer
 * @job: which job trigger hang
 *
 * Attempt the reset the GPU if it has hung (all asics).
 * for SRIOV case.
 * Returns 0 for success or an error on failure.
 */
int amdgpu_sriov_gpu_reset(struct amdgpu_device *adev, struct amdgpu_job *job)
{
	int i, j, r = 0;
	int resched;
	struct amdgpu_bo *bo, *tmp;
	struct amdgpu_ring *ring;
	struct dma_fence *fence = NULL, *next = NULL;

	mutex_lock(&adev->virt.lock_reset);
	atomic_inc(&adev->gpu_reset_counter);
	adev->gfx.in_reset = true;

	/* block TTM */
	resched = ttm_bo_lock_delayed_workqueue(&adev->mman.bdev);

	/* we start from the ring trigger GPU hang */
	j = job ? job->ring->idx : 0;

	/* block scheduler */
	for (i = j; i < j + AMDGPU_MAX_RINGS; ++i) {
		ring = adev->rings[i % AMDGPU_MAX_RINGS];
		if (!ring || !ring->sched.thread)
			continue;

		kthread_park(ring->sched.thread);

		if (job && j != i)
			continue;

		/* here give the last chance to check if job removed from mirror-list
		 * since we already pay some time on kthread_park */
		if (job && list_empty(&job->base.node)) {
			kthread_unpark(ring->sched.thread);
			goto give_up_reset;
		}

		if (amd_sched_invalidate_job(&job->base, amdgpu_job_hang_limit))
			amd_sched_job_kickout(&job->base);

		/* only do job_reset on the hang ring if @job not NULL */
		amd_sched_hw_job_reset(&ring->sched);

		/* after all hw jobs are reset, hw fence is meaningless, so force_completion */
		amdgpu_fence_driver_force_completion_ring(ring);
	}

	/* request to take full control of GPU before re-initialization  */
	if (job)
		amdgpu_virt_reset_gpu(adev);
	else
		amdgpu_virt_request_full_gpu(adev, true);


	/* Resume IP prior to SMC */
	amdgpu_sriov_reinit_early(adev);

	/* we need recover gart prior to run SMC/CP/SDMA resume */
	amdgpu_ttm_recover_gart(adev);

	/* now we are okay to resume SMC/CP/SDMA */
	amdgpu_sriov_reinit_late(adev);

	amdgpu_irq_gpu_reset_resume_helper(adev);

	if (amdgpu_ib_ring_tests(adev))
		dev_err(adev->dev, "[GPU_RESET] ib ring test failed (%d).\n", r);

	/* release full control of GPU after ib test */
	amdgpu_virt_release_full_gpu(adev, true);

	DRM_INFO("recover vram bo from shadow\n");

	ring = adev->mman.buffer_funcs_ring;
	mutex_lock(&adev->shadow_list_lock);
	list_for_each_entry_safe(bo, tmp, &adev->shadow_list, shadow_list) {
		next = NULL;
		amdgpu_recover_vram_from_shadow(adev, ring, bo, &next);
		if (fence) {
			r = dma_fence_wait(fence, false);
			if (r) {
				WARN(r, "recovery from shadow isn't completed\n");
				break;
			}
		}

		dma_fence_put(fence);
		fence = next;
	}
	mutex_unlock(&adev->shadow_list_lock);

	if (fence) {
		r = dma_fence_wait(fence, false);
		if (r)
			WARN(r, "recovery from shadow isn't completed\n");
	}
	dma_fence_put(fence);

	for (i = j; i < j + AMDGPU_MAX_RINGS; ++i) {
		ring = adev->rings[i % AMDGPU_MAX_RINGS];
		if (!ring || !ring->sched.thread)
			continue;

		if (job && j != i) {
			kthread_unpark(ring->sched.thread);
			continue;
		}

		amd_sched_job_recovery(&ring->sched);
		kthread_unpark(ring->sched.thread);
	}

	drm_helper_resume_force_mode(adev->ddev);
give_up_reset:
	ttm_bo_unlock_delayed_workqueue(&adev->mman.bdev, resched);
	if (r) {
		/* bad news, how to tell it to userspace ? */
		dev_info(adev->dev, "GPU reset failed\n");
	} else {
		dev_info(adev->dev, "GPU reset successed!\n");
	}

	adev->gfx.in_reset = false;
	mutex_unlock(&adev->virt.lock_reset);
	return r;
}

/**
 * amdgpu_gpu_reset - reset the asic
 *
 * @adev: amdgpu device pointer
 *
 * Attempt the reset the GPU if it has hung (all asics).
 * Returns 0 for success or an error on failure.
 */
int amdgpu_gpu_reset(struct amdgpu_device *adev)
{
	int i, r;
	int resched;
	bool need_full_reset, vram_lost = false;

	if (!amdgpu_check_soft_reset(adev)) {
		DRM_INFO("No hardware hang detected. Did some blocks stall?\n");
		return 0;
	}

	atomic_inc(&adev->gpu_reset_counter);

	/* block TTM */
	resched = ttm_bo_lock_delayed_workqueue(&adev->mman.bdev);

	/* block scheduler */
	for (i = 0; i < AMDGPU_MAX_RINGS; ++i) {
		struct amdgpu_ring *ring = adev->rings[i];

		if (!ring || !ring->sched.thread)
			continue;
		kthread_park(ring->sched.thread);
		amd_sched_hw_job_reset(&ring->sched);
	}
	/* after all hw jobs are reset, hw fence is meaningless, so force_completion */
	amdgpu_fence_driver_force_completion(adev);

	need_full_reset = amdgpu_need_full_reset(adev);

	if (!need_full_reset) {
		amdgpu_pre_soft_reset(adev);
		r = amdgpu_soft_reset(adev);
		amdgpu_post_soft_reset(adev);
		if (r || amdgpu_check_soft_reset(adev)) {
			DRM_INFO("soft reset failed, will fallback to full reset!\n");
			need_full_reset = true;
		}
	}

	if (need_full_reset) {
		r = amdgpu_suspend(adev);

retry:
		amdgpu_atombios_scratch_regs_save(adev);
		r = amdgpu_asic_reset(adev);
		amdgpu_atombios_scratch_regs_restore(adev);
		/* post card */
		amdgpu_atom_asic_init(adev->mode_info.atom_context);

		if (!r) {
			dev_info(adev->dev, "GPU reset succeeded, trying to resume\n");
			r = amdgpu_resume_phase1(adev);
			if (r)
				goto out;
			vram_lost = amdgpu_check_vram_lost(adev);
			if (vram_lost) {
				DRM_ERROR("VRAM is lost!\n");
				atomic_inc(&adev->vram_lost_counter);
			}
			r = amdgpu_ttm_recover_gart(adev);
			if (r)
				goto out;
			r = amdgpu_resume_phase2(adev);
			if (r)
				goto out;
			if (vram_lost)
				amdgpu_fill_reset_magic(adev);
		}
	}
out:
	if (!r) {
		amdgpu_irq_gpu_reset_resume_helper(adev);
		r = amdgpu_ib_ring_tests(adev);
		if (r) {
			dev_err(adev->dev, "ib ring test failed (%d).\n", r);
			r = amdgpu_suspend(adev);
			need_full_reset = true;
			goto retry;
		}
		/**
		 * recovery vm page tables, since we cannot depend on VRAM is
		 * consistent after gpu full reset.
		 */
		if (need_full_reset && amdgpu_need_backup(adev)) {
			struct amdgpu_ring *ring = adev->mman.buffer_funcs_ring;
			struct amdgpu_bo *bo, *tmp;
			struct dma_fence *fence = NULL, *next = NULL;

			DRM_INFO("recover vram bo from shadow\n");
			mutex_lock(&adev->shadow_list_lock);
			list_for_each_entry_safe(bo, tmp, &adev->shadow_list, shadow_list) {
				next = NULL;
				amdgpu_recover_vram_from_shadow(adev, ring, bo, &next);
				if (fence) {
					r = dma_fence_wait(fence, false);
					if (r) {
						WARN(r, "recovery from shadow isn't completed\n");
						break;
					}
				}

				dma_fence_put(fence);
				fence = next;
			}
			mutex_unlock(&adev->shadow_list_lock);
			if (fence) {
				r = dma_fence_wait(fence, false);
				if (r)
					WARN(r, "recovery from shadow isn't completed\n");
			}
			dma_fence_put(fence);
		}
		for (i = 0; i < AMDGPU_MAX_RINGS; ++i) {
			struct amdgpu_ring *ring = adev->rings[i];

			if (!ring || !ring->sched.thread)
				continue;

			amd_sched_job_recovery(&ring->sched);
			kthread_unpark(ring->sched.thread);
		}
	} else {
		dev_err(adev->dev, "asic resume failed (%d).\n", r);
		amdgpu_vf_error_put(AMDGIM_ERROR_VF_ASIC_RESUME_FAIL, 0, r);
		for (i = 0; i < AMDGPU_MAX_RINGS; ++i) {
			if (adev->rings[i] && adev->rings[i]->sched.thread) {
				kthread_unpark(adev->rings[i]->sched.thread);
			}
		}
	}

	drm_helper_resume_force_mode(adev->ddev);

	ttm_bo_unlock_delayed_workqueue(&adev->mman.bdev, resched);
	if (r) {
		/* bad news, how to tell it to userspace ? */
		dev_info(adev->dev, "GPU reset failed\n");
		amdgpu_vf_error_put(AMDGIM_ERROR_VF_GPU_RESET_FAIL, 0, r);
	}
	else {
		dev_info(adev->dev, "GPU reset successed!\n");
	}

	amdgpu_vf_error_trans_all(adev);
	return r;
}

void amdgpu_get_pcie_info(struct amdgpu_device *adev)
{
	u32 mask;
	int ret;

	if (amdgpu_pcie_gen_cap)
		adev->pm.pcie_gen_mask = amdgpu_pcie_gen_cap;

	if (amdgpu_pcie_lane_cap)
		adev->pm.pcie_mlw_mask = amdgpu_pcie_lane_cap;

	/* covers APUs as well */
	if (pci_is_root_bus(adev->pdev->bus)) {
		if (adev->pm.pcie_gen_mask == 0)
			adev->pm.pcie_gen_mask = AMDGPU_DEFAULT_PCIE_GEN_MASK;
		if (adev->pm.pcie_mlw_mask == 0)
			adev->pm.pcie_mlw_mask = AMDGPU_DEFAULT_PCIE_MLW_MASK;
		return;
	}

	if (adev->pm.pcie_gen_mask == 0) {
		ret = drm_pcie_get_speed_cap_mask(adev->ddev, &mask);
		if (!ret) {
			adev->pm.pcie_gen_mask = (CAIL_ASIC_PCIE_LINK_SPEED_SUPPORT_GEN1 |
						  CAIL_ASIC_PCIE_LINK_SPEED_SUPPORT_GEN2 |
						  CAIL_ASIC_PCIE_LINK_SPEED_SUPPORT_GEN3);

			if (mask & DRM_PCIE_SPEED_25)
				adev->pm.pcie_gen_mask |= CAIL_PCIE_LINK_SPEED_SUPPORT_GEN1;
			if (mask & DRM_PCIE_SPEED_50)
				adev->pm.pcie_gen_mask |= CAIL_PCIE_LINK_SPEED_SUPPORT_GEN2;
			if (mask & DRM_PCIE_SPEED_80)
				adev->pm.pcie_gen_mask |= CAIL_PCIE_LINK_SPEED_SUPPORT_GEN3;
		} else {
			adev->pm.pcie_gen_mask = AMDGPU_DEFAULT_PCIE_GEN_MASK;
		}
	}
	if (adev->pm.pcie_mlw_mask == 0) {
		ret = drm_pcie_get_max_link_width(adev->ddev, &mask);
		if (!ret) {
			switch (mask) {
			case 32:
				adev->pm.pcie_mlw_mask = (CAIL_PCIE_LINK_WIDTH_SUPPORT_X32 |
							  CAIL_PCIE_LINK_WIDTH_SUPPORT_X16 |
							  CAIL_PCIE_LINK_WIDTH_SUPPORT_X12 |
							  CAIL_PCIE_LINK_WIDTH_SUPPORT_X8 |
							  CAIL_PCIE_LINK_WIDTH_SUPPORT_X4 |
							  CAIL_PCIE_LINK_WIDTH_SUPPORT_X2 |
							  CAIL_PCIE_LINK_WIDTH_SUPPORT_X1);
				break;
			case 16:
				adev->pm.pcie_mlw_mask = (CAIL_PCIE_LINK_WIDTH_SUPPORT_X16 |
							  CAIL_PCIE_LINK_WIDTH_SUPPORT_X12 |
							  CAIL_PCIE_LINK_WIDTH_SUPPORT_X8 |
							  CAIL_PCIE_LINK_WIDTH_SUPPORT_X4 |
							  CAIL_PCIE_LINK_WIDTH_SUPPORT_X2 |
							  CAIL_PCIE_LINK_WIDTH_SUPPORT_X1);
				break;
			case 12:
				adev->pm.pcie_mlw_mask = (CAIL_PCIE_LINK_WIDTH_SUPPORT_X12 |
							  CAIL_PCIE_LINK_WIDTH_SUPPORT_X8 |
							  CAIL_PCIE_LINK_WIDTH_SUPPORT_X4 |
							  CAIL_PCIE_LINK_WIDTH_SUPPORT_X2 |
							  CAIL_PCIE_LINK_WIDTH_SUPPORT_X1);
				break;
			case 8:
				adev->pm.pcie_mlw_mask = (CAIL_PCIE_LINK_WIDTH_SUPPORT_X8 |
							  CAIL_PCIE_LINK_WIDTH_SUPPORT_X4 |
							  CAIL_PCIE_LINK_WIDTH_SUPPORT_X2 |
							  CAIL_PCIE_LINK_WIDTH_SUPPORT_X1);
				break;
			case 4:
				adev->pm.pcie_mlw_mask = (CAIL_PCIE_LINK_WIDTH_SUPPORT_X4 |
							  CAIL_PCIE_LINK_WIDTH_SUPPORT_X2 |
							  CAIL_PCIE_LINK_WIDTH_SUPPORT_X1);
				break;
			case 2:
				adev->pm.pcie_mlw_mask = (CAIL_PCIE_LINK_WIDTH_SUPPORT_X2 |
							  CAIL_PCIE_LINK_WIDTH_SUPPORT_X1);
				break;
			case 1:
				adev->pm.pcie_mlw_mask = CAIL_PCIE_LINK_WIDTH_SUPPORT_X1;
				break;
			default:
				break;
			}
		} else {
			adev->pm.pcie_mlw_mask = AMDGPU_DEFAULT_PCIE_MLW_MASK;
		}
	}
}

/*
 * Debugfs
 */
int amdgpu_debugfs_add_files(struct amdgpu_device *adev,
			     const struct drm_info_list *files,
			     unsigned nfiles)
{
	unsigned i;

	for (i = 0; i < adev->debugfs_count; i++) {
		if (adev->debugfs[i].files == files) {
			/* Already registered */
			return 0;
		}
	}

	i = adev->debugfs_count + 1;
	if (i > AMDGPU_DEBUGFS_MAX_COMPONENTS) {
		DRM_ERROR("Reached maximum number of debugfs components.\n");
		DRM_ERROR("Report so we increase "
			  "AMDGPU_DEBUGFS_MAX_COMPONENTS.\n");
		return -EINVAL;
	}
	adev->debugfs[adev->debugfs_count].files = files;
	adev->debugfs[adev->debugfs_count].num_files = nfiles;
	adev->debugfs_count = i;
#if defined(CONFIG_DEBUG_FS)
	drm_debugfs_create_files(files, nfiles,
				 adev->ddev->primary->debugfs_root,
				 adev->ddev->primary);
#endif
	return 0;
}

#if defined(CONFIG_DEBUG_FS)

static ssize_t amdgpu_debugfs_regs_read(struct file *f, char __user *buf,
					size_t size, loff_t *pos)
{
	struct amdgpu_device *adev = file_inode(f)->i_private;
	ssize_t result = 0;
	int r;
	bool pm_pg_lock, use_bank;
	unsigned instance_bank, sh_bank, se_bank;

	if (size & 0x3 || *pos & 0x3)
		return -EINVAL;

	/* are we reading registers for which a PG lock is necessary? */
	pm_pg_lock = (*pos >> 23) & 1;

	if (*pos & (1ULL << 62)) {
		se_bank = (*pos >> 24) & 0x3FF;
		sh_bank = (*pos >> 34) & 0x3FF;
		instance_bank = (*pos >> 44) & 0x3FF;

		if (se_bank == 0x3FF)
			se_bank = 0xFFFFFFFF;
		if (sh_bank == 0x3FF)
			sh_bank = 0xFFFFFFFF;
		if (instance_bank == 0x3FF)
			instance_bank = 0xFFFFFFFF;
		use_bank = 1;
	} else {
		use_bank = 0;
	}

	*pos &= (1UL << 22) - 1;

	if (use_bank) {
		if ((sh_bank != 0xFFFFFFFF && sh_bank >= adev->gfx.config.max_sh_per_se) ||
		    (se_bank != 0xFFFFFFFF && se_bank >= adev->gfx.config.max_shader_engines))
			return -EINVAL;
		mutex_lock(&adev->grbm_idx_mutex);
		amdgpu_gfx_select_se_sh(adev, se_bank,
					sh_bank, instance_bank);
	}

	if (pm_pg_lock)
		mutex_lock(&adev->pm.mutex);

	while (size) {
		uint32_t value;

		if (*pos > adev->rmmio_size)
			goto end;

		value = RREG32(*pos >> 2);
		r = put_user(value, (uint32_t *)buf);
		if (r) {
			result = r;
			goto end;
		}

		result += 4;
		buf += 4;
		*pos += 4;
		size -= 4;
	}

end:
	if (use_bank) {
		amdgpu_gfx_select_se_sh(adev, 0xffffffff, 0xffffffff, 0xffffffff);
		mutex_unlock(&adev->grbm_idx_mutex);
	}

	if (pm_pg_lock)
		mutex_unlock(&adev->pm.mutex);

	return result;
}

static ssize_t amdgpu_debugfs_regs_write(struct file *f, const char __user *buf,
					 size_t size, loff_t *pos)
{
	struct amdgpu_device *adev = file_inode(f)->i_private;
	ssize_t result = 0;
	int r;
	bool pm_pg_lock, use_bank;
	unsigned instance_bank, sh_bank, se_bank;

	if (size & 0x3 || *pos & 0x3)
		return -EINVAL;

	/* are we reading registers for which a PG lock is necessary? */
	pm_pg_lock = (*pos >> 23) & 1;

	if (*pos & (1ULL << 62)) {
		se_bank = (*pos >> 24) & 0x3FF;
		sh_bank = (*pos >> 34) & 0x3FF;
		instance_bank = (*pos >> 44) & 0x3FF;

		if (se_bank == 0x3FF)
			se_bank = 0xFFFFFFFF;
		if (sh_bank == 0x3FF)
			sh_bank = 0xFFFFFFFF;
		if (instance_bank == 0x3FF)
			instance_bank = 0xFFFFFFFF;
		use_bank = 1;
	} else {
		use_bank = 0;
	}

	*pos &= (1UL << 22) - 1;

	if (use_bank) {
		if ((sh_bank != 0xFFFFFFFF && sh_bank >= adev->gfx.config.max_sh_per_se) ||
		    (se_bank != 0xFFFFFFFF && se_bank >= adev->gfx.config.max_shader_engines))
			return -EINVAL;
		mutex_lock(&adev->grbm_idx_mutex);
		amdgpu_gfx_select_se_sh(adev, se_bank,
					sh_bank, instance_bank);
	}

	if (pm_pg_lock)
		mutex_lock(&adev->pm.mutex);

	while (size) {
		uint32_t value;

		if (*pos > adev->rmmio_size)
			return result;

		r = get_user(value, (uint32_t *)buf);
		if (r)
			return r;

		WREG32(*pos >> 2, value);

		result += 4;
		buf += 4;
		*pos += 4;
		size -= 4;
	}

	if (use_bank) {
		amdgpu_gfx_select_se_sh(adev, 0xffffffff, 0xffffffff, 0xffffffff);
		mutex_unlock(&adev->grbm_idx_mutex);
	}

	if (pm_pg_lock)
		mutex_unlock(&adev->pm.mutex);

	return result;
}

static ssize_t amdgpu_debugfs_regs_pcie_read(struct file *f, char __user *buf,
					size_t size, loff_t *pos)
{
	struct amdgpu_device *adev = file_inode(f)->i_private;
	ssize_t result = 0;
	int r;

	if (size & 0x3 || *pos & 0x3)
		return -EINVAL;

	while (size) {
		uint32_t value;

		value = RREG32_PCIE(*pos >> 2);
		r = put_user(value, (uint32_t *)buf);
		if (r)
			return r;

		result += 4;
		buf += 4;
		*pos += 4;
		size -= 4;
	}

	return result;
}

static ssize_t amdgpu_debugfs_regs_pcie_write(struct file *f, const char __user *buf,
					 size_t size, loff_t *pos)
{
	struct amdgpu_device *adev = file_inode(f)->i_private;
	ssize_t result = 0;
	int r;

	if (size & 0x3 || *pos & 0x3)
		return -EINVAL;

	while (size) {
		uint32_t value;

		r = get_user(value, (uint32_t *)buf);
		if (r)
			return r;

		WREG32_PCIE(*pos >> 2, value);

		result += 4;
		buf += 4;
		*pos += 4;
		size -= 4;
	}

	return result;
}

static ssize_t amdgpu_debugfs_regs_didt_read(struct file *f, char __user *buf,
					size_t size, loff_t *pos)
{
	struct amdgpu_device *adev = file_inode(f)->i_private;
	ssize_t result = 0;
	int r;

	if (size & 0x3 || *pos & 0x3)
		return -EINVAL;

	while (size) {
		uint32_t value;

		value = RREG32_DIDT(*pos >> 2);
		r = put_user(value, (uint32_t *)buf);
		if (r)
			return r;

		result += 4;
		buf += 4;
		*pos += 4;
		size -= 4;
	}

	return result;
}

static ssize_t amdgpu_debugfs_regs_didt_write(struct file *f, const char __user *buf,
					 size_t size, loff_t *pos)
{
	struct amdgpu_device *adev = file_inode(f)->i_private;
	ssize_t result = 0;
	int r;

	if (size & 0x3 || *pos & 0x3)
		return -EINVAL;

	while (size) {
		uint32_t value;

		r = get_user(value, (uint32_t *)buf);
		if (r)
			return r;

		WREG32_DIDT(*pos >> 2, value);

		result += 4;
		buf += 4;
		*pos += 4;
		size -= 4;
	}

	return result;
}

static ssize_t amdgpu_debugfs_regs_smc_read(struct file *f, char __user *buf,
					size_t size, loff_t *pos)
{
	struct amdgpu_device *adev = file_inode(f)->i_private;
	ssize_t result = 0;
	int r;

	if (size & 0x3 || *pos & 0x3)
		return -EINVAL;

	while (size) {
		uint32_t value;

		value = RREG32_SMC(*pos);
		r = put_user(value, (uint32_t *)buf);
		if (r)
			return r;

		result += 4;
		buf += 4;
		*pos += 4;
		size -= 4;
	}

	return result;
}

static ssize_t amdgpu_debugfs_regs_smc_write(struct file *f, const char __user *buf,
					 size_t size, loff_t *pos)
{
	struct amdgpu_device *adev = file_inode(f)->i_private;
	ssize_t result = 0;
	int r;

	if (size & 0x3 || *pos & 0x3)
		return -EINVAL;

	while (size) {
		uint32_t value;

		r = get_user(value, (uint32_t *)buf);
		if (r)
			return r;

		WREG32_SMC(*pos, value);

		result += 4;
		buf += 4;
		*pos += 4;
		size -= 4;
	}

	return result;
}

static ssize_t amdgpu_debugfs_gca_config_read(struct file *f, char __user *buf,
					size_t size, loff_t *pos)
{
	struct amdgpu_device *adev = file_inode(f)->i_private;
	ssize_t result = 0;
	int r;
	uint32_t *config, no_regs = 0;

	if (size & 0x3 || *pos & 0x3)
		return -EINVAL;

	config = kmalloc_array(256, sizeof(*config), GFP_KERNEL);
	if (!config)
		return -ENOMEM;

	/* version, increment each time something is added */
	config[no_regs++] = 3;
	config[no_regs++] = adev->gfx.config.max_shader_engines;
	config[no_regs++] = adev->gfx.config.max_tile_pipes;
	config[no_regs++] = adev->gfx.config.max_cu_per_sh;
	config[no_regs++] = adev->gfx.config.max_sh_per_se;
	config[no_regs++] = adev->gfx.config.max_backends_per_se;
	config[no_regs++] = adev->gfx.config.max_texture_channel_caches;
	config[no_regs++] = adev->gfx.config.max_gprs;
	config[no_regs++] = adev->gfx.config.max_gs_threads;
	config[no_regs++] = adev->gfx.config.max_hw_contexts;
	config[no_regs++] = adev->gfx.config.sc_prim_fifo_size_frontend;
	config[no_regs++] = adev->gfx.config.sc_prim_fifo_size_backend;
	config[no_regs++] = adev->gfx.config.sc_hiz_tile_fifo_size;
	config[no_regs++] = adev->gfx.config.sc_earlyz_tile_fifo_size;
	config[no_regs++] = adev->gfx.config.num_tile_pipes;
	config[no_regs++] = adev->gfx.config.backend_enable_mask;
	config[no_regs++] = adev->gfx.config.mem_max_burst_length_bytes;
	config[no_regs++] = adev->gfx.config.mem_row_size_in_kb;
	config[no_regs++] = adev->gfx.config.shader_engine_tile_size;
	config[no_regs++] = adev->gfx.config.num_gpus;
	config[no_regs++] = adev->gfx.config.multi_gpu_tile_size;
	config[no_regs++] = adev->gfx.config.mc_arb_ramcfg;
	config[no_regs++] = adev->gfx.config.gb_addr_config;
	config[no_regs++] = adev->gfx.config.num_rbs;

	/* rev==1 */
	config[no_regs++] = adev->rev_id;
	config[no_regs++] = adev->pg_flags;
	config[no_regs++] = adev->cg_flags;

	/* rev==2 */
	config[no_regs++] = adev->family;
	config[no_regs++] = adev->external_rev_id;

	/* rev==3 */
	config[no_regs++] = adev->pdev->device;
	config[no_regs++] = adev->pdev->revision;
	config[no_regs++] = adev->pdev->subsystem_device;
	config[no_regs++] = adev->pdev->subsystem_vendor;

	while (size && (*pos < no_regs * 4)) {
		uint32_t value;

		value = config[*pos >> 2];
		r = put_user(value, (uint32_t *)buf);
		if (r) {
			kfree(config);
			return r;
		}

		result += 4;
		buf += 4;
		*pos += 4;
		size -= 4;
	}

	kfree(config);
	return result;
}

static ssize_t amdgpu_debugfs_sensor_read(struct file *f, char __user *buf,
					size_t size, loff_t *pos)
{
	struct amdgpu_device *adev = file_inode(f)->i_private;
	int idx, x, outsize, r, valuesize;
	uint32_t values[16];

	if (size & 3 || *pos & 0x3)
		return -EINVAL;

	if (amdgpu_dpm == 0)
		return -EINVAL;

	/* convert offset to sensor number */
	idx = *pos >> 2;

	valuesize = sizeof(values);
	if (adev->powerplay.pp_funcs && adev->powerplay.pp_funcs->read_sensor)
		r = adev->powerplay.pp_funcs->read_sensor(adev->powerplay.pp_handle, idx, &values[0], &valuesize);
	else if (adev->pm.funcs && adev->pm.funcs->read_sensor)
		r = adev->pm.funcs->read_sensor(adev, idx, &values[0],
						&valuesize);
	else
		return -EINVAL;

	if (size > valuesize)
		return -EINVAL;

	outsize = 0;
	x = 0;
	if (!r) {
		while (size) {
			r = put_user(values[x++], (int32_t *)buf);
			buf += 4;
			size -= 4;
			outsize += 4;
		}
	}

	return !r ? outsize : r;
}

static ssize_t amdgpu_debugfs_wave_read(struct file *f, char __user *buf,
					size_t size, loff_t *pos)
{
	struct amdgpu_device *adev = f->f_inode->i_private;
	int r, x;
	ssize_t result=0;
	uint32_t offset, se, sh, cu, wave, simd, data[32];

	if (size & 3 || *pos & 3)
		return -EINVAL;

	/* decode offset */
	offset = (*pos & 0x7F);
	se = ((*pos >> 7) & 0xFF);
	sh = ((*pos >> 15) & 0xFF);
	cu = ((*pos >> 23) & 0xFF);
	wave = ((*pos >> 31) & 0xFF);
	simd = ((*pos >> 37) & 0xFF);

	/* switch to the specific se/sh/cu */
	mutex_lock(&adev->grbm_idx_mutex);
	amdgpu_gfx_select_se_sh(adev, se, sh, cu);

	x = 0;
	if (adev->gfx.funcs->read_wave_data)
		adev->gfx.funcs->read_wave_data(adev, simd, wave, data, &x);

	amdgpu_gfx_select_se_sh(adev, 0xFFFFFFFF, 0xFFFFFFFF, 0xFFFFFFFF);
	mutex_unlock(&adev->grbm_idx_mutex);

	if (!x)
		return -EINVAL;

	while (size && (offset < x * 4)) {
		uint32_t value;

		value = data[offset >> 2];
		r = put_user(value, (uint32_t *)buf);
		if (r)
			return r;

		result += 4;
		buf += 4;
		offset += 4;
		size -= 4;
	}

	return result;
}

static ssize_t amdgpu_debugfs_gpr_read(struct file *f, char __user *buf,
					size_t size, loff_t *pos)
{
	struct amdgpu_device *adev = f->f_inode->i_private;
	int r;
	ssize_t result = 0;
	uint32_t offset, se, sh, cu, wave, simd, thread, bank, *data;

	if (size & 3 || *pos & 3)
		return -EINVAL;

	/* decode offset */
	offset = (*pos & 0xFFF);       /* in dwords */
	se = ((*pos >> 12) & 0xFF);
	sh = ((*pos >> 20) & 0xFF);
	cu = ((*pos >> 28) & 0xFF);
	wave = ((*pos >> 36) & 0xFF);
	simd = ((*pos >> 44) & 0xFF);
	thread = ((*pos >> 52) & 0xFF);
	bank = ((*pos >> 60) & 1);

	data = kmalloc_array(1024, sizeof(*data), GFP_KERNEL);
	if (!data)
		return -ENOMEM;

	/* switch to the specific se/sh/cu */
	mutex_lock(&adev->grbm_idx_mutex);
	amdgpu_gfx_select_se_sh(adev, se, sh, cu);

	if (bank == 0) {
		if (adev->gfx.funcs->read_wave_vgprs)
			adev->gfx.funcs->read_wave_vgprs(adev, simd, wave, thread, offset, size>>2, data);
	} else {
		if (adev->gfx.funcs->read_wave_sgprs)
			adev->gfx.funcs->read_wave_sgprs(adev, simd, wave, offset, size>>2, data);
	}

	amdgpu_gfx_select_se_sh(adev, 0xFFFFFFFF, 0xFFFFFFFF, 0xFFFFFFFF);
	mutex_unlock(&adev->grbm_idx_mutex);

	while (size) {
		uint32_t value;

		value = data[offset++];
		r = put_user(value, (uint32_t *)buf);
		if (r) {
			result = r;
			goto err;
		}

		result += 4;
		buf += 4;
		size -= 4;
	}

err:
	kfree(data);
	return result;
}

static const struct file_operations amdgpu_debugfs_regs_fops = {
	.owner = THIS_MODULE,
	.read = amdgpu_debugfs_regs_read,
	.write = amdgpu_debugfs_regs_write,
	.llseek = default_llseek
};
static const struct file_operations amdgpu_debugfs_regs_didt_fops = {
	.owner = THIS_MODULE,
	.read = amdgpu_debugfs_regs_didt_read,
	.write = amdgpu_debugfs_regs_didt_write,
	.llseek = default_llseek
};
static const struct file_operations amdgpu_debugfs_regs_pcie_fops = {
	.owner = THIS_MODULE,
	.read = amdgpu_debugfs_regs_pcie_read,
	.write = amdgpu_debugfs_regs_pcie_write,
	.llseek = default_llseek
};
static const struct file_operations amdgpu_debugfs_regs_smc_fops = {
	.owner = THIS_MODULE,
	.read = amdgpu_debugfs_regs_smc_read,
	.write = amdgpu_debugfs_regs_smc_write,
	.llseek = default_llseek
};

static const struct file_operations amdgpu_debugfs_gca_config_fops = {
	.owner = THIS_MODULE,
	.read = amdgpu_debugfs_gca_config_read,
	.llseek = default_llseek
};

static const struct file_operations amdgpu_debugfs_sensors_fops = {
	.owner = THIS_MODULE,
	.read = amdgpu_debugfs_sensor_read,
	.llseek = default_llseek
};

static const struct file_operations amdgpu_debugfs_wave_fops = {
	.owner = THIS_MODULE,
	.read = amdgpu_debugfs_wave_read,
	.llseek = default_llseek
};
static const struct file_operations amdgpu_debugfs_gpr_fops = {
	.owner = THIS_MODULE,
	.read = amdgpu_debugfs_gpr_read,
	.llseek = default_llseek
};

static const struct file_operations *debugfs_regs[] = {
	&amdgpu_debugfs_regs_fops,
	&amdgpu_debugfs_regs_didt_fops,
	&amdgpu_debugfs_regs_pcie_fops,
	&amdgpu_debugfs_regs_smc_fops,
	&amdgpu_debugfs_gca_config_fops,
	&amdgpu_debugfs_sensors_fops,
	&amdgpu_debugfs_wave_fops,
	&amdgpu_debugfs_gpr_fops,
};

static const char *debugfs_regs_names[] = {
	"amdgpu_regs",
	"amdgpu_regs_didt",
	"amdgpu_regs_pcie",
	"amdgpu_regs_smc",
	"amdgpu_gca_config",
	"amdgpu_sensors",
	"amdgpu_wave",
	"amdgpu_gpr",
};

static int amdgpu_debugfs_regs_init(struct amdgpu_device *adev)
{
	struct drm_minor *minor = adev->ddev->primary;
	struct dentry *ent, *root = minor->debugfs_root;
	unsigned i, j;

	for (i = 0; i < ARRAY_SIZE(debugfs_regs); i++) {
		ent = debugfs_create_file(debugfs_regs_names[i],
					  S_IFREG | S_IRUGO, root,
					  adev, debugfs_regs[i]);
		if (IS_ERR(ent)) {
			for (j = 0; j < i; j++) {
				debugfs_remove(adev->debugfs_regs[i]);
				adev->debugfs_regs[i] = NULL;
			}
			return PTR_ERR(ent);
		}

		if (!i)
			i_size_write(ent->d_inode, adev->rmmio_size);
		adev->debugfs_regs[i] = ent;
	}

	return 0;
}

static void amdgpu_debugfs_regs_cleanup(struct amdgpu_device *adev)
{
	unsigned i;

	for (i = 0; i < ARRAY_SIZE(debugfs_regs); i++) {
		if (adev->debugfs_regs[i]) {
			debugfs_remove(adev->debugfs_regs[i]);
			adev->debugfs_regs[i] = NULL;
		}
	}
}

static int amdgpu_debugfs_test_ib(struct seq_file *m, void *data)
{
	struct drm_info_node *node = (struct drm_info_node *) m->private;
	struct drm_device *dev = node->minor->dev;
	struct amdgpu_device *adev = dev->dev_private;
	int r = 0, i;

	/* hold on the scheduler */
	for (i = 0; i < AMDGPU_MAX_RINGS; i++) {
		struct amdgpu_ring *ring = adev->rings[i];

		if (!ring || !ring->sched.thread)
			continue;
		kthread_park(ring->sched.thread);
	}

	seq_printf(m, "run ib test:\n");
	r = amdgpu_ib_ring_tests(adev);
	if (r)
		seq_printf(m, "ib ring tests failed (%d).\n", r);
	else
		seq_printf(m, "ib ring tests passed.\n");

	/* go on the scheduler */
	for (i = 0; i < AMDGPU_MAX_RINGS; i++) {
		struct amdgpu_ring *ring = adev->rings[i];

		if (!ring || !ring->sched.thread)
			continue;
		kthread_unpark(ring->sched.thread);
	}

	return 0;
}

static const struct drm_info_list amdgpu_debugfs_test_ib_ring_list[] = {
	{"amdgpu_test_ib", &amdgpu_debugfs_test_ib}
};

static int amdgpu_debugfs_test_ib_ring_init(struct amdgpu_device *adev)
{
	return amdgpu_debugfs_add_files(adev,
					amdgpu_debugfs_test_ib_ring_list, 1);
}

int amdgpu_debugfs_init(struct drm_minor *minor)
{
	return 0;
}
#else
static int amdgpu_debugfs_test_ib_ring_init(struct amdgpu_device *adev)
{
	return 0;
}
static int amdgpu_debugfs_regs_init(struct amdgpu_device *adev)
{
	return 0;
}
static void amdgpu_debugfs_regs_cleanup(struct amdgpu_device *adev) { }
#endif<|MERGE_RESOLUTION|>--- conflicted
+++ resolved
@@ -546,21 +546,6 @@
 	}
 }
 
-int amdgpu_wb_get_256Bit(struct amdgpu_device *adev, u32 *wb)
-{
-	int i = 0;
-	unsigned long offset = bitmap_find_next_zero_area_off(adev->wb.used,
-				adev->wb.num_wb, 0, 8, 63, 0);
-	if ((offset + 7) < adev->wb.num_wb) {
-		for (i = 0; i < 8; i++)
-			__set_bit(offset + i, adev->wb.used);
-		*wb = offset;
-		return 0;
-	} else {
-		return -EINVAL;
-	}
-}
-
 /**
  * amdgpu_wb_free - Free a wb entry
  *
@@ -576,42 +561,6 @@
 }
 
 /**
-<<<<<<< HEAD
- * amdgpu_wb_free_64bit - Free a wb entry
- *
- * @adev: amdgpu_device pointer
- * @wb: wb index
- *
- * Free a wb slot allocated for use by the driver (all asics)
- */
-void amdgpu_wb_free_64bit(struct amdgpu_device *adev, u32 wb)
-{
-	if ((wb + 1) < adev->wb.num_wb) {
-		__clear_bit(wb, adev->wb.used);
-		__clear_bit(wb + 1, adev->wb.used);
-	}
-}
-
-/**
- * amdgpu_wb_free_256bit - Free a wb entry
- *
- * @adev: amdgpu_device pointer
- * @wb: wb index
- *
- * Free a wb slot allocated for use by the driver (all asics)
- */
-void amdgpu_wb_free_256bit(struct amdgpu_device *adev, u32 wb)
-{
-	int i = 0;
-
-	if ((wb + 7) < adev->wb.num_wb)
-		for (i = 0; i < 8; i++)
-			__clear_bit(wb + i, adev->wb.used);
-}
-
-/**
-=======
->>>>>>> 3aadb888
  * amdgpu_vram_location - try to find VRAM location
  * @adev: amdgpu device structure holding all necessary informations
  * @mc: memory controller structure holding memory informations
@@ -1125,8 +1074,6 @@
 		dev_warn(adev->dev, "gtt size (%d) too small\n",
 				 amdgpu_gtt_size);
 		amdgpu_gtt_size = -1;
-<<<<<<< HEAD
-=======
 	}
 
 	/* valid range is between 4 and 9 inclusive */
@@ -1134,7 +1081,6 @@
 	    (amdgpu_vm_fragment_size > 9 || amdgpu_vm_fragment_size < 4)) {
 		dev_warn(adev->dev, "valid range is between 4 and 9\n");
 		amdgpu_vm_fragment_size = -1;
->>>>>>> 3aadb888
 	}
 
 	amdgpu_check_vm_size(adev);
