/*
 * Copyright 2013 Advanced Micro Devices, Inc.
 * All Rights Reserved.
 *
 * Permission is hereby granted, free of charge, to any person obtaining a
 * copy of this software and associated documentation files (the
 * "Software"), to deal in the Software without restriction, including
 * without limitation the rights to use, copy, modify, merge, publish,
 * distribute, sub license, and/or sell copies of the Software, and to
 * permit persons to whom the Software is furnished to do so, subject to
 * the following conditions:
 *
 * THE SOFTWARE IS PROVIDED "AS IS", WITHOUT WARRANTY OF ANY KIND, EXPRESS OR
 * IMPLIED, INCLUDING BUT NOT LIMITED TO THE WARRANTIES OF MERCHANTABILITY,
 * FITNESS FOR A PARTICULAR PURPOSE AND NON-INFRINGEMENT. IN NO EVENT SHALL
 * THE COPYRIGHT HOLDERS, AUTHORS AND/OR ITS SUPPLIERS BE LIABLE FOR ANY CLAIM,
 * DAMAGES OR OTHER LIABILITY, WHETHER IN AN ACTION OF CONTRACT, TORT OR
 * OTHERWISE, ARISING FROM, OUT OF OR IN CONNECTION WITH THE SOFTWARE OR THE
 * USE OR OTHER DEALINGS IN THE SOFTWARE.
 *
 * The above copyright notice and this permission notice (including the
 * next paragraph) shall be included in all copies or substantial portions
 * of the Software.
 *
 * Authors: Christian König <christian.koenig@amd.com>
 */

#include <linux/firmware.h>
#include <linux/module.h>

#include <drm/drm.h>

#include "amdgpu.h"
#include "amdgpu_pm.h"
#include "amdgpu_vce.h"
#include "cikd.h"

/* 1 second timeout */
#define VCE_IDLE_TIMEOUT	msecs_to_jiffies(1000)

/* Firmware Names */
#ifdef CONFIG_DRM_AMDGPU_CIK
#define FIRMWARE_BONAIRE	"amdgpu/bonaire_vce.bin"
#define FIRMWARE_KABINI	"amdgpu/kabini_vce.bin"
#define FIRMWARE_KAVERI	"amdgpu/kaveri_vce.bin"
#define FIRMWARE_HAWAII	"amdgpu/hawaii_vce.bin"
#define FIRMWARE_MULLINS	"amdgpu/mullins_vce.bin"
#endif
#define FIRMWARE_TONGA		"amdgpu/tonga_vce.bin"
#define FIRMWARE_CARRIZO	"amdgpu/carrizo_vce.bin"
#define FIRMWARE_FIJI		"amdgpu/fiji_vce.bin"
#define FIRMWARE_STONEY		"amdgpu/stoney_vce.bin"
#define FIRMWARE_POLARIS10	"amdgpu/polaris10_vce.bin"
#define FIRMWARE_POLARIS11	"amdgpu/polaris11_vce.bin"
#define FIRMWARE_POLARIS12	"amdgpu/polaris12_vce.bin"
#define FIRMWARE_VEGAM		"amdgpu/vegam_vce.bin"

#define FIRMWARE_VEGA10		"amdgpu/vega10_vce.bin"
#define FIRMWARE_VEGA12		"amdgpu/vega12_vce.bin"
#define FIRMWARE_VEGA20		"amdgpu/vega20_vce.bin"

#ifdef CONFIG_DRM_AMDGPU_CIK
MODULE_FIRMWARE(FIRMWARE_BONAIRE);
MODULE_FIRMWARE(FIRMWARE_KABINI);
MODULE_FIRMWARE(FIRMWARE_KAVERI);
MODULE_FIRMWARE(FIRMWARE_HAWAII);
MODULE_FIRMWARE(FIRMWARE_MULLINS);
#endif
MODULE_FIRMWARE(FIRMWARE_TONGA);
MODULE_FIRMWARE(FIRMWARE_CARRIZO);
MODULE_FIRMWARE(FIRMWARE_FIJI);
MODULE_FIRMWARE(FIRMWARE_STONEY);
MODULE_FIRMWARE(FIRMWARE_POLARIS10);
MODULE_FIRMWARE(FIRMWARE_POLARIS11);
MODULE_FIRMWARE(FIRMWARE_POLARIS12);
MODULE_FIRMWARE(FIRMWARE_VEGAM);

MODULE_FIRMWARE(FIRMWARE_VEGA10);
MODULE_FIRMWARE(FIRMWARE_VEGA12);
MODULE_FIRMWARE(FIRMWARE_VEGA20);

static void amdgpu_vce_idle_work_handler(struct work_struct *work);
static int amdgpu_vce_get_create_msg(struct amdgpu_ring *ring, uint32_t handle,
				     struct amdgpu_bo *bo,
				     struct dma_fence **fence);
static int amdgpu_vce_get_destroy_msg(struct amdgpu_ring *ring, uint32_t handle,
				      bool direct, struct dma_fence **fence);

/**
 * amdgpu_vce_init - allocate memory, load vce firmware
 *
 * @adev: amdgpu_device pointer
 *
 * First step to get VCE online, allocate memory and load the firmware
 */
int amdgpu_vce_sw_init(struct amdgpu_device *adev, unsigned long size)
{
	const char *fw_name;
	const struct common_firmware_header *hdr;
	unsigned ucode_version, version_major, version_minor, binary_id;
	int i, r;

	switch (adev->asic_type) {
#ifdef CONFIG_DRM_AMDGPU_CIK
	case CHIP_BONAIRE:
		fw_name = FIRMWARE_BONAIRE;
		break;
	case CHIP_KAVERI:
		fw_name = FIRMWARE_KAVERI;
		break;
	case CHIP_KABINI:
		fw_name = FIRMWARE_KABINI;
		break;
	case CHIP_HAWAII:
		fw_name = FIRMWARE_HAWAII;
		break;
	case CHIP_MULLINS:
		fw_name = FIRMWARE_MULLINS;
		break;
#endif
	case CHIP_TONGA:
		fw_name = FIRMWARE_TONGA;
		break;
	case CHIP_CARRIZO:
		fw_name = FIRMWARE_CARRIZO;
		break;
	case CHIP_FIJI:
		fw_name = FIRMWARE_FIJI;
		break;
	case CHIP_STONEY:
		fw_name = FIRMWARE_STONEY;
		break;
	case CHIP_POLARIS10:
		fw_name = FIRMWARE_POLARIS10;
		break;
	case CHIP_POLARIS11:
		fw_name = FIRMWARE_POLARIS11;
		break;
	case CHIP_POLARIS12:
		fw_name = FIRMWARE_POLARIS12;
		break;
	case CHIP_VEGAM:
		fw_name = FIRMWARE_VEGAM;
		break;
	case CHIP_VEGA10:
		fw_name = FIRMWARE_VEGA10;
		break;
	case CHIP_VEGA12:
		fw_name = FIRMWARE_VEGA12;
		break;
	case CHIP_VEGA20:
		fw_name = FIRMWARE_VEGA20;
		break;

	default:
		return -EINVAL;
	}

	r = request_firmware(&adev->vce.fw, fw_name, adev->dev);
	if (r) {
		dev_err(adev->dev, "amdgpu_vce: Can't load firmware \"%s\"\n",
			fw_name);
		return r;
	}

	r = amdgpu_ucode_validate(adev->vce.fw);
	if (r) {
		dev_err(adev->dev, "amdgpu_vce: Can't validate firmware \"%s\"\n",
			fw_name);
		release_firmware(adev->vce.fw);
		adev->vce.fw = NULL;
		return r;
	}

	hdr = (const struct common_firmware_header *)adev->vce.fw->data;

	ucode_version = le32_to_cpu(hdr->ucode_version);
	version_major = (ucode_version >> 20) & 0xfff;
	version_minor = (ucode_version >> 8) & 0xfff;
	binary_id = ucode_version & 0xff;
	DRM_INFO("Found VCE firmware Version: %hhd.%hhd Binary ID: %hhd\n",
		version_major, version_minor, binary_id);
	adev->vce.fw_version = ((version_major << 24) | (version_minor << 16) |
				(binary_id << 8));

	r = amdgpu_bo_create_kernel(adev, size, PAGE_SIZE,
				    AMDGPU_GEM_DOMAIN_VRAM, &adev->vce.vcpu_bo,
				    &adev->vce.gpu_addr, &adev->vce.cpu_addr);
	if (r) {
		dev_err(adev->dev, "(%d) failed to allocate VCE bo\n", r);
		return r;
	}

	for (i = 0; i < AMDGPU_MAX_VCE_HANDLES; ++i) {
		atomic_set(&adev->vce.handles[i], 0);
		adev->vce.filp[i] = NULL;
	}

	INIT_DELAYED_WORK(&adev->vce.idle_work, amdgpu_vce_idle_work_handler);
	mutex_init(&adev->vce.idle_mutex);

	return 0;
}

/**
 * amdgpu_vce_fini - free memory
 *
 * @adev: amdgpu_device pointer
 *
 * Last step on VCE teardown, free firmware memory
 */
int amdgpu_vce_sw_fini(struct amdgpu_device *adev)
{
	unsigned i;

	if (adev->vce.vcpu_bo == NULL)
		return 0;

	drm_sched_entity_destroy(&adev->vce.entity);

	amdgpu_bo_free_kernel(&adev->vce.vcpu_bo, &adev->vce.gpu_addr,
		(void **)&adev->vce.cpu_addr);

	for (i = 0; i < adev->vce.num_rings; i++)
		amdgpu_ring_fini(&adev->vce.ring[i]);

	release_firmware(adev->vce.fw);
	mutex_destroy(&adev->vce.idle_mutex);

	return 0;
}

/**
 * amdgpu_vce_entity_init - init entity
 *
 * @adev: amdgpu_device pointer
 *
 */
int amdgpu_vce_entity_init(struct amdgpu_device *adev)
{
	struct amdgpu_ring *ring;
	struct drm_sched_rq *rq;
	int r;

	ring = &adev->vce.ring[0];
	rq = &ring->sched.sched_rq[DRM_SCHED_PRIORITY_NORMAL];
	r = drm_sched_entity_init(&adev->vce.entity, &rq, 1, NULL);
	if (r != 0) {
		DRM_ERROR("Failed setting up VCE run queue.\n");
		return r;
	}

	return 0;
}

/**
 * amdgpu_vce_suspend - unpin VCE fw memory
 *
 * @adev: amdgpu_device pointer
 *
 */
int amdgpu_vce_suspend(struct amdgpu_device *adev)
{
	int i;

	cancel_delayed_work_sync(&adev->vce.idle_work);

	if (adev->vce.vcpu_bo == NULL)
		return 0;

	for (i = 0; i < AMDGPU_MAX_VCE_HANDLES; ++i)
		if (atomic_read(&adev->vce.handles[i]))
			break;

	if (i == AMDGPU_MAX_VCE_HANDLES)
		return 0;

	/* TODO: suspending running encoding sessions isn't supported */
	return -EINVAL;
}

/**
 * amdgpu_vce_resume - pin VCE fw memory
 *
 * @adev: amdgpu_device pointer
 *
 */
int amdgpu_vce_resume(struct amdgpu_device *adev)
{
	void *cpu_addr;
	const struct common_firmware_header *hdr;
	unsigned offset;
	int r;

	if (adev->vce.vcpu_bo == NULL)
		return -EINVAL;

	r = amdgpu_bo_reserve(adev->vce.vcpu_bo, false);
	if (r) {
		dev_err(adev->dev, "(%d) failed to reserve VCE bo\n", r);
		return r;
	}

	r = amdgpu_bo_kmap(adev->vce.vcpu_bo, &cpu_addr);
	if (r) {
		amdgpu_bo_unreserve(adev->vce.vcpu_bo);
		dev_err(adev->dev, "(%d) VCE map failed\n", r);
		return r;
	}

	hdr = (const struct common_firmware_header *)adev->vce.fw->data;
	offset = le32_to_cpu(hdr->ucode_array_offset_bytes);
	memcpy_toio(cpu_addr, adev->vce.fw->data + offset,
		    adev->vce.fw->size - offset);

	amdgpu_bo_kunmap(adev->vce.vcpu_bo);

	amdgpu_bo_unreserve(adev->vce.vcpu_bo);

	return 0;
}

/**
 * amdgpu_vce_idle_work_handler - power off VCE
 *
 * @work: pointer to work structure
 *
 * power of VCE when it's not used any more
 */
static void amdgpu_vce_idle_work_handler(struct work_struct *work)
{
	struct amdgpu_device *adev =
		container_of(work, struct amdgpu_device, vce.idle_work.work);
	unsigned i, count = 0;

	for (i = 0; i < adev->vce.num_rings; i++)
		count += amdgpu_fence_count_emitted(&adev->vce.ring[i]);

	if (count == 0) {
		if (adev->pm.dpm_enabled) {
			amdgpu_dpm_enable_vce(adev, false);
		} else {
			amdgpu_asic_set_vce_clocks(adev, 0, 0);
			amdgpu_device_ip_set_powergating_state(adev, AMD_IP_BLOCK_TYPE_VCE,
							       AMD_PG_STATE_GATE);
			amdgpu_device_ip_set_clockgating_state(adev, AMD_IP_BLOCK_TYPE_VCE,
							       AMD_CG_STATE_GATE);
		}
	} else {
		schedule_delayed_work(&adev->vce.idle_work, VCE_IDLE_TIMEOUT);
	}
}

/**
 * amdgpu_vce_ring_begin_use - power up VCE
 *
 * @ring: amdgpu ring
 *
 * Make sure VCE is powerd up when we want to use it
 */
void amdgpu_vce_ring_begin_use(struct amdgpu_ring *ring)
{
	struct amdgpu_device *adev = ring->adev;
	bool set_clocks;

	if (amdgpu_sriov_vf(adev))
		return;

	mutex_lock(&adev->vce.idle_mutex);
	set_clocks = !cancel_delayed_work_sync(&adev->vce.idle_work);
	if (set_clocks) {
		if (adev->pm.dpm_enabled) {
			amdgpu_dpm_enable_vce(adev, true);
		} else {
			amdgpu_asic_set_vce_clocks(adev, 53300, 40000);
			amdgpu_device_ip_set_clockgating_state(adev, AMD_IP_BLOCK_TYPE_VCE,
							       AMD_CG_STATE_UNGATE);
			amdgpu_device_ip_set_powergating_state(adev, AMD_IP_BLOCK_TYPE_VCE,
							       AMD_PG_STATE_UNGATE);

		}
	}
	mutex_unlock(&adev->vce.idle_mutex);
}

/**
 * amdgpu_vce_ring_end_use - power VCE down
 *
 * @ring: amdgpu ring
 *
 * Schedule work to power VCE down again
 */
void amdgpu_vce_ring_end_use(struct amdgpu_ring *ring)
{
	if (!amdgpu_sriov_vf(ring->adev))
		schedule_delayed_work(&ring->adev->vce.idle_work, VCE_IDLE_TIMEOUT);
}

/**
 * amdgpu_vce_free_handles - free still open VCE handles
 *
 * @adev: amdgpu_device pointer
 * @filp: drm file pointer
 *
 * Close all VCE handles still open by this file pointer
 */
void amdgpu_vce_free_handles(struct amdgpu_device *adev, struct drm_file *filp)
{
	struct amdgpu_ring *ring = &adev->vce.ring[0];
	int i, r;
	for (i = 0; i < AMDGPU_MAX_VCE_HANDLES; ++i) {
		uint32_t handle = atomic_read(&adev->vce.handles[i]);

		if (!handle || adev->vce.filp[i] != filp)
			continue;

		r = amdgpu_vce_get_destroy_msg(ring, handle, false, NULL);
		if (r)
			DRM_ERROR("Error destroying VCE handle (%d)!\n", r);

		adev->vce.filp[i] = NULL;
		atomic_set(&adev->vce.handles[i], 0);
	}
}

/**
 * amdgpu_vce_get_create_msg - generate a VCE create msg
 *
 * @adev: amdgpu_device pointer
 * @ring: ring we should submit the msg to
 * @handle: VCE session handle to use
 * @fence: optional fence to return
 *
 * Open up a stream for HW test
 */
<<<<<<< HEAD
int amdgpu_vce_get_create_msg(struct amdgpu_ring *ring, uint32_t handle,
			      struct amdgpu_bo *bo,
			      struct dma_fence **fence)
=======
static int amdgpu_vce_get_create_msg(struct amdgpu_ring *ring, uint32_t handle,
				     struct amdgpu_bo *bo,
				     struct dma_fence **fence)
>>>>>>> cea35f5a
{
	const unsigned ib_size_dw = 1024;
	struct amdgpu_job *job;
	struct amdgpu_ib *ib;
	struct dma_fence *f = NULL;
	uint64_t addr;
	int i, r;

	r = amdgpu_job_alloc_with_ib(ring->adev, ib_size_dw * 4, &job);
	if (r)
		return r;

	ib = &job->ibs[0];

	addr = amdgpu_bo_gpu_offset(bo);

	/* stitch together an VCE create msg */
	ib->length_dw = 0;
	ib->ptr[ib->length_dw++] = 0x0000000c; /* len */
	ib->ptr[ib->length_dw++] = 0x00000001; /* session cmd */
	ib->ptr[ib->length_dw++] = handle;

	if ((ring->adev->vce.fw_version >> 24) >= 52)
		ib->ptr[ib->length_dw++] = 0x00000040; /* len */
	else
		ib->ptr[ib->length_dw++] = 0x00000030; /* len */
	ib->ptr[ib->length_dw++] = 0x01000001; /* create cmd */
	ib->ptr[ib->length_dw++] = 0x00000000;
	ib->ptr[ib->length_dw++] = 0x00000042;
	ib->ptr[ib->length_dw++] = 0x0000000a;
	ib->ptr[ib->length_dw++] = 0x00000001;
	ib->ptr[ib->length_dw++] = 0x00000080;
	ib->ptr[ib->length_dw++] = 0x00000060;
	ib->ptr[ib->length_dw++] = 0x00000100;
	ib->ptr[ib->length_dw++] = 0x00000100;
	ib->ptr[ib->length_dw++] = 0x0000000c;
	ib->ptr[ib->length_dw++] = 0x00000000;
	if ((ring->adev->vce.fw_version >> 24) >= 52) {
		ib->ptr[ib->length_dw++] = 0x00000000;
		ib->ptr[ib->length_dw++] = 0x00000000;
		ib->ptr[ib->length_dw++] = 0x00000000;
		ib->ptr[ib->length_dw++] = 0x00000000;
	}

	ib->ptr[ib->length_dw++] = 0x00000014; /* len */
	ib->ptr[ib->length_dw++] = 0x05000005; /* feedback buffer */
	ib->ptr[ib->length_dw++] = upper_32_bits(addr);
	ib->ptr[ib->length_dw++] = addr;
	ib->ptr[ib->length_dw++] = 0x00000001;

	for (i = ib->length_dw; i < ib_size_dw; ++i)
		ib->ptr[i] = 0x0;

	r = amdgpu_job_submit_direct(job, ring, &f);
	if (r)
		goto err;

	if (fence)
		*fence = dma_fence_get(f);
	dma_fence_put(f);
	return 0;

err:
	amdgpu_job_free(job);
	return r;
}

/**
 * amdgpu_vce_get_destroy_msg - generate a VCE destroy msg
 *
 * @adev: amdgpu_device pointer
 * @ring: ring we should submit the msg to
 * @handle: VCE session handle to use
 * @fence: optional fence to return
 *
 * Close up a stream for HW test or if userspace failed to do so
 */
static int amdgpu_vce_get_destroy_msg(struct amdgpu_ring *ring, uint32_t handle,
				      bool direct, struct dma_fence **fence)
{
	const unsigned ib_size_dw = 1024;
	struct amdgpu_job *job;
	struct amdgpu_ib *ib;
	struct dma_fence *f = NULL;
	int i, r;

	r = amdgpu_job_alloc_with_ib(ring->adev, ib_size_dw * 4, &job);
	if (r)
		return r;

	ib = &job->ibs[0];

	/* stitch together an VCE destroy msg */
	ib->length_dw = 0;
	ib->ptr[ib->length_dw++] = 0x0000000c; /* len */
	ib->ptr[ib->length_dw++] = 0x00000001; /* session cmd */
	ib->ptr[ib->length_dw++] = handle;

	ib->ptr[ib->length_dw++] = 0x00000020; /* len */
	ib->ptr[ib->length_dw++] = 0x00000002; /* task info */
	ib->ptr[ib->length_dw++] = 0xffffffff; /* next task info, set to 0xffffffff if no */
	ib->ptr[ib->length_dw++] = 0x00000001; /* destroy session */
	ib->ptr[ib->length_dw++] = 0x00000000;
	ib->ptr[ib->length_dw++] = 0x00000000;
	ib->ptr[ib->length_dw++] = 0xffffffff; /* feedback is not needed, set to 0xffffffff and firmware will not output feedback */
	ib->ptr[ib->length_dw++] = 0x00000000;

	ib->ptr[ib->length_dw++] = 0x00000008; /* len */
	ib->ptr[ib->length_dw++] = 0x02000001; /* destroy cmd */

	for (i = ib->length_dw; i < ib_size_dw; ++i)
		ib->ptr[i] = 0x0;

	if (direct)
		r = amdgpu_job_submit_direct(job, ring, &f);
	else
		r = amdgpu_job_submit(job, &ring->adev->vce.entity,
				      AMDGPU_FENCE_OWNER_UNDEFINED, &f);
	if (r)
		goto err;

	if (fence)
		*fence = dma_fence_get(f);
	dma_fence_put(f);
	return 0;

err:
	amdgpu_job_free(job);
	return r;
}

/**
 * amdgpu_vce_cs_validate_bo - make sure not to cross 4GB boundary
 *
 * @p: parser context
 * @lo: address of lower dword
 * @hi: address of higher dword
 * @size: minimum size
 * @index: bs/fb index
 *
 * Make sure that no BO cross a 4GB boundary.
 */
static int amdgpu_vce_validate_bo(struct amdgpu_cs_parser *p, uint32_t ib_idx,
				  int lo, int hi, unsigned size, int32_t index)
{
	int64_t offset = ((uint64_t)size) * ((int64_t)index);
	struct ttm_operation_ctx ctx = { false, false };
	struct amdgpu_bo_va_mapping *mapping;
	unsigned i, fpfn, lpfn;
	struct amdgpu_bo *bo;
	uint64_t addr;
	int r;

	addr = ((uint64_t)amdgpu_get_ib_value(p, ib_idx, lo)) |
	       ((uint64_t)amdgpu_get_ib_value(p, ib_idx, hi)) << 32;
	if (index >= 0) {
		addr += offset;
		fpfn = PAGE_ALIGN(offset) >> PAGE_SHIFT;
		lpfn = 0x100000000ULL >> PAGE_SHIFT;
	} else {
		fpfn = 0;
		lpfn = (0x100000000ULL - PAGE_ALIGN(offset)) >> PAGE_SHIFT;
	}

	r = amdgpu_cs_find_mapping(p, addr, &bo, &mapping);
	if (r) {
		DRM_ERROR("Can't find BO for addr 0x%010Lx %d %d %d %d\n",
			  addr, lo, hi, size, index);
		return r;
	}

	for (i = 0; i < bo->placement.num_placement; ++i) {
		bo->placements[i].fpfn = max(bo->placements[i].fpfn, fpfn);
		bo->placements[i].lpfn = bo->placements[i].lpfn ?
			min(bo->placements[i].lpfn, lpfn) : lpfn;
	}
	return ttm_bo_validate(&bo->tbo, &bo->placement, &ctx);
}


/**
 * amdgpu_vce_cs_reloc - command submission relocation
 *
 * @p: parser context
 * @lo: address of lower dword
 * @hi: address of higher dword
 * @size: minimum size
 *
 * Patch relocation inside command stream with real buffer address
 */
static int amdgpu_vce_cs_reloc(struct amdgpu_cs_parser *p, uint32_t ib_idx,
			       int lo, int hi, unsigned size, uint32_t index)
{
	struct amdgpu_bo_va_mapping *mapping;
	struct amdgpu_bo *bo;
	uint64_t addr;
	int r;

	if (index == 0xffffffff)
		index = 0;

	addr = ((uint64_t)amdgpu_get_ib_value(p, ib_idx, lo)) |
	       ((uint64_t)amdgpu_get_ib_value(p, ib_idx, hi)) << 32;
	addr += ((uint64_t)size) * ((uint64_t)index);

	r = amdgpu_cs_find_mapping(p, addr, &bo, &mapping);
	if (r) {
		DRM_ERROR("Can't find BO for addr 0x%010Lx %d %d %d %d\n",
			  addr, lo, hi, size, index);
		return r;
	}

	if ((addr + (uint64_t)size) >
	    (mapping->last + 1) * AMDGPU_GPU_PAGE_SIZE) {
		DRM_ERROR("BO to small for addr 0x%010Lx %d %d\n",
			  addr, lo, hi);
		return -EINVAL;
	}

	addr -= mapping->start * AMDGPU_GPU_PAGE_SIZE;
	addr += amdgpu_bo_gpu_offset(bo);
	addr -= ((uint64_t)size) * ((uint64_t)index);

	amdgpu_set_ib_value(p, ib_idx, lo, lower_32_bits(addr));
	amdgpu_set_ib_value(p, ib_idx, hi, upper_32_bits(addr));

	return 0;
}

/**
 * amdgpu_vce_validate_handle - validate stream handle
 *
 * @p: parser context
 * @handle: handle to validate
 * @allocated: allocated a new handle?
 *
 * Validates the handle and return the found session index or -EINVAL
 * we we don't have another free session index.
 */
static int amdgpu_vce_validate_handle(struct amdgpu_cs_parser *p,
				      uint32_t handle, uint32_t *allocated)
{
	unsigned i;

	/* validate the handle */
	for (i = 0; i < AMDGPU_MAX_VCE_HANDLES; ++i) {
		if (atomic_read(&p->adev->vce.handles[i]) == handle) {
			if (p->adev->vce.filp[i] != p->filp) {
				DRM_ERROR("VCE handle collision detected!\n");
				return -EINVAL;
			}
			return i;
		}
	}

	/* handle not found try to alloc a new one */
	for (i = 0; i < AMDGPU_MAX_VCE_HANDLES; ++i) {
		if (!atomic_cmpxchg(&p->adev->vce.handles[i], 0, handle)) {
			p->adev->vce.filp[i] = p->filp;
			p->adev->vce.img_size[i] = 0;
			*allocated |= 1 << i;
			return i;
		}
	}

	DRM_ERROR("No more free VCE handles!\n");
	return -EINVAL;
}

/**
 * amdgpu_vce_cs_parse - parse and validate the command stream
 *
 * @p: parser context
 *
 */
int amdgpu_vce_ring_parse_cs(struct amdgpu_cs_parser *p, uint32_t ib_idx)
{
	struct amdgpu_ib *ib = &p->job->ibs[ib_idx];
	unsigned fb_idx = 0, bs_idx = 0;
	int session_idx = -1;
	uint32_t destroyed = 0;
	uint32_t created = 0;
	uint32_t allocated = 0;
	uint32_t tmp, handle = 0;
	uint32_t *size = &tmp;
	unsigned idx;
	int i, r = 0;

	p->job->vm = NULL;
	ib->gpu_addr = amdgpu_sa_bo_gpu_addr(ib->sa_bo);

	for (idx = 0; idx < ib->length_dw;) {
		uint32_t len = amdgpu_get_ib_value(p, ib_idx, idx);
		uint32_t cmd = amdgpu_get_ib_value(p, ib_idx, idx + 1);

		if ((len < 8) || (len & 3)) {
			DRM_ERROR("invalid VCE command length (%d)!\n", len);
			r = -EINVAL;
			goto out;
		}

		switch (cmd) {
		case 0x00000002: /* task info */
			fb_idx = amdgpu_get_ib_value(p, ib_idx, idx + 6);
			bs_idx = amdgpu_get_ib_value(p, ib_idx, idx + 7);
			break;

		case 0x03000001: /* encode */
			r = amdgpu_vce_validate_bo(p, ib_idx, idx + 10,
						   idx + 9, 0, 0);
			if (r)
				goto out;

			r = amdgpu_vce_validate_bo(p, ib_idx, idx + 12,
						   idx + 11, 0, 0);
			if (r)
				goto out;
			break;

		case 0x05000001: /* context buffer */
			r = amdgpu_vce_validate_bo(p, ib_idx, idx + 3,
						   idx + 2, 0, 0);
			if (r)
				goto out;
			break;

		case 0x05000004: /* video bitstream buffer */
			tmp = amdgpu_get_ib_value(p, ib_idx, idx + 4);
			r = amdgpu_vce_validate_bo(p, ib_idx, idx + 3, idx + 2,
						   tmp, bs_idx);
			if (r)
				goto out;
			break;

		case 0x05000005: /* feedback buffer */
			r = amdgpu_vce_validate_bo(p, ib_idx, idx + 3, idx + 2,
						   4096, fb_idx);
			if (r)
				goto out;
			break;

		case 0x0500000d: /* MV buffer */
			r = amdgpu_vce_validate_bo(p, ib_idx, idx + 3,
							idx + 2, 0, 0);
			if (r)
				goto out;

			r = amdgpu_vce_validate_bo(p, ib_idx, idx + 8,
							idx + 7, 0, 0);
			if (r)
				goto out;
			break;
		}

		idx += len / 4;
	}

	for (idx = 0; idx < ib->length_dw;) {
		uint32_t len = amdgpu_get_ib_value(p, ib_idx, idx);
		uint32_t cmd = amdgpu_get_ib_value(p, ib_idx, idx + 1);

		switch (cmd) {
		case 0x00000001: /* session */
			handle = amdgpu_get_ib_value(p, ib_idx, idx + 2);
			session_idx = amdgpu_vce_validate_handle(p, handle,
								 &allocated);
			if (session_idx < 0) {
				r = session_idx;
				goto out;
			}
			size = &p->adev->vce.img_size[session_idx];
			break;

		case 0x00000002: /* task info */
			fb_idx = amdgpu_get_ib_value(p, ib_idx, idx + 6);
			bs_idx = amdgpu_get_ib_value(p, ib_idx, idx + 7);
			break;

		case 0x01000001: /* create */
			created |= 1 << session_idx;
			if (destroyed & (1 << session_idx)) {
				destroyed &= ~(1 << session_idx);
				allocated |= 1 << session_idx;

			} else if (!(allocated & (1 << session_idx))) {
				DRM_ERROR("Handle already in use!\n");
				r = -EINVAL;
				goto out;
			}

			*size = amdgpu_get_ib_value(p, ib_idx, idx + 8) *
				amdgpu_get_ib_value(p, ib_idx, idx + 10) *
				8 * 3 / 2;
			break;

		case 0x04000001: /* config extension */
		case 0x04000002: /* pic control */
		case 0x04000005: /* rate control */
		case 0x04000007: /* motion estimation */
		case 0x04000008: /* rdo */
		case 0x04000009: /* vui */
		case 0x05000002: /* auxiliary buffer */
		case 0x05000009: /* clock table */
			break;

		case 0x0500000c: /* hw config */
			switch (p->adev->asic_type) {
#ifdef CONFIG_DRM_AMDGPU_CIK
			case CHIP_KAVERI:
			case CHIP_MULLINS:
#endif
			case CHIP_CARRIZO:
				break;
			default:
				r = -EINVAL;
				goto out;
			}
			break;

		case 0x03000001: /* encode */
			r = amdgpu_vce_cs_reloc(p, ib_idx, idx + 10, idx + 9,
						*size, 0);
			if (r)
				goto out;

			r = amdgpu_vce_cs_reloc(p, ib_idx, idx + 12, idx + 11,
						*size / 3, 0);
			if (r)
				goto out;
			break;

		case 0x02000001: /* destroy */
			destroyed |= 1 << session_idx;
			break;

		case 0x05000001: /* context buffer */
			r = amdgpu_vce_cs_reloc(p, ib_idx, idx + 3, idx + 2,
						*size * 2, 0);
			if (r)
				goto out;
			break;

		case 0x05000004: /* video bitstream buffer */
			tmp = amdgpu_get_ib_value(p, ib_idx, idx + 4);
			r = amdgpu_vce_cs_reloc(p, ib_idx, idx + 3, idx + 2,
						tmp, bs_idx);
			if (r)
				goto out;
			break;

		case 0x05000005: /* feedback buffer */
			r = amdgpu_vce_cs_reloc(p, ib_idx, idx + 3, idx + 2,
						4096, fb_idx);
			if (r)
				goto out;
			break;

		case 0x0500000d: /* MV buffer */
			r = amdgpu_vce_cs_reloc(p, ib_idx, idx + 3,
							idx + 2, *size, 0);
			if (r)
				goto out;

			r = amdgpu_vce_cs_reloc(p, ib_idx, idx + 8,
							idx + 7, *size / 12, 0);
			if (r)
				goto out;
			break;

		default:
			DRM_ERROR("invalid VCE command (0x%x)!\n", cmd);
			r = -EINVAL;
			goto out;
		}

		if (session_idx == -1) {
			DRM_ERROR("no session command at start of IB\n");
			r = -EINVAL;
			goto out;
		}

		idx += len / 4;
	}

	if (allocated & ~created) {
		DRM_ERROR("New session without create command!\n");
		r = -ENOENT;
	}

out:
	if (!r) {
		/* No error, free all destroyed handle slots */
		tmp = destroyed;
	} else {
		/* Error during parsing, free all allocated handle slots */
		tmp = allocated;
	}

	for (i = 0; i < AMDGPU_MAX_VCE_HANDLES; ++i)
		if (tmp & (1 << i))
			atomic_set(&p->adev->vce.handles[i], 0);

	return r;
}

/**
 * amdgpu_vce_cs_parse_vm - parse the command stream in VM mode
 *
 * @p: parser context
 *
 */
int amdgpu_vce_ring_parse_cs_vm(struct amdgpu_cs_parser *p, uint32_t ib_idx)
{
	struct amdgpu_ib *ib = &p->job->ibs[ib_idx];
	int session_idx = -1;
	uint32_t destroyed = 0;
	uint32_t created = 0;
	uint32_t allocated = 0;
	uint32_t tmp, handle = 0;
	int i, r = 0, idx = 0;

	while (idx < ib->length_dw) {
		uint32_t len = amdgpu_get_ib_value(p, ib_idx, idx);
		uint32_t cmd = amdgpu_get_ib_value(p, ib_idx, idx + 1);

		if ((len < 8) || (len & 3)) {
			DRM_ERROR("invalid VCE command length (%d)!\n", len);
			r = -EINVAL;
			goto out;
		}

		switch (cmd) {
		case 0x00000001: /* session */
			handle = amdgpu_get_ib_value(p, ib_idx, idx + 2);
			session_idx = amdgpu_vce_validate_handle(p, handle,
								 &allocated);
			if (session_idx < 0) {
				r = session_idx;
				goto out;
			}
			break;

		case 0x01000001: /* create */
			created |= 1 << session_idx;
			if (destroyed & (1 << session_idx)) {
				destroyed &= ~(1 << session_idx);
				allocated |= 1 << session_idx;

			} else if (!(allocated & (1 << session_idx))) {
				DRM_ERROR("Handle already in use!\n");
				r = -EINVAL;
				goto out;
			}

			break;

		case 0x02000001: /* destroy */
			destroyed |= 1 << session_idx;
			break;

		default:
			break;
		}

		if (session_idx == -1) {
			DRM_ERROR("no session command at start of IB\n");
			r = -EINVAL;
			goto out;
		}

		idx += len / 4;
	}

	if (allocated & ~created) {
		DRM_ERROR("New session without create command!\n");
		r = -ENOENT;
	}

out:
	if (!r) {
		/* No error, free all destroyed handle slots */
		tmp = destroyed;
		amdgpu_ib_free(p->adev, ib, NULL);
	} else {
		/* Error during parsing, free all allocated handle slots */
		tmp = allocated;
	}

	for (i = 0; i < AMDGPU_MAX_VCE_HANDLES; ++i)
		if (tmp & (1 << i))
			atomic_set(&p->adev->vce.handles[i], 0);

	return r;
}

/**
 * amdgpu_vce_ring_emit_ib - execute indirect buffer
 *
 * @ring: engine to use
 * @ib: the IB to execute
 *
 */
void amdgpu_vce_ring_emit_ib(struct amdgpu_ring *ring,
				struct amdgpu_job *job,
				struct amdgpu_ib *ib,
				uint32_t flags)
{
	amdgpu_ring_write(ring, VCE_CMD_IB);
	amdgpu_ring_write(ring, lower_32_bits(ib->gpu_addr));
	amdgpu_ring_write(ring, upper_32_bits(ib->gpu_addr));
	amdgpu_ring_write(ring, ib->length_dw);
}

/**
 * amdgpu_vce_ring_emit_fence - add a fence command to the ring
 *
 * @ring: engine to use
 * @fence: the fence
 *
 */
void amdgpu_vce_ring_emit_fence(struct amdgpu_ring *ring, u64 addr, u64 seq,
				unsigned flags)
{
	WARN_ON(flags & AMDGPU_FENCE_FLAG_64BIT);

	amdgpu_ring_write(ring, VCE_CMD_FENCE);
	amdgpu_ring_write(ring, addr);
	amdgpu_ring_write(ring, upper_32_bits(addr));
	amdgpu_ring_write(ring, seq);
	amdgpu_ring_write(ring, VCE_CMD_TRAP);
	amdgpu_ring_write(ring, VCE_CMD_END);
}

/**
 * amdgpu_vce_ring_test_ring - test if VCE ring is working
 *
 * @ring: the engine to test on
 *
 */
int amdgpu_vce_ring_test_ring(struct amdgpu_ring *ring)
{
	struct amdgpu_device *adev = ring->adev;
	uint32_t rptr;
	unsigned i;
	int r, timeout = adev->usec_timeout;

	/* skip ring test for sriov*/
	if (amdgpu_sriov_vf(adev))
		return 0;

	r = amdgpu_ring_alloc(ring, 16);
	if (r)
		return r;

	rptr = amdgpu_ring_get_rptr(ring);

	amdgpu_ring_write(ring, VCE_CMD_END);
	amdgpu_ring_commit(ring);

	for (i = 0; i < timeout; i++) {
		if (amdgpu_ring_get_rptr(ring) != rptr)
			break;
		udelay(1);
	}

	if (i >= timeout)
		r = -ETIMEDOUT;

	return r;
}

/**
 * amdgpu_vce_ring_test_ib - test if VCE IBs are working
 *
 * @ring: the engine to test on
 *
 */
int amdgpu_vce_ring_test_ib(struct amdgpu_ring *ring, long timeout)
{
	struct dma_fence *fence = NULL;
	struct amdgpu_bo *bo = NULL;
	long r;

	/* skip vce ring1/2 ib test for now, since it's not reliable */
	if (ring != &ring->adev->vce.ring[0])
		return 0;

	r = amdgpu_bo_create_reserved(ring->adev, 512, PAGE_SIZE,
				      AMDGPU_GEM_DOMAIN_VRAM,
				      &bo, NULL, NULL);
	if (r)
		return r;

	r = amdgpu_vce_get_create_msg(ring, 1, bo, NULL);
	if (r)
		goto error;

	r = amdgpu_vce_get_destroy_msg(ring, 1, true, &fence);
	if (r)
		goto error;

	r = dma_fence_wait_timeout(fence, false, timeout);
	if (r == 0)
		r = -ETIMEDOUT;
	else if (r > 0)
		r = 0;

error:
	dma_fence_put(fence);
	amdgpu_bo_unreserve(bo);
	amdgpu_bo_unref(&bo);
	return r;
}<|MERGE_RESOLUTION|>--- conflicted
+++ resolved
@@ -433,15 +433,9 @@
  *
  * Open up a stream for HW test
  */
-<<<<<<< HEAD
-int amdgpu_vce_get_create_msg(struct amdgpu_ring *ring, uint32_t handle,
-			      struct amdgpu_bo *bo,
-			      struct dma_fence **fence)
-=======
 static int amdgpu_vce_get_create_msg(struct amdgpu_ring *ring, uint32_t handle,
 				     struct amdgpu_bo *bo,
 				     struct dma_fence **fence)
->>>>>>> cea35f5a
 {
 	const unsigned ib_size_dw = 1024;
 	struct amdgpu_job *job;
