/*
 * Copyright 2016 Advanced Micro Devices, Inc.
 *
 * Permission is hereby granted, free of charge, to any person obtaining a
 * copy of this software and associated documentation files (the "Software"),
 * to deal in the Software without restriction, including without limitation
 * the rights to use, copy, modify, merge, publish, distribute, sublicense,
 * and/or sell copies of the Software, and to permit persons to whom the
 * Software is furnished to do so, subject to the following conditions:
 *
 * The above copyright notice and this permission notice shall be included in
 * all copies or substantial portions of the Software.
 *
 * THE SOFTWARE IS PROVIDED "AS IS", WITHOUT WARRANTY OF ANY KIND, EXPRESS OR
 * IMPLIED, INCLUDING BUT NOT LIMITED TO THE WARRANTIES OF MERCHANTABILITY,
 * FITNESS FOR A PARTICULAR PURPOSE AND NONINFRINGEMENT.  IN NO EVENT SHALL
 * THE COPYRIGHT HOLDER(S) OR AUTHOR(S) BE LIABLE FOR ANY CLAIM, DAMAGES OR
 * OTHER LIABILITY, WHETHER IN AN ACTION OF CONTRACT, TORT OR OTHERWISE,
 * ARISING FROM, OUT OF OR IN CONNECTION WITH THE SOFTWARE OR THE USE OR
 * OTHER DEALINGS IN THE SOFTWARE.
 *
 */
#include "amdgpu.h"
#include "gfxhub_v1_0.h"

#include "vega10/soc15ip.h"
#include "vega10/GC/gc_9_0_offset.h"
#include "vega10/GC/gc_9_0_sh_mask.h"
#include "vega10/GC/gc_9_0_default.h"
#include "vega10/vega10_enum.h"

#include "soc15_common.h"

u64 gfxhub_v1_0_get_mc_fb_offset(struct amdgpu_device *adev)
{
	return (u64)RREG32_SOC15(GC, 0, mmMC_VM_FB_OFFSET) << 24;
}

static void gfxhub_v1_0_init_gart_pt_regs(struct amdgpu_device *adev)
{
	uint64_t value;

	BUG_ON(adev->gart.table_addr & (~0x0000FFFFFFFFF000ULL));
	value = adev->gart.table_addr - adev->mc.vram_start
		+ adev->vm_manager.vram_base_offset;
	value &= 0x0000FFFFFFFFF000ULL;
	value |= 0x1; /*valid bit*/

	WREG32_SOC15(GC, 0, mmVM_CONTEXT0_PAGE_TABLE_BASE_ADDR_LO32,
		     lower_32_bits(value));

	WREG32_SOC15(GC, 0, mmVM_CONTEXT0_PAGE_TABLE_BASE_ADDR_HI32,
		     upper_32_bits(value));
}

static void gfxhub_v1_0_init_gart_aperture_regs(struct amdgpu_device *adev)
{
	gfxhub_v1_0_init_gart_pt_regs(adev);

	WREG32_SOC15(GC, 0, mmVM_CONTEXT0_PAGE_TABLE_START_ADDR_LO32,
		     (u32)(adev->mc.gart_start >> 12));
	WREG32_SOC15(GC, 0, mmVM_CONTEXT0_PAGE_TABLE_START_ADDR_HI32,
		     (u32)(adev->mc.gart_start >> 44));

	WREG32_SOC15(GC, 0, mmVM_CONTEXT0_PAGE_TABLE_END_ADDR_LO32,
		     (u32)(adev->mc.gart_end >> 12));
	WREG32_SOC15(GC, 0, mmVM_CONTEXT0_PAGE_TABLE_END_ADDR_HI32,
		     (u32)(adev->mc.gart_end >> 44));
}

static void gfxhub_v1_0_init_system_aperture_regs(struct amdgpu_device *adev)
{
	uint64_t value;

	/* Disable AGP. */
	WREG32_SOC15(GC, 0, mmMC_VM_AGP_BASE, 0);
	WREG32_SOC15(GC, 0, mmMC_VM_AGP_TOP, 0);
	WREG32_SOC15(GC, 0, mmMC_VM_AGP_BOT, 0xFFFFFFFF);

	/* Program the system aperture low logical page number. */
	WREG32_SOC15(GC, 0, mmMC_VM_SYSTEM_APERTURE_LOW_ADDR,
		     adev->mc.vram_start >> 18);
	WREG32_SOC15(GC, 0, mmMC_VM_SYSTEM_APERTURE_HIGH_ADDR,
		     adev->mc.vram_end >> 18);

	/* Set default page address. */
	value = adev->vram_scratch.gpu_addr - adev->mc.vram_start
		+ adev->vm_manager.vram_base_offset;
	WREG32_SOC15(GC, 0, mmMC_VM_SYSTEM_APERTURE_DEFAULT_ADDR_LSB,
		     (u32)(value >> 12));
	WREG32_SOC15(GC, 0, mmMC_VM_SYSTEM_APERTURE_DEFAULT_ADDR_MSB,
		     (u32)(value >> 44));

	/* Program "protection fault". */
	WREG32_SOC15(GC, 0, mmVM_L2_PROTECTION_FAULT_DEFAULT_ADDR_LO32,
		     (u32)(adev->dummy_page.addr >> 12));
	WREG32_SOC15(GC, 0, mmVM_L2_PROTECTION_FAULT_DEFAULT_ADDR_HI32,
		     (u32)((u64)adev->dummy_page.addr >> 44));

	WREG32_FIELD15(GC, 0, VM_L2_PROTECTION_FAULT_CNTL2,
		       ACTIVE_PAGE_MIGRATION_PTE_READ_RETRY, 1);
}

static void gfxhub_v1_0_init_tlb_regs(struct amdgpu_device *adev)
{
	uint32_t tmp;

	/* Setup TLB control */
	tmp = RREG32_SOC15(GC, 0, mmMC_VM_MX_L1_TLB_CNTL);

	tmp = REG_SET_FIELD(tmp, MC_VM_MX_L1_TLB_CNTL, ENABLE_L1_TLB, 1);
	tmp = REG_SET_FIELD(tmp, MC_VM_MX_L1_TLB_CNTL, SYSTEM_ACCESS_MODE, 3);
	tmp = REG_SET_FIELD(tmp, MC_VM_MX_L1_TLB_CNTL,
			    ENABLE_ADVANCED_DRIVER_MODEL, 1);
	tmp = REG_SET_FIELD(tmp, MC_VM_MX_L1_TLB_CNTL,
			    SYSTEM_APERTURE_UNMAPPED_ACCESS, 0);
	tmp = REG_SET_FIELD(tmp, MC_VM_MX_L1_TLB_CNTL, ECO_BITS, 0);
	tmp = REG_SET_FIELD(tmp, MC_VM_MX_L1_TLB_CNTL,
			    MTYPE, MTYPE_UC);/* XXX for emulation. */
	tmp = REG_SET_FIELD(tmp, MC_VM_MX_L1_TLB_CNTL, ATC_EN, 1);

	WREG32_SOC15(GC, 0, mmMC_VM_MX_L1_TLB_CNTL, tmp);
}

static void gfxhub_v1_0_init_cache_regs(struct amdgpu_device *adev)
{
	uint32_t tmp, field;

	/* Setup L2 cache */
	tmp = RREG32_SOC15(GC, 0, mmVM_L2_CNTL);
	tmp = REG_SET_FIELD(tmp, VM_L2_CNTL, ENABLE_L2_CACHE, 1);
	tmp = REG_SET_FIELD(tmp, VM_L2_CNTL, ENABLE_L2_FRAGMENT_PROCESSING, 1);
	/* XXX for emulation, Refer to closed source code.*/
	tmp = REG_SET_FIELD(tmp, VM_L2_CNTL, L2_PDE0_CACHE_TAG_GENERATION_MODE,
			    0);
	tmp = REG_SET_FIELD(tmp, VM_L2_CNTL, PDE_FAULT_CLASSIFICATION, 1);
	tmp = REG_SET_FIELD(tmp, VM_L2_CNTL, CONTEXT1_IDENTITY_ACCESS_MODE, 1);
	tmp = REG_SET_FIELD(tmp, VM_L2_CNTL, IDENTITY_MODE_FRAGMENT_SIZE, 0);
	WREG32_SOC15(GC, 0, mmVM_L2_CNTL, tmp);

	tmp = RREG32_SOC15(GC, 0, mmVM_L2_CNTL2);
	tmp = REG_SET_FIELD(tmp, VM_L2_CNTL2, INVALIDATE_ALL_L1_TLBS, 1);
	tmp = REG_SET_FIELD(tmp, VM_L2_CNTL2, INVALIDATE_L2_CACHE, 1);
	WREG32_SOC15(GC, 0, mmVM_L2_CNTL2, tmp);

	field = adev->vm_manager.fragment_size;
	tmp = mmVM_L2_CNTL3_DEFAULT;
<<<<<<< HEAD
	tmp = REG_SET_FIELD(tmp, VM_L2_CNTL3, BANK_SELECT, 12);
	tmp = REG_SET_FIELD(tmp, VM_L2_CNTL3, L2_CACHE_BIGK_FRAGMENT_SIZE, 9);
=======
	tmp = REG_SET_FIELD(tmp, VM_L2_CNTL3, BANK_SELECT, field);
	tmp = REG_SET_FIELD(tmp, VM_L2_CNTL3, L2_CACHE_BIGK_FRAGMENT_SIZE, 6);
>>>>>>> 3aadb888
	WREG32_SOC15(GC, 0, mmVM_L2_CNTL3, tmp);

	tmp = mmVM_L2_CNTL4_DEFAULT;
	tmp = REG_SET_FIELD(tmp, VM_L2_CNTL4, VMC_TAP_PDE_REQUEST_PHYSICAL, 0);
	tmp = REG_SET_FIELD(tmp, VM_L2_CNTL4, VMC_TAP_PTE_REQUEST_PHYSICAL, 0);
	WREG32_SOC15(GC, 0, mmVM_L2_CNTL4, tmp);
}

static void gfxhub_v1_0_enable_system_domain(struct amdgpu_device *adev)
{
	uint32_t tmp;

	tmp = RREG32_SOC15(GC, 0, mmVM_CONTEXT0_CNTL);
	tmp = REG_SET_FIELD(tmp, VM_CONTEXT0_CNTL, ENABLE_CONTEXT, 1);
	tmp = REG_SET_FIELD(tmp, VM_CONTEXT0_CNTL, PAGE_TABLE_DEPTH, 0);
	WREG32_SOC15(GC, 0, mmVM_CONTEXT0_CNTL, tmp);
}

static void gfxhub_v1_0_disable_identity_aperture(struct amdgpu_device *adev)
{
	WREG32_SOC15(GC, 0, mmVM_L2_CONTEXT1_IDENTITY_APERTURE_LOW_ADDR_LO32,
		     0XFFFFFFFF);
	WREG32_SOC15(GC, 0, mmVM_L2_CONTEXT1_IDENTITY_APERTURE_LOW_ADDR_HI32,
		     0x0000000F);

	WREG32_SOC15(GC, 0, mmVM_L2_CONTEXT1_IDENTITY_APERTURE_HIGH_ADDR_LO32,
		     0);
	WREG32_SOC15(GC, 0, mmVM_L2_CONTEXT1_IDENTITY_APERTURE_HIGH_ADDR_HI32,
		     0);

	WREG32_SOC15(GC, 0, mmVM_L2_CONTEXT_IDENTITY_PHYSICAL_OFFSET_LO32, 0);
	WREG32_SOC15(GC, 0, mmVM_L2_CONTEXT_IDENTITY_PHYSICAL_OFFSET_HI32, 0);

}

static void gfxhub_v1_0_setup_vmid_config(struct amdgpu_device *adev)
{
	int i;
	uint32_t tmp;

	for (i = 0; i <= 14; i++) {
		tmp = RREG32_SOC15_OFFSET(GC, 0, mmVM_CONTEXT1_CNTL, i);
		tmp = REG_SET_FIELD(tmp, VM_CONTEXT1_CNTL, ENABLE_CONTEXT, 1);
		tmp = REG_SET_FIELD(tmp, VM_CONTEXT1_CNTL, PAGE_TABLE_DEPTH,
				    adev->vm_manager.num_level);
		tmp = REG_SET_FIELD(tmp, VM_CONTEXT1_CNTL,
				RANGE_PROTECTION_FAULT_ENABLE_DEFAULT, 1);
		tmp = REG_SET_FIELD(tmp, VM_CONTEXT1_CNTL,
				DUMMY_PAGE_PROTECTION_FAULT_ENABLE_DEFAULT, 1);
		tmp = REG_SET_FIELD(tmp, VM_CONTEXT1_CNTL,
				PDE0_PROTECTION_FAULT_ENABLE_DEFAULT, 1);
		tmp = REG_SET_FIELD(tmp, VM_CONTEXT1_CNTL,
				VALID_PROTECTION_FAULT_ENABLE_DEFAULT, 1);
		tmp = REG_SET_FIELD(tmp, VM_CONTEXT1_CNTL,
				READ_PROTECTION_FAULT_ENABLE_DEFAULT, 1);
		tmp = REG_SET_FIELD(tmp, VM_CONTEXT1_CNTL,
				WRITE_PROTECTION_FAULT_ENABLE_DEFAULT, 1);
		tmp = REG_SET_FIELD(tmp, VM_CONTEXT1_CNTL,
				EXECUTE_PROTECTION_FAULT_ENABLE_DEFAULT, 1);
		tmp = REG_SET_FIELD(tmp, VM_CONTEXT1_CNTL,
				PAGE_TABLE_BLOCK_SIZE,
				adev->vm_manager.block_size - 9);
		/* Send no-retry XNACK on fault to suppress VM fault storm. */
		tmp = REG_SET_FIELD(tmp, VM_CONTEXT1_CNTL,
				    RETRY_PERMISSION_OR_INVALID_PAGE_FAULT, 0);
		WREG32_SOC15_OFFSET(GC, 0, mmVM_CONTEXT1_CNTL, i, tmp);
		WREG32_SOC15_OFFSET(GC, 0, mmVM_CONTEXT1_PAGE_TABLE_START_ADDR_LO32, i*2, 0);
		WREG32_SOC15_OFFSET(GC, 0, mmVM_CONTEXT1_PAGE_TABLE_START_ADDR_HI32, i*2, 0);
		WREG32_SOC15_OFFSET(GC, 0, mmVM_CONTEXT1_PAGE_TABLE_END_ADDR_LO32,  i*2,
			lower_32_bits(adev->vm_manager.max_pfn - 1));
		WREG32_SOC15_OFFSET(GC, 0, mmVM_CONTEXT1_PAGE_TABLE_END_ADDR_HI32, i*2,
			upper_32_bits(adev->vm_manager.max_pfn - 1));
	}
}

static void gfxhub_v1_0_program_invalidation(struct amdgpu_device *adev)
{
	unsigned i;

	for (i = 0 ; i < 18; ++i) {
		WREG32_SOC15_OFFSET(GC, 0, mmVM_INVALIDATE_ENG0_ADDR_RANGE_LO32,
				    2 * i, 0xffffffff);
		WREG32_SOC15_OFFSET(GC, 0, mmVM_INVALIDATE_ENG0_ADDR_RANGE_HI32,
				    2 * i, 0x1f);
	}
}

int gfxhub_v1_0_gart_enable(struct amdgpu_device *adev)
{
	if (amdgpu_sriov_vf(adev)) {
		/*
		 * MC_VM_FB_LOCATION_BASE/TOP is NULL for VF, becuase they are
		 * VF copy registers so vbios post doesn't program them, for
		 * SRIOV driver need to program them
		 */
		WREG32_SOC15(GC, 0, mmMC_VM_FB_LOCATION_BASE,
			     adev->mc.vram_start >> 24);
		WREG32_SOC15(GC, 0, mmMC_VM_FB_LOCATION_TOP,
			     adev->mc.vram_end >> 24);
	}

	/* GART Enable. */
	gfxhub_v1_0_init_gart_aperture_regs(adev);
	gfxhub_v1_0_init_system_aperture_regs(adev);
	gfxhub_v1_0_init_tlb_regs(adev);
	gfxhub_v1_0_init_cache_regs(adev);

	gfxhub_v1_0_enable_system_domain(adev);
	gfxhub_v1_0_disable_identity_aperture(adev);
	gfxhub_v1_0_setup_vmid_config(adev);
	gfxhub_v1_0_program_invalidation(adev);

	return 0;
}

void gfxhub_v1_0_gart_disable(struct amdgpu_device *adev)
{
	u32 tmp;
	u32 i;

	/* Disable all tables */
	for (i = 0; i < 16; i++)
		WREG32_SOC15_OFFSET(GC, 0, mmVM_CONTEXT0_CNTL, i, 0);

	/* Setup TLB control */
	tmp = RREG32_SOC15(GC, 0, mmMC_VM_MX_L1_TLB_CNTL);
	tmp = REG_SET_FIELD(tmp, MC_VM_MX_L1_TLB_CNTL, ENABLE_L1_TLB, 0);
	tmp = REG_SET_FIELD(tmp,
				MC_VM_MX_L1_TLB_CNTL,
				ENABLE_ADVANCED_DRIVER_MODEL,
				0);
	WREG32_SOC15(GC, 0, mmMC_VM_MX_L1_TLB_CNTL, tmp);

	/* Setup L2 cache */
	WREG32_FIELD15(GC, 0, VM_L2_CNTL, ENABLE_L2_CACHE, 0);
	WREG32_SOC15(GC, 0, mmVM_L2_CNTL3, 0);
}

/**
 * gfxhub_v1_0_set_fault_enable_default - update GART/VM fault handling
 *
 * @adev: amdgpu_device pointer
 * @value: true redirects VM faults to the default page
 */
void gfxhub_v1_0_set_fault_enable_default(struct amdgpu_device *adev,
					  bool value)
{
	u32 tmp;
	tmp = RREG32_SOC15(GC, 0, mmVM_L2_PROTECTION_FAULT_CNTL);
	tmp = REG_SET_FIELD(tmp, VM_L2_PROTECTION_FAULT_CNTL,
			RANGE_PROTECTION_FAULT_ENABLE_DEFAULT, value);
	tmp = REG_SET_FIELD(tmp, VM_L2_PROTECTION_FAULT_CNTL,
			PDE0_PROTECTION_FAULT_ENABLE_DEFAULT, value);
	tmp = REG_SET_FIELD(tmp, VM_L2_PROTECTION_FAULT_CNTL,
			PDE1_PROTECTION_FAULT_ENABLE_DEFAULT, value);
	tmp = REG_SET_FIELD(tmp, VM_L2_PROTECTION_FAULT_CNTL,
			PDE2_PROTECTION_FAULT_ENABLE_DEFAULT, value);
	tmp = REG_SET_FIELD(tmp,
			VM_L2_PROTECTION_FAULT_CNTL,
			TRANSLATE_FURTHER_PROTECTION_FAULT_ENABLE_DEFAULT,
			value);
	tmp = REG_SET_FIELD(tmp, VM_L2_PROTECTION_FAULT_CNTL,
			NACK_PROTECTION_FAULT_ENABLE_DEFAULT, value);
	tmp = REG_SET_FIELD(tmp, VM_L2_PROTECTION_FAULT_CNTL,
			DUMMY_PAGE_PROTECTION_FAULT_ENABLE_DEFAULT, value);
	tmp = REG_SET_FIELD(tmp, VM_L2_PROTECTION_FAULT_CNTL,
			VALID_PROTECTION_FAULT_ENABLE_DEFAULT, value);
	tmp = REG_SET_FIELD(tmp, VM_L2_PROTECTION_FAULT_CNTL,
			READ_PROTECTION_FAULT_ENABLE_DEFAULT, value);
	tmp = REG_SET_FIELD(tmp, VM_L2_PROTECTION_FAULT_CNTL,
			WRITE_PROTECTION_FAULT_ENABLE_DEFAULT, value);
	tmp = REG_SET_FIELD(tmp, VM_L2_PROTECTION_FAULT_CNTL,
			EXECUTE_PROTECTION_FAULT_ENABLE_DEFAULT, value);
	WREG32_SOC15(GC, 0, mmVM_L2_PROTECTION_FAULT_CNTL, tmp);
}

void gfxhub_v1_0_init(struct amdgpu_device *adev)
{
	struct amdgpu_vmhub *hub = &adev->vmhub[AMDGPU_GFXHUB];

	hub->ctx0_ptb_addr_lo32 =
		SOC15_REG_OFFSET(GC, 0,
				 mmVM_CONTEXT0_PAGE_TABLE_BASE_ADDR_LO32);
	hub->ctx0_ptb_addr_hi32 =
		SOC15_REG_OFFSET(GC, 0,
				 mmVM_CONTEXT0_PAGE_TABLE_BASE_ADDR_HI32);
	hub->vm_inv_eng0_req =
		SOC15_REG_OFFSET(GC, 0, mmVM_INVALIDATE_ENG0_REQ);
	hub->vm_inv_eng0_ack =
		SOC15_REG_OFFSET(GC, 0, mmVM_INVALIDATE_ENG0_ACK);
	hub->vm_context0_cntl =
		SOC15_REG_OFFSET(GC, 0, mmVM_CONTEXT0_CNTL);
	hub->vm_l2_pro_fault_status =
		SOC15_REG_OFFSET(GC, 0, mmVM_L2_PROTECTION_FAULT_STATUS);
	hub->vm_l2_pro_fault_cntl =
		SOC15_REG_OFFSET(GC, 0, mmVM_L2_PROTECTION_FAULT_CNTL);
}<|MERGE_RESOLUTION|>--- conflicted
+++ resolved
@@ -145,13 +145,8 @@
 
 	field = adev->vm_manager.fragment_size;
 	tmp = mmVM_L2_CNTL3_DEFAULT;
-<<<<<<< HEAD
-	tmp = REG_SET_FIELD(tmp, VM_L2_CNTL3, BANK_SELECT, 12);
-	tmp = REG_SET_FIELD(tmp, VM_L2_CNTL3, L2_CACHE_BIGK_FRAGMENT_SIZE, 9);
-=======
 	tmp = REG_SET_FIELD(tmp, VM_L2_CNTL3, BANK_SELECT, field);
 	tmp = REG_SET_FIELD(tmp, VM_L2_CNTL3, L2_CACHE_BIGK_FRAGMENT_SIZE, 6);
->>>>>>> 3aadb888
 	WREG32_SOC15(GC, 0, mmVM_L2_CNTL3, tmp);
 
 	tmp = mmVM_L2_CNTL4_DEFAULT;
