/*
 * Copyright 2019 Advanced Micro Devices, Inc.
 *
 * Permission is hereby granted, free of charge, to any person obtaining a
 * copy of this software and associated documentation files (the "Software"),
 * to deal in the Software without restriction, including without limitation
 * the rights to use, copy, modify, merge, publish, distribute, sublicense,
 * and/or sell copies of the Software, and to permit persons to whom the
 * Software is furnished to do so, subject to the following conditions:
 *
 * The above copyright notice and this permission notice shall be included in
 * all copies or substantial portions of the Software.
 *
 * THE SOFTWARE IS PROVIDED "AS IS", WITHOUT WARRANTY OF ANY KIND, EXPRESS OR
 * IMPLIED, INCLUDING BUT NOT LIMITED TO THE WARRANTIES OF MERCHANTABILITY,
 * FITNESS FOR A PARTICULAR PURPOSE AND NONINFRINGEMENT.  IN NO EVENT SHALL
 * THE COPYRIGHT HOLDER(S) OR AUTHOR(S) BE LIABLE FOR ANY CLAIM, DAMAGES OR
 * OTHER LIABILITY, WHETHER IN AN ACTION OF CONTRACT, TORT OR OTHERWISE,
 * ARISING FROM, OUT OF OR IN CONNECTION WITH THE SOFTWARE OR THE USE OR
 * OTHER DEALINGS IN THE SOFTWARE.
 *
 */
#include <linux/firmware.h>
#include <linux/pci.h>
#include "amdgpu.h"
#include "amdgpu_atomfirmware.h"
#include "gmc_v10_0.h"

#include "hdp/hdp_5_0_0_offset.h"
#include "hdp/hdp_5_0_0_sh_mask.h"
#include "gc/gc_10_1_0_sh_mask.h"
#include "mmhub/mmhub_2_0_0_sh_mask.h"
#include "dcn/dcn_2_0_0_offset.h"
#include "dcn/dcn_2_0_0_sh_mask.h"
#include "oss/osssys_5_0_0_offset.h"
#include "ivsrcid/vmc/irqsrcs_vmc_1_0.h"
#include "navi10_enum.h"

#include "soc15.h"
#include "soc15_common.h"

#include "nbio_v2_3.h"

#include "gfxhub_v2_0.h"
#include "mmhub_v2_0.h"
#include "athub_v2_0.h"
/* XXX Move this macro to navi10 header file, which is like vid.h for VI.*/
#define AMDGPU_NUM_OF_VMIDS			8

#if 0
static const struct soc15_reg_golden golden_settings_navi10_hdp[] =
{
	/* TODO add golden setting for hdp */
};
#endif

static int
gmc_v10_0_vm_fault_interrupt_state(struct amdgpu_device *adev,
				   struct amdgpu_irq_src *src, unsigned type,
				   enum amdgpu_interrupt_state state)
{
	struct amdgpu_vmhub *hub;
	u32 tmp, reg, bits[AMDGPU_MAX_VMHUBS], i;

	bits[AMDGPU_GFXHUB_0] = GCVM_CONTEXT1_CNTL__RANGE_PROTECTION_FAULT_ENABLE_INTERRUPT_MASK |
		GCVM_CONTEXT1_CNTL__DUMMY_PAGE_PROTECTION_FAULT_ENABLE_INTERRUPT_MASK |
		GCVM_CONTEXT1_CNTL__PDE0_PROTECTION_FAULT_ENABLE_INTERRUPT_MASK |
		GCVM_CONTEXT1_CNTL__VALID_PROTECTION_FAULT_ENABLE_INTERRUPT_MASK |
		GCVM_CONTEXT1_CNTL__READ_PROTECTION_FAULT_ENABLE_INTERRUPT_MASK |
		GCVM_CONTEXT1_CNTL__WRITE_PROTECTION_FAULT_ENABLE_INTERRUPT_MASK |
		GCVM_CONTEXT1_CNTL__EXECUTE_PROTECTION_FAULT_ENABLE_INTERRUPT_MASK;

	bits[AMDGPU_MMHUB_0] = MMVM_CONTEXT1_CNTL__RANGE_PROTECTION_FAULT_ENABLE_INTERRUPT_MASK |
		MMVM_CONTEXT1_CNTL__DUMMY_PAGE_PROTECTION_FAULT_ENABLE_INTERRUPT_MASK |
		MMVM_CONTEXT1_CNTL__PDE0_PROTECTION_FAULT_ENABLE_INTERRUPT_MASK |
		MMVM_CONTEXT1_CNTL__VALID_PROTECTION_FAULT_ENABLE_INTERRUPT_MASK |
		MMVM_CONTEXT1_CNTL__READ_PROTECTION_FAULT_ENABLE_INTERRUPT_MASK |
		MMVM_CONTEXT1_CNTL__WRITE_PROTECTION_FAULT_ENABLE_INTERRUPT_MASK |
		MMVM_CONTEXT1_CNTL__EXECUTE_PROTECTION_FAULT_ENABLE_INTERRUPT_MASK;

	switch (state) {
	case AMDGPU_IRQ_STATE_DISABLE:
		/* MM HUB */
		hub = &adev->vmhub[AMDGPU_MMHUB_0];
		for (i = 0; i < 16; i++) {
			reg = hub->vm_context0_cntl + i;
			tmp = RREG32(reg);
			tmp &= ~bits[AMDGPU_MMHUB_0];
			WREG32(reg, tmp);
		}

		/* GFX HUB */
		hub = &adev->vmhub[AMDGPU_GFXHUB_0];
		for (i = 0; i < 16; i++) {
			reg = hub->vm_context0_cntl + i;
			tmp = RREG32(reg);
			tmp &= ~bits[AMDGPU_GFXHUB_0];
			WREG32(reg, tmp);
		}
		break;
	case AMDGPU_IRQ_STATE_ENABLE:
		/* MM HUB */
		hub = &adev->vmhub[AMDGPU_MMHUB_0];
		for (i = 0; i < 16; i++) {
			reg = hub->vm_context0_cntl + i;
			tmp = RREG32(reg);
			tmp |= bits[AMDGPU_MMHUB_0];
			WREG32(reg, tmp);
		}

		/* GFX HUB */
		hub = &adev->vmhub[AMDGPU_GFXHUB_0];
		for (i = 0; i < 16; i++) {
			reg = hub->vm_context0_cntl + i;
			tmp = RREG32(reg);
			tmp |= bits[AMDGPU_GFXHUB_0];
			WREG32(reg, tmp);
		}
		break;
	default:
		break;
	}

	return 0;
}

static int gmc_v10_0_process_interrupt(struct amdgpu_device *adev,
				       struct amdgpu_irq_src *source,
				       struct amdgpu_iv_entry *entry)
{
	struct amdgpu_vmhub *hub = &adev->vmhub[entry->vmid_src];
	uint32_t status = 0;
	u64 addr;

	addr = (u64)entry->src_data[0] << 12;
	addr |= ((u64)entry->src_data[1] & 0xf) << 44;

	if (!amdgpu_sriov_vf(adev)) {
		/*
		 * Issue a dummy read to wait for the status register to
		 * be updated to avoid reading an incorrect value due to
		 * the new fast GRBM interface.
		 */
		if (entry->vmid_src == AMDGPU_GFXHUB_0)
			RREG32(hub->vm_l2_pro_fault_status);

		status = RREG32(hub->vm_l2_pro_fault_status);
		WREG32_P(hub->vm_l2_pro_fault_cntl, 1, ~1);
	}

	if (printk_ratelimit()) {
		struct amdgpu_task_info task_info;

		memset(&task_info, 0, sizeof(struct amdgpu_task_info));
		amdgpu_vm_get_task_info(adev, entry->pasid, &task_info);

		dev_err(adev->dev,
			"[%s] page fault (src_id:%u ring:%u vmid:%u pasid:%u, "
			"for process %s pid %d thread %s pid %d)\n",
			entry->vmid_src ? "mmhub" : "gfxhub",
			entry->src_id, entry->ring_id, entry->vmid,
			entry->pasid, task_info.process_name, task_info.tgid,
			task_info.task_name, task_info.pid);
		dev_err(adev->dev, "  in page starting at address 0x%016llx from client %d\n",
			addr, entry->client_id);
		if (!amdgpu_sriov_vf(adev)) {
			dev_err(adev->dev,
				"GCVM_L2_PROTECTION_FAULT_STATUS:0x%08X\n",
				status);
			dev_err(adev->dev, "\t MORE_FAULTS: 0x%lx\n",
				REG_GET_FIELD(status,
				GCVM_L2_PROTECTION_FAULT_STATUS, MORE_FAULTS));
			dev_err(adev->dev, "\t WALKER_ERROR: 0x%lx\n",
				REG_GET_FIELD(status,
				GCVM_L2_PROTECTION_FAULT_STATUS, WALKER_ERROR));
			dev_err(adev->dev, "\t PERMISSION_FAULTS: 0x%lx\n",
				REG_GET_FIELD(status,
				GCVM_L2_PROTECTION_FAULT_STATUS, PERMISSION_FAULTS));
			dev_err(adev->dev, "\t MAPPING_ERROR: 0x%lx\n",
				REG_GET_FIELD(status,
				GCVM_L2_PROTECTION_FAULT_STATUS, MAPPING_ERROR));
			dev_err(adev->dev, "\t RW: 0x%lx\n",
				REG_GET_FIELD(status,
				GCVM_L2_PROTECTION_FAULT_STATUS, RW));
		}
	}

	return 0;
}

static const struct amdgpu_irq_src_funcs gmc_v10_0_irq_funcs = {
	.set = gmc_v10_0_vm_fault_interrupt_state,
	.process = gmc_v10_0_process_interrupt,
};

static void gmc_v10_0_set_irq_funcs(struct amdgpu_device *adev)
{
	adev->gmc.vm_fault.num_types = 1;
	adev->gmc.vm_fault.funcs = &gmc_v10_0_irq_funcs;
}

static uint32_t gmc_v10_0_get_invalidate_req(unsigned int vmid,
					     uint32_t flush_type)
{
	u32 req = 0;

	/* invalidate using legacy mode on vmid*/
	req = REG_SET_FIELD(req, GCVM_INVALIDATE_ENG0_REQ,
			    PER_VMID_INVALIDATE_REQ, 1 << vmid);
	req = REG_SET_FIELD(req, GCVM_INVALIDATE_ENG0_REQ, FLUSH_TYPE, flush_type);
	req = REG_SET_FIELD(req, GCVM_INVALIDATE_ENG0_REQ, INVALIDATE_L2_PTES, 1);
	req = REG_SET_FIELD(req, GCVM_INVALIDATE_ENG0_REQ, INVALIDATE_L2_PDE0, 1);
	req = REG_SET_FIELD(req, GCVM_INVALIDATE_ENG0_REQ, INVALIDATE_L2_PDE1, 1);
	req = REG_SET_FIELD(req, GCVM_INVALIDATE_ENG0_REQ, INVALIDATE_L2_PDE2, 1);
	req = REG_SET_FIELD(req, GCVM_INVALIDATE_ENG0_REQ, INVALIDATE_L1_PTES, 1);
	req = REG_SET_FIELD(req, GCVM_INVALIDATE_ENG0_REQ,
			    CLEAR_PROTECTION_FAULT_STATUS_ADDR,	0);

	return req;
}

/*
 * GART
 * VMID 0 is the physical GPU addresses as used by the kernel.
 * VMIDs 1-15 are used for userspace clients and are handled
 * by the amdgpu vm/hsa code.
 */

static void gmc_v10_0_flush_vm_hub(struct amdgpu_device *adev, uint32_t vmid,
				   unsigned int vmhub, uint32_t flush_type)
{
	struct amdgpu_vmhub *hub = &adev->vmhub[vmhub];
	u32 tmp = gmc_v10_0_get_invalidate_req(vmid, flush_type);
	/* Use register 17 for GART */
	const unsigned eng = 17;
	unsigned int i;

	spin_lock(&adev->gmc.invalidate_lock);
	/*
	 * It may lose gpuvm invalidate acknowldege state across power-gating
	 * off cycle, add semaphore acquire before invalidation and semaphore
	 * release after invalidation to avoid entering power gated state
	 * to WA the Issue
	 */

	/* TODO: It needs to continue working on debugging with semaphore for GFXHUB as well. */
	if (vmhub == AMDGPU_MMHUB_0 ||
	    vmhub == AMDGPU_MMHUB_1) {
		for (i = 0; i < adev->usec_timeout; i++) {
			/* a read return value of 1 means semaphore acuqire */
			tmp = RREG32_NO_KIQ(hub->vm_inv_eng0_sem + eng);
			if (tmp & 0x1)
				break;
			udelay(1);
		}

		if (i >= adev->usec_timeout)
			DRM_ERROR("Timeout waiting for sem acquire in VM flush!\n");
	}

	WREG32_NO_KIQ(hub->vm_inv_eng0_req + eng, tmp);

	/*
	 * Issue a dummy read to wait for the ACK register to be cleared
	 * to avoid a false ACK due to the new fast GRBM interface.
	 */
	if (vmhub == AMDGPU_GFXHUB_0)
		RREG32_NO_KIQ(hub->vm_inv_eng0_req + eng);

	/* Wait for ACK with a delay.*/
	for (i = 0; i < adev->usec_timeout; i++) {
		tmp = RREG32_NO_KIQ(hub->vm_inv_eng0_ack + eng);
		tmp &= 1 << vmid;
		if (tmp)
			break;

		udelay(1);
	}

	/* TODO: It needs to continue working on debugging with semaphore for GFXHUB as well. */
	if (vmhub == AMDGPU_MMHUB_0 ||
	    vmhub == AMDGPU_MMHUB_1)
		/*
		 * add semaphore release after invalidation,
		 * write with 0 means semaphore release
		 */
		WREG32_NO_KIQ(hub->vm_inv_eng0_sem + eng, 0);

	spin_unlock(&adev->gmc.invalidate_lock);

	if (i < adev->usec_timeout)
		return;

	DRM_ERROR("Timeout waiting for VM flush ACK!\n");
}

/**
 * gmc_v10_0_flush_gpu_tlb - gart tlb flush callback
 *
 * @adev: amdgpu_device pointer
 * @vmid: vm instance to flush
 *
 * Flush the TLB for the requested page table.
 */
static void gmc_v10_0_flush_gpu_tlb(struct amdgpu_device *adev, uint32_t vmid,
					uint32_t vmhub, uint32_t flush_type)
{
	struct amdgpu_ring *ring = adev->mman.buffer_funcs_ring;
	struct dma_fence *fence;
	struct amdgpu_job *job;

	int r;

	/* flush hdp cache */
	adev->nbio.funcs->hdp_flush(adev, NULL);

	mutex_lock(&adev->mman.gtt_window_lock);

	if (vmhub == AMDGPU_MMHUB_0) {
		gmc_v10_0_flush_vm_hub(adev, vmid, AMDGPU_MMHUB_0, 0);
		mutex_unlock(&adev->mman.gtt_window_lock);
		return;
	}

	BUG_ON(vmhub != AMDGPU_GFXHUB_0);

	if (!adev->mman.buffer_funcs_enabled ||
	    !adev->ib_pool_ready ||
	    adev->in_gpu_reset ||
	    ring->sched.ready == false) {
		gmc_v10_0_flush_vm_hub(adev, vmid, AMDGPU_GFXHUB_0, 0);
		mutex_unlock(&adev->mman.gtt_window_lock);
		return;
	}

	/* The SDMA on Navi has a bug which can theoretically result in memory
	 * corruption if an invalidation happens at the same time as an VA
	 * translation. Avoid this by doing the invalidation from the SDMA
	 * itself.
	 */
	r = amdgpu_job_alloc_with_ib(adev, 16 * 4, &job);
	if (r)
		goto error_alloc;

	job->vm_pd_addr = amdgpu_gmc_pd_addr(adev->gart.bo);
	job->vm_needs_flush = true;
	job->ibs->ptr[job->ibs->length_dw++] = ring->funcs->nop;
	amdgpu_ring_pad_ib(ring, &job->ibs[0]);
	r = amdgpu_job_submit(job, &adev->mman.entity,
			      AMDGPU_FENCE_OWNER_UNDEFINED, &fence);
	if (r)
		goto error_submit;

	mutex_unlock(&adev->mman.gtt_window_lock);

	dma_fence_wait(fence, false);
	dma_fence_put(fence);

	return;

error_submit:
	amdgpu_job_free(job);

error_alloc:
	mutex_unlock(&adev->mman.gtt_window_lock);
	DRM_ERROR("Error flushing GPU TLB using the SDMA (%d)!\n", r);
}

static uint64_t gmc_v10_0_emit_flush_gpu_tlb(struct amdgpu_ring *ring,
					     unsigned vmid, uint64_t pd_addr)
{
	struct amdgpu_vmhub *hub = &ring->adev->vmhub[ring->funcs->vmhub];
	uint32_t req = gmc_v10_0_get_invalidate_req(vmid, 0);
	unsigned eng = ring->vm_inv_eng;

	/*
	 * It may lose gpuvm invalidate acknowldege state across power-gating
	 * off cycle, add semaphore acquire before invalidation and semaphore
	 * release after invalidation to avoid entering power gated state
	 * to WA the Issue
	 */

	/* TODO: It needs to continue working on debugging with semaphore for GFXHUB as well. */
	if (ring->funcs->vmhub == AMDGPU_MMHUB_0 ||
	    ring->funcs->vmhub == AMDGPU_MMHUB_1)
		/* a read return value of 1 means semaphore acuqire */
		amdgpu_ring_emit_reg_wait(ring,
					  hub->vm_inv_eng0_sem + eng, 0x1, 0x1);

	amdgpu_ring_emit_wreg(ring, hub->ctx0_ptb_addr_lo32 + (2 * vmid),
			      lower_32_bits(pd_addr));

	amdgpu_ring_emit_wreg(ring, hub->ctx0_ptb_addr_hi32 + (2 * vmid),
			      upper_32_bits(pd_addr));

	amdgpu_ring_emit_reg_write_reg_wait(ring, hub->vm_inv_eng0_req + eng,
					    hub->vm_inv_eng0_ack + eng,
					    req, 1 << vmid);
<<<<<<< HEAD
=======

	/* TODO: It needs to continue working on debugging with semaphore for GFXHUB as well. */
	if (ring->funcs->vmhub == AMDGPU_MMHUB_0 ||
	    ring->funcs->vmhub == AMDGPU_MMHUB_1)
		/*
		 * add semaphore release after invalidation,
		 * write with 0 means semaphore release
		 */
		amdgpu_ring_emit_wreg(ring, hub->vm_inv_eng0_sem + eng, 0);
>>>>>>> b53bd16f

	return pd_addr;
}

static void gmc_v10_0_emit_pasid_mapping(struct amdgpu_ring *ring, unsigned vmid,
					 unsigned pasid)
{
	struct amdgpu_device *adev = ring->adev;
	uint32_t reg;

	if (ring->funcs->vmhub == AMDGPU_GFXHUB_0)
		reg = SOC15_REG_OFFSET(OSSSYS, 0, mmIH_VMID_0_LUT) + vmid;
	else
		reg = SOC15_REG_OFFSET(OSSSYS, 0, mmIH_VMID_0_LUT_MM) + vmid;

	amdgpu_ring_emit_wreg(ring, reg, pasid);
}

/*
 * PTE format on NAVI 10:
 * 63:59 reserved
 * 58:57 reserved
 * 56 F
 * 55 L
 * 54 reserved
 * 53:52 SW
 * 51 T
 * 50:48 mtype
 * 47:12 4k physical page base address
 * 11:7 fragment
 * 6 write
 * 5 read
 * 4 exe
 * 3 Z
 * 2 snooped
 * 1 system
 * 0 valid
 *
 * PDE format on NAVI 10:
 * 63:59 block fragment size
 * 58:55 reserved
 * 54 P
 * 53:48 reserved
 * 47:6 physical base address of PD or PTE
 * 5:3 reserved
 * 2 C
 * 1 system
 * 0 valid
 */

static uint64_t gmc_v10_0_map_mtype(struct amdgpu_device *adev, uint32_t flags)
{
	switch (flags) {
	case AMDGPU_VM_MTYPE_DEFAULT:
		return AMDGPU_PTE_MTYPE_NV10(MTYPE_NC);
	case AMDGPU_VM_MTYPE_NC:
		return AMDGPU_PTE_MTYPE_NV10(MTYPE_NC);
	case AMDGPU_VM_MTYPE_WC:
		return AMDGPU_PTE_MTYPE_NV10(MTYPE_WC);
	case AMDGPU_VM_MTYPE_CC:
		return AMDGPU_PTE_MTYPE_NV10(MTYPE_CC);
	case AMDGPU_VM_MTYPE_UC:
		return AMDGPU_PTE_MTYPE_NV10(MTYPE_UC);
	default:
		return AMDGPU_PTE_MTYPE_NV10(MTYPE_NC);
	}
}

static void gmc_v10_0_get_vm_pde(struct amdgpu_device *adev, int level,
				 uint64_t *addr, uint64_t *flags)
{
	if (!(*flags & AMDGPU_PDE_PTE) && !(*flags & AMDGPU_PTE_SYSTEM))
		*addr = adev->vm_manager.vram_base_offset + *addr -
			adev->gmc.vram_start;
	BUG_ON(*addr & 0xFFFF00000000003FULL);

	if (!adev->gmc.translate_further)
		return;

	if (level == AMDGPU_VM_PDB1) {
		/* Set the block fragment size */
		if (!(*flags & AMDGPU_PDE_PTE))
			*flags |= AMDGPU_PDE_BFS(0x9);

	} else if (level == AMDGPU_VM_PDB0) {
		if (*flags & AMDGPU_PDE_PTE)
			*flags &= ~AMDGPU_PDE_PTE;
		else
			*flags |= AMDGPU_PTE_TF;
	}
}

static void gmc_v10_0_get_vm_pte(struct amdgpu_device *adev,
				 struct amdgpu_bo_va_mapping *mapping,
				 uint64_t *flags)
{
	*flags &= ~AMDGPU_PTE_EXECUTABLE;
	*flags |= mapping->flags & AMDGPU_PTE_EXECUTABLE;

	*flags &= ~AMDGPU_PTE_MTYPE_NV10_MASK;
	*flags |= (mapping->flags & AMDGPU_PTE_MTYPE_NV10_MASK);

	if (mapping->flags & AMDGPU_PTE_PRT) {
		*flags |= AMDGPU_PTE_PRT;
		*flags |= AMDGPU_PTE_SNOOPED;
		*flags |= AMDGPU_PTE_LOG;
		*flags |= AMDGPU_PTE_SYSTEM;
		*flags &= ~AMDGPU_PTE_VALID;
	}
}

static const struct amdgpu_gmc_funcs gmc_v10_0_gmc_funcs = {
	.flush_gpu_tlb = gmc_v10_0_flush_gpu_tlb,
	.emit_flush_gpu_tlb = gmc_v10_0_emit_flush_gpu_tlb,
	.emit_pasid_mapping = gmc_v10_0_emit_pasid_mapping,
	.map_mtype = gmc_v10_0_map_mtype,
	.get_vm_pde = gmc_v10_0_get_vm_pde,
	.get_vm_pte = gmc_v10_0_get_vm_pte
};

static void gmc_v10_0_set_gmc_funcs(struct amdgpu_device *adev)
{
	if (adev->gmc.gmc_funcs == NULL)
		adev->gmc.gmc_funcs = &gmc_v10_0_gmc_funcs;
}

static int gmc_v10_0_early_init(void *handle)
{
	struct amdgpu_device *adev = (struct amdgpu_device *)handle;

	gmc_v10_0_set_gmc_funcs(adev);
	gmc_v10_0_set_irq_funcs(adev);

	adev->gmc.shared_aperture_start = 0x2000000000000000ULL;
	adev->gmc.shared_aperture_end =
		adev->gmc.shared_aperture_start + (4ULL << 30) - 1;
	adev->gmc.private_aperture_start = 0x1000000000000000ULL;
	adev->gmc.private_aperture_end =
		adev->gmc.private_aperture_start + (4ULL << 30) - 1;

	return 0;
}

static int gmc_v10_0_late_init(void *handle)
{
	struct amdgpu_device *adev = (struct amdgpu_device *)handle;
	unsigned vm_inv_eng[AMDGPU_MAX_VMHUBS] = { 4, 4 };
	unsigned i;

	for(i = 0; i < adev->num_rings; ++i) {
		struct amdgpu_ring *ring = adev->rings[i];
		unsigned vmhub = ring->funcs->vmhub;

		ring->vm_inv_eng = vm_inv_eng[vmhub]++;
		dev_info(adev->dev, "ring %u(%s) uses VM inv eng %u on hub %u\n",
			 ring->idx, ring->name, ring->vm_inv_eng,
			 ring->funcs->vmhub);
	}

	/* Engine 17 is used for GART flushes */
	for(i = 0; i < AMDGPU_MAX_VMHUBS; ++i)
		BUG_ON(vm_inv_eng[i] > 17);

	return amdgpu_irq_get(adev, &adev->gmc.vm_fault, 0);
}

static void gmc_v10_0_vram_gtt_location(struct amdgpu_device *adev,
					struct amdgpu_gmc *mc)
{
	u64 base = 0;

	base = gfxhub_v2_0_get_fb_location(adev);

	amdgpu_gmc_vram_location(adev, &adev->gmc, base);
	amdgpu_gmc_gart_location(adev, mc);

	/* base offset of vram pages */
	adev->vm_manager.vram_base_offset = gfxhub_v2_0_get_mc_fb_offset(adev);
}

/**
 * gmc_v10_0_mc_init - initialize the memory controller driver params
 *
 * @adev: amdgpu_device pointer
 *
 * Look up the amount of vram, vram width, and decide how to place
 * vram and gart within the GPU's physical address space.
 * Returns 0 for success.
 */
static int gmc_v10_0_mc_init(struct amdgpu_device *adev)
{
	/* Could aper size report 0 ? */
	adev->gmc.aper_base = pci_resource_start(adev->pdev, 0);
	adev->gmc.aper_size = pci_resource_len(adev->pdev, 0);

	/* size in MB on si */
	adev->gmc.mc_vram_size =
		adev->nbio.funcs->get_memsize(adev) * 1024ULL * 1024ULL;
	adev->gmc.real_vram_size = adev->gmc.mc_vram_size;
	adev->gmc.visible_vram_size = adev->gmc.aper_size;

	/* In case the PCI BAR is larger than the actual amount of vram */
	if (adev->gmc.visible_vram_size > adev->gmc.real_vram_size)
		adev->gmc.visible_vram_size = adev->gmc.real_vram_size;

	/* set the gart size */
	if (amdgpu_gart_size == -1) {
		switch (adev->asic_type) {
		case CHIP_NAVI10:
		case CHIP_NAVI14:
		case CHIP_NAVI12:
		default:
			adev->gmc.gart_size = 512ULL << 20;
			break;
		}
	} else
		adev->gmc.gart_size = (u64)amdgpu_gart_size << 20;

	gmc_v10_0_vram_gtt_location(adev, &adev->gmc);

	return 0;
}

static int gmc_v10_0_gart_init(struct amdgpu_device *adev)
{
	int r;

	if (adev->gart.bo) {
		WARN(1, "NAVI10 PCIE GART already initialized\n");
		return 0;
	}

	/* Initialize common gart structure */
	r = amdgpu_gart_init(adev);
	if (r)
		return r;

	adev->gart.table_size = adev->gart.num_gpu_pages * 8;
	adev->gart.gart_pte_flags = AMDGPU_PTE_MTYPE_NV10(MTYPE_UC) |
				 AMDGPU_PTE_EXECUTABLE;

	return amdgpu_gart_table_vram_alloc(adev);
}

static unsigned gmc_v10_0_get_vbios_fb_size(struct amdgpu_device *adev)
{
	u32 d1vga_control = RREG32_SOC15(DCE, 0, mmD1VGA_CONTROL);
	unsigned size;

	if (REG_GET_FIELD(d1vga_control, D1VGA_CONTROL, D1VGA_MODE_ENABLE)) {
		size = 9 * 1024 * 1024; /* reserve 8MB for vga emulator and 1 MB for FB */
	} else {
		u32 viewport;
		u32 pitch;

		viewport = RREG32_SOC15(DCE, 0, mmHUBP0_DCSURF_PRI_VIEWPORT_DIMENSION);
		pitch = RREG32_SOC15(DCE, 0, mmHUBPREQ0_DCSURF_SURFACE_PITCH);
		size = (REG_GET_FIELD(viewport,
					HUBP0_DCSURF_PRI_VIEWPORT_DIMENSION, PRI_VIEWPORT_HEIGHT) *
				REG_GET_FIELD(pitch, HUBPREQ0_DCSURF_SURFACE_PITCH, PITCH) *
				4);
	}
	/* return 0 if the pre-OS buffer uses up most of vram */
	if ((adev->gmc.real_vram_size - size) < (8 * 1024 * 1024)) {
		DRM_ERROR("Warning: pre-OS buffer uses most of vram, \
				be aware of gart table overwrite\n");
		return 0;
	}

	return size;
}



static int gmc_v10_0_sw_init(void *handle)
{
	int r, vram_width = 0, vram_type = 0, vram_vendor = 0;
	struct amdgpu_device *adev = (struct amdgpu_device *)handle;

	gfxhub_v2_0_init(adev);
	mmhub_v2_0_init(adev);

	spin_lock_init(&adev->gmc.invalidate_lock);

	r = amdgpu_atomfirmware_get_vram_info(adev,
		&vram_width, &vram_type, &vram_vendor);
	if (!amdgpu_emu_mode)
		adev->gmc.vram_width = vram_width;
	else
		adev->gmc.vram_width = 1 * 128; /* numchan * chansize */

	adev->gmc.vram_type = vram_type;
	adev->gmc.vram_vendor = vram_vendor;
	switch (adev->asic_type) {
	case CHIP_NAVI10:
	case CHIP_NAVI14:
	case CHIP_NAVI12:
		adev->num_vmhubs = 2;
		/*
		 * To fulfill 4-level page support,
		 * vm size is 256TB (48bit), maximum size of Navi10/Navi14/Navi12,
		 * block size 512 (9bit)
		 */
		amdgpu_vm_adjust_size(adev, 256 * 1024, 9, 3, 48);
		break;
	default:
		break;
	}

	/* This interrupt is VMC page fault.*/
	r = amdgpu_irq_add_id(adev, SOC15_IH_CLIENTID_VMC,
			      VMC_1_0__SRCID__VM_FAULT,
			      &adev->gmc.vm_fault);
	r = amdgpu_irq_add_id(adev, SOC15_IH_CLIENTID_UTCL2,
			      UTCL2_1_0__SRCID__FAULT,
			      &adev->gmc.vm_fault);
	if (r)
		return r;

	/*
	 * Set the internal MC address mask This is the max address of the GPU's
	 * internal address space.
	 */
	adev->gmc.mc_mask = 0xffffffffffffULL; /* 48 bit MC */

	/*
	 * Reserve 8M stolen memory for navi10 like vega10
	 * TODO: will check if it's really needed on asic.
	 */
	if (amdgpu_emu_mode == 1)
		adev->gmc.stolen_size = 0;
	else
		adev->gmc.stolen_size = 9 * 1024 *1024;

	r = dma_set_mask_and_coherent(adev->dev, DMA_BIT_MASK(44));
	if (r) {
		printk(KERN_WARNING "amdgpu: No suitable DMA available.\n");
		return r;
	}

	r = gmc_v10_0_mc_init(adev);
	if (r)
		return r;

	adev->gmc.stolen_size = gmc_v10_0_get_vbios_fb_size(adev);

	/* Memory manager */
	r = amdgpu_bo_init(adev);
	if (r)
		return r;

	r = gmc_v10_0_gart_init(adev);
	if (r)
		return r;

	/*
	 * number of VMs
	 * VMID 0 is reserved for System
	 * amdgpu graphics/compute will use VMIDs 1-7
	 * amdkfd will use VMIDs 8-15
	 */
	adev->vm_manager.id_mgr[AMDGPU_GFXHUB_0].num_ids = AMDGPU_NUM_OF_VMIDS;
	adev->vm_manager.id_mgr[AMDGPU_MMHUB_0].num_ids = AMDGPU_NUM_OF_VMIDS;

	amdgpu_vm_manager_init(adev);

	return 0;
}

/**
 * gmc_v8_0_gart_fini - vm fini callback
 *
 * @adev: amdgpu_device pointer
 *
 * Tears down the driver GART/VM setup (CIK).
 */
static void gmc_v10_0_gart_fini(struct amdgpu_device *adev)
{
	amdgpu_gart_table_vram_free(adev);
	amdgpu_gart_fini(adev);
}

static int gmc_v10_0_sw_fini(void *handle)
{
	struct amdgpu_device *adev = (struct amdgpu_device *)handle;

	amdgpu_vm_manager_fini(adev);
	gmc_v10_0_gart_fini(adev);
	amdgpu_gem_force_release(adev);
	amdgpu_bo_fini(adev);

	return 0;
}

static void gmc_v10_0_init_golden_registers(struct amdgpu_device *adev)
{
	switch (adev->asic_type) {
	case CHIP_NAVI10:
	case CHIP_NAVI14:
	case CHIP_NAVI12:
		break;
	default:
		break;
	}
}

/**
 * gmc_v10_0_gart_enable - gart enable
 *
 * @adev: amdgpu_device pointer
 */
static int gmc_v10_0_gart_enable(struct amdgpu_device *adev)
{
	int r;
	bool value;
	u32 tmp;

	if (adev->gart.bo == NULL) {
		dev_err(adev->dev, "No VRAM object for PCIE GART.\n");
		return -EINVAL;
	}

	r = amdgpu_gart_table_vram_pin(adev);
	if (r)
		return r;

	r = gfxhub_v2_0_gart_enable(adev);
	if (r)
		return r;

	r = mmhub_v2_0_gart_enable(adev);
	if (r)
		return r;

	tmp = RREG32_SOC15(HDP, 0, mmHDP_MISC_CNTL);
	tmp |= HDP_MISC_CNTL__FLUSH_INVALIDATE_CACHE_MASK;
	WREG32_SOC15(HDP, 0, mmHDP_MISC_CNTL, tmp);

	tmp = RREG32_SOC15(HDP, 0, mmHDP_HOST_PATH_CNTL);
	WREG32_SOC15(HDP, 0, mmHDP_HOST_PATH_CNTL, tmp);

	/* Flush HDP after it is initialized */
	adev->nbio.funcs->hdp_flush(adev, NULL);

	value = (amdgpu_vm_fault_stop == AMDGPU_VM_FAULT_STOP_ALWAYS) ?
		false : true;

	gfxhub_v2_0_set_fault_enable_default(adev, value);
	mmhub_v2_0_set_fault_enable_default(adev, value);
	gmc_v10_0_flush_gpu_tlb(adev, 0, AMDGPU_MMHUB_0, 0);
	gmc_v10_0_flush_gpu_tlb(adev, 0, AMDGPU_GFXHUB_0, 0);

	DRM_INFO("PCIE GART of %uM enabled (table at 0x%016llX).\n",
		 (unsigned)(adev->gmc.gart_size >> 20),
		 (unsigned long long)amdgpu_bo_gpu_offset(adev->gart.bo));

	adev->gart.ready = true;

	return 0;
}

static int gmc_v10_0_hw_init(void *handle)
{
	int r;
	struct amdgpu_device *adev = (struct amdgpu_device *)handle;

	/* The sequence of these two function calls matters.*/
	gmc_v10_0_init_golden_registers(adev);

	r = gmc_v10_0_gart_enable(adev);
	if (r)
		return r;

	return 0;
}

/**
 * gmc_v10_0_gart_disable - gart disable
 *
 * @adev: amdgpu_device pointer
 *
 * This disables all VM page table.
 */
static void gmc_v10_0_gart_disable(struct amdgpu_device *adev)
{
	gfxhub_v2_0_gart_disable(adev);
	mmhub_v2_0_gart_disable(adev);
	amdgpu_gart_table_vram_unpin(adev);
}

static int gmc_v10_0_hw_fini(void *handle)
{
	struct amdgpu_device *adev = (struct amdgpu_device *)handle;

	if (amdgpu_sriov_vf(adev)) {
		/* full access mode, so don't touch any GMC register */
		DRM_DEBUG("For SRIOV client, shouldn't do anything.\n");
		return 0;
	}

	amdgpu_irq_put(adev, &adev->gmc.vm_fault, 0);
	gmc_v10_0_gart_disable(adev);

	return 0;
}

static int gmc_v10_0_suspend(void *handle)
{
	struct amdgpu_device *adev = (struct amdgpu_device *)handle;

	gmc_v10_0_hw_fini(adev);

	return 0;
}

static int gmc_v10_0_resume(void *handle)
{
	int r;
	struct amdgpu_device *adev = (struct amdgpu_device *)handle;

	r = gmc_v10_0_hw_init(adev);
	if (r)
		return r;

	amdgpu_vmid_reset_all(adev);

	return 0;
}

static bool gmc_v10_0_is_idle(void *handle)
{
	/* MC is always ready in GMC v10.*/
	return true;
}

static int gmc_v10_0_wait_for_idle(void *handle)
{
	/* There is no need to wait for MC idle in GMC v10.*/
	return 0;
}

static int gmc_v10_0_soft_reset(void *handle)
{
	return 0;
}

static int gmc_v10_0_set_clockgating_state(void *handle,
					   enum amd_clockgating_state state)
{
	int r;
	struct amdgpu_device *adev = (struct amdgpu_device *)handle;

	r = mmhub_v2_0_set_clockgating(adev, state);
	if (r)
		return r;

	return athub_v2_0_set_clockgating(adev, state);
}

static void gmc_v10_0_get_clockgating_state(void *handle, u32 *flags)
{
	struct amdgpu_device *adev = (struct amdgpu_device *)handle;

	mmhub_v2_0_get_clockgating(adev, flags);

	athub_v2_0_get_clockgating(adev, flags);
}

static int gmc_v10_0_set_powergating_state(void *handle,
					   enum amd_powergating_state state)
{
	return 0;
}

const struct amd_ip_funcs gmc_v10_0_ip_funcs = {
	.name = "gmc_v10_0",
	.early_init = gmc_v10_0_early_init,
	.late_init = gmc_v10_0_late_init,
	.sw_init = gmc_v10_0_sw_init,
	.sw_fini = gmc_v10_0_sw_fini,
	.hw_init = gmc_v10_0_hw_init,
	.hw_fini = gmc_v10_0_hw_fini,
	.suspend = gmc_v10_0_suspend,
	.resume = gmc_v10_0_resume,
	.is_idle = gmc_v10_0_is_idle,
	.wait_for_idle = gmc_v10_0_wait_for_idle,
	.soft_reset = gmc_v10_0_soft_reset,
	.set_clockgating_state = gmc_v10_0_set_clockgating_state,
	.set_powergating_state = gmc_v10_0_set_powergating_state,
	.get_clockgating_state = gmc_v10_0_get_clockgating_state,
};

const struct amdgpu_ip_block_version gmc_v10_0_ip_block =
{
	.type = AMD_IP_BLOCK_TYPE_GMC,
	.major = 10,
	.minor = 0,
	.rev = 0,
	.funcs = &gmc_v10_0_ip_funcs,
};<|MERGE_RESOLUTION|>--- conflicted
+++ resolved
@@ -396,8 +396,6 @@
 	amdgpu_ring_emit_reg_write_reg_wait(ring, hub->vm_inv_eng0_req + eng,
 					    hub->vm_inv_eng0_ack + eng,
 					    req, 1 << vmid);
-<<<<<<< HEAD
-=======
 
 	/* TODO: It needs to continue working on debugging with semaphore for GFXHUB as well. */
 	if (ring->funcs->vmhub == AMDGPU_MMHUB_0 ||
@@ -407,7 +405,6 @@
 		 * write with 0 means semaphore release
 		 */
 		amdgpu_ring_emit_wreg(ring, hub->vm_inv_eng0_sem + eng, 0);
->>>>>>> b53bd16f
 
 	return pd_addr;
 }
