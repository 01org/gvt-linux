--- conflicted
+++ resolved
@@ -32,11 +32,6 @@
 
 extern const struct amd_ip_funcs pp_ip_funcs;
 extern const struct amd_pm_funcs pp_dpm_funcs;
-<<<<<<< HEAD
-
-#define PP_DPM_DISABLED 0xCCCC
-=======
->>>>>>> 787e1b74
 
 enum amd_pp_sensors {
 	AMDGPU_PP_SENSOR_GFX_SCLK = 0,
