/*
 * Copyright 2019 Advanced Micro Devices, Inc.
 *
 * Permission is hereby granted, free of charge, to any person obtaining a
 * copy of this software and associated documentation files (the "Software"),
 * to deal in the Software without restriction, including without limitation
 * the rights to use, copy, modify, merge, publish, distribute, sublicense,
 * and/or sell copies of the Software, and to permit persons to whom the
 * Software is furnished to do so, subject to the following conditions:
 *
 * The above copyright notice and this permission notice shall be included in
 * all copies or substantial portions of the Software.
 *
 * THE SOFTWARE IS PROVIDED "AS IS", WITHOUT WARRANTY OF ANY KIND, EXPRESS OR
 * IMPLIED, INCLUDING BUT NOT LIMITED TO THE WARRANTIES OF MERCHANTABILITY,
 * FITNESS FOR A PARTICULAR PURPOSE AND NONINFRINGEMENT.  IN NO EVENT SHALL
 * THE COPYRIGHT HOLDER(S) OR AUTHOR(S) BE LIABLE FOR ANY CLAIM, DAMAGES OR
 * OTHER LIABILITY, WHETHER IN AN ACTION OF CONTRACT, TORT OR OTHERWISE,
 * ARISING FROM, OUT OF OR IN CONNECTION WITH THE SOFTWARE OR THE USE OR
 * OTHER DEALINGS IN THE SOFTWARE.
 *
 */

#include "pp_debug.h"
#include <linux/firmware.h>
#include <linux/pci.h>
#include "amdgpu.h"
#include "amdgpu_smu.h"
#include "atomfirmware.h"
#include "amdgpu_atomfirmware.h"
#include "smu_v11_0.h"
#include "smu11_driver_if_navi10.h"
#include "soc15_common.h"
#include "atom.h"
#include "navi10_ppt.h"
#include "smu_v11_0_pptable.h"
#include "smu_v11_0_ppsmc.h"

#include "asic_reg/mp/mp_11_0_sh_mask.h"

#define FEATURE_MASK(feature) (1ULL << feature)
#define SMC_DPM_FEATURE ( \
	FEATURE_MASK(FEATURE_DPM_PREFETCHER_BIT) | \
	FEATURE_MASK(FEATURE_DPM_GFXCLK_BIT)	 | \
	FEATURE_MASK(FEATURE_DPM_GFX_PACE_BIT)	 | \
	FEATURE_MASK(FEATURE_DPM_UCLK_BIT)	 | \
	FEATURE_MASK(FEATURE_DPM_SOCCLK_BIT)	 | \
	FEATURE_MASK(FEATURE_DPM_MP0CLK_BIT)	 | \
	FEATURE_MASK(FEATURE_DPM_LINK_BIT)	 | \
	FEATURE_MASK(FEATURE_DPM_DCEFCLK_BIT))

#define MSG_MAP(msg, index) \
	[SMU_MSG_##msg] = {1, (index)}

static struct smu_11_0_cmn2aisc_mapping navi10_message_map[SMU_MSG_MAX_COUNT] = {
	MSG_MAP(TestMessage,			PPSMC_MSG_TestMessage),
	MSG_MAP(GetSmuVersion,			PPSMC_MSG_GetSmuVersion),
	MSG_MAP(GetDriverIfVersion,		PPSMC_MSG_GetDriverIfVersion),
	MSG_MAP(SetAllowedFeaturesMaskLow,	PPSMC_MSG_SetAllowedFeaturesMaskLow),
	MSG_MAP(SetAllowedFeaturesMaskHigh,	PPSMC_MSG_SetAllowedFeaturesMaskHigh),
	MSG_MAP(EnableAllSmuFeatures,		PPSMC_MSG_EnableAllSmuFeatures),
	MSG_MAP(DisableAllSmuFeatures,		PPSMC_MSG_DisableAllSmuFeatures),
	MSG_MAP(EnableSmuFeaturesLow,		PPSMC_MSG_EnableSmuFeaturesLow),
	MSG_MAP(EnableSmuFeaturesHigh,		PPSMC_MSG_EnableSmuFeaturesHigh),
	MSG_MAP(DisableSmuFeaturesLow,		PPSMC_MSG_DisableSmuFeaturesLow),
	MSG_MAP(DisableSmuFeaturesHigh,		PPSMC_MSG_DisableSmuFeaturesHigh),
	MSG_MAP(GetEnabledSmuFeaturesLow,	PPSMC_MSG_GetEnabledSmuFeaturesLow),
	MSG_MAP(GetEnabledSmuFeaturesHigh,	PPSMC_MSG_GetEnabledSmuFeaturesHigh),
	MSG_MAP(SetWorkloadMask,		PPSMC_MSG_SetWorkloadMask),
	MSG_MAP(SetPptLimit,			PPSMC_MSG_SetPptLimit),
	MSG_MAP(SetDriverDramAddrHigh,		PPSMC_MSG_SetDriverDramAddrHigh),
	MSG_MAP(SetDriverDramAddrLow,		PPSMC_MSG_SetDriverDramAddrLow),
	MSG_MAP(SetToolsDramAddrHigh,		PPSMC_MSG_SetToolsDramAddrHigh),
	MSG_MAP(SetToolsDramAddrLow,		PPSMC_MSG_SetToolsDramAddrLow),
	MSG_MAP(TransferTableSmu2Dram,		PPSMC_MSG_TransferTableSmu2Dram),
	MSG_MAP(TransferTableDram2Smu,		PPSMC_MSG_TransferTableDram2Smu),
	MSG_MAP(UseDefaultPPTable,		PPSMC_MSG_UseDefaultPPTable),
	MSG_MAP(UseBackupPPTable,		PPSMC_MSG_UseBackupPPTable),
	MSG_MAP(RunBtc,				PPSMC_MSG_RunBtc),
	MSG_MAP(EnterBaco,			PPSMC_MSG_EnterBaco),
	MSG_MAP(SetSoftMinByFreq,		PPSMC_MSG_SetSoftMinByFreq),
	MSG_MAP(SetSoftMaxByFreq,		PPSMC_MSG_SetSoftMaxByFreq),
	MSG_MAP(SetHardMinByFreq,		PPSMC_MSG_SetHardMinByFreq),
	MSG_MAP(SetHardMaxByFreq,		PPSMC_MSG_SetHardMaxByFreq),
	MSG_MAP(GetMinDpmFreq,			PPSMC_MSG_GetMinDpmFreq),
	MSG_MAP(GetMaxDpmFreq,			PPSMC_MSG_GetMaxDpmFreq),
	MSG_MAP(GetDpmFreqByIndex,		PPSMC_MSG_GetDpmFreqByIndex),
	MSG_MAP(SetMemoryChannelConfig,		PPSMC_MSG_SetMemoryChannelConfig),
	MSG_MAP(SetGeminiMode,			PPSMC_MSG_SetGeminiMode),
	MSG_MAP(SetGeminiApertureHigh,		PPSMC_MSG_SetGeminiApertureHigh),
	MSG_MAP(SetGeminiApertureLow,		PPSMC_MSG_SetGeminiApertureLow),
	MSG_MAP(OverridePcieParameters,		PPSMC_MSG_OverridePcieParameters),
	MSG_MAP(SetMinDeepSleepDcefclk,		PPSMC_MSG_SetMinDeepSleepDcefclk),
	MSG_MAP(ReenableAcDcInterrupt,		PPSMC_MSG_ReenableAcDcInterrupt),
	MSG_MAP(NotifyPowerSource,		PPSMC_MSG_NotifyPowerSource),
	MSG_MAP(SetUclkFastSwitch,		PPSMC_MSG_SetUclkFastSwitch),
	MSG_MAP(SetVideoFps,			PPSMC_MSG_SetVideoFps),
	MSG_MAP(PrepareMp1ForUnload,		PPSMC_MSG_PrepareMp1ForUnload),
	MSG_MAP(DramLogSetDramAddrHigh,		PPSMC_MSG_DramLogSetDramAddrHigh),
	MSG_MAP(DramLogSetDramAddrLow,		PPSMC_MSG_DramLogSetDramAddrLow),
	MSG_MAP(DramLogSetDramSize,		PPSMC_MSG_DramLogSetDramSize),
	MSG_MAP(ConfigureGfxDidt,		PPSMC_MSG_ConfigureGfxDidt),
	MSG_MAP(NumOfDisplays,			PPSMC_MSG_NumOfDisplays),
	MSG_MAP(SetSystemVirtualDramAddrHigh,	PPSMC_MSG_SetSystemVirtualDramAddrHigh),
	MSG_MAP(SetSystemVirtualDramAddrLow,	PPSMC_MSG_SetSystemVirtualDramAddrLow),
	MSG_MAP(AllowGfxOff,			PPSMC_MSG_AllowGfxOff),
	MSG_MAP(DisallowGfxOff,			PPSMC_MSG_DisallowGfxOff),
	MSG_MAP(GetPptLimit,			PPSMC_MSG_GetPptLimit),
	MSG_MAP(GetDcModeMaxDpmFreq,		PPSMC_MSG_GetDcModeMaxDpmFreq),
	MSG_MAP(GetDebugData,			PPSMC_MSG_GetDebugData),
	MSG_MAP(ExitBaco,			PPSMC_MSG_ExitBaco),
	MSG_MAP(PrepareMp1ForReset,		PPSMC_MSG_PrepareMp1ForReset),
	MSG_MAP(PrepareMp1ForShutdown,		PPSMC_MSG_PrepareMp1ForShutdown),
	MSG_MAP(PowerUpVcn,		PPSMC_MSG_PowerUpVcn),
	MSG_MAP(PowerDownVcn,		PPSMC_MSG_PowerDownVcn),
	MSG_MAP(PowerUpJpeg,		PPSMC_MSG_PowerUpJpeg),
	MSG_MAP(PowerDownJpeg,		PPSMC_MSG_PowerDownJpeg),
	MSG_MAP(BacoAudioD3PME,		PPSMC_MSG_BacoAudioD3PME),
	MSG_MAP(ArmD3,			PPSMC_MSG_ArmD3),
};

static struct smu_11_0_cmn2aisc_mapping navi10_clk_map[SMU_CLK_COUNT] = {
	CLK_MAP(GFXCLK, PPCLK_GFXCLK),
	CLK_MAP(SCLK,	PPCLK_GFXCLK),
	CLK_MAP(SOCCLK, PPCLK_SOCCLK),
	CLK_MAP(FCLK, PPCLK_SOCCLK),
	CLK_MAP(UCLK, PPCLK_UCLK),
	CLK_MAP(MCLK, PPCLK_UCLK),
	CLK_MAP(DCLK, PPCLK_DCLK),
	CLK_MAP(VCLK, PPCLK_VCLK),
	CLK_MAP(DCEFCLK, PPCLK_DCEFCLK),
	CLK_MAP(DISPCLK, PPCLK_DISPCLK),
	CLK_MAP(PIXCLK, PPCLK_PIXCLK),
	CLK_MAP(PHYCLK, PPCLK_PHYCLK),
};

static struct smu_11_0_cmn2aisc_mapping navi10_feature_mask_map[SMU_FEATURE_COUNT] = {
	FEA_MAP(DPM_PREFETCHER),
	FEA_MAP(DPM_GFXCLK),
	FEA_MAP(DPM_GFX_PACE),
	FEA_MAP(DPM_UCLK),
	FEA_MAP(DPM_SOCCLK),
	FEA_MAP(DPM_MP0CLK),
	FEA_MAP(DPM_LINK),
	FEA_MAP(DPM_DCEFCLK),
	FEA_MAP(MEM_VDDCI_SCALING),
	FEA_MAP(MEM_MVDD_SCALING),
	FEA_MAP(DS_GFXCLK),
	FEA_MAP(DS_SOCCLK),
	FEA_MAP(DS_LCLK),
	FEA_MAP(DS_DCEFCLK),
	FEA_MAP(DS_UCLK),
	FEA_MAP(GFX_ULV),
	FEA_MAP(FW_DSTATE),
	FEA_MAP(GFXOFF),
	FEA_MAP(BACO),
	FEA_MAP(VCN_PG),
	FEA_MAP(JPEG_PG),
	FEA_MAP(USB_PG),
	FEA_MAP(RSMU_SMN_CG),
	FEA_MAP(PPT),
	FEA_MAP(TDC),
	FEA_MAP(GFX_EDC),
	FEA_MAP(APCC_PLUS),
	FEA_MAP(GTHR),
	FEA_MAP(ACDC),
	FEA_MAP(VR0HOT),
	FEA_MAP(VR1HOT),
	FEA_MAP(FW_CTF),
	FEA_MAP(FAN_CONTROL),
	FEA_MAP(THERMAL),
	FEA_MAP(GFX_DCS),
	FEA_MAP(RM),
	FEA_MAP(LED_DISPLAY),
	FEA_MAP(GFX_SS),
	FEA_MAP(OUT_OF_BAND_MONITOR),
	FEA_MAP(TEMP_DEPENDENT_VMIN),
	FEA_MAP(MMHUB_PG),
	FEA_MAP(ATHUB_PG),
};

static struct smu_11_0_cmn2aisc_mapping navi10_table_map[SMU_TABLE_COUNT] = {
	TAB_MAP(PPTABLE),
	TAB_MAP(WATERMARKS),
	TAB_MAP(AVFS),
	TAB_MAP(AVFS_PSM_DEBUG),
	TAB_MAP(AVFS_FUSE_OVERRIDE),
	TAB_MAP(PMSTATUSLOG),
	TAB_MAP(SMU_METRICS),
	TAB_MAP(DRIVER_SMU_CONFIG),
	TAB_MAP(ACTIVITY_MONITOR_COEFF),
	TAB_MAP(OVERDRIVE),
	TAB_MAP(I2C_COMMANDS),
	TAB_MAP(PACE),
};

static struct smu_11_0_cmn2aisc_mapping navi10_pwr_src_map[SMU_POWER_SOURCE_COUNT] = {
	PWR_MAP(AC),
	PWR_MAP(DC),
};

static struct smu_11_0_cmn2aisc_mapping navi10_workload_map[PP_SMC_POWER_PROFILE_COUNT] = {
	WORKLOAD_MAP(PP_SMC_POWER_PROFILE_BOOTUP_DEFAULT,	WORKLOAD_PPLIB_DEFAULT_BIT),
	WORKLOAD_MAP(PP_SMC_POWER_PROFILE_FULLSCREEN3D,		WORKLOAD_PPLIB_FULL_SCREEN_3D_BIT),
	WORKLOAD_MAP(PP_SMC_POWER_PROFILE_POWERSAVING,		WORKLOAD_PPLIB_POWER_SAVING_BIT),
	WORKLOAD_MAP(PP_SMC_POWER_PROFILE_VIDEO,		WORKLOAD_PPLIB_VIDEO_BIT),
	WORKLOAD_MAP(PP_SMC_POWER_PROFILE_VR,			WORKLOAD_PPLIB_VR_BIT),
	WORKLOAD_MAP(PP_SMC_POWER_PROFILE_COMPUTE,		WORKLOAD_PPLIB_CUSTOM_BIT),
	WORKLOAD_MAP(PP_SMC_POWER_PROFILE_CUSTOM,		WORKLOAD_PPLIB_CUSTOM_BIT),
};

static int navi10_get_smu_msg_index(struct smu_context *smc, uint32_t index)
{
	struct smu_11_0_cmn2aisc_mapping mapping;

	if (index > SMU_MSG_MAX_COUNT)
		return -EINVAL;

	mapping = navi10_message_map[index];
	if (!(mapping.valid_mapping)) {
		return -EINVAL;
	}

	return mapping.map_to;
}

static int navi10_get_smu_clk_index(struct smu_context *smc, uint32_t index)
{
	struct smu_11_0_cmn2aisc_mapping mapping;

	if (index >= SMU_CLK_COUNT)
		return -EINVAL;

	mapping = navi10_clk_map[index];
	if (!(mapping.valid_mapping)) {
		return -EINVAL;
	}

	return mapping.map_to;
}

static int navi10_get_smu_feature_index(struct smu_context *smc, uint32_t index)
{
	struct smu_11_0_cmn2aisc_mapping mapping;

	if (index >= SMU_FEATURE_COUNT)
		return -EINVAL;

	mapping = navi10_feature_mask_map[index];
	if (!(mapping.valid_mapping)) {
		return -EINVAL;
	}

	return mapping.map_to;
}

static int navi10_get_smu_table_index(struct smu_context *smc, uint32_t index)
{
	struct smu_11_0_cmn2aisc_mapping mapping;

	if (index >= SMU_TABLE_COUNT)
		return -EINVAL;

	mapping = navi10_table_map[index];
	if (!(mapping.valid_mapping)) {
		return -EINVAL;
	}

	return mapping.map_to;
}

static int navi10_get_pwr_src_index(struct smu_context *smc, uint32_t index)
{
	struct smu_11_0_cmn2aisc_mapping mapping;

	if (index >= SMU_POWER_SOURCE_COUNT)
		return -EINVAL;

	mapping = navi10_pwr_src_map[index];
	if (!(mapping.valid_mapping)) {
		return -EINVAL;
	}

	return mapping.map_to;
}


static int navi10_get_workload_type(struct smu_context *smu, enum PP_SMC_POWER_PROFILE profile)
{
	struct smu_11_0_cmn2aisc_mapping mapping;

	if (profile > PP_SMC_POWER_PROFILE_CUSTOM)
		return -EINVAL;

	mapping = navi10_workload_map[profile];
	if (!(mapping.valid_mapping)) {
		return -EINVAL;
	}

	return mapping.map_to;
}

static bool is_asic_secure(struct smu_context *smu)
{
	struct amdgpu_device *adev = smu->adev;
	bool is_secure = true;
	uint32_t mp0_fw_intf;

	mp0_fw_intf = RREG32_PCIE(MP0_Public |
				   (smnMP0_FW_INTF & 0xffffffff));

	if (!(mp0_fw_intf & (1 << 19)))
		is_secure = false;

	return is_secure;
}

static int
navi10_get_allowed_feature_mask(struct smu_context *smu,
				  uint32_t *feature_mask, uint32_t num)
{
	struct amdgpu_device *adev = smu->adev;

	if (num > 2)
		return -EINVAL;

	memset(feature_mask, 0, sizeof(uint32_t) * num);

	*(uint64_t *)feature_mask |= FEATURE_MASK(FEATURE_DPM_PREFETCHER_BIT)
				| FEATURE_MASK(FEATURE_DPM_GFXCLK_BIT)
				| FEATURE_MASK(FEATURE_DPM_SOCCLK_BIT)
				| FEATURE_MASK(FEATURE_DPM_MP0CLK_BIT)
				| FEATURE_MASK(FEATURE_DPM_LINK_BIT)
				| FEATURE_MASK(FEATURE_GFX_ULV_BIT)
				| FEATURE_MASK(FEATURE_RSMU_SMN_CG_BIT)
				| FEATURE_MASK(FEATURE_DS_SOCCLK_BIT)
				| FEATURE_MASK(FEATURE_PPT_BIT)
				| FEATURE_MASK(FEATURE_TDC_BIT)
				| FEATURE_MASK(FEATURE_GFX_EDC_BIT)
				| FEATURE_MASK(FEATURE_VR0HOT_BIT)
				| FEATURE_MASK(FEATURE_FAN_CONTROL_BIT)
				| FEATURE_MASK(FEATURE_THERMAL_BIT)
				| FEATURE_MASK(FEATURE_LED_DISPLAY_BIT)
				| FEATURE_MASK(FEATURE_DPM_DCEFCLK_BIT)
				| FEATURE_MASK(FEATURE_DS_GFXCLK_BIT)
				| FEATURE_MASK(FEATURE_DS_DCEFCLK_BIT)
				| FEATURE_MASK(FEATURE_FW_DSTATE_BIT)
				| FEATURE_MASK(FEATURE_BACO_BIT)
				| FEATURE_MASK(FEATURE_ACDC_BIT)
				| FEATURE_MASK(FEATURE_GFX_SS_BIT)
				| FEATURE_MASK(FEATURE_APCC_DFLL_BIT)
				| FEATURE_MASK(FEATURE_FW_CTF_BIT);

	if (adev->pm.pp_feature & PP_MCLK_DPM_MASK)
		*(uint64_t *)feature_mask |= FEATURE_MASK(FEATURE_DPM_UCLK_BIT)
				| FEATURE_MASK(FEATURE_MEM_VDDCI_SCALING_BIT)
				| FEATURE_MASK(FEATURE_MEM_MVDD_SCALING_BIT);

	if (adev->pm.pp_feature & PP_GFXOFF_MASK) {
		*(uint64_t *)feature_mask |= FEATURE_MASK(FEATURE_GFXOFF_BIT);
		/* TODO: remove it once fw fix the bug */
		*(uint64_t *)feature_mask &= ~FEATURE_MASK(FEATURE_FW_DSTATE_BIT);
	}

	if (smu->adev->pg_flags & AMD_PG_SUPPORT_MMHUB)
		*(uint64_t *)feature_mask |= FEATURE_MASK(FEATURE_MMHUB_PG_BIT);

	if (smu->adev->pg_flags & AMD_PG_SUPPORT_ATHUB)
		*(uint64_t *)feature_mask |= FEATURE_MASK(FEATURE_ATHUB_PG_BIT);

	if (smu->adev->pg_flags & AMD_PG_SUPPORT_VCN)
		*(uint64_t *)feature_mask |= FEATURE_MASK(FEATURE_VCN_PG_BIT);

	/* disable DPM UCLK and DS SOCCLK on navi10 A0 secure board */
	if (is_asic_secure(smu)) {
		/* only for navi10 A0 */
		if ((adev->asic_type == CHIP_NAVI10) &&
			(adev->rev_id == 0)) {
			*(uint64_t *)feature_mask &=
					~(FEATURE_MASK(FEATURE_DPM_UCLK_BIT)
					  | FEATURE_MASK(FEATURE_MEM_VDDCI_SCALING_BIT)
					  | FEATURE_MASK(FEATURE_MEM_MVDD_SCALING_BIT));
			*(uint64_t *)feature_mask &=
					~FEATURE_MASK(FEATURE_DS_SOCCLK_BIT);
		}
	}

	return 0;
}

static int navi10_check_powerplay_table(struct smu_context *smu)
{
	return 0;
}

static int navi10_append_powerplay_table(struct smu_context *smu)
{
	struct amdgpu_device *adev = smu->adev;
	struct smu_table_context *table_context = &smu->smu_table;
	PPTable_t *smc_pptable = table_context->driver_pptable;
	struct atom_smc_dpm_info_v4_5 *smc_dpm_table;
	int index, ret;

	index = get_index_into_master_table(atom_master_list_of_data_tables_v2_1,
					   smc_dpm_info);

	ret = smu_get_atom_data_table(smu, index, NULL, NULL, NULL,
				      (uint8_t **)&smc_dpm_table);
	if (ret)
		return ret;

	memcpy(smc_pptable->I2cControllers, smc_dpm_table->I2cControllers,
	       sizeof(I2cControllerConfig_t) * NUM_I2C_CONTROLLERS);

	/* SVI2 Board Parameters */
	smc_pptable->MaxVoltageStepGfx = smc_dpm_table->MaxVoltageStepGfx;
	smc_pptable->MaxVoltageStepSoc = smc_dpm_table->MaxVoltageStepSoc;
	smc_pptable->VddGfxVrMapping = smc_dpm_table->VddGfxVrMapping;
	smc_pptable->VddSocVrMapping = smc_dpm_table->VddSocVrMapping;
	smc_pptable->VddMem0VrMapping = smc_dpm_table->VddMem0VrMapping;
	smc_pptable->VddMem1VrMapping = smc_dpm_table->VddMem1VrMapping;
	smc_pptable->GfxUlvPhaseSheddingMask = smc_dpm_table->GfxUlvPhaseSheddingMask;
	smc_pptable->SocUlvPhaseSheddingMask = smc_dpm_table->SocUlvPhaseSheddingMask;
	smc_pptable->ExternalSensorPresent = smc_dpm_table->ExternalSensorPresent;
	smc_pptable->Padding8_V = smc_dpm_table->Padding8_V;

	/* Telemetry Settings */
	smc_pptable->GfxMaxCurrent = smc_dpm_table->GfxMaxCurrent;
	smc_pptable->GfxOffset = smc_dpm_table->GfxOffset;
	smc_pptable->Padding_TelemetryGfx = smc_dpm_table->Padding_TelemetryGfx;
	smc_pptable->SocMaxCurrent = smc_dpm_table->SocMaxCurrent;
	smc_pptable->SocOffset = smc_dpm_table->SocOffset;
	smc_pptable->Padding_TelemetrySoc = smc_dpm_table->Padding_TelemetrySoc;
	smc_pptable->Mem0MaxCurrent = smc_dpm_table->Mem0MaxCurrent;
	smc_pptable->Mem0Offset = smc_dpm_table->Mem0Offset;
	smc_pptable->Padding_TelemetryMem0 = smc_dpm_table->Padding_TelemetryMem0;
	smc_pptable->Mem1MaxCurrent = smc_dpm_table->Mem1MaxCurrent;
	smc_pptable->Mem1Offset = smc_dpm_table->Mem1Offset;
	smc_pptable->Padding_TelemetryMem1 = smc_dpm_table->Padding_TelemetryMem1;

	/* GPIO Settings */
	smc_pptable->AcDcGpio = smc_dpm_table->AcDcGpio;
	smc_pptable->AcDcPolarity = smc_dpm_table->AcDcPolarity;
	smc_pptable->VR0HotGpio = smc_dpm_table->VR0HotGpio;
	smc_pptable->VR0HotPolarity = smc_dpm_table->VR0HotPolarity;
	smc_pptable->VR1HotGpio = smc_dpm_table->VR1HotGpio;
	smc_pptable->VR1HotPolarity = smc_dpm_table->VR1HotPolarity;
	smc_pptable->GthrGpio = smc_dpm_table->GthrGpio;
	smc_pptable->GthrPolarity = smc_dpm_table->GthrPolarity;

	/* LED Display Settings */
	smc_pptable->LedPin0 = smc_dpm_table->LedPin0;
	smc_pptable->LedPin1 = smc_dpm_table->LedPin1;
	smc_pptable->LedPin2 = smc_dpm_table->LedPin2;
	smc_pptable->padding8_4 = smc_dpm_table->padding8_4;

	/* GFXCLK PLL Spread Spectrum */
	smc_pptable->PllGfxclkSpreadEnabled = smc_dpm_table->PllGfxclkSpreadEnabled;
	smc_pptable->PllGfxclkSpreadPercent = smc_dpm_table->PllGfxclkSpreadPercent;
	smc_pptable->PllGfxclkSpreadFreq = smc_dpm_table->PllGfxclkSpreadFreq;

	/* GFXCLK DFLL Spread Spectrum */
	smc_pptable->DfllGfxclkSpreadEnabled = smc_dpm_table->DfllGfxclkSpreadEnabled;
	smc_pptable->DfllGfxclkSpreadPercent = smc_dpm_table->DfllGfxclkSpreadPercent;
	smc_pptable->DfllGfxclkSpreadFreq = smc_dpm_table->DfllGfxclkSpreadFreq;

	/* UCLK Spread Spectrum */
	smc_pptable->UclkSpreadEnabled = smc_dpm_table->UclkSpreadEnabled;
	smc_pptable->UclkSpreadPercent = smc_dpm_table->UclkSpreadPercent;
	smc_pptable->UclkSpreadFreq = smc_dpm_table->UclkSpreadFreq;

	/* SOCCLK Spread Spectrum */
	smc_pptable->SoclkSpreadEnabled = smc_dpm_table->SoclkSpreadEnabled;
	smc_pptable->SocclkSpreadPercent = smc_dpm_table->SocclkSpreadPercent;
	smc_pptable->SocclkSpreadFreq = smc_dpm_table->SocclkSpreadFreq;

	/* Total board power */
	smc_pptable->TotalBoardPower = smc_dpm_table->TotalBoardPower;
	smc_pptable->BoardPadding = smc_dpm_table->BoardPadding;

	/* Mvdd Svi2 Div Ratio Setting */
	smc_pptable->MvddRatio = smc_dpm_table->MvddRatio;

	if (adev->pm.pp_feature & PP_GFXOFF_MASK) {
		/* TODO: remove it once SMU fw fix it */
		smc_pptable->DebugOverrides |= DPM_OVERRIDE_DISABLE_DFLL_PLL_SHUTDOWN;
	}

	return 0;
}

static int navi10_store_powerplay_table(struct smu_context *smu)
{
	struct smu_11_0_powerplay_table *powerplay_table = NULL;
	struct smu_table_context *table_context = &smu->smu_table;
	struct smu_baco_context *smu_baco = &smu->smu_baco;

	if (!table_context->power_play_table)
		return -EINVAL;

	powerplay_table = table_context->power_play_table;

	memcpy(table_context->driver_pptable, &powerplay_table->smc_pptable,
	       sizeof(PPTable_t));

	table_context->thermal_controller_type = powerplay_table->thermal_controller_type;

	mutex_lock(&smu_baco->mutex);
	if (powerplay_table->platform_caps & SMU_11_0_PP_PLATFORM_CAP_BACO ||
	    powerplay_table->platform_caps & SMU_11_0_PP_PLATFORM_CAP_MACO)
		smu_baco->platform_support = true;
	mutex_unlock(&smu_baco->mutex);

	return 0;
}

static int navi10_tables_init(struct smu_context *smu, struct smu_table *tables)
{
	struct smu_table_context *smu_table = &smu->smu_table;

	SMU_TABLE_INIT(tables, SMU_TABLE_PPTABLE, sizeof(PPTable_t),
		       PAGE_SIZE, AMDGPU_GEM_DOMAIN_VRAM);
	SMU_TABLE_INIT(tables, SMU_TABLE_WATERMARKS, sizeof(Watermarks_t),
		       PAGE_SIZE, AMDGPU_GEM_DOMAIN_VRAM);
	SMU_TABLE_INIT(tables, SMU_TABLE_SMU_METRICS, sizeof(SmuMetrics_t),
		       PAGE_SIZE, AMDGPU_GEM_DOMAIN_VRAM);
	SMU_TABLE_INIT(tables, SMU_TABLE_OVERDRIVE, sizeof(OverDriveTable_t),
		       PAGE_SIZE, AMDGPU_GEM_DOMAIN_VRAM);
	SMU_TABLE_INIT(tables, SMU_TABLE_PMSTATUSLOG, SMU11_TOOL_SIZE,
		       PAGE_SIZE, AMDGPU_GEM_DOMAIN_VRAM);
	SMU_TABLE_INIT(tables, SMU_TABLE_ACTIVITY_MONITOR_COEFF,
		       sizeof(DpmActivityMonitorCoeffInt_t), PAGE_SIZE,
		       AMDGPU_GEM_DOMAIN_VRAM);

	smu_table->metrics_table = kzalloc(sizeof(SmuMetrics_t), GFP_KERNEL);
	if (!smu_table->metrics_table)
		return -ENOMEM;
	smu_table->metrics_time = 0;

	return 0;
}

static int navi10_get_metrics_table(struct smu_context *smu,
				    SmuMetrics_t *metrics_table)
{
	struct smu_table_context *smu_table= &smu->smu_table;
	int ret = 0;

	if (!smu_table->metrics_time || time_after(jiffies, smu_table->metrics_time + HZ / 1000)) {
		ret = smu_update_table(smu, SMU_TABLE_SMU_METRICS, 0,
				(void *)smu_table->metrics_table, false);
		if (ret) {
			pr_info("Failed to export SMU metrics table!\n");
			return ret;
		}
		smu_table->metrics_time = jiffies;
	}

	memcpy(metrics_table, smu_table->metrics_table, sizeof(SmuMetrics_t));

	return ret;
}

static int navi10_allocate_dpm_context(struct smu_context *smu)
{
	struct smu_dpm_context *smu_dpm = &smu->smu_dpm;

	if (smu_dpm->dpm_context)
		return -EINVAL;

	smu_dpm->dpm_context = kzalloc(sizeof(struct smu_11_0_dpm_context),
				       GFP_KERNEL);
	if (!smu_dpm->dpm_context)
		return -ENOMEM;

	smu_dpm->dpm_context_size = sizeof(struct smu_11_0_dpm_context);

	return 0;
}

static int navi10_set_default_dpm_table(struct smu_context *smu)
{
	struct smu_dpm_context *smu_dpm = &smu->smu_dpm;
	struct smu_table_context *table_context = &smu->smu_table;
	struct smu_11_0_dpm_context *dpm_context = smu_dpm->dpm_context;
	PPTable_t *driver_ppt = NULL;

	driver_ppt = table_context->driver_pptable;

	dpm_context->dpm_tables.soc_table.min = driver_ppt->FreqTableSocclk[0];
	dpm_context->dpm_tables.soc_table.max = driver_ppt->FreqTableSocclk[NUM_SOCCLK_DPM_LEVELS - 1];

	dpm_context->dpm_tables.gfx_table.min = driver_ppt->FreqTableGfx[0];
	dpm_context->dpm_tables.gfx_table.max = driver_ppt->FreqTableGfx[NUM_GFXCLK_DPM_LEVELS - 1];

	dpm_context->dpm_tables.uclk_table.min = driver_ppt->FreqTableUclk[0];
	dpm_context->dpm_tables.uclk_table.max = driver_ppt->FreqTableUclk[NUM_UCLK_DPM_LEVELS - 1];

	dpm_context->dpm_tables.vclk_table.min = driver_ppt->FreqTableVclk[0];
	dpm_context->dpm_tables.vclk_table.max = driver_ppt->FreqTableVclk[NUM_VCLK_DPM_LEVELS - 1];

	dpm_context->dpm_tables.dclk_table.min = driver_ppt->FreqTableDclk[0];
	dpm_context->dpm_tables.dclk_table.max = driver_ppt->FreqTableDclk[NUM_DCLK_DPM_LEVELS - 1];

	dpm_context->dpm_tables.dcef_table.min = driver_ppt->FreqTableDcefclk[0];
	dpm_context->dpm_tables.dcef_table.max = driver_ppt->FreqTableDcefclk[NUM_DCEFCLK_DPM_LEVELS - 1];

	dpm_context->dpm_tables.pixel_table.min = driver_ppt->FreqTablePixclk[0];
	dpm_context->dpm_tables.pixel_table.max = driver_ppt->FreqTablePixclk[NUM_PIXCLK_DPM_LEVELS - 1];

	dpm_context->dpm_tables.display_table.min = driver_ppt->FreqTableDispclk[0];
	dpm_context->dpm_tables.display_table.max = driver_ppt->FreqTableDispclk[NUM_DISPCLK_DPM_LEVELS - 1];

	dpm_context->dpm_tables.phy_table.min = driver_ppt->FreqTablePhyclk[0];
	dpm_context->dpm_tables.phy_table.max = driver_ppt->FreqTablePhyclk[NUM_PHYCLK_DPM_LEVELS - 1];

	return 0;
}

static int navi10_dpm_set_uvd_enable(struct smu_context *smu, bool enable)
{
	struct smu_power_context *smu_power = &smu->smu_power;
	struct smu_power_gate *power_gate = &smu_power->power_gate;
	int ret = 0;

	if (enable) {
		/* vcn dpm on is a prerequisite for vcn power gate messages */
		if (smu_feature_is_enabled(smu, SMU_FEATURE_VCN_PG_BIT)) {
			ret = smu_send_smc_msg_with_param(smu, SMU_MSG_PowerUpVcn, 1);
			if (ret)
				return ret;
		}
		power_gate->vcn_gated = false;
	} else {
		if (smu_feature_is_enabled(smu, SMU_FEATURE_VCN_PG_BIT)) {
			ret = smu_send_smc_msg(smu, SMU_MSG_PowerDownVcn);
			if (ret)
				return ret;
		}
		power_gate->vcn_gated = true;
	}

	return ret;
}

static int navi10_get_current_clk_freq_by_table(struct smu_context *smu,
				       enum smu_clk_type clk_type,
				       uint32_t *value)
{
	int ret = 0, clk_id = 0;
	SmuMetrics_t metrics;

	ret = navi10_get_metrics_table(smu, &metrics);
	if (ret)
		return ret;

	clk_id = smu_clk_get_index(smu, clk_type);
	if (clk_id < 0)
		return clk_id;

	*value = metrics.CurrClock[clk_id];

	return ret;
}

static bool navi10_is_support_fine_grained_dpm(struct smu_context *smu, enum smu_clk_type clk_type)
{
	PPTable_t *pptable = smu->smu_table.driver_pptable;
	DpmDescriptor_t *dpm_desc = NULL;
	uint32_t clk_index = 0;

	clk_index = smu_clk_get_index(smu, clk_type);
	dpm_desc = &pptable->DpmDescriptor[clk_index];

	/* 0 - Fine grained DPM, 1 - Discrete DPM */
	return dpm_desc->SnapToDiscrete == 0 ? true : false;
}

static int navi10_print_clk_levels(struct smu_context *smu,
			enum smu_clk_type clk_type, char *buf)
{
	int i, size = 0, ret = 0;
	uint32_t cur_value = 0, value = 0, count = 0;
	uint32_t freq_values[3] = {0};
	uint32_t mark_index = 0;

	switch (clk_type) {
	case SMU_GFXCLK:
	case SMU_SCLK:
	case SMU_SOCCLK:
	case SMU_MCLK:
	case SMU_UCLK:
	case SMU_FCLK:
	case SMU_DCEFCLK:
		ret = smu_get_current_clk_freq(smu, clk_type, &cur_value);
		if (ret)
			return size;

		/* 10KHz -> MHz */
		cur_value = cur_value / 100;

		ret = smu_get_dpm_level_count(smu, clk_type, &count);
		if (ret)
			return size;

		if (!navi10_is_support_fine_grained_dpm(smu, clk_type)) {
			for (i = 0; i < count; i++) {
				ret = smu_get_dpm_freq_by_index(smu, clk_type, i, &value);
				if (ret)
					return size;

				size += sprintf(buf + size, "%d: %uMhz %s\n", i, value,
						cur_value == value ? "*" : "");
			}
		} else {
			ret = smu_get_dpm_freq_by_index(smu, clk_type, 0, &freq_values[0]);
			if (ret)
				return size;
			ret = smu_get_dpm_freq_by_index(smu, clk_type, count - 1, &freq_values[2]);
			if (ret)
				return size;

			freq_values[1] = cur_value;
			mark_index = cur_value == freq_values[0] ? 0 :
				     cur_value == freq_values[2] ? 2 : 1;
			if (mark_index != 1)
				freq_values[1] = (freq_values[0] + freq_values[2]) / 2;

			for (i = 0; i < 3; i++) {
				size += sprintf(buf + size, "%d: %uMhz %s\n", i, freq_values[i],
						i == mark_index ? "*" : "");
			}

		}
		break;
	default:
		break;
	}

	return size;
}

static int navi10_force_clk_levels(struct smu_context *smu,
				   enum smu_clk_type clk_type, uint32_t mask)
{

	int ret = 0, size = 0;
	uint32_t soft_min_level = 0, soft_max_level = 0, min_freq = 0, max_freq = 0;

	soft_min_level = mask ? (ffs(mask) - 1) : 0;
	soft_max_level = mask ? (fls(mask) - 1) : 0;

	switch (clk_type) {
	case SMU_GFXCLK:
	case SMU_SCLK:
	case SMU_SOCCLK:
	case SMU_MCLK:
	case SMU_UCLK:
	case SMU_DCEFCLK:
	case SMU_FCLK:
		ret = smu_get_dpm_freq_by_index(smu, clk_type, soft_min_level, &min_freq);
		if (ret)
			return size;

		ret = smu_get_dpm_freq_by_index(smu, clk_type, soft_max_level, &max_freq);
		if (ret)
			return size;

		ret = smu_set_soft_freq_range(smu, clk_type, min_freq, max_freq);
		if (ret)
			return size;
		break;
	default:
		break;
	}

	return size;
}

static int navi10_populate_umd_state_clk(struct smu_context *smu)
{
	int ret = 0;
	uint32_t min_sclk_freq = 0, min_mclk_freq = 0;

	ret = smu_get_dpm_freq_range(smu, SMU_SCLK, &min_sclk_freq, NULL);
	if (ret)
		return ret;

	smu->pstate_sclk = min_sclk_freq * 100;

	ret = smu_get_dpm_freq_range(smu, SMU_MCLK, &min_mclk_freq, NULL);
	if (ret)
		return ret;

	smu->pstate_mclk = min_mclk_freq * 100;

	return ret;
}

static int navi10_get_clock_by_type_with_latency(struct smu_context *smu,
						 enum smu_clk_type clk_type,
						 struct pp_clock_levels_with_latency *clocks)
{
	int ret = 0, i = 0;
	uint32_t level_count = 0, freq = 0;

	switch (clk_type) {
	case SMU_GFXCLK:
	case SMU_DCEFCLK:
	case SMU_SOCCLK:
		ret = smu_get_dpm_level_count(smu, clk_type, &level_count);
		if (ret)
			return ret;

		level_count = min(level_count, (uint32_t)MAX_NUM_CLOCKS);
		clocks->num_levels = level_count;

		for (i = 0; i < level_count; i++) {
			ret = smu_get_dpm_freq_by_index(smu, clk_type, i, &freq);
			if (ret)
				return ret;

			clocks->data[i].clocks_in_khz = freq * 1000;
			clocks->data[i].latency_in_us = 0;
		}
		break;
	default:
		break;
	}

	return ret;
}

static int navi10_pre_display_config_changed(struct smu_context *smu)
{
	int ret = 0;
	uint32_t max_freq = 0;

	ret = smu_send_smc_msg_with_param(smu, SMU_MSG_NumOfDisplays, 0);
	if (ret)
		return ret;

	if (smu_feature_is_enabled(smu, SMU_FEATURE_DPM_UCLK_BIT)) {
		ret = smu_get_dpm_freq_range(smu, SMU_UCLK, NULL, &max_freq);
		if (ret)
			return ret;
		ret = smu_set_hard_freq_range(smu, SMU_UCLK, 0, max_freq);
		if (ret)
			return ret;
	}

	return ret;
}

static int navi10_display_config_changed(struct smu_context *smu)
{
	int ret = 0;

	if ((smu->watermarks_bitmap & WATERMARKS_EXIST) &&
	    !(smu->watermarks_bitmap & WATERMARKS_LOADED)) {
		ret = smu_write_watermarks_table(smu);
		if (ret)
			return ret;

		smu->watermarks_bitmap |= WATERMARKS_LOADED;
	}

	if ((smu->watermarks_bitmap & WATERMARKS_EXIST) &&
	    smu_feature_is_supported(smu, SMU_FEATURE_DPM_DCEFCLK_BIT) &&
	    smu_feature_is_supported(smu, SMU_FEATURE_DPM_SOCCLK_BIT)) {
		ret = smu_send_smc_msg_with_param(smu, SMU_MSG_NumOfDisplays,
						  smu->display_config->num_display);
		if (ret)
			return ret;
	}

	return ret;
}

static int navi10_force_dpm_limit_value(struct smu_context *smu, bool highest)
{
	int ret = 0, i = 0;
	uint32_t min_freq, max_freq, force_freq;
	enum smu_clk_type clk_type;

	enum smu_clk_type clks[] = {
		SMU_GFXCLK,
		SMU_MCLK,
		SMU_SOCCLK,
	};

	for (i = 0; i < ARRAY_SIZE(clks); i++) {
		clk_type = clks[i];
		ret = smu_get_dpm_freq_range(smu, clk_type, &min_freq, &max_freq);
		if (ret)
			return ret;

		force_freq = highest ? max_freq : min_freq;
		ret = smu_set_soft_freq_range(smu, clk_type, force_freq, force_freq);
		if (ret)
			return ret;
	}

	return ret;
}

static int navi10_unforce_dpm_levels(struct smu_context *smu)
{
	int ret = 0, i = 0;
	uint32_t min_freq, max_freq;
	enum smu_clk_type clk_type;

	enum smu_clk_type clks[] = {
		SMU_GFXCLK,
		SMU_MCLK,
		SMU_SOCCLK,
	};

	for (i = 0; i < ARRAY_SIZE(clks); i++) {
		clk_type = clks[i];
		ret = smu_get_dpm_freq_range(smu, clk_type, &min_freq, &max_freq);
		if (ret)
			return ret;

		ret = smu_set_soft_freq_range(smu, clk_type, min_freq, max_freq);
		if (ret)
			return ret;
	}

	return ret;
}

static int navi10_get_gpu_power(struct smu_context *smu, uint32_t *value)
{
	int ret = 0;
	SmuMetrics_t metrics;

	if (!value)
		return -EINVAL;

	ret = navi10_get_metrics_table(smu, &metrics);
<<<<<<< HEAD
	if (ret)
		return ret;
=======
>>>>>>> c7eb7c12
	if (ret)
		return ret;

	*value = metrics.AverageSocketPower << 8;

	return 0;
}

static int navi10_get_current_activity_percent(struct smu_context *smu,
					       enum amd_pp_sensors sensor,
					       uint32_t *value)
{
	int ret = 0;
	SmuMetrics_t metrics;

	if (!value)
		return -EINVAL;

	ret = navi10_get_metrics_table(smu, &metrics);
	if (ret)
		return ret;

	switch (sensor) {
	case AMDGPU_PP_SENSOR_GPU_LOAD:
		*value = metrics.AverageGfxActivity;
		break;
	case AMDGPU_PP_SENSOR_MEM_LOAD:
		*value = metrics.AverageUclkActivity;
		break;
	default:
		pr_err("Invalid sensor for retrieving clock activity\n");
		return -EINVAL;
	}

	return 0;
}

static bool navi10_is_dpm_running(struct smu_context *smu)
{
	int ret = 0;
	uint32_t feature_mask[2];
	unsigned long feature_enabled;
	ret = smu_feature_get_enabled_mask(smu, feature_mask, 2);
	feature_enabled = (unsigned long)((uint64_t)feature_mask[0] |
			   ((uint64_t)feature_mask[1] << 32));
	return !!(feature_enabled & SMC_DPM_FEATURE);
}

static int navi10_get_fan_speed_rpm(struct smu_context *smu,
				    uint32_t *speed)
{
	SmuMetrics_t metrics;
	int ret = 0;

	if (!speed)
		return -EINVAL;

	ret = navi10_get_metrics_table(smu, &metrics);
<<<<<<< HEAD
	if (ret)
		return ret;
=======
>>>>>>> c7eb7c12
	if (ret)
		return ret;

	*speed = metrics.CurrFanSpeed;

	return ret;
}

static int navi10_get_fan_speed_percent(struct smu_context *smu,
					uint32_t *speed)
{
	int ret = 0;
	uint32_t percent = 0;
	uint32_t current_rpm;
	PPTable_t *pptable = smu->smu_table.driver_pptable;

	ret = navi10_get_fan_speed_rpm(smu, &current_rpm);
	if (ret)
		return ret;

	percent = current_rpm * 100 / pptable->FanMaximumRpm;
	*speed = percent > 100 ? 100 : percent;

	return ret;
}

static int navi10_get_power_profile_mode(struct smu_context *smu, char *buf)
{
	DpmActivityMonitorCoeffInt_t activity_monitor;
	uint32_t i, size = 0;
	int16_t workload_type = 0;
	static const char *profile_name[] = {
					"BOOTUP_DEFAULT",
					"3D_FULL_SCREEN",
					"POWER_SAVING",
					"VIDEO",
					"VR",
					"COMPUTE",
					"CUSTOM"};
	static const char *title[] = {
			"PROFILE_INDEX(NAME)",
			"CLOCK_TYPE(NAME)",
			"FPS",
			"MinFreqType",
			"MinActiveFreqType",
			"MinActiveFreq",
			"BoosterFreqType",
			"BoosterFreq",
			"PD_Data_limit_c",
			"PD_Data_error_coeff",
			"PD_Data_error_rate_coeff"};
	int result = 0;

	if (!buf)
		return -EINVAL;

	size += sprintf(buf + size, "%16s %s %s %s %s %s %s %s %s %s %s\n",
			title[0], title[1], title[2], title[3], title[4], title[5],
			title[6], title[7], title[8], title[9], title[10]);

	for (i = 0; i <= PP_SMC_POWER_PROFILE_CUSTOM; i++) {
		/* conv PP_SMC_POWER_PROFILE* to WORKLOAD_PPLIB_*_BIT */
		workload_type = smu_workload_get_type(smu, i);
		if (workload_type < 0)
			return -EINVAL;

		result = smu_update_table(smu,
					  SMU_TABLE_ACTIVITY_MONITOR_COEFF, workload_type,
					  (void *)(&activity_monitor), false);
		if (result) {
			pr_err("[%s] Failed to get activity monitor!", __func__);
			return result;
		}

		size += sprintf(buf + size, "%2d %14s%s:\n",
			i, profile_name[i], (i == smu->power_profile_mode) ? "*" : " ");

		size += sprintf(buf + size, "%19s %d(%13s) %7d %7d %7d %7d %7d %7d %7d %7d %7d\n",
			" ",
			0,
			"GFXCLK",
			activity_monitor.Gfx_FPS,
			activity_monitor.Gfx_MinFreqStep,
			activity_monitor.Gfx_MinActiveFreqType,
			activity_monitor.Gfx_MinActiveFreq,
			activity_monitor.Gfx_BoosterFreqType,
			activity_monitor.Gfx_BoosterFreq,
			activity_monitor.Gfx_PD_Data_limit_c,
			activity_monitor.Gfx_PD_Data_error_coeff,
			activity_monitor.Gfx_PD_Data_error_rate_coeff);

		size += sprintf(buf + size, "%19s %d(%13s) %7d %7d %7d %7d %7d %7d %7d %7d %7d\n",
			" ",
			1,
			"SOCCLK",
			activity_monitor.Soc_FPS,
			activity_monitor.Soc_MinFreqStep,
			activity_monitor.Soc_MinActiveFreqType,
			activity_monitor.Soc_MinActiveFreq,
			activity_monitor.Soc_BoosterFreqType,
			activity_monitor.Soc_BoosterFreq,
			activity_monitor.Soc_PD_Data_limit_c,
			activity_monitor.Soc_PD_Data_error_coeff,
			activity_monitor.Soc_PD_Data_error_rate_coeff);

		size += sprintf(buf + size, "%19s %d(%13s) %7d %7d %7d %7d %7d %7d %7d %7d %7d\n",
			" ",
			2,
			"MEMLK",
			activity_monitor.Mem_FPS,
			activity_monitor.Mem_MinFreqStep,
			activity_monitor.Mem_MinActiveFreqType,
			activity_monitor.Mem_MinActiveFreq,
			activity_monitor.Mem_BoosterFreqType,
			activity_monitor.Mem_BoosterFreq,
			activity_monitor.Mem_PD_Data_limit_c,
			activity_monitor.Mem_PD_Data_error_coeff,
			activity_monitor.Mem_PD_Data_error_rate_coeff);
	}

	return size;
}

static int navi10_set_power_profile_mode(struct smu_context *smu, long *input, uint32_t size)
{
	DpmActivityMonitorCoeffInt_t activity_monitor;
	int workload_type, ret = 0;

	smu->power_profile_mode = input[size];

	if (smu->power_profile_mode > PP_SMC_POWER_PROFILE_CUSTOM) {
		pr_err("Invalid power profile mode %d\n", smu->power_profile_mode);
		return -EINVAL;
	}

	if (smu->power_profile_mode == PP_SMC_POWER_PROFILE_CUSTOM) {
		if (size < 0)
			return -EINVAL;

		ret = smu_update_table(smu,
				       SMU_TABLE_ACTIVITY_MONITOR_COEFF, WORKLOAD_PPLIB_CUSTOM_BIT,
				       (void *)(&activity_monitor), false);
		if (ret) {
			pr_err("[%s] Failed to get activity monitor!", __func__);
			return ret;
		}

		switch (input[0]) {
		case 0: /* Gfxclk */
			activity_monitor.Gfx_FPS = input[1];
			activity_monitor.Gfx_MinFreqStep = input[2];
			activity_monitor.Gfx_MinActiveFreqType = input[3];
			activity_monitor.Gfx_MinActiveFreq = input[4];
			activity_monitor.Gfx_BoosterFreqType = input[5];
			activity_monitor.Gfx_BoosterFreq = input[6];
			activity_monitor.Gfx_PD_Data_limit_c = input[7];
			activity_monitor.Gfx_PD_Data_error_coeff = input[8];
			activity_monitor.Gfx_PD_Data_error_rate_coeff = input[9];
			break;
		case 1: /* Socclk */
			activity_monitor.Soc_FPS = input[1];
			activity_monitor.Soc_MinFreqStep = input[2];
			activity_monitor.Soc_MinActiveFreqType = input[3];
			activity_monitor.Soc_MinActiveFreq = input[4];
			activity_monitor.Soc_BoosterFreqType = input[5];
			activity_monitor.Soc_BoosterFreq = input[6];
			activity_monitor.Soc_PD_Data_limit_c = input[7];
			activity_monitor.Soc_PD_Data_error_coeff = input[8];
			activity_monitor.Soc_PD_Data_error_rate_coeff = input[9];
			break;
		case 2: /* Memlk */
			activity_monitor.Mem_FPS = input[1];
			activity_monitor.Mem_MinFreqStep = input[2];
			activity_monitor.Mem_MinActiveFreqType = input[3];
			activity_monitor.Mem_MinActiveFreq = input[4];
			activity_monitor.Mem_BoosterFreqType = input[5];
			activity_monitor.Mem_BoosterFreq = input[6];
			activity_monitor.Mem_PD_Data_limit_c = input[7];
			activity_monitor.Mem_PD_Data_error_coeff = input[8];
			activity_monitor.Mem_PD_Data_error_rate_coeff = input[9];
			break;
		}

		ret = smu_update_table(smu,
				       SMU_TABLE_ACTIVITY_MONITOR_COEFF, WORKLOAD_PPLIB_CUSTOM_BIT,
				       (void *)(&activity_monitor), true);
		if (ret) {
			pr_err("[%s] Failed to set activity monitor!", __func__);
			return ret;
		}
	}

	/* conv PP_SMC_POWER_PROFILE* to WORKLOAD_PPLIB_*_BIT */
	workload_type = smu_workload_get_type(smu, smu->power_profile_mode);
	if (workload_type < 0)
		return -EINVAL;
	smu_send_smc_msg_with_param(smu, SMU_MSG_SetWorkloadMask,
				    1 << workload_type);

	return ret;
}

static int navi10_get_profiling_clk_mask(struct smu_context *smu,
					 enum amd_dpm_forced_level level,
					 uint32_t *sclk_mask,
					 uint32_t *mclk_mask,
					 uint32_t *soc_mask)
{
	int ret = 0;
	uint32_t level_count = 0;

	if (level == AMD_DPM_FORCED_LEVEL_PROFILE_MIN_SCLK) {
		if (sclk_mask)
			*sclk_mask = 0;
	} else if (level == AMD_DPM_FORCED_LEVEL_PROFILE_MIN_MCLK) {
		if (mclk_mask)
			*mclk_mask = 0;
	} else if (level == AMD_DPM_FORCED_LEVEL_PROFILE_PEAK) {
		if(sclk_mask) {
			ret = smu_get_dpm_level_count(smu, SMU_SCLK, &level_count);
			if (ret)
				return ret;
			*sclk_mask = level_count - 1;
		}

		if(mclk_mask) {
			ret = smu_get_dpm_level_count(smu, SMU_MCLK, &level_count);
			if (ret)
				return ret;
			*mclk_mask = level_count - 1;
		}

		if(soc_mask) {
			ret = smu_get_dpm_level_count(smu, SMU_SOCCLK, &level_count);
			if (ret)
				return ret;
			*soc_mask = level_count - 1;
		}
	}

	return ret;
}

static int navi10_notify_smc_dispaly_config(struct smu_context *smu)
{
	struct smu_clocks min_clocks = {0};
	struct pp_display_clock_request clock_req;
	int ret = 0;

	min_clocks.dcef_clock = smu->display_config->min_dcef_set_clk;
	min_clocks.dcef_clock_in_sr = smu->display_config->min_dcef_deep_sleep_set_clk;
	min_clocks.memory_clock = smu->display_config->min_mem_set_clock;

	if (smu_feature_is_supported(smu, SMU_FEATURE_DPM_DCEFCLK_BIT)) {
		clock_req.clock_type = amd_pp_dcef_clock;
		clock_req.clock_freq_in_khz = min_clocks.dcef_clock * 10;
		if (!smu_display_clock_voltage_request(smu, &clock_req)) {
			if (smu_feature_is_supported(smu, SMU_FEATURE_DS_DCEFCLK_BIT)) {
				ret = smu_send_smc_msg_with_param(smu,
								  SMU_MSG_SetMinDeepSleepDcefclk,
								  min_clocks.dcef_clock_in_sr/100);
				if (ret) {
					pr_err("Attempt to set divider for DCEFCLK Failed!");
					return ret;
				}
			}
		} else {
			pr_info("Attempt to set Hard Min for DCEFCLK Failed!");
		}
	}

	if (smu_feature_is_enabled(smu, SMU_FEATURE_DPM_UCLK_BIT)) {
		ret = smu_set_hard_freq_range(smu, SMU_UCLK, min_clocks.memory_clock/100, 0);
		if (ret) {
			pr_err("[%s] Set hard min uclk failed!", __func__);
			return ret;
		}
	}

	return 0;
}

static int navi10_set_watermarks_table(struct smu_context *smu,
				       void *watermarks, struct
				       dm_pp_wm_sets_with_clock_ranges_soc15
				       *clock_ranges)
{
	int i;
	Watermarks_t *table = watermarks;

	if (!table || !clock_ranges)
		return -EINVAL;

	if (clock_ranges->num_wm_dmif_sets > 4 ||
	    clock_ranges->num_wm_mcif_sets > 4)
		return -EINVAL;

	for (i = 0; i < clock_ranges->num_wm_dmif_sets; i++) {
		table->WatermarkRow[1][i].MinClock =
			cpu_to_le16((uint16_t)
			(clock_ranges->wm_dmif_clocks_ranges[i].wm_min_dcfclk_clk_in_khz /
			1000));
		table->WatermarkRow[1][i].MaxClock =
			cpu_to_le16((uint16_t)
			(clock_ranges->wm_dmif_clocks_ranges[i].wm_max_dcfclk_clk_in_khz /
			1000));
		table->WatermarkRow[1][i].MinUclk =
			cpu_to_le16((uint16_t)
			(clock_ranges->wm_dmif_clocks_ranges[i].wm_min_mem_clk_in_khz /
			1000));
		table->WatermarkRow[1][i].MaxUclk =
			cpu_to_le16((uint16_t)
			(clock_ranges->wm_dmif_clocks_ranges[i].wm_max_mem_clk_in_khz /
			1000));
		table->WatermarkRow[1][i].WmSetting = (uint8_t)
				clock_ranges->wm_dmif_clocks_ranges[i].wm_set_id;
	}

	for (i = 0; i < clock_ranges->num_wm_mcif_sets; i++) {
		table->WatermarkRow[0][i].MinClock =
			cpu_to_le16((uint16_t)
			(clock_ranges->wm_mcif_clocks_ranges[i].wm_min_socclk_clk_in_khz /
			1000));
		table->WatermarkRow[0][i].MaxClock =
			cpu_to_le16((uint16_t)
			(clock_ranges->wm_mcif_clocks_ranges[i].wm_max_socclk_clk_in_khz /
			1000));
		table->WatermarkRow[0][i].MinUclk =
			cpu_to_le16((uint16_t)
			(clock_ranges->wm_mcif_clocks_ranges[i].wm_min_mem_clk_in_khz /
			1000));
		table->WatermarkRow[0][i].MaxUclk =
			cpu_to_le16((uint16_t)
			(clock_ranges->wm_mcif_clocks_ranges[i].wm_max_mem_clk_in_khz /
			1000));
		table->WatermarkRow[0][i].WmSetting = (uint8_t)
				clock_ranges->wm_mcif_clocks_ranges[i].wm_set_id;
	}

	return 0;
}

static int navi10_thermal_get_temperature(struct smu_context *smu,
					     enum amd_pp_sensors sensor,
					     uint32_t *value)
{
	SmuMetrics_t metrics;
	int ret = 0;

	if (!value)
		return -EINVAL;

	ret = navi10_get_metrics_table(smu, &metrics);
	if (ret)
		return ret;

	switch (sensor) {
	case AMDGPU_PP_SENSOR_HOTSPOT_TEMP:
		*value = metrics.TemperatureHotspot *
			SMU_TEMPERATURE_UNITS_PER_CENTIGRADES;
		break;
	case AMDGPU_PP_SENSOR_EDGE_TEMP:
		*value = metrics.TemperatureEdge *
			SMU_TEMPERATURE_UNITS_PER_CENTIGRADES;
		break;
	case AMDGPU_PP_SENSOR_MEM_TEMP:
		*value = metrics.TemperatureMem *
			SMU_TEMPERATURE_UNITS_PER_CENTIGRADES;
		break;
	default:
		pr_err("Invalid sensor for retrieving temp\n");
		return -EINVAL;
	}

	return 0;
}

static int navi10_read_sensor(struct smu_context *smu,
				 enum amd_pp_sensors sensor,
				 void *data, uint32_t *size)
{
	int ret = 0;
	struct smu_table_context *table_context = &smu->smu_table;
	PPTable_t *pptable = table_context->driver_pptable;

	if(!data || !size)
		return -EINVAL;

	switch (sensor) {
	case AMDGPU_PP_SENSOR_MAX_FAN_RPM:
		*(uint32_t *)data = pptable->FanMaximumRpm;
		*size = 4;
		break;
	case AMDGPU_PP_SENSOR_MEM_LOAD:
	case AMDGPU_PP_SENSOR_GPU_LOAD:
		ret = navi10_get_current_activity_percent(smu, sensor, (uint32_t *)data);
		*size = 4;
		break;
	case AMDGPU_PP_SENSOR_GPU_POWER:
		ret = navi10_get_gpu_power(smu, (uint32_t *)data);
		*size = 4;
		break;
	case AMDGPU_PP_SENSOR_HOTSPOT_TEMP:
	case AMDGPU_PP_SENSOR_EDGE_TEMP:
	case AMDGPU_PP_SENSOR_MEM_TEMP:
		ret = navi10_thermal_get_temperature(smu, sensor, (uint32_t *)data);
		*size = 4;
		break;
	default:
		ret = smu_smc_read_sensor(smu, sensor, data, size);
	}

	return ret;
}

static int navi10_get_uclk_dpm_states(struct smu_context *smu, uint32_t *clocks_in_khz, uint32_t *num_states)
{
	uint32_t num_discrete_levels = 0;
	uint16_t *dpm_levels = NULL;
	uint16_t i = 0;
	struct smu_table_context *table_context = &smu->smu_table;
	PPTable_t *driver_ppt = NULL;

	if (!clocks_in_khz || !num_states || !table_context->driver_pptable)
		return -EINVAL;

	driver_ppt = table_context->driver_pptable;
	num_discrete_levels = driver_ppt->DpmDescriptor[PPCLK_UCLK].NumDiscreteLevels;
	dpm_levels = driver_ppt->FreqTableUclk;

	if (num_discrete_levels == 0 || dpm_levels == NULL)
		return -EINVAL;

	*num_states = num_discrete_levels;
	for (i = 0; i < num_discrete_levels; i++) {
		/* convert to khz */
		*clocks_in_khz = (*dpm_levels) * 1000;
		clocks_in_khz++;
		dpm_levels++;
	}

	return 0;
}

static int navi10_set_peak_clock_by_device(struct smu_context *smu)
{
	struct amdgpu_device *adev = smu->adev;
	int ret = 0;
	uint32_t sclk_freq = 0, uclk_freq = 0;
	uint32_t uclk_level = 0;

	switch (adev->pdev->revision) {
	case 0xf0: /* XTX */
	case 0xc0:
		sclk_freq = NAVI10_PEAK_SCLK_XTX;
		break;
	case 0xf1: /* XT */
	case 0xc1:
		sclk_freq = NAVI10_PEAK_SCLK_XT;
		break;
	default: /* XL */
		sclk_freq = NAVI10_PEAK_SCLK_XL;
		break;
	}

	ret = smu_get_dpm_level_count(smu, SMU_UCLK, &uclk_level);
	if (ret)
		return ret;
	ret = smu_get_dpm_freq_by_index(smu, SMU_UCLK, uclk_level - 1, &uclk_freq);
	if (ret)
		return ret;

	ret = smu_set_soft_freq_range(smu, SMU_SCLK, sclk_freq, sclk_freq);
	if (ret)
		return ret;
	ret = smu_set_soft_freq_range(smu, SMU_UCLK, uclk_freq, uclk_freq);
	if (ret)
		return ret;

	return ret;
}

static int navi10_set_performance_level(struct smu_context *smu, enum amd_dpm_forced_level level)
{
	int ret = 0;
	struct amdgpu_device *adev = smu->adev;

	if (adev->asic_type != CHIP_NAVI10)
		return -EINVAL;

	switch (level) {
	case AMD_DPM_FORCED_LEVEL_PROFILE_PEAK:
		ret = navi10_set_peak_clock_by_device(smu);
		break;
	default:
		ret = -EINVAL;
		break;
	}

	return ret;
}

static int navi10_get_thermal_temperature_range(struct smu_context *smu,
						struct smu_temperature_range *range)
{
	struct smu_table_context *table_context = &smu->smu_table;
	struct smu_11_0_powerplay_table *powerplay_table = table_context->power_play_table;

	if (!range || !powerplay_table)
		return -EINVAL;

	range->max = powerplay_table->software_shutdown_temp *
		SMU_TEMPERATURE_UNITS_PER_CENTIGRADES;

	return 0;
}

static int navi10_display_disable_memory_clock_switch(struct smu_context *smu,
						bool disable_memory_clock_switch)
{
	int ret = 0;
	struct smu_11_0_max_sustainable_clocks *max_sustainable_clocks =
		(struct smu_11_0_max_sustainable_clocks *)
			smu->smu_table.max_sustainable_clocks;
	uint32_t min_memory_clock = smu->hard_min_uclk_req_from_dal;
	uint32_t max_memory_clock = max_sustainable_clocks->uclock;

	if(smu->disable_uclk_switch == disable_memory_clock_switch)
		return 0;

	if(disable_memory_clock_switch)
		ret = smu_set_hard_freq_range(smu, SMU_UCLK, max_memory_clock, 0);
	else
		ret = smu_set_hard_freq_range(smu, SMU_UCLK, min_memory_clock, 0);

	if(!ret)
		smu->disable_uclk_switch = disable_memory_clock_switch;

	return ret;
}

static int navi10_get_power_limit(struct smu_context *smu,
				     uint32_t *limit,
				     bool asic_default)
{
	PPTable_t *pptable = smu->smu_table.driver_pptable;
	uint32_t asic_default_power_limit = 0;
	int ret = 0;
	int power_src;

	if (!smu->default_power_limit ||
	    !smu->power_limit) {
		if (smu_feature_is_enabled(smu, SMU_FEATURE_PPT_BIT)) {
			power_src = smu_power_get_index(smu, SMU_POWER_SOURCE_AC);
			if (power_src < 0)
				return -EINVAL;

			ret = smu_send_smc_msg_with_param(smu, SMU_MSG_GetPptLimit,
				power_src << 16);
			if (ret) {
				pr_err("[%s] get PPT limit failed!", __func__);
				return ret;
			}
			smu_read_smc_arg(smu, &asic_default_power_limit);
		} else {
			/* the last hope to figure out the ppt limit */
			if (!pptable) {
				pr_err("Cannot get PPT limit due to pptable missing!");
				return -EINVAL;
			}
			asic_default_power_limit =
				pptable->SocketPowerLimitAc[PPT_THROTTLER_PPT0];
		}

		if (smu->od_enabled) {
			asic_default_power_limit *= (100 + smu->smu_table.TDPODLimit);
			asic_default_power_limit /= 100;
		}

		smu->default_power_limit = asic_default_power_limit;
		smu->power_limit = asic_default_power_limit;
	}

	if (asic_default)
		*limit = smu->default_power_limit;
	else
		*limit = smu->power_limit;

	return 0;
}

static const struct pptable_funcs navi10_ppt_funcs = {
	.tables_init = navi10_tables_init,
	.alloc_dpm_context = navi10_allocate_dpm_context,
	.store_powerplay_table = navi10_store_powerplay_table,
	.check_powerplay_table = navi10_check_powerplay_table,
	.append_powerplay_table = navi10_append_powerplay_table,
	.get_smu_msg_index = navi10_get_smu_msg_index,
	.get_smu_clk_index = navi10_get_smu_clk_index,
	.get_smu_feature_index = navi10_get_smu_feature_index,
	.get_smu_table_index = navi10_get_smu_table_index,
	.get_smu_power_index = navi10_get_pwr_src_index,
	.get_workload_type = navi10_get_workload_type,
	.get_allowed_feature_mask = navi10_get_allowed_feature_mask,
	.set_default_dpm_table = navi10_set_default_dpm_table,
	.dpm_set_uvd_enable = navi10_dpm_set_uvd_enable,
	.get_current_clk_freq_by_table = navi10_get_current_clk_freq_by_table,
	.print_clk_levels = navi10_print_clk_levels,
	.force_clk_levels = navi10_force_clk_levels,
	.populate_umd_state_clk = navi10_populate_umd_state_clk,
	.get_clock_by_type_with_latency = navi10_get_clock_by_type_with_latency,
	.pre_display_config_changed = navi10_pre_display_config_changed,
	.display_config_changed = navi10_display_config_changed,
	.notify_smc_dispaly_config = navi10_notify_smc_dispaly_config,
	.force_dpm_limit_value = navi10_force_dpm_limit_value,
	.unforce_dpm_levels = navi10_unforce_dpm_levels,
	.is_dpm_running = navi10_is_dpm_running,
	.get_fan_speed_percent = navi10_get_fan_speed_percent,
	.get_fan_speed_rpm = navi10_get_fan_speed_rpm,
	.get_power_profile_mode = navi10_get_power_profile_mode,
	.set_power_profile_mode = navi10_set_power_profile_mode,
	.get_profiling_clk_mask = navi10_get_profiling_clk_mask,
	.set_watermarks_table = navi10_set_watermarks_table,
	.read_sensor = navi10_read_sensor,
	.get_uclk_dpm_states = navi10_get_uclk_dpm_states,
	.set_performance_level = navi10_set_performance_level,
	.get_thermal_temperature_range = navi10_get_thermal_temperature_range,
	.display_disable_memory_clock_switch = navi10_display_disable_memory_clock_switch,
	.get_power_limit = navi10_get_power_limit,
};

void navi10_set_ppt_funcs(struct smu_context *smu)
{
	struct smu_table_context *smu_table = &smu->smu_table;

	smu->ppt_funcs = &navi10_ppt_funcs;
	smu_table->table_count = TABLE_COUNT;
}<|MERGE_RESOLUTION|>--- conflicted
+++ resolved
@@ -939,11 +939,6 @@
 		return -EINVAL;
 
 	ret = navi10_get_metrics_table(smu, &metrics);
-<<<<<<< HEAD
-	if (ret)
-		return ret;
-=======
->>>>>>> c7eb7c12
 	if (ret)
 		return ret;
 
@@ -1002,11 +997,6 @@
 		return -EINVAL;
 
 	ret = navi10_get_metrics_table(smu, &metrics);
-<<<<<<< HEAD
-	if (ret)
-		return ret;
-=======
->>>>>>> c7eb7c12
 	if (ret)
 		return ret;
 
