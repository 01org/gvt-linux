/*
 * Copyright 2015 Advanced Micro Devices, Inc.
 *
 * Permission is hereby granted, free of charge, to any person obtaining a
 * copy of this software and associated documentation files (the "Software"),
 * to deal in the Software without restriction, including without limitation
 * the rights to use, copy, modify, merge, publish, distribute, sublicense,
 * and/or sell copies of the Software, and to permit persons to whom the
 * Software is furnished to do so, subject to the following conditions:
 *
 * The above copyright notice and this permission notice shall be included in
 * all copies or substantial portions of the Software.
 *
 * THE SOFTWARE IS PROVIDED "AS IS", WITHOUT WARRANTY OF ANY KIND, EXPRESS OR
 * IMPLIED, INCLUDING BUT NOT LIMITED TO THE WARRANTIES OF MERCHANTABILITY,
 * FITNESS FOR A PARTICULAR PURPOSE AND NONINFRINGEMENT.  IN NO EVENT SHALL
 * THE COPYRIGHT HOLDER(S) OR AUTHOR(S) BE LIABLE FOR ANY CLAIM, DAMAGES OR
 * OTHER LIABILITY, WHETHER IN AN ACTION OF CONTRACT, TORT OR OTHERWISE,
 * ARISING FROM, OUT OF OR IN CONNECTION WITH THE SOFTWARE OR THE USE OR
 * OTHER DEALINGS IN THE SOFTWARE.
 *
 */

#include "pp_debug.h"
#include "smumgr.h"
#include "smu74.h"
#include "smu_ucode_xfer_vi.h"
#include "polaris10_smumgr.h"
#include "smu74_discrete.h"
#include "smu/smu_7_1_3_d.h"
#include "smu/smu_7_1_3_sh_mask.h"
#include "gmc/gmc_8_1_d.h"
#include "gmc/gmc_8_1_sh_mask.h"
#include "oss/oss_3_0_d.h"
#include "gca/gfx_8_0_d.h"
#include "bif/bif_5_0_d.h"
#include "bif/bif_5_0_sh_mask.h"
#include "polaris10_pwrvirus.h"
#include "ppatomctrl.h"
#include "cgs_common.h"
#include "polaris10_smc.h"
#include "smu7_ppsmc.h"
#include "smu7_smumgr.h"

#define PPPOLARIS10_TARGETACTIVITY_DFLT                     50

static const SMU74_Discrete_GraphicsLevel avfs_graphics_level_polaris10[8] = {
	/*  Min      pcie   DeepSleep Activity  CgSpll      CgSpll    CcPwr  CcPwr  Sclk         Enabled      Enabled                       Voltage    Power */
	/* Voltage, DpmLevel, DivId,  Level,  FuncCntl3,  FuncCntl4,  DynRm, DynRm1 Did, Padding,ForActivity, ForThrottle, UpHyst, DownHyst, DownHyst, Throttle */
	{ 0x100ea446, 0x00, 0x03, 0x3200, 0, 0, 0, 0, 0, 0, 0x01, 0x01, 0x0a, 0x00, 0x00, 0x00, { 0x30750000, 0x3000, 0, 0x2600, 0, 0, 0x0004, 0x8f02, 0xffff, 0x2f00, 0x300e, 0x2700 } },
	{ 0x400ea446, 0x01, 0x04, 0x3200, 0, 0, 0, 0, 0, 0, 0x01, 0x01, 0x0a, 0x00, 0x00, 0x00, { 0x409c0000, 0x2000, 0, 0x1e00, 1, 1, 0x0004, 0x8300, 0xffff, 0x1f00, 0xcb5e, 0x1a00 } },
	{ 0x740ea446, 0x01, 0x00, 0x3200, 0, 0, 0, 0, 0, 0, 0x01, 0x01, 0x0a, 0x00, 0x00, 0x00, { 0x50c30000, 0x2800, 0, 0x2000, 1, 1, 0x0004, 0x0c02, 0xffff, 0x2700, 0x6433, 0x2100 } },
	{ 0xa40ea446, 0x01, 0x00, 0x3200, 0, 0, 0, 0, 0, 0, 0x01, 0x01, 0x0a, 0x00, 0x00, 0x00, { 0x60ea0000, 0x3000, 0, 0x2600, 1, 1, 0x0004, 0x8f02, 0xffff, 0x2f00, 0x300e, 0x2700 } },
	{ 0xd80ea446, 0x01, 0x00, 0x3200, 0, 0, 0, 0, 0, 0, 0x01, 0x01, 0x0a, 0x00, 0x00, 0x00, { 0x70110100, 0x3800, 0, 0x2c00, 1, 1, 0x0004, 0x1203, 0xffff, 0x3600, 0xc9e2, 0x2e00 } },
	{ 0x3c0fa446, 0x01, 0x00, 0x3200, 0, 0, 0, 0, 0, 0, 0x01, 0x01, 0x0a, 0x00, 0x00, 0x00, { 0x80380100, 0x2000, 0, 0x1e00, 2, 1, 0x0004, 0x8300, 0xffff, 0x1f00, 0xcb5e, 0x1a00 } },
	{ 0x6c0fa446, 0x01, 0x00, 0x3200, 0, 0, 0, 0, 0, 0, 0x01, 0x01, 0x0a, 0x00, 0x00, 0x00, { 0x905f0100, 0x2400, 0, 0x1e00, 2, 1, 0x0004, 0x8901, 0xffff, 0x2300, 0x314c, 0x1d00 } },
	{ 0xa00fa446, 0x01, 0x00, 0x3200, 0, 0, 0, 0, 0, 0, 0x01, 0x01, 0x0a, 0x00, 0x00, 0x00, { 0xa0860100, 0x2800, 0, 0x2000, 2, 1, 0x0004, 0x0c02, 0xffff, 0x2700, 0x6433, 0x2100 } }
};

static const SMU74_Discrete_MemoryLevel avfs_memory_level_polaris10 = {
	0x100ea446, 0, 0x30750000, 0x01, 0x01, 0x01, 0x00, 0x00, 0x64, 0x00, 0x00, 0x1f00, 0x00, 0x00};

<<<<<<< HEAD
static int polaris10_setup_pwr_virus(struct pp_hwmgr *hwmgr)
=======
static void execute_pwr_table(struct pp_hwmgr *hwmgr, const PWR_Command_Table *pvirus, int size)
>>>>>>> bb7a9c8d
{
	int i;
	uint32_t reg, data;

<<<<<<< HEAD
	const PWR_Command_Table *pvirus = pwr_virus_table;
	struct smu7_smumgr *smu_data = (struct smu7_smumgr *)(hwmgr->smu_backend);

	for (i = 0; i < PWR_VIRUS_TABLE_SIZE; i++) {
		switch (pvirus->command) {
		case PwrCmdWrite:
			reg  = pvirus->reg;
			data = pvirus->data;
			cgs_write_register(hwmgr->device, reg, data);
			break;

		case PwrCmdEnd:
			result = 0;
			break;

		default:
			pr_info("Table Exit with Invalid Command!");
			smu_data->avfs.avfs_btc_status = AVFS_BTC_VIRUS_FAIL;
			result = -EINVAL;
=======
	for (i = 0; i < size; i++) {
		reg  = pvirus->reg;
		data = pvirus->data;
		if (reg != 0xffffffff)
			cgs_write_register(hwmgr->device, reg, data);
		else
>>>>>>> bb7a9c8d
			break;
		pvirus++;
	}
}

static void execute_pwr_dfy_table(struct pp_hwmgr *hwmgr, const PWR_DFY_Section *section)
{
	int i;
	cgs_write_register(hwmgr->device, mmCP_DFY_CNTL, section->dfy_cntl);
	cgs_write_register(hwmgr->device, mmCP_DFY_ADDR_HI, section->dfy_addr_hi);
	cgs_write_register(hwmgr->device, mmCP_DFY_ADDR_LO, section->dfy_addr_lo);
	for (i = 0; i < section->dfy_size; i++)
		cgs_write_register(hwmgr->device, mmCP_DFY_DATA_0, section->dfy_data[i]);
}

static int polaris10_setup_pwr_virus(struct pp_hwmgr *hwmgr)
{
	execute_pwr_table(hwmgr, pwr_virus_table_pre, ARRAY_SIZE(pwr_virus_table_pre));
	execute_pwr_dfy_table(hwmgr, &pwr_virus_section1);
	execute_pwr_dfy_table(hwmgr, &pwr_virus_section2);
	execute_pwr_dfy_table(hwmgr, &pwr_virus_section3);
	execute_pwr_dfy_table(hwmgr, &pwr_virus_section4);
	execute_pwr_dfy_table(hwmgr, &pwr_virus_section5);
	execute_pwr_dfy_table(hwmgr, &pwr_virus_section6);
	execute_pwr_table(hwmgr, pwr_virus_table_post, ARRAY_SIZE(pwr_virus_table_post));

	return 0;
}

static int polaris10_perform_btc(struct pp_hwmgr *hwmgr)
{
	int result = 0;
	struct smu7_smumgr *smu_data = (struct smu7_smumgr *)(hwmgr->smu_backend);

	if (0 != smu_data->avfs.avfs_btc_param) {
		if (0 != smu7_send_msg_to_smc_with_parameter(hwmgr, PPSMC_MSG_PerformBtc, smu_data->avfs.avfs_btc_param)) {
			pr_info("[AVFS][SmuPolaris10_PerformBtc] PerformBTC SMU msg failed");
			result = -1;
		}
	}
	if (smu_data->avfs.avfs_btc_param > 1) {
		/* Soft-Reset to reset the engine before loading uCode */
		/* halt */
		cgs_write_register(hwmgr->device, mmCP_MEC_CNTL, 0x50000000);
		/* reset everything */
		cgs_write_register(hwmgr->device, mmGRBM_SOFT_RESET, 0xffffffff);
		cgs_write_register(hwmgr->device, mmGRBM_SOFT_RESET, 0);
	}
	return result;
}


static int polaris10_setup_graphics_level_structure(struct pp_hwmgr *hwmgr)
{
	uint32_t vr_config;
	uint32_t dpm_table_start;

	uint16_t u16_boot_mvdd;
	uint32_t graphics_level_address, vr_config_address, graphics_level_size;

	graphics_level_size = sizeof(avfs_graphics_level_polaris10);
	u16_boot_mvdd = PP_HOST_TO_SMC_US(1300 * VOLTAGE_SCALE);

	PP_ASSERT_WITH_CODE(0 == smu7_read_smc_sram_dword(hwmgr,
				SMU7_FIRMWARE_HEADER_LOCATION + offsetof(SMU74_Firmware_Header, DpmTable),
				&dpm_table_start, 0x40000),
			"[AVFS][Polaris10_SetupGfxLvlStruct] SMU could not communicate starting address of DPM table",
			return -1);

	/*  Default value for VRConfig = VR_MERGED_WITH_VDDC + VR_STATIC_VOLTAGE(VDDCI) */
	vr_config = 0x01000500; /* Real value:0x50001 */

	vr_config_address = dpm_table_start + offsetof(SMU74_Discrete_DpmTable, VRConfig);

	PP_ASSERT_WITH_CODE(0 == smu7_copy_bytes_to_smc(hwmgr, vr_config_address,
				(uint8_t *)&vr_config, sizeof(uint32_t), 0x40000),
			"[AVFS][Polaris10_SetupGfxLvlStruct] Problems copying VRConfig value over to SMC",
			return -1);

	graphics_level_address = dpm_table_start + offsetof(SMU74_Discrete_DpmTable, GraphicsLevel);

	PP_ASSERT_WITH_CODE(0 == smu7_copy_bytes_to_smc(hwmgr, graphics_level_address,
				(uint8_t *)(&avfs_graphics_level_polaris10),
				graphics_level_size, 0x40000),
			"[AVFS][Polaris10_SetupGfxLvlStruct] Copying of SCLK DPM table failed!",
			return -1);

	graphics_level_address = dpm_table_start + offsetof(SMU74_Discrete_DpmTable, MemoryLevel);

	PP_ASSERT_WITH_CODE(0 == smu7_copy_bytes_to_smc(hwmgr, graphics_level_address,
				(uint8_t *)(&avfs_memory_level_polaris10), sizeof(avfs_memory_level_polaris10), 0x40000),
				"[AVFS][Polaris10_SetupGfxLvlStruct] Copying of MCLK DPM table failed!",
			return -1);

	/* MVDD Boot value - neccessary for getting rid of the hang that occurs during Mclk DPM enablement */

	graphics_level_address = dpm_table_start + offsetof(SMU74_Discrete_DpmTable, BootMVdd);

	PP_ASSERT_WITH_CODE(0 == smu7_copy_bytes_to_smc(hwmgr, graphics_level_address,
			(uint8_t *)(&u16_boot_mvdd), sizeof(u16_boot_mvdd), 0x40000),
			"[AVFS][Polaris10_SetupGfxLvlStruct] Copying of DPM table failed!",
			return -1);

	return 0;
}


static int
polaris10_avfs_event_mgr(struct pp_hwmgr *hwmgr, bool SMU_VFT_INTACT)
{
	struct smu7_smumgr *smu_data = (struct smu7_smumgr *)(hwmgr->smu_backend);

	switch (smu_data->avfs.avfs_btc_status) {
	case AVFS_BTC_COMPLETED_PREVIOUSLY:
		break;

	case AVFS_BTC_BOOT: /* Cold Boot State - Post SMU Start */

		smu_data->avfs.avfs_btc_status = AVFS_BTC_DPMTABLESETUP_FAILED;
		PP_ASSERT_WITH_CODE(0 == polaris10_setup_graphics_level_structure(hwmgr),
			"[AVFS][Polaris10_AVFSEventMgr] Could not Copy Graphics Level table over to SMU",
			return -EINVAL);

		if (smu_data->avfs.avfs_btc_param > 1) {
			pr_info("[AVFS][Polaris10_AVFSEventMgr] AC BTC has not been successfully verified on Fiji. There may be in this setting.");
			smu_data->avfs.avfs_btc_status = AVFS_BTC_VIRUS_FAIL;
			PP_ASSERT_WITH_CODE(0 == polaris10_setup_pwr_virus(hwmgr),
			"[AVFS][Polaris10_AVFSEventMgr] Could not setup Pwr Virus for AVFS ",
			return -EINVAL);
		}

		smu_data->avfs.avfs_btc_status = AVFS_BTC_FAILED;
		PP_ASSERT_WITH_CODE(0 == polaris10_perform_btc(hwmgr),
					"[AVFS][Polaris10_AVFSEventMgr] Failure at SmuPolaris10_PerformBTC. AVFS Disabled",
				 return -EINVAL);
		smu_data->avfs.avfs_btc_status = AVFS_BTC_ENABLEAVFS;
		break;

	case AVFS_BTC_DISABLED:
	case AVFS_BTC_ENABLEAVFS:
	case AVFS_BTC_NOTSUPPORTED:
		break;

	default:
		pr_err("AVFS failed status is %x!\n", smu_data->avfs.avfs_btc_status);
		break;
	}

	return 0;
}

static int polaris10_start_smu_in_protection_mode(struct pp_hwmgr *hwmgr)
{
	int result = 0;

	/* Wait for smc boot up */
	/* PHM_WAIT_VFPF_INDIRECT_FIELD_UNEQUAL(smumgr, SMC_IND, RCU_UC_EVENTS, boot_seq_done, 0) */

	/* Assert reset */
	PHM_WRITE_VFPF_INDIRECT_FIELD(hwmgr->device, CGS_IND_REG__SMC,
					SMC_SYSCON_RESET_CNTL, rst_reg, 1);

	result = smu7_upload_smu_firmware_image(hwmgr);
	if (result != 0)
		return result;

	/* Clear status */
	cgs_write_ind_register(hwmgr->device, CGS_IND_REG__SMC, ixSMU_STATUS, 0);

	PHM_WRITE_VFPF_INDIRECT_FIELD(hwmgr->device, CGS_IND_REG__SMC,
					SMC_SYSCON_CLOCK_CNTL_0, ck_disable, 0);

	/* De-assert reset */
	PHM_WRITE_VFPF_INDIRECT_FIELD(hwmgr->device, CGS_IND_REG__SMC,
					SMC_SYSCON_RESET_CNTL, rst_reg, 0);


	PHM_WAIT_VFPF_INDIRECT_FIELD(hwmgr, SMC_IND, RCU_UC_EVENTS, INTERRUPTS_ENABLED, 1);


	/* Call Test SMU message with 0x20000 offset to trigger SMU start */
	smu7_send_msg_to_smc_offset(hwmgr);

	/* Wait done bit to be set */
	/* Check pass/failed indicator */

	PHM_WAIT_VFPF_INDIRECT_FIELD_UNEQUAL(hwmgr, SMC_IND, SMU_STATUS, SMU_DONE, 0);

	if (1 != PHM_READ_VFPF_INDIRECT_FIELD(hwmgr->device, CGS_IND_REG__SMC,
						SMU_STATUS, SMU_PASS))
		PP_ASSERT_WITH_CODE(false, "SMU Firmware start failed!", return -1);

	cgs_write_ind_register(hwmgr->device, CGS_IND_REG__SMC, ixFIRMWARE_FLAGS, 0);

	PHM_WRITE_VFPF_INDIRECT_FIELD(hwmgr->device, CGS_IND_REG__SMC,
					SMC_SYSCON_RESET_CNTL, rst_reg, 1);

	PHM_WRITE_VFPF_INDIRECT_FIELD(hwmgr->device, CGS_IND_REG__SMC,
					SMC_SYSCON_RESET_CNTL, rst_reg, 0);

	/* Wait for firmware to initialize */
	PHM_WAIT_VFPF_INDIRECT_FIELD(hwmgr, SMC_IND, FIRMWARE_FLAGS, INTERRUPTS_ENABLED, 1);

	return result;
}

static int polaris10_start_smu_in_non_protection_mode(struct pp_hwmgr *hwmgr)
{
	int result = 0;

	/* wait for smc boot up */
	PHM_WAIT_VFPF_INDIRECT_FIELD_UNEQUAL(hwmgr, SMC_IND, RCU_UC_EVENTS, boot_seq_done, 0);

	/* Clear firmware interrupt enable flag */
	/* PHM_WRITE_VFPF_INDIRECT_FIELD(pSmuMgr, SMC_IND, SMC_SYSCON_MISC_CNTL, pre_fetcher_en, 1); */
	cgs_write_ind_register(hwmgr->device, CGS_IND_REG__SMC,
				ixFIRMWARE_FLAGS, 0);

	PHM_WRITE_VFPF_INDIRECT_FIELD(hwmgr->device, CGS_IND_REG__SMC,
					SMC_SYSCON_RESET_CNTL,
					rst_reg, 1);

	result = smu7_upload_smu_firmware_image(hwmgr);
	if (result != 0)
		return result;

	/* Set smc instruct start point at 0x0 */
	smu7_program_jump_on_start(hwmgr);

	PHM_WRITE_VFPF_INDIRECT_FIELD(hwmgr->device, CGS_IND_REG__SMC,
					SMC_SYSCON_CLOCK_CNTL_0, ck_disable, 0);

	PHM_WRITE_VFPF_INDIRECT_FIELD(hwmgr->device, CGS_IND_REG__SMC,
					SMC_SYSCON_RESET_CNTL, rst_reg, 0);

	/* Wait for firmware to initialize */

	PHM_WAIT_VFPF_INDIRECT_FIELD(hwmgr, SMC_IND,
					FIRMWARE_FLAGS, INTERRUPTS_ENABLED, 1);

	return result;
}

static int polaris10_start_smu(struct pp_hwmgr *hwmgr)
{
	int result = 0;
	struct polaris10_smumgr *smu_data = (struct polaris10_smumgr *)(hwmgr->smu_backend);
	bool SMU_VFT_INTACT;

	/* Only start SMC if SMC RAM is not running */
	if (!smu7_is_smc_ram_running(hwmgr)) {
		SMU_VFT_INTACT = false;
		smu_data->protected_mode = (uint8_t) (PHM_READ_VFPF_INDIRECT_FIELD(hwmgr->device, CGS_IND_REG__SMC, SMU_FIRMWARE, SMU_MODE));
		smu_data->smu7_data.security_hard_key = (uint8_t) (PHM_READ_VFPF_INDIRECT_FIELD(hwmgr->device, CGS_IND_REG__SMC, SMU_FIRMWARE, SMU_SEL));

		/* Check if SMU is running in protected mode */
		if (smu_data->protected_mode == 0) {
			result = polaris10_start_smu_in_non_protection_mode(hwmgr);
		} else {
			result = polaris10_start_smu_in_protection_mode(hwmgr);

			/* If failed, try with different security Key. */
			if (result != 0) {
				smu_data->smu7_data.security_hard_key ^= 1;
				cgs_rel_firmware(hwmgr->device, CGS_UCODE_ID_SMU);
				result = polaris10_start_smu_in_protection_mode(hwmgr);
			}
		}

		if (result != 0)
			PP_ASSERT_WITH_CODE(0, "Failed to load SMU ucode.", return result);

		polaris10_avfs_event_mgr(hwmgr, true);
	} else
		SMU_VFT_INTACT = true; /*Driver went offline but SMU was still alive and contains the VFT table */

	polaris10_avfs_event_mgr(hwmgr, SMU_VFT_INTACT);
	/* Setup SoftRegsStart here for register lookup in case DummyBackEnd is used and ProcessFirmwareHeader is not executed */
	smu7_read_smc_sram_dword(hwmgr, SMU7_FIRMWARE_HEADER_LOCATION + offsetof(SMU74_Firmware_Header, SoftRegisters),
					&(smu_data->smu7_data.soft_regs_start), 0x40000);

	result = smu7_request_smu_load_fw(hwmgr);

	return result;
}

static bool polaris10_is_hw_avfs_present(struct pp_hwmgr *hwmgr)
{
	uint32_t efuse;

	efuse = cgs_read_ind_register(hwmgr->device, CGS_IND_REG__SMC, ixSMU_EFUSE_0 + (49*4));
	efuse &= 0x00000001;
	if (efuse)
		return true;

	return false;
}

static int polaris10_smu_init(struct pp_hwmgr *hwmgr)
{
	struct polaris10_smumgr *smu_data;
	int i;

	smu_data = kzalloc(sizeof(struct polaris10_smumgr), GFP_KERNEL);
	if (smu_data == NULL)
		return -ENOMEM;

	hwmgr->smu_backend = smu_data;

	if (smu7_init(hwmgr))
		return -EINVAL;

	for (i = 0; i < SMU74_MAX_LEVELS_GRAPHICS; i++)
		smu_data->activity_target[i] = PPPOLARIS10_TARGETACTIVITY_DFLT;

	return 0;
}

const struct pp_smumgr_func polaris10_smu_funcs = {
	.smu_init = polaris10_smu_init,
	.smu_fini = smu7_smu_fini,
	.start_smu = polaris10_start_smu,
	.check_fw_load_finish = smu7_check_fw_load_finish,
	.request_smu_load_fw = smu7_reload_firmware,
	.request_smu_load_specific_fw = NULL,
	.send_msg_to_smc = smu7_send_msg_to_smc,
	.send_msg_to_smc_with_parameter = smu7_send_msg_to_smc_with_parameter,
	.download_pptable_settings = NULL,
	.upload_pptable_settings = NULL,
	.update_smc_table = polaris10_update_smc_table,
	.get_offsetof = polaris10_get_offsetof,
	.process_firmware_header = polaris10_process_firmware_header,
	.init_smc_table = polaris10_init_smc_table,
	.update_sclk_threshold = polaris10_update_sclk_threshold,
	.thermal_avfs_enable = polaris10_thermal_avfs_enable,
	.thermal_setup_fan_table = polaris10_thermal_setup_fan_table,
	.populate_all_graphic_levels = polaris10_populate_all_graphic_levels,
	.populate_all_memory_levels = polaris10_populate_all_memory_levels,
	.get_mac_definition = polaris10_get_mac_definition,
	.is_dpm_running = polaris10_is_dpm_running,
	.populate_requested_graphic_levels = polaris10_populate_requested_graphic_levels,
	.is_hw_avfs_present = polaris10_is_hw_avfs_present,
};<|MERGE_RESOLUTION|>--- conflicted
+++ resolved
@@ -60,43 +60,17 @@
 static const SMU74_Discrete_MemoryLevel avfs_memory_level_polaris10 = {
 	0x100ea446, 0, 0x30750000, 0x01, 0x01, 0x01, 0x00, 0x00, 0x64, 0x00, 0x00, 0x1f00, 0x00, 0x00};
 
-<<<<<<< HEAD
-static int polaris10_setup_pwr_virus(struct pp_hwmgr *hwmgr)
-=======
 static void execute_pwr_table(struct pp_hwmgr *hwmgr, const PWR_Command_Table *pvirus, int size)
->>>>>>> bb7a9c8d
 {
 	int i;
 	uint32_t reg, data;
 
-<<<<<<< HEAD
-	const PWR_Command_Table *pvirus = pwr_virus_table;
-	struct smu7_smumgr *smu_data = (struct smu7_smumgr *)(hwmgr->smu_backend);
-
-	for (i = 0; i < PWR_VIRUS_TABLE_SIZE; i++) {
-		switch (pvirus->command) {
-		case PwrCmdWrite:
-			reg  = pvirus->reg;
-			data = pvirus->data;
-			cgs_write_register(hwmgr->device, reg, data);
-			break;
-
-		case PwrCmdEnd:
-			result = 0;
-			break;
-
-		default:
-			pr_info("Table Exit with Invalid Command!");
-			smu_data->avfs.avfs_btc_status = AVFS_BTC_VIRUS_FAIL;
-			result = -EINVAL;
-=======
 	for (i = 0; i < size; i++) {
 		reg  = pvirus->reg;
 		data = pvirus->data;
 		if (reg != 0xffffffff)
 			cgs_write_register(hwmgr->device, reg, data);
 		else
->>>>>>> bb7a9c8d
 			break;
 		pvirus++;
 	}
