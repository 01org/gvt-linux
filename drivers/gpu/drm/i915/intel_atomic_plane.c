--- conflicted
+++ resolved
@@ -144,13 +144,8 @@
 	if (state->fb && drm_rotation_90_or_270(state->rotation)) {
 		struct drm_format_name_buf format_name;
 
-<<<<<<< HEAD
-		if (!(state->fb->modifier[0] == I915_FORMAT_MOD_Y_TILED ||
-			state->fb->modifier[0] == I915_FORMAT_MOD_Yf_TILED)) {
-=======
 		if (state->fb->modifier != I915_FORMAT_MOD_Y_TILED &&
 		    state->fb->modifier != I915_FORMAT_MOD_Yf_TILED) {
->>>>>>> add03379
 			DRM_DEBUG_KMS("Y/Yf tiling required for 90/270!\n");
 			return -EINVAL;
 		}
