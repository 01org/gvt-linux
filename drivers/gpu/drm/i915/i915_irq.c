--- conflicted
+++ resolved
@@ -1392,15 +1392,10 @@
 	bool tasklet = false;
 
 	if (iir & (GT_CONTEXT_SWITCH_INTERRUPT << test_shift)) {
-<<<<<<< HEAD
-		__set_bit(ENGINE_IRQ_EXECLIST, &engine->irq_posted);
-		tasklet = true;
-=======
 		if (READ_ONCE(engine->execlists.active)) {
 			__set_bit(ENGINE_IRQ_EXECLIST, &engine->irq_posted);
 			tasklet = true;
 		}
->>>>>>> 9bdc3573
 	}
 
 	if (iir & (GT_RENDER_USER_INTERRUPT << test_shift)) {
