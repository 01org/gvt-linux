/* i915_irq.c -- IRQ support for the I915 -*- linux-c -*-
 */
/*
 * Copyright 2003 Tungsten Graphics, Inc., Cedar Park, Texas.
 * All Rights Reserved.
 *
 * Permission is hereby granted, free of charge, to any person obtaining a
 * copy of this software and associated documentation files (the
 * "Software"), to deal in the Software without restriction, including
 * without limitation the rights to use, copy, modify, merge, publish,
 * distribute, sub license, and/or sell copies of the Software, and to
 * permit persons to whom the Software is furnished to do so, subject to
 * the following conditions:
 *
 * The above copyright notice and this permission notice (including the
 * next paragraph) shall be included in all copies or substantial portions
 * of the Software.
 *
 * THE SOFTWARE IS PROVIDED "AS IS", WITHOUT WARRANTY OF ANY KIND, EXPRESS
 * OR IMPLIED, INCLUDING BUT NOT LIMITED TO THE WARRANTIES OF
 * MERCHANTABILITY, FITNESS FOR A PARTICULAR PURPOSE AND NON-INFRINGEMENT.
 * IN NO EVENT SHALL TUNGSTEN GRAPHICS AND/OR ITS SUPPLIERS BE LIABLE FOR
 * ANY CLAIM, DAMAGES OR OTHER LIABILITY, WHETHER IN AN ACTION OF CONTRACT,
 * TORT OR OTHERWISE, ARISING FROM, OUT OF OR IN CONNECTION WITH THE
 * SOFTWARE OR THE USE OR OTHER DEALINGS IN THE SOFTWARE.
 *
 */

#define pr_fmt(fmt) KBUILD_MODNAME ": " fmt

#include <linux/sysrq.h>
#include <linux/slab.h>
#include <linux/circ_buf.h>
#include <drm/drmP.h>
#include <drm/i915_drm.h>
#include "i915_drv.h"
#include "i915_trace.h"
#include "intel_drv.h"

/**
 * DOC: interrupt handling
 *
 * These functions provide the basic support for enabling and disabling the
 * interrupt handling support. There's a lot more functionality in i915_irq.c
 * and related files, but that will be described in separate chapters.
 */

static const u32 hpd_ilk[HPD_NUM_PINS] = {
	[HPD_PORT_A] = DE_DP_A_HOTPLUG,
};

static const u32 hpd_ivb[HPD_NUM_PINS] = {
	[HPD_PORT_A] = DE_DP_A_HOTPLUG_IVB,
};

static const u32 hpd_bdw[HPD_NUM_PINS] = {
	[HPD_PORT_A] = GEN8_PORT_DP_A_HOTPLUG,
};

static const u32 hpd_ibx[HPD_NUM_PINS] = {
	[HPD_CRT] = SDE_CRT_HOTPLUG,
	[HPD_SDVO_B] = SDE_SDVOB_HOTPLUG,
	[HPD_PORT_B] = SDE_PORTB_HOTPLUG,
	[HPD_PORT_C] = SDE_PORTC_HOTPLUG,
	[HPD_PORT_D] = SDE_PORTD_HOTPLUG
};

static const u32 hpd_cpt[HPD_NUM_PINS] = {
	[HPD_CRT] = SDE_CRT_HOTPLUG_CPT,
	[HPD_SDVO_B] = SDE_SDVOB_HOTPLUG_CPT,
	[HPD_PORT_B] = SDE_PORTB_HOTPLUG_CPT,
	[HPD_PORT_C] = SDE_PORTC_HOTPLUG_CPT,
	[HPD_PORT_D] = SDE_PORTD_HOTPLUG_CPT
};

static const u32 hpd_spt[HPD_NUM_PINS] = {
	[HPD_PORT_A] = SDE_PORTA_HOTPLUG_SPT,
	[HPD_PORT_B] = SDE_PORTB_HOTPLUG_CPT,
	[HPD_PORT_C] = SDE_PORTC_HOTPLUG_CPT,
	[HPD_PORT_D] = SDE_PORTD_HOTPLUG_CPT,
	[HPD_PORT_E] = SDE_PORTE_HOTPLUG_SPT
};

static const u32 hpd_mask_i915[HPD_NUM_PINS] = {
	[HPD_CRT] = CRT_HOTPLUG_INT_EN,
	[HPD_SDVO_B] = SDVOB_HOTPLUG_INT_EN,
	[HPD_SDVO_C] = SDVOC_HOTPLUG_INT_EN,
	[HPD_PORT_B] = PORTB_HOTPLUG_INT_EN,
	[HPD_PORT_C] = PORTC_HOTPLUG_INT_EN,
	[HPD_PORT_D] = PORTD_HOTPLUG_INT_EN
};

static const u32 hpd_status_g4x[HPD_NUM_PINS] = {
	[HPD_CRT] = CRT_HOTPLUG_INT_STATUS,
	[HPD_SDVO_B] = SDVOB_HOTPLUG_INT_STATUS_G4X,
	[HPD_SDVO_C] = SDVOC_HOTPLUG_INT_STATUS_G4X,
	[HPD_PORT_B] = PORTB_HOTPLUG_INT_STATUS,
	[HPD_PORT_C] = PORTC_HOTPLUG_INT_STATUS,
	[HPD_PORT_D] = PORTD_HOTPLUG_INT_STATUS
};

static const u32 hpd_status_i915[HPD_NUM_PINS] = {
	[HPD_CRT] = CRT_HOTPLUG_INT_STATUS,
	[HPD_SDVO_B] = SDVOB_HOTPLUG_INT_STATUS_I915,
	[HPD_SDVO_C] = SDVOC_HOTPLUG_INT_STATUS_I915,
	[HPD_PORT_B] = PORTB_HOTPLUG_INT_STATUS,
	[HPD_PORT_C] = PORTC_HOTPLUG_INT_STATUS,
	[HPD_PORT_D] = PORTD_HOTPLUG_INT_STATUS
};

/* BXT hpd list */
static const u32 hpd_bxt[HPD_NUM_PINS] = {
	[HPD_PORT_A] = BXT_DE_PORT_HP_DDIA,
	[HPD_PORT_B] = BXT_DE_PORT_HP_DDIB,
	[HPD_PORT_C] = BXT_DE_PORT_HP_DDIC
};

/* IIR can theoretically queue up two events. Be paranoid. */
#define GEN8_IRQ_RESET_NDX(type, which) do { \
	I915_WRITE(GEN8_##type##_IMR(which), 0xffffffff); \
	POSTING_READ(GEN8_##type##_IMR(which)); \
	I915_WRITE(GEN8_##type##_IER(which), 0); \
	I915_WRITE(GEN8_##type##_IIR(which), 0xffffffff); \
	POSTING_READ(GEN8_##type##_IIR(which)); \
	I915_WRITE(GEN8_##type##_IIR(which), 0xffffffff); \
	POSTING_READ(GEN8_##type##_IIR(which)); \
} while (0)

#define GEN5_IRQ_RESET(type) do { \
	I915_WRITE(type##IMR, 0xffffffff); \
	POSTING_READ(type##IMR); \
	I915_WRITE(type##IER, 0); \
	I915_WRITE(type##IIR, 0xffffffff); \
	POSTING_READ(type##IIR); \
	I915_WRITE(type##IIR, 0xffffffff); \
	POSTING_READ(type##IIR); \
} while (0)

/*
 * We should clear IMR at preinstall/uninstall, and just check at postinstall.
 */
static void gen5_assert_iir_is_zero(struct drm_i915_private *dev_priv,
				    i915_reg_t reg)
{
	u32 val = I915_READ(reg);

	if (val == 0)
		return;

	WARN(1, "Interrupt register 0x%x is not zero: 0x%08x\n",
	     i915_mmio_reg_offset(reg), val);
	I915_WRITE(reg, 0xffffffff);
	POSTING_READ(reg);
	I915_WRITE(reg, 0xffffffff);
	POSTING_READ(reg);
}

#define GEN8_IRQ_INIT_NDX(type, which, imr_val, ier_val) do { \
	gen5_assert_iir_is_zero(dev_priv, GEN8_##type##_IIR(which)); \
	I915_WRITE(GEN8_##type##_IER(which), (ier_val)); \
	I915_WRITE(GEN8_##type##_IMR(which), (imr_val)); \
	POSTING_READ(GEN8_##type##_IMR(which)); \
} while (0)

#define GEN5_IRQ_INIT(type, imr_val, ier_val) do { \
	gen5_assert_iir_is_zero(dev_priv, type##IIR); \
	I915_WRITE(type##IER, (ier_val)); \
	I915_WRITE(type##IMR, (imr_val)); \
	POSTING_READ(type##IMR); \
} while (0)

static void gen6_rps_irq_handler(struct drm_i915_private *dev_priv, u32 pm_iir);
static void gen9_guc_irq_handler(struct drm_i915_private *dev_priv, u32 pm_iir);

/* For display hotplug interrupt */
static inline void
i915_hotplug_interrupt_update_locked(struct drm_i915_private *dev_priv,
				     uint32_t mask,
				     uint32_t bits)
{
	uint32_t val;

	assert_spin_locked(&dev_priv->irq_lock);
	WARN_ON(bits & ~mask);

	val = I915_READ(PORT_HOTPLUG_EN);
	val &= ~mask;
	val |= bits;
	I915_WRITE(PORT_HOTPLUG_EN, val);
}

/**
 * i915_hotplug_interrupt_update - update hotplug interrupt enable
 * @dev_priv: driver private
 * @mask: bits to update
 * @bits: bits to enable
 * NOTE: the HPD enable bits are modified both inside and outside
 * of an interrupt context. To avoid that read-modify-write cycles
 * interfer, these bits are protected by a spinlock. Since this
 * function is usually not called from a context where the lock is
 * held already, this function acquires the lock itself. A non-locking
 * version is also available.
 */
void i915_hotplug_interrupt_update(struct drm_i915_private *dev_priv,
				   uint32_t mask,
				   uint32_t bits)
{
	spin_lock_irq(&dev_priv->irq_lock);
	i915_hotplug_interrupt_update_locked(dev_priv, mask, bits);
	spin_unlock_irq(&dev_priv->irq_lock);
}

/**
 * ilk_update_display_irq - update DEIMR
 * @dev_priv: driver private
 * @interrupt_mask: mask of interrupt bits to update
 * @enabled_irq_mask: mask of interrupt bits to enable
 */
void ilk_update_display_irq(struct drm_i915_private *dev_priv,
			    uint32_t interrupt_mask,
			    uint32_t enabled_irq_mask)
{
	uint32_t new_val;

	assert_spin_locked(&dev_priv->irq_lock);

	WARN_ON(enabled_irq_mask & ~interrupt_mask);

	if (WARN_ON(!intel_irqs_enabled(dev_priv)))
		return;

	new_val = dev_priv->irq_mask;
	new_val &= ~interrupt_mask;
	new_val |= (~enabled_irq_mask & interrupt_mask);

	if (new_val != dev_priv->irq_mask) {
		dev_priv->irq_mask = new_val;
		I915_WRITE(DEIMR, dev_priv->irq_mask);
		POSTING_READ(DEIMR);
	}
}

/**
 * ilk_update_gt_irq - update GTIMR
 * @dev_priv: driver private
 * @interrupt_mask: mask of interrupt bits to update
 * @enabled_irq_mask: mask of interrupt bits to enable
 */
static void ilk_update_gt_irq(struct drm_i915_private *dev_priv,
			      uint32_t interrupt_mask,
			      uint32_t enabled_irq_mask)
{
	assert_spin_locked(&dev_priv->irq_lock);

	WARN_ON(enabled_irq_mask & ~interrupt_mask);

	if (WARN_ON(!intel_irqs_enabled(dev_priv)))
		return;

	dev_priv->gt_irq_mask &= ~interrupt_mask;
	dev_priv->gt_irq_mask |= (~enabled_irq_mask & interrupt_mask);
	I915_WRITE(GTIMR, dev_priv->gt_irq_mask);
}

void gen5_enable_gt_irq(struct drm_i915_private *dev_priv, uint32_t mask)
{
	ilk_update_gt_irq(dev_priv, mask, mask);
	POSTING_READ_FW(GTIMR);
}

void gen5_disable_gt_irq(struct drm_i915_private *dev_priv, uint32_t mask)
{
	ilk_update_gt_irq(dev_priv, mask, 0);
}

static i915_reg_t gen6_pm_iir(struct drm_i915_private *dev_priv)
{
	return INTEL_INFO(dev_priv)->gen >= 8 ? GEN8_GT_IIR(2) : GEN6_PMIIR;
}

static i915_reg_t gen6_pm_imr(struct drm_i915_private *dev_priv)
{
	return INTEL_INFO(dev_priv)->gen >= 8 ? GEN8_GT_IMR(2) : GEN6_PMIMR;
}

static i915_reg_t gen6_pm_ier(struct drm_i915_private *dev_priv)
{
	return INTEL_INFO(dev_priv)->gen >= 8 ? GEN8_GT_IER(2) : GEN6_PMIER;
}

/**
 * snb_update_pm_irq - update GEN6_PMIMR
 * @dev_priv: driver private
 * @interrupt_mask: mask of interrupt bits to update
 * @enabled_irq_mask: mask of interrupt bits to enable
 */
static void snb_update_pm_irq(struct drm_i915_private *dev_priv,
			      uint32_t interrupt_mask,
			      uint32_t enabled_irq_mask)
{
	uint32_t new_val;

	WARN_ON(enabled_irq_mask & ~interrupt_mask);

	assert_spin_locked(&dev_priv->irq_lock);

	new_val = dev_priv->pm_imr;
	new_val &= ~interrupt_mask;
	new_val |= (~enabled_irq_mask & interrupt_mask);

	if (new_val != dev_priv->pm_imr) {
		dev_priv->pm_imr = new_val;
		I915_WRITE(gen6_pm_imr(dev_priv), dev_priv->pm_imr);
		POSTING_READ(gen6_pm_imr(dev_priv));
	}
}

void gen6_unmask_pm_irq(struct drm_i915_private *dev_priv, u32 mask)
{
	if (WARN_ON(!intel_irqs_enabled(dev_priv)))
		return;

	snb_update_pm_irq(dev_priv, mask, mask);
}

static void __gen6_mask_pm_irq(struct drm_i915_private *dev_priv, u32 mask)
{
	snb_update_pm_irq(dev_priv, mask, 0);
}

void gen6_mask_pm_irq(struct drm_i915_private *dev_priv, u32 mask)
{
	if (WARN_ON(!intel_irqs_enabled(dev_priv)))
		return;

	__gen6_mask_pm_irq(dev_priv, mask);
}

void gen6_reset_pm_iir(struct drm_i915_private *dev_priv, u32 reset_mask)
{
	i915_reg_t reg = gen6_pm_iir(dev_priv);

	assert_spin_locked(&dev_priv->irq_lock);

	I915_WRITE(reg, reset_mask);
	I915_WRITE(reg, reset_mask);
	POSTING_READ(reg);
}

void gen6_enable_pm_irq(struct drm_i915_private *dev_priv, u32 enable_mask)
{
	assert_spin_locked(&dev_priv->irq_lock);

	dev_priv->pm_ier |= enable_mask;
	I915_WRITE(gen6_pm_ier(dev_priv), dev_priv->pm_ier);
	gen6_unmask_pm_irq(dev_priv, enable_mask);
	/* unmask_pm_irq provides an implicit barrier (POSTING_READ) */
}

void gen6_disable_pm_irq(struct drm_i915_private *dev_priv, u32 disable_mask)
{
	assert_spin_locked(&dev_priv->irq_lock);

	dev_priv->pm_ier &= ~disable_mask;
	__gen6_mask_pm_irq(dev_priv, disable_mask);
	I915_WRITE(gen6_pm_ier(dev_priv), dev_priv->pm_ier);
	/* though a barrier is missing here, but don't really need a one */
}

void gen6_reset_rps_interrupts(struct drm_i915_private *dev_priv)
{
	spin_lock_irq(&dev_priv->irq_lock);
	gen6_reset_pm_iir(dev_priv, dev_priv->pm_rps_events);
	dev_priv->rps.pm_iir = 0;
	spin_unlock_irq(&dev_priv->irq_lock);
}

void gen6_enable_rps_interrupts(struct drm_i915_private *dev_priv)
{
	if (READ_ONCE(dev_priv->rps.interrupts_enabled))
		return;

	spin_lock_irq(&dev_priv->irq_lock);
	WARN_ON_ONCE(dev_priv->rps.pm_iir);
	WARN_ON_ONCE(I915_READ(gen6_pm_iir(dev_priv)) & dev_priv->pm_rps_events);
	dev_priv->rps.interrupts_enabled = true;
	gen6_enable_pm_irq(dev_priv, dev_priv->pm_rps_events);

	spin_unlock_irq(&dev_priv->irq_lock);
}

u32 gen6_sanitize_rps_pm_mask(struct drm_i915_private *dev_priv, u32 mask)
{
	return (mask & ~dev_priv->rps.pm_intr_keep);
}

void gen6_disable_rps_interrupts(struct drm_i915_private *dev_priv)
{
	if (!READ_ONCE(dev_priv->rps.interrupts_enabled))
		return;

	spin_lock_irq(&dev_priv->irq_lock);
	dev_priv->rps.interrupts_enabled = false;

	I915_WRITE(GEN6_PMINTRMSK, gen6_sanitize_rps_pm_mask(dev_priv, ~0u));

	gen6_disable_pm_irq(dev_priv, dev_priv->pm_rps_events);

	spin_unlock_irq(&dev_priv->irq_lock);
	synchronize_irq(dev_priv->drm.irq);

	/* Now that we will not be generating any more work, flush any
	 * outsanding tasks. As we are called on the RPS idle path,
	 * we will reset the GPU to minimum frequencies, so the current
	 * state of the worker can be discarded.
	 */
	cancel_work_sync(&dev_priv->rps.work);
	gen6_reset_rps_interrupts(dev_priv);
}

void gen9_reset_guc_interrupts(struct drm_i915_private *dev_priv)
{
	spin_lock_irq(&dev_priv->irq_lock);
	gen6_reset_pm_iir(dev_priv, dev_priv->pm_guc_events);
	spin_unlock_irq(&dev_priv->irq_lock);
}

void gen9_enable_guc_interrupts(struct drm_i915_private *dev_priv)
{
	spin_lock_irq(&dev_priv->irq_lock);
	if (!dev_priv->guc.interrupts_enabled) {
		WARN_ON_ONCE(I915_READ(gen6_pm_iir(dev_priv)) &
				       dev_priv->pm_guc_events);
		dev_priv->guc.interrupts_enabled = true;
		gen6_enable_pm_irq(dev_priv, dev_priv->pm_guc_events);
	}
	spin_unlock_irq(&dev_priv->irq_lock);
}

void gen9_disable_guc_interrupts(struct drm_i915_private *dev_priv)
{
	spin_lock_irq(&dev_priv->irq_lock);
	dev_priv->guc.interrupts_enabled = false;

	gen6_disable_pm_irq(dev_priv, dev_priv->pm_guc_events);

	spin_unlock_irq(&dev_priv->irq_lock);
	synchronize_irq(dev_priv->drm.irq);

	gen9_reset_guc_interrupts(dev_priv);
}

/**
 * bdw_update_port_irq - update DE port interrupt
 * @dev_priv: driver private
 * @interrupt_mask: mask of interrupt bits to update
 * @enabled_irq_mask: mask of interrupt bits to enable
 */
static void bdw_update_port_irq(struct drm_i915_private *dev_priv,
				uint32_t interrupt_mask,
				uint32_t enabled_irq_mask)
{
	uint32_t new_val;
	uint32_t old_val;

	assert_spin_locked(&dev_priv->irq_lock);

	WARN_ON(enabled_irq_mask & ~interrupt_mask);

	if (WARN_ON(!intel_irqs_enabled(dev_priv)))
		return;

	old_val = I915_READ(GEN8_DE_PORT_IMR);

	new_val = old_val;
	new_val &= ~interrupt_mask;
	new_val |= (~enabled_irq_mask & interrupt_mask);

	if (new_val != old_val) {
		I915_WRITE(GEN8_DE_PORT_IMR, new_val);
		POSTING_READ(GEN8_DE_PORT_IMR);
	}
}

/**
 * bdw_update_pipe_irq - update DE pipe interrupt
 * @dev_priv: driver private
 * @pipe: pipe whose interrupt to update
 * @interrupt_mask: mask of interrupt bits to update
 * @enabled_irq_mask: mask of interrupt bits to enable
 */
void bdw_update_pipe_irq(struct drm_i915_private *dev_priv,
			 enum pipe pipe,
			 uint32_t interrupt_mask,
			 uint32_t enabled_irq_mask)
{
	uint32_t new_val;

	assert_spin_locked(&dev_priv->irq_lock);

	WARN_ON(enabled_irq_mask & ~interrupt_mask);

	if (WARN_ON(!intel_irqs_enabled(dev_priv)))
		return;

	new_val = dev_priv->de_irq_mask[pipe];
	new_val &= ~interrupt_mask;
	new_val |= (~enabled_irq_mask & interrupt_mask);

	if (new_val != dev_priv->de_irq_mask[pipe]) {
		dev_priv->de_irq_mask[pipe] = new_val;
		I915_WRITE(GEN8_DE_PIPE_IMR(pipe), dev_priv->de_irq_mask[pipe]);
		POSTING_READ(GEN8_DE_PIPE_IMR(pipe));
	}
}

/**
 * ibx_display_interrupt_update - update SDEIMR
 * @dev_priv: driver private
 * @interrupt_mask: mask of interrupt bits to update
 * @enabled_irq_mask: mask of interrupt bits to enable
 */
void ibx_display_interrupt_update(struct drm_i915_private *dev_priv,
				  uint32_t interrupt_mask,
				  uint32_t enabled_irq_mask)
{
	uint32_t sdeimr = I915_READ(SDEIMR);
	sdeimr &= ~interrupt_mask;
	sdeimr |= (~enabled_irq_mask & interrupt_mask);

	WARN_ON(enabled_irq_mask & ~interrupt_mask);

	assert_spin_locked(&dev_priv->irq_lock);

	if (WARN_ON(!intel_irqs_enabled(dev_priv)))
		return;

	I915_WRITE(SDEIMR, sdeimr);
	POSTING_READ(SDEIMR);
}

static void
__i915_enable_pipestat(struct drm_i915_private *dev_priv, enum pipe pipe,
		       u32 enable_mask, u32 status_mask)
{
	i915_reg_t reg = PIPESTAT(pipe);
	u32 pipestat = I915_READ(reg) & PIPESTAT_INT_ENABLE_MASK;

	assert_spin_locked(&dev_priv->irq_lock);
	WARN_ON(!intel_irqs_enabled(dev_priv));

	if (WARN_ONCE(enable_mask & ~PIPESTAT_INT_ENABLE_MASK ||
		      status_mask & ~PIPESTAT_INT_STATUS_MASK,
		      "pipe %c: enable_mask=0x%x, status_mask=0x%x\n",
		      pipe_name(pipe), enable_mask, status_mask))
		return;

	if ((pipestat & enable_mask) == enable_mask)
		return;

	dev_priv->pipestat_irq_mask[pipe] |= status_mask;

	/* Enable the interrupt, clear any pending status */
	pipestat |= enable_mask | status_mask;
	I915_WRITE(reg, pipestat);
	POSTING_READ(reg);
}

static void
__i915_disable_pipestat(struct drm_i915_private *dev_priv, enum pipe pipe,
		        u32 enable_mask, u32 status_mask)
{
	i915_reg_t reg = PIPESTAT(pipe);
	u32 pipestat = I915_READ(reg) & PIPESTAT_INT_ENABLE_MASK;

	assert_spin_locked(&dev_priv->irq_lock);
	WARN_ON(!intel_irqs_enabled(dev_priv));

	if (WARN_ONCE(enable_mask & ~PIPESTAT_INT_ENABLE_MASK ||
		      status_mask & ~PIPESTAT_INT_STATUS_MASK,
		      "pipe %c: enable_mask=0x%x, status_mask=0x%x\n",
		      pipe_name(pipe), enable_mask, status_mask))
		return;

	if ((pipestat & enable_mask) == 0)
		return;

	dev_priv->pipestat_irq_mask[pipe] &= ~status_mask;

	pipestat &= ~enable_mask;
	I915_WRITE(reg, pipestat);
	POSTING_READ(reg);
}

static u32 vlv_get_pipestat_enable_mask(struct drm_device *dev, u32 status_mask)
{
	u32 enable_mask = status_mask << 16;

	/*
	 * On pipe A we don't support the PSR interrupt yet,
	 * on pipe B and C the same bit MBZ.
	 */
	if (WARN_ON_ONCE(status_mask & PIPE_A_PSR_STATUS_VLV))
		return 0;
	/*
	 * On pipe B and C we don't support the PSR interrupt yet, on pipe
	 * A the same bit is for perf counters which we don't use either.
	 */
	if (WARN_ON_ONCE(status_mask & PIPE_B_PSR_STATUS_VLV))
		return 0;

	enable_mask &= ~(PIPE_FIFO_UNDERRUN_STATUS |
			 SPRITE0_FLIP_DONE_INT_EN_VLV |
			 SPRITE1_FLIP_DONE_INT_EN_VLV);
	if (status_mask & SPRITE0_FLIP_DONE_INT_STATUS_VLV)
		enable_mask |= SPRITE0_FLIP_DONE_INT_EN_VLV;
	if (status_mask & SPRITE1_FLIP_DONE_INT_STATUS_VLV)
		enable_mask |= SPRITE1_FLIP_DONE_INT_EN_VLV;

	return enable_mask;
}

void
i915_enable_pipestat(struct drm_i915_private *dev_priv, enum pipe pipe,
		     u32 status_mask)
{
	u32 enable_mask;

	if (IS_VALLEYVIEW(dev_priv) || IS_CHERRYVIEW(dev_priv))
		enable_mask = vlv_get_pipestat_enable_mask(&dev_priv->drm,
							   status_mask);
	else
		enable_mask = status_mask << 16;
	__i915_enable_pipestat(dev_priv, pipe, enable_mask, status_mask);
}

void
i915_disable_pipestat(struct drm_i915_private *dev_priv, enum pipe pipe,
		      u32 status_mask)
{
	u32 enable_mask;

	if (IS_VALLEYVIEW(dev_priv) || IS_CHERRYVIEW(dev_priv))
		enable_mask = vlv_get_pipestat_enable_mask(&dev_priv->drm,
							   status_mask);
	else
		enable_mask = status_mask << 16;
	__i915_disable_pipestat(dev_priv, pipe, enable_mask, status_mask);
}

/**
 * i915_enable_asle_pipestat - enable ASLE pipestat for OpRegion
 * @dev_priv: i915 device private
 */
static void i915_enable_asle_pipestat(struct drm_i915_private *dev_priv)
{
	if (!dev_priv->opregion.asle || !IS_MOBILE(dev_priv))
		return;

	spin_lock_irq(&dev_priv->irq_lock);

	i915_enable_pipestat(dev_priv, PIPE_B, PIPE_LEGACY_BLC_EVENT_STATUS);
	if (INTEL_GEN(dev_priv) >= 4)
		i915_enable_pipestat(dev_priv, PIPE_A,
				     PIPE_LEGACY_BLC_EVENT_STATUS);

	spin_unlock_irq(&dev_priv->irq_lock);
}

/*
 * This timing diagram depicts the video signal in and
 * around the vertical blanking period.
 *
 * Assumptions about the fictitious mode used in this example:
 *  vblank_start >= 3
 *  vsync_start = vblank_start + 1
 *  vsync_end = vblank_start + 2
 *  vtotal = vblank_start + 3
 *
 *           start of vblank:
 *           latch double buffered registers
 *           increment frame counter (ctg+)
 *           generate start of vblank interrupt (gen4+)
 *           |
 *           |          frame start:
 *           |          generate frame start interrupt (aka. vblank interrupt) (gmch)
 *           |          may be shifted forward 1-3 extra lines via PIPECONF
 *           |          |
 *           |          |  start of vsync:
 *           |          |  generate vsync interrupt
 *           |          |  |
 * ___xxxx___    ___xxxx___    ___xxxx___    ___xxxx___    ___xxxx___    ___xxxx
 *       .   \hs/   .      \hs/          \hs/          \hs/   .      \hs/
 * ----va---> <-----------------vb--------------------> <--------va-------------
 *       |          |       <----vs----->                     |
 * -vbs-----> <---vbs+1---> <---vbs+2---> <-----0-----> <-----1-----> <-----2--- (scanline counter gen2)
 * -vbs-2---> <---vbs-1---> <---vbs-----> <---vbs+1---> <---vbs+2---> <-----0--- (scanline counter gen3+)
 * -vbs-2---> <---vbs-2---> <---vbs-1---> <---vbs-----> <---vbs+1---> <---vbs+2- (scanline counter hsw+ hdmi)
 *       |          |                                         |
 *       last visible pixel                                   first visible pixel
 *                  |                                         increment frame counter (gen3/4)
 *                  pixel counter = vblank_start * htotal     pixel counter = 0 (gen3/4)
 *
 * x  = horizontal active
 * _  = horizontal blanking
 * hs = horizontal sync
 * va = vertical active
 * vb = vertical blanking
 * vs = vertical sync
 * vbs = vblank_start (number)
 *
 * Summary:
 * - most events happen at the start of horizontal sync
 * - frame start happens at the start of horizontal blank, 1-4 lines
 *   (depending on PIPECONF settings) after the start of vblank
 * - gen3/4 pixel and frame counter are synchronized with the start
 *   of horizontal active on the first line of vertical active
 */

/* Called from drm generic code, passed a 'crtc', which
 * we use as a pipe index
 */
static u32 i915_get_vblank_counter(struct drm_device *dev, unsigned int pipe)
{
	struct drm_i915_private *dev_priv = to_i915(dev);
	i915_reg_t high_frame, low_frame;
	u32 high1, high2, low, pixel, vbl_start, hsync_start, htotal;
	struct intel_crtc *intel_crtc = intel_get_crtc_for_pipe(dev_priv,
								pipe);
	const struct drm_display_mode *mode = &intel_crtc->base.hwmode;

	htotal = mode->crtc_htotal;
	hsync_start = mode->crtc_hsync_start;
	vbl_start = mode->crtc_vblank_start;
	if (mode->flags & DRM_MODE_FLAG_INTERLACE)
		vbl_start = DIV_ROUND_UP(vbl_start, 2);

	/* Convert to pixel count */
	vbl_start *= htotal;

	/* Start of vblank event occurs at start of hsync */
	vbl_start -= htotal - hsync_start;

	high_frame = PIPEFRAME(pipe);
	low_frame = PIPEFRAMEPIXEL(pipe);

	/*
	 * High & low register fields aren't synchronized, so make sure
	 * we get a low value that's stable across two reads of the high
	 * register.
	 */
	do {
		high1 = I915_READ(high_frame) & PIPE_FRAME_HIGH_MASK;
		low   = I915_READ(low_frame);
		high2 = I915_READ(high_frame) & PIPE_FRAME_HIGH_MASK;
	} while (high1 != high2);

	high1 >>= PIPE_FRAME_HIGH_SHIFT;
	pixel = low & PIPE_PIXEL_MASK;
	low >>= PIPE_FRAME_LOW_SHIFT;

	/*
	 * The frame counter increments at beginning of active.
	 * Cook up a vblank counter by also checking the pixel
	 * counter against vblank start.
	 */
	return (((high1 << 8) | low) + (pixel >= vbl_start)) & 0xffffff;
}

static u32 g4x_get_vblank_counter(struct drm_device *dev, unsigned int pipe)
{
	struct drm_i915_private *dev_priv = to_i915(dev);

	return I915_READ(PIPE_FRMCOUNT_G4X(pipe));
}

/* I915_READ_FW, only for fast reads of display block, no need for forcewake etc. */
static int __intel_get_crtc_scanline(struct intel_crtc *crtc)
{
	struct drm_device *dev = crtc->base.dev;
	struct drm_i915_private *dev_priv = to_i915(dev);
	const struct drm_display_mode *mode = &crtc->base.hwmode;
	enum pipe pipe = crtc->pipe;
	int position, vtotal;

	vtotal = mode->crtc_vtotal;
	if (mode->flags & DRM_MODE_FLAG_INTERLACE)
		vtotal /= 2;

	if (IS_GEN2(dev_priv))
		position = I915_READ_FW(PIPEDSL(pipe)) & DSL_LINEMASK_GEN2;
	else
		position = I915_READ_FW(PIPEDSL(pipe)) & DSL_LINEMASK_GEN3;

	/*
	 * On HSW, the DSL reg (0x70000) appears to return 0 if we
	 * read it just before the start of vblank.  So try it again
	 * so we don't accidentally end up spanning a vblank frame
	 * increment, causing the pipe_update_end() code to squak at us.
	 *
	 * The nature of this problem means we can't simply check the ISR
	 * bit and return the vblank start value; nor can we use the scanline
	 * debug register in the transcoder as it appears to have the same
	 * problem.  We may need to extend this to include other platforms,
	 * but so far testing only shows the problem on HSW.
	 */
	if (HAS_DDI(dev_priv) && !position) {
		int i, temp;

		for (i = 0; i < 100; i++) {
			udelay(1);
			temp = __raw_i915_read32(dev_priv, PIPEDSL(pipe)) &
				DSL_LINEMASK_GEN3;
			if (temp != position) {
				position = temp;
				break;
			}
		}
	}

	/*
	 * See update_scanline_offset() for the details on the
	 * scanline_offset adjustment.
	 */
	return (position + crtc->scanline_offset) % vtotal;
}

static int i915_get_crtc_scanoutpos(struct drm_device *dev, unsigned int pipe,
				    unsigned int flags, int *vpos, int *hpos,
				    ktime_t *stime, ktime_t *etime,
				    const struct drm_display_mode *mode)
{
	struct drm_i915_private *dev_priv = to_i915(dev);
	struct intel_crtc *intel_crtc = intel_get_crtc_for_pipe(dev_priv,
								pipe);
	int position;
	int vbl_start, vbl_end, hsync_start, htotal, vtotal;
	bool in_vbl = true;
	int ret = 0;
	unsigned long irqflags;

	if (WARN_ON(!mode->crtc_clock)) {
		DRM_DEBUG_DRIVER("trying to get scanoutpos for disabled "
				 "pipe %c\n", pipe_name(pipe));
		return 0;
	}

	htotal = mode->crtc_htotal;
	hsync_start = mode->crtc_hsync_start;
	vtotal = mode->crtc_vtotal;
	vbl_start = mode->crtc_vblank_start;
	vbl_end = mode->crtc_vblank_end;

	if (mode->flags & DRM_MODE_FLAG_INTERLACE) {
		vbl_start = DIV_ROUND_UP(vbl_start, 2);
		vbl_end /= 2;
		vtotal /= 2;
	}

	ret |= DRM_SCANOUTPOS_VALID | DRM_SCANOUTPOS_ACCURATE;

	/*
	 * Lock uncore.lock, as we will do multiple timing critical raw
	 * register reads, potentially with preemption disabled, so the
	 * following code must not block on uncore.lock.
	 */
	spin_lock_irqsave(&dev_priv->uncore.lock, irqflags);

	/* preempt_disable_rt() should go right here in PREEMPT_RT patchset. */

	/* Get optional system timestamp before query. */
	if (stime)
		*stime = ktime_get();

	if (IS_GEN2(dev_priv) || IS_G4X(dev_priv) || INTEL_GEN(dev_priv) >= 5) {
		/* No obvious pixelcount register. Only query vertical
		 * scanout position from Display scan line register.
		 */
		position = __intel_get_crtc_scanline(intel_crtc);
	} else {
		/* Have access to pixelcount since start of frame.
		 * We can split this into vertical and horizontal
		 * scanout position.
		 */
		position = (I915_READ_FW(PIPEFRAMEPIXEL(pipe)) & PIPE_PIXEL_MASK) >> PIPE_PIXEL_SHIFT;

		/* convert to pixel counts */
		vbl_start *= htotal;
		vbl_end *= htotal;
		vtotal *= htotal;

		/*
		 * In interlaced modes, the pixel counter counts all pixels,
		 * so one field will have htotal more pixels. In order to avoid
		 * the reported position from jumping backwards when the pixel
		 * counter is beyond the length of the shorter field, just
		 * clamp the position the length of the shorter field. This
		 * matches how the scanline counter based position works since
		 * the scanline counter doesn't count the two half lines.
		 */
		if (position >= vtotal)
			position = vtotal - 1;

		/*
		 * Start of vblank interrupt is triggered at start of hsync,
		 * just prior to the first active line of vblank. However we
		 * consider lines to start at the leading edge of horizontal
		 * active. So, should we get here before we've crossed into
		 * the horizontal active of the first line in vblank, we would
		 * not set the DRM_SCANOUTPOS_INVBL flag. In order to fix that,
		 * always add htotal-hsync_start to the current pixel position.
		 */
		position = (position + htotal - hsync_start) % vtotal;
	}

	/* Get optional system timestamp after query. */
	if (etime)
		*etime = ktime_get();

	/* preempt_enable_rt() should go right here in PREEMPT_RT patchset. */

	spin_unlock_irqrestore(&dev_priv->uncore.lock, irqflags);

	in_vbl = position >= vbl_start && position < vbl_end;

	/*
	 * While in vblank, position will be negative
	 * counting up towards 0 at vbl_end. And outside
	 * vblank, position will be positive counting
	 * up since vbl_end.
	 */
	if (position >= vbl_start)
		position -= vbl_end;
	else
		position += vtotal - vbl_end;

	if (IS_GEN2(dev_priv) || IS_G4X(dev_priv) || INTEL_GEN(dev_priv) >= 5) {
		*vpos = position;
		*hpos = 0;
	} else {
		*vpos = position / htotal;
		*hpos = position - (*vpos * htotal);
	}

	/* In vblank? */
	if (in_vbl)
		ret |= DRM_SCANOUTPOS_IN_VBLANK;

	return ret;
}

int intel_get_crtc_scanline(struct intel_crtc *crtc)
{
	struct drm_i915_private *dev_priv = to_i915(crtc->base.dev);
	unsigned long irqflags;
	int position;

	spin_lock_irqsave(&dev_priv->uncore.lock, irqflags);
	position = __intel_get_crtc_scanline(crtc);
	spin_unlock_irqrestore(&dev_priv->uncore.lock, irqflags);

	return position;
}

static int i915_get_vblank_timestamp(struct drm_device *dev, unsigned int pipe,
			      int *max_error,
			      struct timeval *vblank_time,
			      unsigned flags)
{
	struct drm_i915_private *dev_priv = to_i915(dev);
	struct intel_crtc *crtc;

	if (pipe >= INTEL_INFO(dev_priv)->num_pipes) {
		DRM_ERROR("Invalid crtc %u\n", pipe);
		return -EINVAL;
	}

	/* Get drm_crtc to timestamp: */
	crtc = intel_get_crtc_for_pipe(dev_priv, pipe);
	if (crtc == NULL) {
		DRM_ERROR("Invalid crtc %u\n", pipe);
		return -EINVAL;
	}

	if (!crtc->base.hwmode.crtc_clock) {
		DRM_DEBUG_KMS("crtc %u is disabled\n", pipe);
		return -EBUSY;
	}

	/* Helper routine in DRM core does all the work: */
	return drm_calc_vbltimestamp_from_scanoutpos(dev, pipe, max_error,
						     vblank_time, flags,
						     &crtc->base.hwmode);
}

static void ironlake_rps_change_irq_handler(struct drm_i915_private *dev_priv)
{
	u32 busy_up, busy_down, max_avg, min_avg;
	u8 new_delay;

	spin_lock(&mchdev_lock);

	I915_WRITE16(MEMINTRSTS, I915_READ(MEMINTRSTS));

	new_delay = dev_priv->ips.cur_delay;

	I915_WRITE16(MEMINTRSTS, MEMINT_EVAL_CHG);
	busy_up = I915_READ(RCPREVBSYTUPAVG);
	busy_down = I915_READ(RCPREVBSYTDNAVG);
	max_avg = I915_READ(RCBMAXAVG);
	min_avg = I915_READ(RCBMINAVG);

	/* Handle RCS change request from hw */
	if (busy_up > max_avg) {
		if (dev_priv->ips.cur_delay != dev_priv->ips.max_delay)
			new_delay = dev_priv->ips.cur_delay - 1;
		if (new_delay < dev_priv->ips.max_delay)
			new_delay = dev_priv->ips.max_delay;
	} else if (busy_down < min_avg) {
		if (dev_priv->ips.cur_delay != dev_priv->ips.min_delay)
			new_delay = dev_priv->ips.cur_delay + 1;
		if (new_delay > dev_priv->ips.min_delay)
			new_delay = dev_priv->ips.min_delay;
	}

	if (ironlake_set_drps(dev_priv, new_delay))
		dev_priv->ips.cur_delay = new_delay;

	spin_unlock(&mchdev_lock);

	return;
}

static void notify_ring(struct intel_engine_cs *engine)
{
	set_bit(ENGINE_IRQ_BREADCRUMB, &engine->irq_posted);
	if (intel_engine_wakeup(engine))
		trace_i915_gem_request_notify(engine);
}

static void vlv_c0_read(struct drm_i915_private *dev_priv,
			struct intel_rps_ei *ei)
{
	ei->cz_clock = vlv_punit_read(dev_priv, PUNIT_REG_CZ_TIMESTAMP);
	ei->render_c0 = I915_READ(VLV_RENDER_C0_COUNT);
	ei->media_c0 = I915_READ(VLV_MEDIA_C0_COUNT);
}

static bool vlv_c0_above(struct drm_i915_private *dev_priv,
			 const struct intel_rps_ei *old,
			 const struct intel_rps_ei *now,
			 int threshold)
{
	u64 time, c0;
	unsigned int mul = 100;

	if (old->cz_clock == 0)
		return false;

	if (I915_READ(VLV_COUNTER_CONTROL) & VLV_COUNT_RANGE_HIGH)
		mul <<= 8;

	time = now->cz_clock - old->cz_clock;
	time *= threshold * dev_priv->czclk_freq;

	/* Workload can be split between render + media, e.g. SwapBuffers
	 * being blitted in X after being rendered in mesa. To account for
	 * this we need to combine both engines into our activity counter.
	 */
	c0 = now->render_c0 - old->render_c0;
	c0 += now->media_c0 - old->media_c0;
	c0 *= mul * VLV_CZ_CLOCK_TO_MILLI_SEC;

	return c0 >= time;
}

void gen6_rps_reset_ei(struct drm_i915_private *dev_priv)
{
	vlv_c0_read(dev_priv, &dev_priv->rps.down_ei);
	dev_priv->rps.up_ei = dev_priv->rps.down_ei;
}

static u32 vlv_wa_c0_ei(struct drm_i915_private *dev_priv, u32 pm_iir)
{
	struct intel_rps_ei now;
	u32 events = 0;

	if ((pm_iir & (GEN6_PM_RP_DOWN_EI_EXPIRED | GEN6_PM_RP_UP_EI_EXPIRED)) == 0)
		return 0;

	vlv_c0_read(dev_priv, &now);
	if (now.cz_clock == 0)
		return 0;

	if (pm_iir & GEN6_PM_RP_DOWN_EI_EXPIRED) {
		if (!vlv_c0_above(dev_priv,
				  &dev_priv->rps.down_ei, &now,
				  dev_priv->rps.down_threshold))
			events |= GEN6_PM_RP_DOWN_THRESHOLD;
		dev_priv->rps.down_ei = now;
	}

	if (pm_iir & GEN6_PM_RP_UP_EI_EXPIRED) {
		if (vlv_c0_above(dev_priv,
				 &dev_priv->rps.up_ei, &now,
				 dev_priv->rps.up_threshold))
			events |= GEN6_PM_RP_UP_THRESHOLD;
		dev_priv->rps.up_ei = now;
	}

	return events;
}

static bool any_waiters(struct drm_i915_private *dev_priv)
{
	struct intel_engine_cs *engine;
	enum intel_engine_id id;

	for_each_engine(engine, dev_priv, id)
		if (intel_engine_has_waiter(engine))
			return true;

	return false;
}

static void gen6_pm_rps_work(struct work_struct *work)
{
	struct drm_i915_private *dev_priv =
		container_of(work, struct drm_i915_private, rps.work);
	bool client_boost;
	int new_delay, adj, min, max;
	u32 pm_iir;

	spin_lock_irq(&dev_priv->irq_lock);
	/* Speed up work cancelation during disabling rps interrupts. */
	if (!dev_priv->rps.interrupts_enabled) {
		spin_unlock_irq(&dev_priv->irq_lock);
		return;
	}

	pm_iir = dev_priv->rps.pm_iir;
	dev_priv->rps.pm_iir = 0;
	/* Make sure not to corrupt PMIMR state used by ringbuffer on GEN6 */
	gen6_unmask_pm_irq(dev_priv, dev_priv->pm_rps_events);
	client_boost = dev_priv->rps.client_boost;
	dev_priv->rps.client_boost = false;
	spin_unlock_irq(&dev_priv->irq_lock);

	/* Make sure we didn't queue anything we're not going to process. */
	WARN_ON(pm_iir & ~dev_priv->pm_rps_events);

	if ((pm_iir & dev_priv->pm_rps_events) == 0 && !client_boost)
		return;

	mutex_lock(&dev_priv->rps.hw_lock);

	pm_iir |= vlv_wa_c0_ei(dev_priv, pm_iir);

	adj = dev_priv->rps.last_adj;
	new_delay = dev_priv->rps.cur_freq;
	min = dev_priv->rps.min_freq_softlimit;
	max = dev_priv->rps.max_freq_softlimit;
	if (client_boost || any_waiters(dev_priv))
		max = dev_priv->rps.max_freq;
	if (client_boost && new_delay < dev_priv->rps.boost_freq) {
		new_delay = dev_priv->rps.boost_freq;
		adj = 0;
	} else if (pm_iir & GEN6_PM_RP_UP_THRESHOLD) {
		if (adj > 0)
			adj *= 2;
		else /* CHV needs even encode values */
			adj = IS_CHERRYVIEW(dev_priv) ? 2 : 1;

		if (new_delay >= dev_priv->rps.max_freq_softlimit)
			adj = 0;
	} else if (client_boost || any_waiters(dev_priv)) {
		adj = 0;
	} else if (pm_iir & GEN6_PM_RP_DOWN_TIMEOUT) {
		if (dev_priv->rps.cur_freq > dev_priv->rps.efficient_freq)
			new_delay = dev_priv->rps.efficient_freq;
		else if (dev_priv->rps.cur_freq > dev_priv->rps.min_freq_softlimit)
			new_delay = dev_priv->rps.min_freq_softlimit;
		adj = 0;
	} else if (pm_iir & GEN6_PM_RP_DOWN_THRESHOLD) {
		if (adj < 0)
			adj *= 2;
		else /* CHV needs even encode values */
			adj = IS_CHERRYVIEW(dev_priv) ? -2 : -1;

		if (new_delay <= dev_priv->rps.min_freq_softlimit)
			adj = 0;
	} else { /* unknown event */
		adj = 0;
	}

	dev_priv->rps.last_adj = adj;

	/* sysfs frequency interfaces may have snuck in while servicing the
	 * interrupt
	 */
	new_delay += adj;
	new_delay = clamp_t(int, new_delay, min, max);

	if (intel_set_rps(dev_priv, new_delay)) {
		DRM_DEBUG_DRIVER("Failed to set new GPU frequency\n");
		dev_priv->rps.last_adj = 0;
	}

	mutex_unlock(&dev_priv->rps.hw_lock);
}


/**
 * ivybridge_parity_work - Workqueue called when a parity error interrupt
 * occurred.
 * @work: workqueue struct
 *
 * Doesn't actually do anything except notify userspace. As a consequence of
 * this event, userspace should try to remap the bad rows since statistically
 * it is likely the same row is more likely to go bad again.
 */
static void ivybridge_parity_work(struct work_struct *work)
{
	struct drm_i915_private *dev_priv =
		container_of(work, struct drm_i915_private, l3_parity.error_work);
	u32 error_status, row, bank, subbank;
	char *parity_event[6];
	uint32_t misccpctl;
	uint8_t slice = 0;

	/* We must turn off DOP level clock gating to access the L3 registers.
	 * In order to prevent a get/put style interface, acquire struct mutex
	 * any time we access those registers.
	 */
	mutex_lock(&dev_priv->drm.struct_mutex);

	/* If we've screwed up tracking, just let the interrupt fire again */
	if (WARN_ON(!dev_priv->l3_parity.which_slice))
		goto out;

	misccpctl = I915_READ(GEN7_MISCCPCTL);
	I915_WRITE(GEN7_MISCCPCTL, misccpctl & ~GEN7_DOP_CLOCK_GATE_ENABLE);
	POSTING_READ(GEN7_MISCCPCTL);

	while ((slice = ffs(dev_priv->l3_parity.which_slice)) != 0) {
		i915_reg_t reg;

		slice--;
		if (WARN_ON_ONCE(slice >= NUM_L3_SLICES(dev_priv)))
			break;

		dev_priv->l3_parity.which_slice &= ~(1<<slice);

		reg = GEN7_L3CDERRST1(slice);

		error_status = I915_READ(reg);
		row = GEN7_PARITY_ERROR_ROW(error_status);
		bank = GEN7_PARITY_ERROR_BANK(error_status);
		subbank = GEN7_PARITY_ERROR_SUBBANK(error_status);

		I915_WRITE(reg, GEN7_PARITY_ERROR_VALID | GEN7_L3CDERRST1_ENABLE);
		POSTING_READ(reg);

		parity_event[0] = I915_L3_PARITY_UEVENT "=1";
		parity_event[1] = kasprintf(GFP_KERNEL, "ROW=%d", row);
		parity_event[2] = kasprintf(GFP_KERNEL, "BANK=%d", bank);
		parity_event[3] = kasprintf(GFP_KERNEL, "SUBBANK=%d", subbank);
		parity_event[4] = kasprintf(GFP_KERNEL, "SLICE=%d", slice);
		parity_event[5] = NULL;

		kobject_uevent_env(&dev_priv->drm.primary->kdev->kobj,
				   KOBJ_CHANGE, parity_event);

		DRM_DEBUG("Parity error: Slice = %d, Row = %d, Bank = %d, Sub bank = %d.\n",
			  slice, row, bank, subbank);

		kfree(parity_event[4]);
		kfree(parity_event[3]);
		kfree(parity_event[2]);
		kfree(parity_event[1]);
	}

	I915_WRITE(GEN7_MISCCPCTL, misccpctl);

out:
	WARN_ON(dev_priv->l3_parity.which_slice);
	spin_lock_irq(&dev_priv->irq_lock);
	gen5_enable_gt_irq(dev_priv, GT_PARITY_ERROR(dev_priv));
	spin_unlock_irq(&dev_priv->irq_lock);

	mutex_unlock(&dev_priv->drm.struct_mutex);
}

static void ivybridge_parity_error_irq_handler(struct drm_i915_private *dev_priv,
					       u32 iir)
{
	if (!HAS_L3_DPF(dev_priv))
		return;

	spin_lock(&dev_priv->irq_lock);
	gen5_disable_gt_irq(dev_priv, GT_PARITY_ERROR(dev_priv));
	spin_unlock(&dev_priv->irq_lock);

	iir &= GT_PARITY_ERROR(dev_priv);
	if (iir & GT_RENDER_L3_PARITY_ERROR_INTERRUPT_S1)
		dev_priv->l3_parity.which_slice |= 1 << 1;

	if (iir & GT_RENDER_L3_PARITY_ERROR_INTERRUPT)
		dev_priv->l3_parity.which_slice |= 1 << 0;

	queue_work(dev_priv->wq, &dev_priv->l3_parity.error_work);
}

static void ilk_gt_irq_handler(struct drm_i915_private *dev_priv,
			       u32 gt_iir)
{
	if (gt_iir & GT_RENDER_USER_INTERRUPT)
		notify_ring(dev_priv->engine[RCS]);
	if (gt_iir & ILK_BSD_USER_INTERRUPT)
		notify_ring(dev_priv->engine[VCS]);
}

static void snb_gt_irq_handler(struct drm_i915_private *dev_priv,
			       u32 gt_iir)
{
	if (gt_iir & GT_RENDER_USER_INTERRUPT)
		notify_ring(dev_priv->engine[RCS]);
	if (gt_iir & GT_BSD_USER_INTERRUPT)
		notify_ring(dev_priv->engine[VCS]);
	if (gt_iir & GT_BLT_USER_INTERRUPT)
		notify_ring(dev_priv->engine[BCS]);

	if (gt_iir & (GT_BLT_CS_ERROR_INTERRUPT |
		      GT_BSD_CS_ERROR_INTERRUPT |
		      GT_RENDER_CS_MASTER_ERROR_INTERRUPT))
		DRM_DEBUG("Command parser error, gt_iir 0x%08x\n", gt_iir);

	if (gt_iir & GT_PARITY_ERROR(dev_priv))
		ivybridge_parity_error_irq_handler(dev_priv, gt_iir);
}

static __always_inline void
gen8_cs_irq_handler(struct intel_engine_cs *engine, u32 iir, int test_shift)
{
	if (iir & (GT_RENDER_USER_INTERRUPT << test_shift))
		notify_ring(engine);

	if (iir & (GT_CONTEXT_SWITCH_INTERRUPT << test_shift)) {
		set_bit(ENGINE_IRQ_EXECLIST, &engine->irq_posted);
		tasklet_hi_schedule(&engine->irq_tasklet);
	}
}

static irqreturn_t gen8_gt_irq_ack(struct drm_i915_private *dev_priv,
				   u32 master_ctl,
				   u32 gt_iir[4])
{
	irqreturn_t ret = IRQ_NONE;

	if (master_ctl & (GEN8_GT_RCS_IRQ | GEN8_GT_BCS_IRQ)) {
		gt_iir[0] = I915_READ_FW(GEN8_GT_IIR(0));
		if (gt_iir[0]) {
			I915_WRITE_FW(GEN8_GT_IIR(0), gt_iir[0]);
			ret = IRQ_HANDLED;
		} else
			DRM_ERROR("The master control interrupt lied (GT0)!\n");
	}

	if (master_ctl & (GEN8_GT_VCS1_IRQ | GEN8_GT_VCS2_IRQ)) {
		gt_iir[1] = I915_READ_FW(GEN8_GT_IIR(1));
		if (gt_iir[1]) {
			I915_WRITE_FW(GEN8_GT_IIR(1), gt_iir[1]);
			ret = IRQ_HANDLED;
		} else
			DRM_ERROR("The master control interrupt lied (GT1)!\n");
	}

	if (master_ctl & GEN8_GT_VECS_IRQ) {
		gt_iir[3] = I915_READ_FW(GEN8_GT_IIR(3));
		if (gt_iir[3]) {
			I915_WRITE_FW(GEN8_GT_IIR(3), gt_iir[3]);
			ret = IRQ_HANDLED;
		} else
			DRM_ERROR("The master control interrupt lied (GT3)!\n");
	}

	if (master_ctl & (GEN8_GT_PM_IRQ | GEN8_GT_GUC_IRQ)) {
		gt_iir[2] = I915_READ_FW(GEN8_GT_IIR(2));
		if (gt_iir[2] & (dev_priv->pm_rps_events |
				 dev_priv->pm_guc_events)) {
			I915_WRITE_FW(GEN8_GT_IIR(2),
				      gt_iir[2] & (dev_priv->pm_rps_events |
						   dev_priv->pm_guc_events));
			ret = IRQ_HANDLED;
		} else
			DRM_ERROR("The master control interrupt lied (PM)!\n");
	}

	return ret;
}

static void gen8_gt_irq_handler(struct drm_i915_private *dev_priv,
				u32 gt_iir[4])
{
	if (gt_iir[0]) {
		gen8_cs_irq_handler(dev_priv->engine[RCS],
				    gt_iir[0], GEN8_RCS_IRQ_SHIFT);
		gen8_cs_irq_handler(dev_priv->engine[BCS],
				    gt_iir[0], GEN8_BCS_IRQ_SHIFT);
	}

	if (gt_iir[1]) {
		gen8_cs_irq_handler(dev_priv->engine[VCS],
				    gt_iir[1], GEN8_VCS1_IRQ_SHIFT);
		gen8_cs_irq_handler(dev_priv->engine[VCS2],
				    gt_iir[1], GEN8_VCS2_IRQ_SHIFT);
	}

	if (gt_iir[3])
		gen8_cs_irq_handler(dev_priv->engine[VECS],
				    gt_iir[3], GEN8_VECS_IRQ_SHIFT);

	if (gt_iir[2] & dev_priv->pm_rps_events)
		gen6_rps_irq_handler(dev_priv, gt_iir[2]);

	if (gt_iir[2] & dev_priv->pm_guc_events)
		gen9_guc_irq_handler(dev_priv, gt_iir[2]);
}

static bool bxt_port_hotplug_long_detect(enum port port, u32 val)
{
	switch (port) {
	case PORT_A:
		return val & PORTA_HOTPLUG_LONG_DETECT;
	case PORT_B:
		return val & PORTB_HOTPLUG_LONG_DETECT;
	case PORT_C:
		return val & PORTC_HOTPLUG_LONG_DETECT;
	default:
		return false;
	}
}

static bool spt_port_hotplug2_long_detect(enum port port, u32 val)
{
	switch (port) {
	case PORT_E:
		return val & PORTE_HOTPLUG_LONG_DETECT;
	default:
		return false;
	}
}

static bool spt_port_hotplug_long_detect(enum port port, u32 val)
{
	switch (port) {
	case PORT_A:
		return val & PORTA_HOTPLUG_LONG_DETECT;
	case PORT_B:
		return val & PORTB_HOTPLUG_LONG_DETECT;
	case PORT_C:
		return val & PORTC_HOTPLUG_LONG_DETECT;
	case PORT_D:
		return val & PORTD_HOTPLUG_LONG_DETECT;
	default:
		return false;
	}
}

static bool ilk_port_hotplug_long_detect(enum port port, u32 val)
{
	switch (port) {
	case PORT_A:
		return val & DIGITAL_PORTA_HOTPLUG_LONG_DETECT;
	default:
		return false;
	}
}

static bool pch_port_hotplug_long_detect(enum port port, u32 val)
{
	switch (port) {
	case PORT_B:
		return val & PORTB_HOTPLUG_LONG_DETECT;
	case PORT_C:
		return val & PORTC_HOTPLUG_LONG_DETECT;
	case PORT_D:
		return val & PORTD_HOTPLUG_LONG_DETECT;
	default:
		return false;
	}
}

static bool i9xx_port_hotplug_long_detect(enum port port, u32 val)
{
	switch (port) {
	case PORT_B:
		return val & PORTB_HOTPLUG_INT_LONG_PULSE;
	case PORT_C:
		return val & PORTC_HOTPLUG_INT_LONG_PULSE;
	case PORT_D:
		return val & PORTD_HOTPLUG_INT_LONG_PULSE;
	default:
		return false;
	}
}

/*
 * Get a bit mask of pins that have triggered, and which ones may be long.
 * This can be called multiple times with the same masks to accumulate
 * hotplug detection results from several registers.
 *
 * Note that the caller is expected to zero out the masks initially.
 */
static void intel_get_hpd_pins(u32 *pin_mask, u32 *long_mask,
			     u32 hotplug_trigger, u32 dig_hotplug_reg,
			     const u32 hpd[HPD_NUM_PINS],
			     bool long_pulse_detect(enum port port, u32 val))
{
	enum port port;
	int i;

	for_each_hpd_pin(i) {
		if ((hpd[i] & hotplug_trigger) == 0)
			continue;

		*pin_mask |= BIT(i);

		if (!intel_hpd_pin_to_port(i, &port))
			continue;

		if (long_pulse_detect(port, dig_hotplug_reg))
			*long_mask |= BIT(i);
	}

	DRM_DEBUG_DRIVER("hotplug event received, stat 0x%08x, dig 0x%08x, pins 0x%08x\n",
			 hotplug_trigger, dig_hotplug_reg, *pin_mask);

}

static void gmbus_irq_handler(struct drm_i915_private *dev_priv)
{
	wake_up_all(&dev_priv->gmbus_wait_queue);
}

static void dp_aux_irq_handler(struct drm_i915_private *dev_priv)
{
	wake_up_all(&dev_priv->gmbus_wait_queue);
}

#if defined(CONFIG_DEBUG_FS)
static void display_pipe_crc_irq_handler(struct drm_i915_private *dev_priv,
					 enum pipe pipe,
					 uint32_t crc0, uint32_t crc1,
					 uint32_t crc2, uint32_t crc3,
					 uint32_t crc4)
{
	struct intel_pipe_crc *pipe_crc = &dev_priv->pipe_crc[pipe];
	struct intel_pipe_crc_entry *entry;
	struct intel_crtc *crtc = intel_get_crtc_for_pipe(dev_priv, pipe);
	struct drm_driver *driver = dev_priv->drm.driver;
	uint32_t crcs[5];
	int head, tail;

	spin_lock(&pipe_crc->lock);
	if (pipe_crc->source) {
		if (!pipe_crc->entries) {
			spin_unlock(&pipe_crc->lock);
			DRM_DEBUG_KMS("spurious interrupt\n");
			return;
		}

		head = pipe_crc->head;
		tail = pipe_crc->tail;

		if (CIRC_SPACE(head, tail, INTEL_PIPE_CRC_ENTRIES_NR) < 1) {
			spin_unlock(&pipe_crc->lock);
			DRM_ERROR("CRC buffer overflowing\n");
			return;
		}

		entry = &pipe_crc->entries[head];

		entry->frame = driver->get_vblank_counter(&dev_priv->drm, pipe);
		entry->crc[0] = crc0;
		entry->crc[1] = crc1;
		entry->crc[2] = crc2;
		entry->crc[3] = crc3;
		entry->crc[4] = crc4;

		head = (head + 1) & (INTEL_PIPE_CRC_ENTRIES_NR - 1);
		pipe_crc->head = head;

		spin_unlock(&pipe_crc->lock);

		wake_up_interruptible(&pipe_crc->wq);
	} else {
		/*
		 * For some not yet identified reason, the first CRC is
		 * bonkers. So let's just wait for the next vblank and read
		 * out the buggy result.
		 *
		 * On CHV sometimes the second CRC is bonkers as well, so
		 * don't trust that one either.
		 */
		if (pipe_crc->skipped == 0 ||
		    (IS_CHERRYVIEW(dev_priv) && pipe_crc->skipped == 1)) {
			pipe_crc->skipped++;
			spin_unlock(&pipe_crc->lock);
			return;
		}
		spin_unlock(&pipe_crc->lock);
		crcs[0] = crc0;
		crcs[1] = crc1;
		crcs[2] = crc2;
		crcs[3] = crc3;
		crcs[4] = crc4;
		drm_crtc_add_crc_entry(&crtc->base, true,
				       drm_accurate_vblank_count(&crtc->base),
				       crcs);
	}
}
#else
static inline void
display_pipe_crc_irq_handler(struct drm_i915_private *dev_priv,
			     enum pipe pipe,
			     uint32_t crc0, uint32_t crc1,
			     uint32_t crc2, uint32_t crc3,
			     uint32_t crc4) {}
#endif


static void hsw_pipe_crc_irq_handler(struct drm_i915_private *dev_priv,
				     enum pipe pipe)
{
	display_pipe_crc_irq_handler(dev_priv, pipe,
				     I915_READ(PIPE_CRC_RES_1_IVB(pipe)),
				     0, 0, 0, 0);
}

static void ivb_pipe_crc_irq_handler(struct drm_i915_private *dev_priv,
				     enum pipe pipe)
{
	display_pipe_crc_irq_handler(dev_priv, pipe,
				     I915_READ(PIPE_CRC_RES_1_IVB(pipe)),
				     I915_READ(PIPE_CRC_RES_2_IVB(pipe)),
				     I915_READ(PIPE_CRC_RES_3_IVB(pipe)),
				     I915_READ(PIPE_CRC_RES_4_IVB(pipe)),
				     I915_READ(PIPE_CRC_RES_5_IVB(pipe)));
}

static void i9xx_pipe_crc_irq_handler(struct drm_i915_private *dev_priv,
				      enum pipe pipe)
{
	uint32_t res1, res2;

	if (INTEL_GEN(dev_priv) >= 3)
		res1 = I915_READ(PIPE_CRC_RES_RES1_I915(pipe));
	else
		res1 = 0;

	if (INTEL_GEN(dev_priv) >= 5 || IS_G4X(dev_priv))
		res2 = I915_READ(PIPE_CRC_RES_RES2_G4X(pipe));
	else
		res2 = 0;

	display_pipe_crc_irq_handler(dev_priv, pipe,
				     I915_READ(PIPE_CRC_RES_RED(pipe)),
				     I915_READ(PIPE_CRC_RES_GREEN(pipe)),
				     I915_READ(PIPE_CRC_RES_BLUE(pipe)),
				     res1, res2);
}

/* The RPS events need forcewake, so we add them to a work queue and mask their
 * IMR bits until the work is done. Other interrupts can be processed without
 * the work queue. */
static void gen6_rps_irq_handler(struct drm_i915_private *dev_priv, u32 pm_iir)
{
	if (pm_iir & dev_priv->pm_rps_events) {
		spin_lock(&dev_priv->irq_lock);
		gen6_mask_pm_irq(dev_priv, pm_iir & dev_priv->pm_rps_events);
		if (dev_priv->rps.interrupts_enabled) {
			dev_priv->rps.pm_iir |= pm_iir & dev_priv->pm_rps_events;
			schedule_work(&dev_priv->rps.work);
		}
		spin_unlock(&dev_priv->irq_lock);
	}

	if (INTEL_INFO(dev_priv)->gen >= 8)
		return;

	if (HAS_VEBOX(dev_priv)) {
		if (pm_iir & PM_VEBOX_USER_INTERRUPT)
			notify_ring(dev_priv->engine[VECS]);

		if (pm_iir & PM_VEBOX_CS_ERROR_INTERRUPT)
			DRM_DEBUG("Command parser error, pm_iir 0x%08x\n", pm_iir);
	}
}

static void gen9_guc_irq_handler(struct drm_i915_private *dev_priv, u32 gt_iir)
{
	if (gt_iir & GEN9_GUC_TO_HOST_INT_EVENT) {
		/* Sample the log buffer flush related bits & clear them out now
		 * itself from the message identity register to minimize the
		 * probability of losing a flush interrupt, when there are back
		 * to back flush interrupts.
		 * There can be a new flush interrupt, for different log buffer
		 * type (like for ISR), whilst Host is handling one (for DPC).
		 * Since same bit is used in message register for ISR & DPC, it
		 * could happen that GuC sets the bit for 2nd interrupt but Host
		 * clears out the bit on handling the 1st interrupt.
		 */
		u32 msg, flush;

		msg = I915_READ(SOFT_SCRATCH(15));
		flush = msg & (INTEL_GUC_RECV_MSG_CRASH_DUMP_POSTED |
			       INTEL_GUC_RECV_MSG_FLUSH_LOG_BUFFER);
		if (flush) {
			/* Clear the message bits that are handled */
			I915_WRITE(SOFT_SCRATCH(15), msg & ~flush);

			/* Handle flush interrupt in bottom half */
			queue_work(dev_priv->guc.log.flush_wq,
				   &dev_priv->guc.log.flush_work);

			dev_priv->guc.log.flush_interrupt_count++;
		} else {
			/* Not clearing of unhandled event bits won't result in
			 * re-triggering of the interrupt.
			 */
		}
	}
}

static bool intel_pipe_handle_vblank(struct drm_i915_private *dev_priv,
				     enum pipe pipe)
{
	bool ret;

	ret = drm_handle_vblank(&dev_priv->drm, pipe);
	if (ret)
		intel_finish_page_flip_mmio(dev_priv, pipe);

	return ret;
}

static void valleyview_pipestat_irq_ack(struct drm_i915_private *dev_priv,
					u32 iir, u32 pipe_stats[I915_MAX_PIPES])
{
	int pipe;

	spin_lock(&dev_priv->irq_lock);

	if (!dev_priv->display_irqs_enabled) {
		spin_unlock(&dev_priv->irq_lock);
		return;
	}

	for_each_pipe(dev_priv, pipe) {
		i915_reg_t reg;
		u32 mask, iir_bit = 0;

		/*
		 * PIPESTAT bits get signalled even when the interrupt is
		 * disabled with the mask bits, and some of the status bits do
		 * not generate interrupts at all (like the underrun bit). Hence
		 * we need to be careful that we only handle what we want to
		 * handle.
		 */

		/* fifo underruns are filterered in the underrun handler. */
		mask = PIPE_FIFO_UNDERRUN_STATUS;

		switch (pipe) {
		case PIPE_A:
			iir_bit = I915_DISPLAY_PIPE_A_EVENT_INTERRUPT;
			break;
		case PIPE_B:
			iir_bit = I915_DISPLAY_PIPE_B_EVENT_INTERRUPT;
			break;
		case PIPE_C:
			iir_bit = I915_DISPLAY_PIPE_C_EVENT_INTERRUPT;
			break;
		}
		if (iir & iir_bit)
			mask |= dev_priv->pipestat_irq_mask[pipe];

		if (!mask)
			continue;

		reg = PIPESTAT(pipe);
		mask |= PIPESTAT_INT_ENABLE_MASK;
		pipe_stats[pipe] = I915_READ(reg) & mask;

		/*
		 * Clear the PIPE*STAT regs before the IIR
		 */
		if (pipe_stats[pipe] & (PIPE_FIFO_UNDERRUN_STATUS |
					PIPESTAT_INT_STATUS_MASK))
			I915_WRITE(reg, pipe_stats[pipe]);
	}
	spin_unlock(&dev_priv->irq_lock);
}

static void valleyview_pipestat_irq_handler(struct drm_i915_private *dev_priv,
					    u32 pipe_stats[I915_MAX_PIPES])
{
	enum pipe pipe;

	for_each_pipe(dev_priv, pipe) {
		if (pipe_stats[pipe] & PIPE_START_VBLANK_INTERRUPT_STATUS &&
		    intel_pipe_handle_vblank(dev_priv, pipe))
			intel_check_page_flip(dev_priv, pipe);

		if (pipe_stats[pipe] & PLANE_FLIP_DONE_INT_STATUS_VLV)
			intel_finish_page_flip_cs(dev_priv, pipe);

		if (pipe_stats[pipe] & PIPE_CRC_DONE_INTERRUPT_STATUS)
			i9xx_pipe_crc_irq_handler(dev_priv, pipe);

		if (pipe_stats[pipe] & PIPE_FIFO_UNDERRUN_STATUS)
			intel_cpu_fifo_underrun_irq_handler(dev_priv, pipe);
	}

	if (pipe_stats[0] & PIPE_GMBUS_INTERRUPT_STATUS)
		gmbus_irq_handler(dev_priv);
}

static u32 i9xx_hpd_irq_ack(struct drm_i915_private *dev_priv)
{
	u32 hotplug_status = I915_READ(PORT_HOTPLUG_STAT);

	if (hotplug_status)
		I915_WRITE(PORT_HOTPLUG_STAT, hotplug_status);

	return hotplug_status;
}

static void i9xx_hpd_irq_handler(struct drm_i915_private *dev_priv,
				 u32 hotplug_status)
{
	u32 pin_mask = 0, long_mask = 0;

	if (IS_G4X(dev_priv) || IS_VALLEYVIEW(dev_priv) ||
	    IS_CHERRYVIEW(dev_priv)) {
		u32 hotplug_trigger = hotplug_status & HOTPLUG_INT_STATUS_G4X;

		if (hotplug_trigger) {
			intel_get_hpd_pins(&pin_mask, &long_mask, hotplug_trigger,
					   hotplug_trigger, hpd_status_g4x,
					   i9xx_port_hotplug_long_detect);

			intel_hpd_irq_handler(dev_priv, pin_mask, long_mask);
		}

		if (hotplug_status & DP_AUX_CHANNEL_MASK_INT_STATUS_G4X)
			dp_aux_irq_handler(dev_priv);
	} else {
		u32 hotplug_trigger = hotplug_status & HOTPLUG_INT_STATUS_I915;

		if (hotplug_trigger) {
			intel_get_hpd_pins(&pin_mask, &long_mask, hotplug_trigger,
					   hotplug_trigger, hpd_status_i915,
					   i9xx_port_hotplug_long_detect);
			intel_hpd_irq_handler(dev_priv, pin_mask, long_mask);
		}
	}
}

static irqreturn_t valleyview_irq_handler(int irq, void *arg)
{
	struct drm_device *dev = arg;
	struct drm_i915_private *dev_priv = to_i915(dev);
	irqreturn_t ret = IRQ_NONE;

	if (!intel_irqs_enabled(dev_priv))
		return IRQ_NONE;

	/* IRQs are synced during runtime_suspend, we don't require a wakeref */
	disable_rpm_wakeref_asserts(dev_priv);

	do {
		u32 iir, gt_iir, pm_iir;
		u32 pipe_stats[I915_MAX_PIPES] = {};
		u32 hotplug_status = 0;
		u32 ier = 0;

		gt_iir = I915_READ(GTIIR);
		pm_iir = I915_READ(GEN6_PMIIR);
		iir = I915_READ(VLV_IIR);

		if (gt_iir == 0 && pm_iir == 0 && iir == 0)
			break;

		ret = IRQ_HANDLED;

		/*
		 * Theory on interrupt generation, based on empirical evidence:
		 *
		 * x = ((VLV_IIR & VLV_IER) ||
		 *      (((GT_IIR & GT_IER) || (GEN6_PMIIR & GEN6_PMIER)) &&
		 *       (VLV_MASTER_IER & MASTER_INTERRUPT_ENABLE)));
		 *
		 * A CPU interrupt will only be raised when 'x' has a 0->1 edge.
		 * Hence we clear MASTER_INTERRUPT_ENABLE and VLV_IER to
		 * guarantee the CPU interrupt will be raised again even if we
		 * don't end up clearing all the VLV_IIR, GT_IIR, GEN6_PMIIR
		 * bits this time around.
		 */
		I915_WRITE(VLV_MASTER_IER, 0);
		ier = I915_READ(VLV_IER);
		I915_WRITE(VLV_IER, 0);

		if (gt_iir)
			I915_WRITE(GTIIR, gt_iir);
		if (pm_iir)
			I915_WRITE(GEN6_PMIIR, pm_iir);

		if (iir & I915_DISPLAY_PORT_INTERRUPT)
			hotplug_status = i9xx_hpd_irq_ack(dev_priv);

		/* Call regardless, as some status bits might not be
		 * signalled in iir */
		valleyview_pipestat_irq_ack(dev_priv, iir, pipe_stats);

		/*
		 * VLV_IIR is single buffered, and reflects the level
		 * from PIPESTAT/PORT_HOTPLUG_STAT, hence clear it last.
		 */
		if (iir)
			I915_WRITE(VLV_IIR, iir);

		I915_WRITE(VLV_IER, ier);
		I915_WRITE(VLV_MASTER_IER, MASTER_INTERRUPT_ENABLE);
		POSTING_READ(VLV_MASTER_IER);

		if (gt_iir)
			snb_gt_irq_handler(dev_priv, gt_iir);
		if (pm_iir)
			gen6_rps_irq_handler(dev_priv, pm_iir);

		if (hotplug_status)
			i9xx_hpd_irq_handler(dev_priv, hotplug_status);

		valleyview_pipestat_irq_handler(dev_priv, pipe_stats);
	} while (0);

	enable_rpm_wakeref_asserts(dev_priv);

	return ret;
}

static irqreturn_t cherryview_irq_handler(int irq, void *arg)
{
	struct drm_device *dev = arg;
	struct drm_i915_private *dev_priv = to_i915(dev);
	irqreturn_t ret = IRQ_NONE;

	if (!intel_irqs_enabled(dev_priv))
		return IRQ_NONE;

	/* IRQs are synced during runtime_suspend, we don't require a wakeref */
	disable_rpm_wakeref_asserts(dev_priv);

	do {
		u32 master_ctl, iir;
		u32 gt_iir[4] = {};
		u32 pipe_stats[I915_MAX_PIPES] = {};
		u32 hotplug_status = 0;
		u32 ier = 0;

		master_ctl = I915_READ(GEN8_MASTER_IRQ) & ~GEN8_MASTER_IRQ_CONTROL;
		iir = I915_READ(VLV_IIR);

		if (master_ctl == 0 && iir == 0)
			break;

		ret = IRQ_HANDLED;

		/*
		 * Theory on interrupt generation, based on empirical evidence:
		 *
		 * x = ((VLV_IIR & VLV_IER) ||
		 *      ((GEN8_MASTER_IRQ & ~GEN8_MASTER_IRQ_CONTROL) &&
		 *       (GEN8_MASTER_IRQ & GEN8_MASTER_IRQ_CONTROL)));
		 *
		 * A CPU interrupt will only be raised when 'x' has a 0->1 edge.
		 * Hence we clear GEN8_MASTER_IRQ_CONTROL and VLV_IER to
		 * guarantee the CPU interrupt will be raised again even if we
		 * don't end up clearing all the VLV_IIR and GEN8_MASTER_IRQ_CONTROL
		 * bits this time around.
		 */
		I915_WRITE(GEN8_MASTER_IRQ, 0);
		ier = I915_READ(VLV_IER);
		I915_WRITE(VLV_IER, 0);

		gen8_gt_irq_ack(dev_priv, master_ctl, gt_iir);

		if (iir & I915_DISPLAY_PORT_INTERRUPT)
			hotplug_status = i9xx_hpd_irq_ack(dev_priv);

		/* Call regardless, as some status bits might not be
		 * signalled in iir */
		valleyview_pipestat_irq_ack(dev_priv, iir, pipe_stats);

		/*
		 * VLV_IIR is single buffered, and reflects the level
		 * from PIPESTAT/PORT_HOTPLUG_STAT, hence clear it last.
		 */
		if (iir)
			I915_WRITE(VLV_IIR, iir);

		I915_WRITE(VLV_IER, ier);
		I915_WRITE(GEN8_MASTER_IRQ, GEN8_MASTER_IRQ_CONTROL);
		POSTING_READ(GEN8_MASTER_IRQ);

		gen8_gt_irq_handler(dev_priv, gt_iir);

		if (hotplug_status)
			i9xx_hpd_irq_handler(dev_priv, hotplug_status);

		valleyview_pipestat_irq_handler(dev_priv, pipe_stats);
	} while (0);

	enable_rpm_wakeref_asserts(dev_priv);

	return ret;
}

static void ibx_hpd_irq_handler(struct drm_i915_private *dev_priv,
				u32 hotplug_trigger,
				const u32 hpd[HPD_NUM_PINS])
{
	u32 dig_hotplug_reg, pin_mask = 0, long_mask = 0;

	/*
	 * Somehow the PCH doesn't seem to really ack the interrupt to the CPU
	 * unless we touch the hotplug register, even if hotplug_trigger is
	 * zero. Not acking leads to "The master control interrupt lied (SDE)!"
	 * errors.
	 */
	dig_hotplug_reg = I915_READ(PCH_PORT_HOTPLUG);
	if (!hotplug_trigger) {
		u32 mask = PORTA_HOTPLUG_STATUS_MASK |
			PORTD_HOTPLUG_STATUS_MASK |
			PORTC_HOTPLUG_STATUS_MASK |
			PORTB_HOTPLUG_STATUS_MASK;
		dig_hotplug_reg &= ~mask;
	}

	I915_WRITE(PCH_PORT_HOTPLUG, dig_hotplug_reg);
	if (!hotplug_trigger)
		return;

	intel_get_hpd_pins(&pin_mask, &long_mask, hotplug_trigger,
			   dig_hotplug_reg, hpd,
			   pch_port_hotplug_long_detect);

	intel_hpd_irq_handler(dev_priv, pin_mask, long_mask);
}

static void ibx_irq_handler(struct drm_i915_private *dev_priv, u32 pch_iir)
{
	int pipe;
	u32 hotplug_trigger = pch_iir & SDE_HOTPLUG_MASK;

	ibx_hpd_irq_handler(dev_priv, hotplug_trigger, hpd_ibx);

	if (pch_iir & SDE_AUDIO_POWER_MASK) {
		int port = ffs((pch_iir & SDE_AUDIO_POWER_MASK) >>
			       SDE_AUDIO_POWER_SHIFT);
		DRM_DEBUG_DRIVER("PCH audio power change on port %d\n",
				 port_name(port));
	}

	if (pch_iir & SDE_AUX_MASK)
		dp_aux_irq_handler(dev_priv);

	if (pch_iir & SDE_GMBUS)
		gmbus_irq_handler(dev_priv);

	if (pch_iir & SDE_AUDIO_HDCP_MASK)
		DRM_DEBUG_DRIVER("PCH HDCP audio interrupt\n");

	if (pch_iir & SDE_AUDIO_TRANS_MASK)
		DRM_DEBUG_DRIVER("PCH transcoder audio interrupt\n");

	if (pch_iir & SDE_POISON)
		DRM_ERROR("PCH poison interrupt\n");

	if (pch_iir & SDE_FDI_MASK)
		for_each_pipe(dev_priv, pipe)
			DRM_DEBUG_DRIVER("  pipe %c FDI IIR: 0x%08x\n",
					 pipe_name(pipe),
					 I915_READ(FDI_RX_IIR(pipe)));

	if (pch_iir & (SDE_TRANSB_CRC_DONE | SDE_TRANSA_CRC_DONE))
		DRM_DEBUG_DRIVER("PCH transcoder CRC done interrupt\n");

	if (pch_iir & (SDE_TRANSB_CRC_ERR | SDE_TRANSA_CRC_ERR))
		DRM_DEBUG_DRIVER("PCH transcoder CRC error interrupt\n");

	if (pch_iir & SDE_TRANSA_FIFO_UNDER)
		intel_pch_fifo_underrun_irq_handler(dev_priv, TRANSCODER_A);

	if (pch_iir & SDE_TRANSB_FIFO_UNDER)
		intel_pch_fifo_underrun_irq_handler(dev_priv, TRANSCODER_B);
}

static void ivb_err_int_handler(struct drm_i915_private *dev_priv)
{
	u32 err_int = I915_READ(GEN7_ERR_INT);
	enum pipe pipe;

	if (err_int & ERR_INT_POISON)
		DRM_ERROR("Poison interrupt\n");

	for_each_pipe(dev_priv, pipe) {
		if (err_int & ERR_INT_FIFO_UNDERRUN(pipe))
			intel_cpu_fifo_underrun_irq_handler(dev_priv, pipe);

		if (err_int & ERR_INT_PIPE_CRC_DONE(pipe)) {
			if (IS_IVYBRIDGE(dev_priv))
				ivb_pipe_crc_irq_handler(dev_priv, pipe);
			else
				hsw_pipe_crc_irq_handler(dev_priv, pipe);
		}
	}

	I915_WRITE(GEN7_ERR_INT, err_int);
}

static void cpt_serr_int_handler(struct drm_i915_private *dev_priv)
{
	u32 serr_int = I915_READ(SERR_INT);

	if (serr_int & SERR_INT_POISON)
		DRM_ERROR("PCH poison interrupt\n");

	if (serr_int & SERR_INT_TRANS_A_FIFO_UNDERRUN)
		intel_pch_fifo_underrun_irq_handler(dev_priv, TRANSCODER_A);

	if (serr_int & SERR_INT_TRANS_B_FIFO_UNDERRUN)
		intel_pch_fifo_underrun_irq_handler(dev_priv, TRANSCODER_B);

	if (serr_int & SERR_INT_TRANS_C_FIFO_UNDERRUN)
		intel_pch_fifo_underrun_irq_handler(dev_priv, TRANSCODER_C);

	I915_WRITE(SERR_INT, serr_int);
}

static void cpt_irq_handler(struct drm_i915_private *dev_priv, u32 pch_iir)
{
	int pipe;
	u32 hotplug_trigger = pch_iir & SDE_HOTPLUG_MASK_CPT;

	ibx_hpd_irq_handler(dev_priv, hotplug_trigger, hpd_cpt);

	if (pch_iir & SDE_AUDIO_POWER_MASK_CPT) {
		int port = ffs((pch_iir & SDE_AUDIO_POWER_MASK_CPT) >>
			       SDE_AUDIO_POWER_SHIFT_CPT);
		DRM_DEBUG_DRIVER("PCH audio power change on port %c\n",
				 port_name(port));
	}

	if (pch_iir & SDE_AUX_MASK_CPT)
		dp_aux_irq_handler(dev_priv);

	if (pch_iir & SDE_GMBUS_CPT)
		gmbus_irq_handler(dev_priv);

	if (pch_iir & SDE_AUDIO_CP_REQ_CPT)
		DRM_DEBUG_DRIVER("Audio CP request interrupt\n");

	if (pch_iir & SDE_AUDIO_CP_CHG_CPT)
		DRM_DEBUG_DRIVER("Audio CP change interrupt\n");

	if (pch_iir & SDE_FDI_MASK_CPT)
		for_each_pipe(dev_priv, pipe)
			DRM_DEBUG_DRIVER("  pipe %c FDI IIR: 0x%08x\n",
					 pipe_name(pipe),
					 I915_READ(FDI_RX_IIR(pipe)));

	if (pch_iir & SDE_ERROR_CPT)
		cpt_serr_int_handler(dev_priv);
}

static void spt_irq_handler(struct drm_i915_private *dev_priv, u32 pch_iir)
{
	u32 hotplug_trigger = pch_iir & SDE_HOTPLUG_MASK_SPT &
		~SDE_PORTE_HOTPLUG_SPT;
	u32 hotplug2_trigger = pch_iir & SDE_PORTE_HOTPLUG_SPT;
	u32 pin_mask = 0, long_mask = 0;

	if (hotplug_trigger) {
		u32 dig_hotplug_reg;

		dig_hotplug_reg = I915_READ(PCH_PORT_HOTPLUG);
		I915_WRITE(PCH_PORT_HOTPLUG, dig_hotplug_reg);

		intel_get_hpd_pins(&pin_mask, &long_mask, hotplug_trigger,
				   dig_hotplug_reg, hpd_spt,
				   spt_port_hotplug_long_detect);
	}

	if (hotplug2_trigger) {
		u32 dig_hotplug_reg;

		dig_hotplug_reg = I915_READ(PCH_PORT_HOTPLUG2);
		I915_WRITE(PCH_PORT_HOTPLUG2, dig_hotplug_reg);

		intel_get_hpd_pins(&pin_mask, &long_mask, hotplug2_trigger,
				   dig_hotplug_reg, hpd_spt,
				   spt_port_hotplug2_long_detect);
	}

	if (pin_mask)
		intel_hpd_irq_handler(dev_priv, pin_mask, long_mask);

	if (pch_iir & SDE_GMBUS_CPT)
		gmbus_irq_handler(dev_priv);
}

static void ilk_hpd_irq_handler(struct drm_i915_private *dev_priv,
				u32 hotplug_trigger,
				const u32 hpd[HPD_NUM_PINS])
{
	u32 dig_hotplug_reg, pin_mask = 0, long_mask = 0;

	dig_hotplug_reg = I915_READ(DIGITAL_PORT_HOTPLUG_CNTRL);
	I915_WRITE(DIGITAL_PORT_HOTPLUG_CNTRL, dig_hotplug_reg);

	intel_get_hpd_pins(&pin_mask, &long_mask, hotplug_trigger,
			   dig_hotplug_reg, hpd,
			   ilk_port_hotplug_long_detect);

	intel_hpd_irq_handler(dev_priv, pin_mask, long_mask);
}

static void ilk_display_irq_handler(struct drm_i915_private *dev_priv,
				    u32 de_iir)
{
	enum pipe pipe;
	u32 hotplug_trigger = de_iir & DE_DP_A_HOTPLUG;

	if (hotplug_trigger)
		ilk_hpd_irq_handler(dev_priv, hotplug_trigger, hpd_ilk);

	if (de_iir & DE_AUX_CHANNEL_A)
		dp_aux_irq_handler(dev_priv);

	if (de_iir & DE_GSE)
		intel_opregion_asle_intr(dev_priv);

	if (de_iir & DE_POISON)
		DRM_ERROR("Poison interrupt\n");

	for_each_pipe(dev_priv, pipe) {
		if (de_iir & DE_PIPE_VBLANK(pipe) &&
		    intel_pipe_handle_vblank(dev_priv, pipe))
			intel_check_page_flip(dev_priv, pipe);

		if (de_iir & DE_PIPE_FIFO_UNDERRUN(pipe))
			intel_cpu_fifo_underrun_irq_handler(dev_priv, pipe);

		if (de_iir & DE_PIPE_CRC_DONE(pipe))
			i9xx_pipe_crc_irq_handler(dev_priv, pipe);

		/* plane/pipes map 1:1 on ilk+ */
		if (de_iir & DE_PLANE_FLIP_DONE(pipe))
			intel_finish_page_flip_cs(dev_priv, pipe);
	}

	/* check event from PCH */
	if (de_iir & DE_PCH_EVENT) {
		u32 pch_iir = I915_READ(SDEIIR);

		if (HAS_PCH_CPT(dev_priv))
			cpt_irq_handler(dev_priv, pch_iir);
		else
			ibx_irq_handler(dev_priv, pch_iir);

		/* should clear PCH hotplug event before clear CPU irq */
		I915_WRITE(SDEIIR, pch_iir);
	}

	if (IS_GEN5(dev_priv) && de_iir & DE_PCU_EVENT)
		ironlake_rps_change_irq_handler(dev_priv);
}

static void ivb_display_irq_handler(struct drm_i915_private *dev_priv,
				    u32 de_iir)
{
	enum pipe pipe;
	u32 hotplug_trigger = de_iir & DE_DP_A_HOTPLUG_IVB;

	if (hotplug_trigger)
		ilk_hpd_irq_handler(dev_priv, hotplug_trigger, hpd_ivb);

	if (de_iir & DE_ERR_INT_IVB)
		ivb_err_int_handler(dev_priv);

	if (de_iir & DE_AUX_CHANNEL_A_IVB)
		dp_aux_irq_handler(dev_priv);

	if (de_iir & DE_GSE_IVB)
		intel_opregion_asle_intr(dev_priv);

	for_each_pipe(dev_priv, pipe) {
		if (de_iir & (DE_PIPE_VBLANK_IVB(pipe)) &&
		    intel_pipe_handle_vblank(dev_priv, pipe))
			intel_check_page_flip(dev_priv, pipe);

		/* plane/pipes map 1:1 on ilk+ */
		if (de_iir & DE_PLANE_FLIP_DONE_IVB(pipe))
			intel_finish_page_flip_cs(dev_priv, pipe);
	}

	/* check event from PCH */
	if (!HAS_PCH_NOP(dev_priv) && (de_iir & DE_PCH_EVENT_IVB)) {
		u32 pch_iir = I915_READ(SDEIIR);

		cpt_irq_handler(dev_priv, pch_iir);

		/* clear PCH hotplug event before clear CPU irq */
		I915_WRITE(SDEIIR, pch_iir);
	}
}

/*
 * To handle irqs with the minimum potential races with fresh interrupts, we:
 * 1 - Disable Master Interrupt Control.
 * 2 - Find the source(s) of the interrupt.
 * 3 - Clear the Interrupt Identity bits (IIR).
 * 4 - Process the interrupt(s) that had bits set in the IIRs.
 * 5 - Re-enable Master Interrupt Control.
 */
static irqreturn_t ironlake_irq_handler(int irq, void *arg)
{
	struct drm_device *dev = arg;
	struct drm_i915_private *dev_priv = to_i915(dev);
	u32 de_iir, gt_iir, de_ier, sde_ier = 0;
	irqreturn_t ret = IRQ_NONE;

	if (!intel_irqs_enabled(dev_priv))
		return IRQ_NONE;

	/* IRQs are synced during runtime_suspend, we don't require a wakeref */
	disable_rpm_wakeref_asserts(dev_priv);

	/* disable master interrupt before clearing iir  */
	de_ier = I915_READ(DEIER);
	I915_WRITE(DEIER, de_ier & ~DE_MASTER_IRQ_CONTROL);
	POSTING_READ(DEIER);

	/* Disable south interrupts. We'll only write to SDEIIR once, so further
	 * interrupts will will be stored on its back queue, and then we'll be
	 * able to process them after we restore SDEIER (as soon as we restore
	 * it, we'll get an interrupt if SDEIIR still has something to process
	 * due to its back queue). */
	if (!HAS_PCH_NOP(dev_priv)) {
		sde_ier = I915_READ(SDEIER);
		I915_WRITE(SDEIER, 0);
		POSTING_READ(SDEIER);
	}

	/* Find, clear, then process each source of interrupt */

	gt_iir = I915_READ(GTIIR);
	if (gt_iir) {
		I915_WRITE(GTIIR, gt_iir);
		ret = IRQ_HANDLED;
		if (INTEL_GEN(dev_priv) >= 6)
			snb_gt_irq_handler(dev_priv, gt_iir);
		else
			ilk_gt_irq_handler(dev_priv, gt_iir);
	}

	de_iir = I915_READ(DEIIR);
	if (de_iir) {
		I915_WRITE(DEIIR, de_iir);
		ret = IRQ_HANDLED;
		if (INTEL_GEN(dev_priv) >= 7)
			ivb_display_irq_handler(dev_priv, de_iir);
		else
			ilk_display_irq_handler(dev_priv, de_iir);
	}

	if (INTEL_GEN(dev_priv) >= 6) {
		u32 pm_iir = I915_READ(GEN6_PMIIR);
		if (pm_iir) {
			I915_WRITE(GEN6_PMIIR, pm_iir);
			ret = IRQ_HANDLED;
			gen6_rps_irq_handler(dev_priv, pm_iir);
		}
	}

	I915_WRITE(DEIER, de_ier);
	POSTING_READ(DEIER);
	if (!HAS_PCH_NOP(dev_priv)) {
		I915_WRITE(SDEIER, sde_ier);
		POSTING_READ(SDEIER);
	}

	/* IRQs are synced during runtime_suspend, we don't require a wakeref */
	enable_rpm_wakeref_asserts(dev_priv);

	return ret;
}

static void bxt_hpd_irq_handler(struct drm_i915_private *dev_priv,
				u32 hotplug_trigger,
				const u32 hpd[HPD_NUM_PINS])
{
	u32 dig_hotplug_reg, pin_mask = 0, long_mask = 0;

	dig_hotplug_reg = I915_READ(PCH_PORT_HOTPLUG);
	I915_WRITE(PCH_PORT_HOTPLUG, dig_hotplug_reg);

	intel_get_hpd_pins(&pin_mask, &long_mask, hotplug_trigger,
			   dig_hotplug_reg, hpd,
			   bxt_port_hotplug_long_detect);

	intel_hpd_irq_handler(dev_priv, pin_mask, long_mask);
}

static irqreturn_t
gen8_de_irq_handler(struct drm_i915_private *dev_priv, u32 master_ctl)
{
	irqreturn_t ret = IRQ_NONE;
	u32 iir;
	enum pipe pipe;

	if (master_ctl & GEN8_DE_MISC_IRQ) {
		iir = I915_READ(GEN8_DE_MISC_IIR);
		if (iir) {
			I915_WRITE(GEN8_DE_MISC_IIR, iir);
			ret = IRQ_HANDLED;
			if (iir & GEN8_DE_MISC_GSE)
				intel_opregion_asle_intr(dev_priv);
			else
				DRM_ERROR("Unexpected DE Misc interrupt\n");
		}
		else
			DRM_ERROR("The master control interrupt lied (DE MISC)!\n");
	}

	if (master_ctl & GEN8_DE_PORT_IRQ) {
		iir = I915_READ(GEN8_DE_PORT_IIR);
		if (iir) {
			u32 tmp_mask;
			bool found = false;

			I915_WRITE(GEN8_DE_PORT_IIR, iir);
			ret = IRQ_HANDLED;

			tmp_mask = GEN8_AUX_CHANNEL_A;
			if (INTEL_INFO(dev_priv)->gen >= 9)
				tmp_mask |= GEN9_AUX_CHANNEL_B |
					    GEN9_AUX_CHANNEL_C |
					    GEN9_AUX_CHANNEL_D;

			if (iir & tmp_mask) {
				dp_aux_irq_handler(dev_priv);
				found = true;
			}

			if (IS_GEN9_LP(dev_priv)) {
				tmp_mask = iir & BXT_DE_PORT_HOTPLUG_MASK;
				if (tmp_mask) {
					bxt_hpd_irq_handler(dev_priv, tmp_mask,
							    hpd_bxt);
					found = true;
				}
			} else if (IS_BROADWELL(dev_priv)) {
				tmp_mask = iir & GEN8_PORT_DP_A_HOTPLUG;
				if (tmp_mask) {
					ilk_hpd_irq_handler(dev_priv,
							    tmp_mask, hpd_bdw);
					found = true;
				}
			}

			if (IS_GEN9_LP(dev_priv) && (iir & BXT_DE_PORT_GMBUS)) {
				gmbus_irq_handler(dev_priv);
				found = true;
			}

			if (!found)
				DRM_ERROR("Unexpected DE Port interrupt\n");
		}
		else
			DRM_ERROR("The master control interrupt lied (DE PORT)!\n");
	}

	for_each_pipe(dev_priv, pipe) {
		u32 flip_done, fault_errors;

		if (!(master_ctl & GEN8_DE_PIPE_IRQ(pipe)))
			continue;

		iir = I915_READ(GEN8_DE_PIPE_IIR(pipe));
		if (!iir) {
			DRM_ERROR("The master control interrupt lied (DE PIPE)!\n");
			continue;
		}

		ret = IRQ_HANDLED;
		I915_WRITE(GEN8_DE_PIPE_IIR(pipe), iir);

		if (iir & GEN8_PIPE_VBLANK &&
		    intel_pipe_handle_vblank(dev_priv, pipe))
			intel_check_page_flip(dev_priv, pipe);

		flip_done = iir;
		if (INTEL_INFO(dev_priv)->gen >= 9)
			flip_done &= GEN9_PIPE_PLANE1_FLIP_DONE;
		else
			flip_done &= GEN8_PIPE_PRIMARY_FLIP_DONE;

		if (flip_done)
			intel_finish_page_flip_cs(dev_priv, pipe);

		if (iir & GEN8_PIPE_CDCLK_CRC_DONE)
			hsw_pipe_crc_irq_handler(dev_priv, pipe);

		if (iir & GEN8_PIPE_FIFO_UNDERRUN)
			intel_cpu_fifo_underrun_irq_handler(dev_priv, pipe);

		fault_errors = iir;
		if (INTEL_INFO(dev_priv)->gen >= 9)
			fault_errors &= GEN9_DE_PIPE_IRQ_FAULT_ERRORS;
		else
			fault_errors &= GEN8_DE_PIPE_IRQ_FAULT_ERRORS;

		if (fault_errors)
			DRM_ERROR("Fault errors on pipe %c: 0x%08x\n",
				  pipe_name(pipe),
				  fault_errors);
	}

	if (HAS_PCH_SPLIT(dev_priv) && !HAS_PCH_NOP(dev_priv) &&
	    master_ctl & GEN8_DE_PCH_IRQ) {
		/*
		 * FIXME(BDW): Assume for now that the new interrupt handling
		 * scheme also closed the SDE interrupt handling race we've seen
		 * on older pch-split platforms. But this needs testing.
		 */
		iir = I915_READ(SDEIIR);
		if (iir) {
			I915_WRITE(SDEIIR, iir);
			ret = IRQ_HANDLED;

			if (HAS_PCH_SPT(dev_priv) || HAS_PCH_KBP(dev_priv))
				spt_irq_handler(dev_priv, iir);
			else
				cpt_irq_handler(dev_priv, iir);
		} else {
			/*
			 * Like on previous PCH there seems to be something
			 * fishy going on with forwarding PCH interrupts.
			 */
			DRM_DEBUG_DRIVER("The master control interrupt lied (SDE)!\n");
		}
	}

	return ret;
}

static irqreturn_t gen8_irq_handler(int irq, void *arg)
{
	struct drm_device *dev = arg;
	struct drm_i915_private *dev_priv = to_i915(dev);
	u32 master_ctl;
	u32 gt_iir[4] = {};
	irqreturn_t ret;

	if (!intel_irqs_enabled(dev_priv))
		return IRQ_NONE;

	master_ctl = I915_READ_FW(GEN8_MASTER_IRQ);
	master_ctl &= ~GEN8_MASTER_IRQ_CONTROL;
	if (!master_ctl)
		return IRQ_NONE;

	I915_WRITE_FW(GEN8_MASTER_IRQ, 0);

	/* IRQs are synced during runtime_suspend, we don't require a wakeref */
	disable_rpm_wakeref_asserts(dev_priv);

	/* Find, clear, then process each source of interrupt */
	ret = gen8_gt_irq_ack(dev_priv, master_ctl, gt_iir);
	gen8_gt_irq_handler(dev_priv, gt_iir);
	ret |= gen8_de_irq_handler(dev_priv, master_ctl);

	I915_WRITE_FW(GEN8_MASTER_IRQ, GEN8_MASTER_IRQ_CONTROL);
	POSTING_READ_FW(GEN8_MASTER_IRQ);

	enable_rpm_wakeref_asserts(dev_priv);

	return ret;
}

static void i915_error_wake_up(struct drm_i915_private *dev_priv)
{
	/*
	 * Notify all waiters for GPU completion events that reset state has
	 * been changed, and that they need to restart their wait after
	 * checking for potential errors (and bail out to drop locks if there is
	 * a gpu reset pending so that i915_error_work_func can acquire them).
	 */

	/* Wake up __wait_seqno, potentially holding dev->struct_mutex. */
	wake_up_all(&dev_priv->gpu_error.wait_queue);

	/* Wake up intel_crtc_wait_for_pending_flips, holding crtc->mutex. */
	wake_up_all(&dev_priv->pending_flip_queue);
}

/**
 * i915_reset_and_wakeup - do process context error handling work
 * @dev_priv: i915 device private
 *
 * Fire an error uevent so userspace can see that a hang or error
 * was detected.
 */
static void i915_reset_and_wakeup(struct drm_i915_private *dev_priv)
{
	struct kobject *kobj = &dev_priv->drm.primary->kdev->kobj;
	char *error_event[] = { I915_ERROR_UEVENT "=1", NULL };
	char *reset_event[] = { I915_RESET_UEVENT "=1", NULL };
	char *reset_done_event[] = { I915_ERROR_UEVENT "=0", NULL };

	kobject_uevent_env(kobj, KOBJ_CHANGE, error_event);

	DRM_DEBUG_DRIVER("resetting chip\n");
	kobject_uevent_env(kobj, KOBJ_CHANGE, reset_event);

	/*
	 * In most cases it's guaranteed that we get here with an RPM
	 * reference held, for example because there is a pending GPU
	 * request that won't finish until the reset is done. This
	 * isn't the case at least when we get here by doing a
	 * simulated reset via debugs, so get an RPM reference.
	 */
	intel_runtime_pm_get(dev_priv);
	intel_prepare_reset(dev_priv);

	do {
		/*
		 * All state reset _must_ be completed before we update the
		 * reset counter, for otherwise waiters might miss the reset
		 * pending state and not properly drop locks, resulting in
		 * deadlocks with the reset work.
		 */
		if (mutex_trylock(&dev_priv->drm.struct_mutex)) {
			i915_reset(dev_priv);
			mutex_unlock(&dev_priv->drm.struct_mutex);
		}

		/* We need to wait for anyone holding the lock to wakeup */
	} while (wait_on_bit_timeout(&dev_priv->gpu_error.flags,
				     I915_RESET_IN_PROGRESS,
				     TASK_UNINTERRUPTIBLE,
				     HZ));

	intel_finish_reset(dev_priv);
	intel_runtime_pm_put(dev_priv);

	if (!test_bit(I915_WEDGED, &dev_priv->gpu_error.flags))
		kobject_uevent_env(kobj,
				   KOBJ_CHANGE, reset_done_event);

	/*
	 * Note: The wake_up also serves as a memory barrier so that
	 * waiters see the updated value of the dev_priv->gpu_error.
	 */
	wake_up_all(&dev_priv->gpu_error.reset_queue);
}

static inline void
i915_err_print_instdone(struct drm_i915_private *dev_priv,
			struct intel_instdone *instdone)
{
	int slice;
	int subslice;

	pr_err("  INSTDONE: 0x%08x\n", instdone->instdone);

	if (INTEL_GEN(dev_priv) <= 3)
		return;

	pr_err("  SC_INSTDONE: 0x%08x\n", instdone->slice_common);

	if (INTEL_GEN(dev_priv) <= 6)
		return;

	for_each_instdone_slice_subslice(dev_priv, slice, subslice)
		pr_err("  SAMPLER_INSTDONE[%d][%d]: 0x%08x\n",
		       slice, subslice, instdone->sampler[slice][subslice]);

	for_each_instdone_slice_subslice(dev_priv, slice, subslice)
		pr_err("  ROW_INSTDONE[%d][%d]: 0x%08x\n",
		       slice, subslice, instdone->row[slice][subslice]);
}

static void i915_clear_error_registers(struct drm_i915_private *dev_priv)
{
	u32 eir;

	if (!IS_GEN2(dev_priv))
		I915_WRITE(PGTBL_ER, I915_READ(PGTBL_ER));

	if (INTEL_GEN(dev_priv) < 4)
		I915_WRITE(IPEIR, I915_READ(IPEIR));
	else
		I915_WRITE(IPEIR_I965, I915_READ(IPEIR_I965));

	I915_WRITE(EIR, I915_READ(EIR));
	eir = I915_READ(EIR);
	if (eir) {
		/*
		 * some errors might have become stuck,
		 * mask them.
		 */
		DRM_DEBUG_DRIVER("EIR stuck: 0x%08x, masking\n", eir);
		I915_WRITE(EMR, I915_READ(EMR) | eir);
		I915_WRITE(IIR, I915_RENDER_COMMAND_PARSER_ERROR_INTERRUPT);
	}
}

/**
 * i915_handle_error - handle a gpu error
 * @dev_priv: i915 device private
 * @engine_mask: mask representing engines that are hung
 * @fmt: Error message format string
 *
 * Do some basic checking of register state at error time and
 * dump it to the syslog.  Also call i915_capture_error_state() to make
 * sure we get a record and make it available in debugfs.  Fire a uevent
 * so userspace knows something bad happened (should trigger collection
 * of a ring dump etc.).
 */
void i915_handle_error(struct drm_i915_private *dev_priv,
		       u32 engine_mask,
		       const char *fmt, ...)
{
	va_list args;
	char error_msg[80];

	va_start(args, fmt);
	vscnprintf(error_msg, sizeof(error_msg), fmt, args);
	va_end(args);

	i915_capture_error_state(dev_priv, engine_mask, error_msg);
	i915_clear_error_registers(dev_priv);

	if (!engine_mask)
		return;

	if (test_and_set_bit(I915_RESET_IN_PROGRESS,
			     &dev_priv->gpu_error.flags))
		return;

	/*
	 * Wakeup waiting processes so that the reset function
	 * i915_reset_and_wakeup doesn't deadlock trying to grab
	 * various locks. By bumping the reset counter first, the woken
	 * processes will see a reset in progress and back off,
	 * releasing their locks and then wait for the reset completion.
	 * We must do this for _all_ gpu waiters that might hold locks
	 * that the reset work needs to acquire.
	 *
	 * Note: The wake_up also provides a memory barrier to ensure that the
	 * waiters see the updated value of the reset flags.
	 */
	i915_error_wake_up(dev_priv);

	i915_reset_and_wakeup(dev_priv);
}

/* Called from drm generic code, passed 'crtc' which
 * we use as a pipe index
 */
static int i8xx_enable_vblank(struct drm_device *dev, unsigned int pipe)
{
	struct drm_i915_private *dev_priv = to_i915(dev);
	unsigned long irqflags;

	spin_lock_irqsave(&dev_priv->irq_lock, irqflags);
	i915_enable_pipestat(dev_priv, pipe, PIPE_VBLANK_INTERRUPT_STATUS);
	spin_unlock_irqrestore(&dev_priv->irq_lock, irqflags);

	return 0;
}

static int i965_enable_vblank(struct drm_device *dev, unsigned int pipe)
{
	struct drm_i915_private *dev_priv = to_i915(dev);
	unsigned long irqflags;

	spin_lock_irqsave(&dev_priv->irq_lock, irqflags);
	i915_enable_pipestat(dev_priv, pipe,
			     PIPE_START_VBLANK_INTERRUPT_STATUS);
	spin_unlock_irqrestore(&dev_priv->irq_lock, irqflags);

	return 0;
}

static int ironlake_enable_vblank(struct drm_device *dev, unsigned int pipe)
{
	struct drm_i915_private *dev_priv = to_i915(dev);
	unsigned long irqflags;
	uint32_t bit = INTEL_GEN(dev_priv) >= 7 ?
		DE_PIPE_VBLANK_IVB(pipe) : DE_PIPE_VBLANK(pipe);

	spin_lock_irqsave(&dev_priv->irq_lock, irqflags);
	ilk_enable_display_irq(dev_priv, bit);
	spin_unlock_irqrestore(&dev_priv->irq_lock, irqflags);

	return 0;
}

static int gen8_enable_vblank(struct drm_device *dev, unsigned int pipe)
{
	struct drm_i915_private *dev_priv = to_i915(dev);
	unsigned long irqflags;

	spin_lock_irqsave(&dev_priv->irq_lock, irqflags);
	bdw_enable_pipe_irq(dev_priv, pipe, GEN8_PIPE_VBLANK);
	spin_unlock_irqrestore(&dev_priv->irq_lock, irqflags);

	return 0;
}

/* Called from drm generic code, passed 'crtc' which
 * we use as a pipe index
 */
static void i8xx_disable_vblank(struct drm_device *dev, unsigned int pipe)
{
	struct drm_i915_private *dev_priv = to_i915(dev);
	unsigned long irqflags;

	spin_lock_irqsave(&dev_priv->irq_lock, irqflags);
	i915_disable_pipestat(dev_priv, pipe, PIPE_VBLANK_INTERRUPT_STATUS);
	spin_unlock_irqrestore(&dev_priv->irq_lock, irqflags);
}

static void i965_disable_vblank(struct drm_device *dev, unsigned int pipe)
{
	struct drm_i915_private *dev_priv = to_i915(dev);
	unsigned long irqflags;

	spin_lock_irqsave(&dev_priv->irq_lock, irqflags);
	i915_disable_pipestat(dev_priv, pipe,
			      PIPE_START_VBLANK_INTERRUPT_STATUS);
	spin_unlock_irqrestore(&dev_priv->irq_lock, irqflags);
}

static void ironlake_disable_vblank(struct drm_device *dev, unsigned int pipe)
{
	struct drm_i915_private *dev_priv = to_i915(dev);
	unsigned long irqflags;
	uint32_t bit = INTEL_GEN(dev_priv) >= 7 ?
		DE_PIPE_VBLANK_IVB(pipe) : DE_PIPE_VBLANK(pipe);

	spin_lock_irqsave(&dev_priv->irq_lock, irqflags);
	ilk_disable_display_irq(dev_priv, bit);
	spin_unlock_irqrestore(&dev_priv->irq_lock, irqflags);
}

static void gen8_disable_vblank(struct drm_device *dev, unsigned int pipe)
{
	struct drm_i915_private *dev_priv = to_i915(dev);
	unsigned long irqflags;

	spin_lock_irqsave(&dev_priv->irq_lock, irqflags);
	bdw_disable_pipe_irq(dev_priv, pipe, GEN8_PIPE_VBLANK);
	spin_unlock_irqrestore(&dev_priv->irq_lock, irqflags);
}

static void ibx_irq_reset(struct drm_i915_private *dev_priv)
{
	if (HAS_PCH_NOP(dev_priv))
		return;

	GEN5_IRQ_RESET(SDE);

	if (HAS_PCH_CPT(dev_priv) || HAS_PCH_LPT(dev_priv))
		I915_WRITE(SERR_INT, 0xffffffff);
}

/*
 * SDEIER is also touched by the interrupt handler to work around missed PCH
 * interrupts. Hence we can't update it after the interrupt handler is enabled -
 * instead we unconditionally enable all PCH interrupt sources here, but then
 * only unmask them as needed with SDEIMR.
 *
 * This function needs to be called before interrupts are enabled.
 */
static void ibx_irq_pre_postinstall(struct drm_device *dev)
{
	struct drm_i915_private *dev_priv = to_i915(dev);

	if (HAS_PCH_NOP(dev_priv))
		return;

	WARN_ON(I915_READ(SDEIER) != 0);
	I915_WRITE(SDEIER, 0xffffffff);
	POSTING_READ(SDEIER);
}

static void gen5_gt_irq_reset(struct drm_i915_private *dev_priv)
{
	GEN5_IRQ_RESET(GT);
	if (INTEL_GEN(dev_priv) >= 6)
		GEN5_IRQ_RESET(GEN6_PM);
}

static void vlv_display_irq_reset(struct drm_i915_private *dev_priv)
{
	enum pipe pipe;

	if (IS_CHERRYVIEW(dev_priv))
		I915_WRITE(DPINVGTT, DPINVGTT_STATUS_MASK_CHV);
	else
		I915_WRITE(DPINVGTT, DPINVGTT_STATUS_MASK);

	i915_hotplug_interrupt_update_locked(dev_priv, 0xffffffff, 0);
	I915_WRITE(PORT_HOTPLUG_STAT, I915_READ(PORT_HOTPLUG_STAT));

	for_each_pipe(dev_priv, pipe) {
		I915_WRITE(PIPESTAT(pipe),
			   PIPE_FIFO_UNDERRUN_STATUS |
			   PIPESTAT_INT_STATUS_MASK);
		dev_priv->pipestat_irq_mask[pipe] = 0;
	}

	GEN5_IRQ_RESET(VLV_);
	dev_priv->irq_mask = ~0;
}

static void vlv_display_irq_postinstall(struct drm_i915_private *dev_priv)
{
	u32 pipestat_mask;
	u32 enable_mask;
	enum pipe pipe;

	pipestat_mask = PLANE_FLIP_DONE_INT_STATUS_VLV |
			PIPE_CRC_DONE_INTERRUPT_STATUS;

	i915_enable_pipestat(dev_priv, PIPE_A, PIPE_GMBUS_INTERRUPT_STATUS);
	for_each_pipe(dev_priv, pipe)
		i915_enable_pipestat(dev_priv, pipe, pipestat_mask);

	enable_mask = I915_DISPLAY_PORT_INTERRUPT |
		I915_DISPLAY_PIPE_A_EVENT_INTERRUPT |
		I915_DISPLAY_PIPE_B_EVENT_INTERRUPT;
	if (IS_CHERRYVIEW(dev_priv))
		enable_mask |= I915_DISPLAY_PIPE_C_EVENT_INTERRUPT;

	WARN_ON(dev_priv->irq_mask != ~0);

	dev_priv->irq_mask = ~enable_mask;

	GEN5_IRQ_INIT(VLV_, dev_priv->irq_mask, enable_mask);
}

/* drm_dma.h hooks
*/
static void ironlake_irq_reset(struct drm_device *dev)
{
	struct drm_i915_private *dev_priv = to_i915(dev);

	I915_WRITE(HWSTAM, 0xffffffff);

	GEN5_IRQ_RESET(DE);
	if (IS_GEN7(dev_priv))
		I915_WRITE(GEN7_ERR_INT, 0xffffffff);

	gen5_gt_irq_reset(dev_priv);

	ibx_irq_reset(dev_priv);
}

static void valleyview_irq_preinstall(struct drm_device *dev)
{
	struct drm_i915_private *dev_priv = to_i915(dev);

	I915_WRITE(VLV_MASTER_IER, 0);
	POSTING_READ(VLV_MASTER_IER);

	gen5_gt_irq_reset(dev_priv);

	spin_lock_irq(&dev_priv->irq_lock);
	if (dev_priv->display_irqs_enabled)
		vlv_display_irq_reset(dev_priv);
	spin_unlock_irq(&dev_priv->irq_lock);
}

static void gen8_gt_irq_reset(struct drm_i915_private *dev_priv)
{
	GEN8_IRQ_RESET_NDX(GT, 0);
	GEN8_IRQ_RESET_NDX(GT, 1);
	GEN8_IRQ_RESET_NDX(GT, 2);
	GEN8_IRQ_RESET_NDX(GT, 3);
}

static void gen8_irq_reset(struct drm_device *dev)
{
	struct drm_i915_private *dev_priv = to_i915(dev);
	int pipe;

	I915_WRITE(GEN8_MASTER_IRQ, 0);
	POSTING_READ(GEN8_MASTER_IRQ);

	gen8_gt_irq_reset(dev_priv);

	for_each_pipe(dev_priv, pipe)
		if (intel_display_power_is_enabled(dev_priv,
						   POWER_DOMAIN_PIPE(pipe)))
			GEN8_IRQ_RESET_NDX(DE_PIPE, pipe);

	GEN5_IRQ_RESET(GEN8_DE_PORT_);
	GEN5_IRQ_RESET(GEN8_DE_MISC_);
	GEN5_IRQ_RESET(GEN8_PCU_);

	if (HAS_PCH_SPLIT(dev_priv))
		ibx_irq_reset(dev_priv);
}

void gen8_irq_power_well_post_enable(struct drm_i915_private *dev_priv,
				     unsigned int pipe_mask)
{
	uint32_t extra_ier = GEN8_PIPE_VBLANK | GEN8_PIPE_FIFO_UNDERRUN;
	enum pipe pipe;

	spin_lock_irq(&dev_priv->irq_lock);
	for_each_pipe_masked(dev_priv, pipe, pipe_mask)
		GEN8_IRQ_INIT_NDX(DE_PIPE, pipe,
				  dev_priv->de_irq_mask[pipe],
				  ~dev_priv->de_irq_mask[pipe] | extra_ier);
	spin_unlock_irq(&dev_priv->irq_lock);
}

void gen8_irq_power_well_pre_disable(struct drm_i915_private *dev_priv,
				     unsigned int pipe_mask)
{
	enum pipe pipe;

	spin_lock_irq(&dev_priv->irq_lock);
	for_each_pipe_masked(dev_priv, pipe, pipe_mask)
		GEN8_IRQ_RESET_NDX(DE_PIPE, pipe);
	spin_unlock_irq(&dev_priv->irq_lock);

	/* make sure we're done processing display irqs */
	synchronize_irq(dev_priv->drm.irq);
}

static void cherryview_irq_preinstall(struct drm_device *dev)
{
	struct drm_i915_private *dev_priv = to_i915(dev);

	I915_WRITE(GEN8_MASTER_IRQ, 0);
	POSTING_READ(GEN8_MASTER_IRQ);

	gen8_gt_irq_reset(dev_priv);

	GEN5_IRQ_RESET(GEN8_PCU_);

	spin_lock_irq(&dev_priv->irq_lock);
	if (dev_priv->display_irqs_enabled)
		vlv_display_irq_reset(dev_priv);
	spin_unlock_irq(&dev_priv->irq_lock);
}

static u32 intel_hpd_enabled_irqs(struct drm_i915_private *dev_priv,
				  const u32 hpd[HPD_NUM_PINS])
{
	struct intel_encoder *encoder;
	u32 enabled_irqs = 0;

	for_each_intel_encoder(&dev_priv->drm, encoder)
		if (dev_priv->hotplug.stats[encoder->hpd_pin].state == HPD_ENABLED)
			enabled_irqs |= hpd[encoder->hpd_pin];

	return enabled_irqs;
}

static void ibx_hpd_detection_setup(struct drm_i915_private *dev_priv)
{
	u32 hotplug;

	/*
	 * Enable digital hotplug on the PCH, and configure the DP short pulse
	 * duration to 2ms (which is the minimum in the Display Port spec).
	 * The pulse duration bits are reserved on LPT+.
	 */
	hotplug = I915_READ(PCH_PORT_HOTPLUG);
	hotplug &= ~(PORTB_PULSE_DURATION_MASK |
		     PORTC_PULSE_DURATION_MASK |
		     PORTD_PULSE_DURATION_MASK);
	hotplug |= PORTB_HOTPLUG_ENABLE | PORTB_PULSE_DURATION_2ms;
	hotplug |= PORTC_HOTPLUG_ENABLE | PORTC_PULSE_DURATION_2ms;
	hotplug |= PORTD_HOTPLUG_ENABLE | PORTD_PULSE_DURATION_2ms;
	/*
	 * When CPU and PCH are on the same package, port A
	 * HPD must be enabled in both north and south.
	 */
	if (HAS_PCH_LPT_LP(dev_priv))
		hotplug |= PORTA_HOTPLUG_ENABLE;
	I915_WRITE(PCH_PORT_HOTPLUG, hotplug);
}

<<<<<<< HEAD
static void spt_hpd_detection_setup(struct drm_i915_private *dev_priv)
{
	u32 hotplug;
=======
static void ibx_hpd_irq_setup(struct drm_i915_private *dev_priv)
{
	u32 hotplug_irqs, enabled_irqs;

	if (HAS_PCH_IBX(dev_priv)) {
		hotplug_irqs = SDE_HOTPLUG_MASK;
		enabled_irqs = intel_hpd_enabled_irqs(dev_priv, hpd_ibx);
	} else {
		hotplug_irqs = SDE_HOTPLUG_MASK_CPT;
		enabled_irqs = intel_hpd_enabled_irqs(dev_priv, hpd_cpt);
	}

	ibx_display_interrupt_update(dev_priv, hotplug_irqs, enabled_irqs);
>>>>>>> 06a20d2d

	ibx_hpd_detection_setup(dev_priv);
}

static void spt_hpd_detection_setup(struct drm_i915_private *dev_priv)
{
	u32 hotplug;

	/* Enable digital hotplug on the PCH */
	hotplug = I915_READ(PCH_PORT_HOTPLUG);
	hotplug |= PORTA_HOTPLUG_ENABLE |
		   PORTB_HOTPLUG_ENABLE |
		   PORTC_HOTPLUG_ENABLE |
		   PORTD_HOTPLUG_ENABLE;
	I915_WRITE(PCH_PORT_HOTPLUG, hotplug);

	hotplug = I915_READ(PCH_PORT_HOTPLUG2);
	hotplug |= PORTE_HOTPLUG_ENABLE;
	I915_WRITE(PCH_PORT_HOTPLUG2, hotplug);
}

static void spt_hpd_irq_setup(struct drm_i915_private *dev_priv)
{
	u32 hotplug_irqs, enabled_irqs;

	hotplug_irqs = SDE_HOTPLUG_MASK_SPT;
	enabled_irqs = intel_hpd_enabled_irqs(dev_priv, hpd_spt);

	ibx_display_interrupt_update(dev_priv, hotplug_irqs, enabled_irqs);

	spt_hpd_detection_setup(dev_priv);
}

<<<<<<< HEAD
=======
static void ilk_hpd_detection_setup(struct drm_i915_private *dev_priv)
{
	u32 hotplug;

	/*
	 * Enable digital hotplug on the CPU, and configure the DP short pulse
	 * duration to 2ms (which is the minimum in the Display Port spec)
	 * The pulse duration bits are reserved on HSW+.
	 */
	hotplug = I915_READ(DIGITAL_PORT_HOTPLUG_CNTRL);
	hotplug &= ~DIGITAL_PORTA_PULSE_DURATION_MASK;
	hotplug |= DIGITAL_PORTA_HOTPLUG_ENABLE |
		   DIGITAL_PORTA_PULSE_DURATION_2ms;
	I915_WRITE(DIGITAL_PORT_HOTPLUG_CNTRL, hotplug);
}

>>>>>>> 06a20d2d
static void ilk_hpd_irq_setup(struct drm_i915_private *dev_priv)
{
	u32 hotplug_irqs, enabled_irqs;

	if (INTEL_GEN(dev_priv) >= 8) {
		hotplug_irqs = GEN8_PORT_DP_A_HOTPLUG;
		enabled_irqs = intel_hpd_enabled_irqs(dev_priv, hpd_bdw);

		bdw_update_port_irq(dev_priv, hotplug_irqs, enabled_irqs);
	} else if (INTEL_GEN(dev_priv) >= 7) {
		hotplug_irqs = DE_DP_A_HOTPLUG_IVB;
		enabled_irqs = intel_hpd_enabled_irqs(dev_priv, hpd_ivb);

		ilk_update_display_irq(dev_priv, hotplug_irqs, enabled_irqs);
	} else {
		hotplug_irqs = DE_DP_A_HOTPLUG;
		enabled_irqs = intel_hpd_enabled_irqs(dev_priv, hpd_ilk);

		ilk_update_display_irq(dev_priv, hotplug_irqs, enabled_irqs);
	}

	ilk_hpd_detection_setup(dev_priv);

	ibx_hpd_irq_setup(dev_priv);
}

static void __bxt_hpd_detection_setup(struct drm_i915_private *dev_priv,
				      u32 enabled_irqs)
{
	u32 hotplug;

	hotplug = I915_READ(PCH_PORT_HOTPLUG);
	hotplug |= PORTA_HOTPLUG_ENABLE |
		   PORTB_HOTPLUG_ENABLE |
		   PORTC_HOTPLUG_ENABLE;

	DRM_DEBUG_KMS("Invert bit setting: hp_ctl:%x hp_port:%x\n",
		      hotplug, enabled_irqs);
	hotplug &= ~BXT_DDI_HPD_INVERT_MASK;

	/*
	 * For BXT invert bit has to be set based on AOB design
	 * for HPD detection logic, update it based on VBT fields.
	 */
	if ((enabled_irqs & BXT_DE_PORT_HP_DDIA) &&
	    intel_bios_is_port_hpd_inverted(dev_priv, PORT_A))
		hotplug |= BXT_DDIA_HPD_INVERT;
	if ((enabled_irqs & BXT_DE_PORT_HP_DDIB) &&
	    intel_bios_is_port_hpd_inverted(dev_priv, PORT_B))
		hotplug |= BXT_DDIB_HPD_INVERT;
	if ((enabled_irqs & BXT_DE_PORT_HP_DDIC) &&
	    intel_bios_is_port_hpd_inverted(dev_priv, PORT_C))
		hotplug |= BXT_DDIC_HPD_INVERT;

	I915_WRITE(PCH_PORT_HOTPLUG, hotplug);
}

static void bxt_hpd_detection_setup(struct drm_i915_private *dev_priv)
{
	__bxt_hpd_detection_setup(dev_priv, BXT_DE_PORT_HOTPLUG_MASK);
}

static void bxt_hpd_irq_setup(struct drm_i915_private *dev_priv)
{
	u32 hotplug_irqs, enabled_irqs;

	enabled_irqs = intel_hpd_enabled_irqs(dev_priv, hpd_bxt);
	hotplug_irqs = BXT_DE_PORT_HOTPLUG_MASK;

	bdw_update_port_irq(dev_priv, hotplug_irqs, enabled_irqs);

	__bxt_hpd_detection_setup(dev_priv, enabled_irqs);
}

static void ibx_irq_postinstall(struct drm_device *dev)
{
	struct drm_i915_private *dev_priv = to_i915(dev);
	u32 mask;

	if (HAS_PCH_NOP(dev_priv))
		return;

	if (HAS_PCH_IBX(dev_priv))
		mask = SDE_GMBUS | SDE_AUX_MASK | SDE_POISON;
	else
		mask = SDE_GMBUS_CPT | SDE_AUX_MASK_CPT;

	gen5_assert_iir_is_zero(dev_priv, SDEIIR);
	I915_WRITE(SDEIMR, ~mask);

	if (HAS_PCH_IBX(dev_priv) || HAS_PCH_CPT(dev_priv) ||
	    HAS_PCH_LPT(dev_priv))
<<<<<<< HEAD
		; /* TODO: Enable HPD detection on older PCH platforms too */
=======
		ibx_hpd_detection_setup(dev_priv);
>>>>>>> 06a20d2d
	else
		spt_hpd_detection_setup(dev_priv);
}

static void gen5_gt_irq_postinstall(struct drm_device *dev)
{
	struct drm_i915_private *dev_priv = to_i915(dev);
	u32 pm_irqs, gt_irqs;

	pm_irqs = gt_irqs = 0;

	dev_priv->gt_irq_mask = ~0;
	if (HAS_L3_DPF(dev_priv)) {
		/* L3 parity interrupt is always unmasked. */
		dev_priv->gt_irq_mask = ~GT_PARITY_ERROR(dev_priv);
		gt_irqs |= GT_PARITY_ERROR(dev_priv);
	}

	gt_irqs |= GT_RENDER_USER_INTERRUPT;
	if (IS_GEN5(dev_priv)) {
		gt_irqs |= ILK_BSD_USER_INTERRUPT;
	} else {
		gt_irqs |= GT_BLT_USER_INTERRUPT | GT_BSD_USER_INTERRUPT;
	}

	GEN5_IRQ_INIT(GT, dev_priv->gt_irq_mask, gt_irqs);

	if (INTEL_GEN(dev_priv) >= 6) {
		/*
		 * RPS interrupts will get enabled/disabled on demand when RPS
		 * itself is enabled/disabled.
		 */
		if (HAS_VEBOX(dev_priv)) {
			pm_irqs |= PM_VEBOX_USER_INTERRUPT;
			dev_priv->pm_ier |= PM_VEBOX_USER_INTERRUPT;
		}

		dev_priv->pm_imr = 0xffffffff;
		GEN5_IRQ_INIT(GEN6_PM, dev_priv->pm_imr, pm_irqs);
	}
}

static int ironlake_irq_postinstall(struct drm_device *dev)
{
	struct drm_i915_private *dev_priv = to_i915(dev);
	u32 display_mask, extra_mask;

	if (INTEL_GEN(dev_priv) >= 7) {
		display_mask = (DE_MASTER_IRQ_CONTROL | DE_GSE_IVB |
				DE_PCH_EVENT_IVB | DE_PLANEC_FLIP_DONE_IVB |
				DE_PLANEB_FLIP_DONE_IVB |
				DE_PLANEA_FLIP_DONE_IVB | DE_AUX_CHANNEL_A_IVB);
		extra_mask = (DE_PIPEC_VBLANK_IVB | DE_PIPEB_VBLANK_IVB |
			      DE_PIPEA_VBLANK_IVB | DE_ERR_INT_IVB |
			      DE_DP_A_HOTPLUG_IVB);
	} else {
		display_mask = (DE_MASTER_IRQ_CONTROL | DE_GSE | DE_PCH_EVENT |
				DE_PLANEA_FLIP_DONE | DE_PLANEB_FLIP_DONE |
				DE_AUX_CHANNEL_A |
				DE_PIPEB_CRC_DONE | DE_PIPEA_CRC_DONE |
				DE_POISON);
		extra_mask = (DE_PIPEA_VBLANK | DE_PIPEB_VBLANK | DE_PCU_EVENT |
			      DE_PIPEB_FIFO_UNDERRUN | DE_PIPEA_FIFO_UNDERRUN |
			      DE_DP_A_HOTPLUG);
	}

	dev_priv->irq_mask = ~display_mask;

	I915_WRITE(HWSTAM, 0xeffe);

	ibx_irq_pre_postinstall(dev);

	GEN5_IRQ_INIT(DE, dev_priv->irq_mask, display_mask | extra_mask);

	gen5_gt_irq_postinstall(dev);

	ilk_hpd_detection_setup(dev_priv);

	ibx_irq_postinstall(dev);

	if (IS_IRONLAKE_M(dev_priv)) {
		/* Enable PCU event interrupts
		 *
		 * spinlocking not required here for correctness since interrupt
		 * setup is guaranteed to run in single-threaded context. But we
		 * need it to make the assert_spin_locked happy. */
		spin_lock_irq(&dev_priv->irq_lock);
		ilk_enable_display_irq(dev_priv, DE_PCU_EVENT);
		spin_unlock_irq(&dev_priv->irq_lock);
	}

	return 0;
}

void valleyview_enable_display_irqs(struct drm_i915_private *dev_priv)
{
	assert_spin_locked(&dev_priv->irq_lock);

	if (dev_priv->display_irqs_enabled)
		return;

	dev_priv->display_irqs_enabled = true;

	if (intel_irqs_enabled(dev_priv)) {
		vlv_display_irq_reset(dev_priv);
		vlv_display_irq_postinstall(dev_priv);
	}
}

void valleyview_disable_display_irqs(struct drm_i915_private *dev_priv)
{
	assert_spin_locked(&dev_priv->irq_lock);

	if (!dev_priv->display_irqs_enabled)
		return;

	dev_priv->display_irqs_enabled = false;

	if (intel_irqs_enabled(dev_priv))
		vlv_display_irq_reset(dev_priv);
}


static int valleyview_irq_postinstall(struct drm_device *dev)
{
	struct drm_i915_private *dev_priv = to_i915(dev);

	gen5_gt_irq_postinstall(dev);

	spin_lock_irq(&dev_priv->irq_lock);
	if (dev_priv->display_irqs_enabled)
		vlv_display_irq_postinstall(dev_priv);
	spin_unlock_irq(&dev_priv->irq_lock);

	I915_WRITE(VLV_MASTER_IER, MASTER_INTERRUPT_ENABLE);
	POSTING_READ(VLV_MASTER_IER);

	return 0;
}

static void gen8_gt_irq_postinstall(struct drm_i915_private *dev_priv)
{
	/* These are interrupts we'll toggle with the ring mask register */
	uint32_t gt_interrupts[] = {
		GT_RENDER_USER_INTERRUPT << GEN8_RCS_IRQ_SHIFT |
			GT_CONTEXT_SWITCH_INTERRUPT << GEN8_RCS_IRQ_SHIFT |
			GT_RENDER_USER_INTERRUPT << GEN8_BCS_IRQ_SHIFT |
			GT_CONTEXT_SWITCH_INTERRUPT << GEN8_BCS_IRQ_SHIFT,
		GT_RENDER_USER_INTERRUPT << GEN8_VCS1_IRQ_SHIFT |
			GT_CONTEXT_SWITCH_INTERRUPT << GEN8_VCS1_IRQ_SHIFT |
			GT_RENDER_USER_INTERRUPT << GEN8_VCS2_IRQ_SHIFT |
			GT_CONTEXT_SWITCH_INTERRUPT << GEN8_VCS2_IRQ_SHIFT,
		0,
		GT_RENDER_USER_INTERRUPT << GEN8_VECS_IRQ_SHIFT |
			GT_CONTEXT_SWITCH_INTERRUPT << GEN8_VECS_IRQ_SHIFT
		};

	if (HAS_L3_DPF(dev_priv))
		gt_interrupts[0] |= GT_RENDER_L3_PARITY_ERROR_INTERRUPT;

	dev_priv->pm_ier = 0x0;
	dev_priv->pm_imr = ~dev_priv->pm_ier;
	GEN8_IRQ_INIT_NDX(GT, 0, ~gt_interrupts[0], gt_interrupts[0]);
	GEN8_IRQ_INIT_NDX(GT, 1, ~gt_interrupts[1], gt_interrupts[1]);
	/*
	 * RPS interrupts will get enabled/disabled on demand when RPS itself
	 * is enabled/disabled. Same wil be the case for GuC interrupts.
	 */
	GEN8_IRQ_INIT_NDX(GT, 2, dev_priv->pm_imr, dev_priv->pm_ier);
	GEN8_IRQ_INIT_NDX(GT, 3, ~gt_interrupts[3], gt_interrupts[3]);
}

static void gen8_de_irq_postinstall(struct drm_i915_private *dev_priv)
{
	uint32_t de_pipe_masked = GEN8_PIPE_CDCLK_CRC_DONE;
	uint32_t de_pipe_enables;
	u32 de_port_masked = GEN8_AUX_CHANNEL_A;
	u32 de_port_enables;
	u32 de_misc_masked = GEN8_DE_MISC_GSE;
	enum pipe pipe;

	if (INTEL_INFO(dev_priv)->gen >= 9) {
		de_pipe_masked |= GEN9_PIPE_PLANE1_FLIP_DONE |
				  GEN9_DE_PIPE_IRQ_FAULT_ERRORS;
		de_port_masked |= GEN9_AUX_CHANNEL_B | GEN9_AUX_CHANNEL_C |
				  GEN9_AUX_CHANNEL_D;
		if (IS_GEN9_LP(dev_priv))
			de_port_masked |= BXT_DE_PORT_GMBUS;
	} else {
		de_pipe_masked |= GEN8_PIPE_PRIMARY_FLIP_DONE |
				  GEN8_DE_PIPE_IRQ_FAULT_ERRORS;
	}

	de_pipe_enables = de_pipe_masked | GEN8_PIPE_VBLANK |
					   GEN8_PIPE_FIFO_UNDERRUN;

	de_port_enables = de_port_masked;
	if (IS_GEN9_LP(dev_priv))
		de_port_enables |= BXT_DE_PORT_HOTPLUG_MASK;
	else if (IS_BROADWELL(dev_priv))
		de_port_enables |= GEN8_PORT_DP_A_HOTPLUG;

	dev_priv->de_irq_mask[PIPE_A] = ~de_pipe_masked;
	dev_priv->de_irq_mask[PIPE_B] = ~de_pipe_masked;
	dev_priv->de_irq_mask[PIPE_C] = ~de_pipe_masked;

	for_each_pipe(dev_priv, pipe)
		if (intel_display_power_is_enabled(dev_priv,
				POWER_DOMAIN_PIPE(pipe)))
			GEN8_IRQ_INIT_NDX(DE_PIPE, pipe,
					  dev_priv->de_irq_mask[pipe],
					  de_pipe_enables);

	GEN5_IRQ_INIT(GEN8_DE_PORT_, ~de_port_masked, de_port_enables);
	GEN5_IRQ_INIT(GEN8_DE_MISC_, ~de_misc_masked, de_misc_masked);

	if (IS_GEN9_LP(dev_priv))
		bxt_hpd_detection_setup(dev_priv);
<<<<<<< HEAD
=======
	else if (IS_BROADWELL(dev_priv))
		ilk_hpd_detection_setup(dev_priv);
>>>>>>> 06a20d2d
}

static int gen8_irq_postinstall(struct drm_device *dev)
{
	struct drm_i915_private *dev_priv = to_i915(dev);

	if (HAS_PCH_SPLIT(dev_priv))
		ibx_irq_pre_postinstall(dev);

	gen8_gt_irq_postinstall(dev_priv);
	gen8_de_irq_postinstall(dev_priv);

	if (HAS_PCH_SPLIT(dev_priv))
		ibx_irq_postinstall(dev);

	I915_WRITE(GEN8_MASTER_IRQ, GEN8_MASTER_IRQ_CONTROL);
	POSTING_READ(GEN8_MASTER_IRQ);

	return 0;
}

static int cherryview_irq_postinstall(struct drm_device *dev)
{
	struct drm_i915_private *dev_priv = to_i915(dev);

	gen8_gt_irq_postinstall(dev_priv);

	spin_lock_irq(&dev_priv->irq_lock);
	if (dev_priv->display_irqs_enabled)
		vlv_display_irq_postinstall(dev_priv);
	spin_unlock_irq(&dev_priv->irq_lock);

	I915_WRITE(GEN8_MASTER_IRQ, GEN8_MASTER_IRQ_CONTROL);
	POSTING_READ(GEN8_MASTER_IRQ);

	return 0;
}

static void gen8_irq_uninstall(struct drm_device *dev)
{
	struct drm_i915_private *dev_priv = to_i915(dev);

	if (!dev_priv)
		return;

	gen8_irq_reset(dev);
}

static void valleyview_irq_uninstall(struct drm_device *dev)
{
	struct drm_i915_private *dev_priv = to_i915(dev);

	if (!dev_priv)
		return;

	I915_WRITE(VLV_MASTER_IER, 0);
	POSTING_READ(VLV_MASTER_IER);

	gen5_gt_irq_reset(dev_priv);

	I915_WRITE(HWSTAM, 0xffffffff);

	spin_lock_irq(&dev_priv->irq_lock);
	if (dev_priv->display_irqs_enabled)
		vlv_display_irq_reset(dev_priv);
	spin_unlock_irq(&dev_priv->irq_lock);
}

static void cherryview_irq_uninstall(struct drm_device *dev)
{
	struct drm_i915_private *dev_priv = to_i915(dev);

	if (!dev_priv)
		return;

	I915_WRITE(GEN8_MASTER_IRQ, 0);
	POSTING_READ(GEN8_MASTER_IRQ);

	gen8_gt_irq_reset(dev_priv);

	GEN5_IRQ_RESET(GEN8_PCU_);

	spin_lock_irq(&dev_priv->irq_lock);
	if (dev_priv->display_irqs_enabled)
		vlv_display_irq_reset(dev_priv);
	spin_unlock_irq(&dev_priv->irq_lock);
}

static void ironlake_irq_uninstall(struct drm_device *dev)
{
	struct drm_i915_private *dev_priv = to_i915(dev);

	if (!dev_priv)
		return;

	ironlake_irq_reset(dev);
}

static void i8xx_irq_preinstall(struct drm_device * dev)
{
	struct drm_i915_private *dev_priv = to_i915(dev);
	int pipe;

	for_each_pipe(dev_priv, pipe)
		I915_WRITE(PIPESTAT(pipe), 0);
	I915_WRITE16(IMR, 0xffff);
	I915_WRITE16(IER, 0x0);
	POSTING_READ16(IER);
}

static int i8xx_irq_postinstall(struct drm_device *dev)
{
	struct drm_i915_private *dev_priv = to_i915(dev);

	I915_WRITE16(EMR,
		     ~(I915_ERROR_PAGE_TABLE | I915_ERROR_MEMORY_REFRESH));

	/* Unmask the interrupts that we always want on. */
	dev_priv->irq_mask =
		~(I915_DISPLAY_PIPE_A_EVENT_INTERRUPT |
		  I915_DISPLAY_PIPE_B_EVENT_INTERRUPT |
		  I915_DISPLAY_PLANE_A_FLIP_PENDING_INTERRUPT |
		  I915_DISPLAY_PLANE_B_FLIP_PENDING_INTERRUPT);
	I915_WRITE16(IMR, dev_priv->irq_mask);

	I915_WRITE16(IER,
		     I915_DISPLAY_PIPE_A_EVENT_INTERRUPT |
		     I915_DISPLAY_PIPE_B_EVENT_INTERRUPT |
		     I915_USER_INTERRUPT);
	POSTING_READ16(IER);

	/* Interrupt setup is already guaranteed to be single-threaded, this is
	 * just to make the assert_spin_locked check happy. */
	spin_lock_irq(&dev_priv->irq_lock);
	i915_enable_pipestat(dev_priv, PIPE_A, PIPE_CRC_DONE_INTERRUPT_STATUS);
	i915_enable_pipestat(dev_priv, PIPE_B, PIPE_CRC_DONE_INTERRUPT_STATUS);
	spin_unlock_irq(&dev_priv->irq_lock);

	return 0;
}

/*
 * Returns true when a page flip has completed.
 */
static bool i8xx_handle_vblank(struct drm_i915_private *dev_priv,
			       int plane, int pipe, u32 iir)
{
	u16 flip_pending = DISPLAY_PLANE_FLIP_PENDING(plane);

	if (!intel_pipe_handle_vblank(dev_priv, pipe))
		return false;

	if ((iir & flip_pending) == 0)
		goto check_page_flip;

	/* We detect FlipDone by looking for the change in PendingFlip from '1'
	 * to '0' on the following vblank, i.e. IIR has the Pendingflip
	 * asserted following the MI_DISPLAY_FLIP, but ISR is deasserted, hence
	 * the flip is completed (no longer pending). Since this doesn't raise
	 * an interrupt per se, we watch for the change at vblank.
	 */
	if (I915_READ16(ISR) & flip_pending)
		goto check_page_flip;

	intel_finish_page_flip_cs(dev_priv, pipe);
	return true;

check_page_flip:
	intel_check_page_flip(dev_priv, pipe);
	return false;
}

static irqreturn_t i8xx_irq_handler(int irq, void *arg)
{
	struct drm_device *dev = arg;
	struct drm_i915_private *dev_priv = to_i915(dev);
	u16 iir, new_iir;
	u32 pipe_stats[2];
	int pipe;
	u16 flip_mask =
		I915_DISPLAY_PLANE_A_FLIP_PENDING_INTERRUPT |
		I915_DISPLAY_PLANE_B_FLIP_PENDING_INTERRUPT;
	irqreturn_t ret;

	if (!intel_irqs_enabled(dev_priv))
		return IRQ_NONE;

	/* IRQs are synced during runtime_suspend, we don't require a wakeref */
	disable_rpm_wakeref_asserts(dev_priv);

	ret = IRQ_NONE;
	iir = I915_READ16(IIR);
	if (iir == 0)
		goto out;

	while (iir & ~flip_mask) {
		/* Can't rely on pipestat interrupt bit in iir as it might
		 * have been cleared after the pipestat interrupt was received.
		 * It doesn't set the bit in iir again, but it still produces
		 * interrupts (for non-MSI).
		 */
		spin_lock(&dev_priv->irq_lock);
		if (iir & I915_RENDER_COMMAND_PARSER_ERROR_INTERRUPT)
			DRM_DEBUG("Command parser error, iir 0x%08x\n", iir);

		for_each_pipe(dev_priv, pipe) {
			i915_reg_t reg = PIPESTAT(pipe);
			pipe_stats[pipe] = I915_READ(reg);

			/*
			 * Clear the PIPE*STAT regs before the IIR
			 */
			if (pipe_stats[pipe] & 0x8000ffff)
				I915_WRITE(reg, pipe_stats[pipe]);
		}
		spin_unlock(&dev_priv->irq_lock);

		I915_WRITE16(IIR, iir & ~flip_mask);
		new_iir = I915_READ16(IIR); /* Flush posted writes */

		if (iir & I915_USER_INTERRUPT)
			notify_ring(dev_priv->engine[RCS]);

		for_each_pipe(dev_priv, pipe) {
			int plane = pipe;
			if (HAS_FBC(dev_priv))
				plane = !plane;

			if (pipe_stats[pipe] & PIPE_VBLANK_INTERRUPT_STATUS &&
			    i8xx_handle_vblank(dev_priv, plane, pipe, iir))
				flip_mask &= ~DISPLAY_PLANE_FLIP_PENDING(plane);

			if (pipe_stats[pipe] & PIPE_CRC_DONE_INTERRUPT_STATUS)
				i9xx_pipe_crc_irq_handler(dev_priv, pipe);

			if (pipe_stats[pipe] & PIPE_FIFO_UNDERRUN_STATUS)
				intel_cpu_fifo_underrun_irq_handler(dev_priv,
								    pipe);
		}

		iir = new_iir;
	}
	ret = IRQ_HANDLED;

out:
	enable_rpm_wakeref_asserts(dev_priv);

	return ret;
}

static void i8xx_irq_uninstall(struct drm_device * dev)
{
	struct drm_i915_private *dev_priv = to_i915(dev);
	int pipe;

	for_each_pipe(dev_priv, pipe) {
		/* Clear enable bits; then clear status bits */
		I915_WRITE(PIPESTAT(pipe), 0);
		I915_WRITE(PIPESTAT(pipe), I915_READ(PIPESTAT(pipe)));
	}
	I915_WRITE16(IMR, 0xffff);
	I915_WRITE16(IER, 0x0);
	I915_WRITE16(IIR, I915_READ16(IIR));
}

static void i915_irq_preinstall(struct drm_device * dev)
{
	struct drm_i915_private *dev_priv = to_i915(dev);
	int pipe;

	if (I915_HAS_HOTPLUG(dev_priv)) {
		i915_hotplug_interrupt_update(dev_priv, 0xffffffff, 0);
		I915_WRITE(PORT_HOTPLUG_STAT, I915_READ(PORT_HOTPLUG_STAT));
	}

	I915_WRITE16(HWSTAM, 0xeffe);
	for_each_pipe(dev_priv, pipe)
		I915_WRITE(PIPESTAT(pipe), 0);
	I915_WRITE(IMR, 0xffffffff);
	I915_WRITE(IER, 0x0);
	POSTING_READ(IER);
}

static int i915_irq_postinstall(struct drm_device *dev)
{
	struct drm_i915_private *dev_priv = to_i915(dev);
	u32 enable_mask;

	I915_WRITE(EMR, ~(I915_ERROR_PAGE_TABLE | I915_ERROR_MEMORY_REFRESH));

	/* Unmask the interrupts that we always want on. */
	dev_priv->irq_mask =
		~(I915_ASLE_INTERRUPT |
		  I915_DISPLAY_PIPE_A_EVENT_INTERRUPT |
		  I915_DISPLAY_PIPE_B_EVENT_INTERRUPT |
		  I915_DISPLAY_PLANE_A_FLIP_PENDING_INTERRUPT |
		  I915_DISPLAY_PLANE_B_FLIP_PENDING_INTERRUPT);

	enable_mask =
		I915_ASLE_INTERRUPT |
		I915_DISPLAY_PIPE_A_EVENT_INTERRUPT |
		I915_DISPLAY_PIPE_B_EVENT_INTERRUPT |
		I915_USER_INTERRUPT;

	if (I915_HAS_HOTPLUG(dev_priv)) {
		i915_hotplug_interrupt_update(dev_priv, 0xffffffff, 0);
		POSTING_READ(PORT_HOTPLUG_EN);

		/* Enable in IER... */
		enable_mask |= I915_DISPLAY_PORT_INTERRUPT;
		/* and unmask in IMR */
		dev_priv->irq_mask &= ~I915_DISPLAY_PORT_INTERRUPT;
	}

	I915_WRITE(IMR, dev_priv->irq_mask);
	I915_WRITE(IER, enable_mask);
	POSTING_READ(IER);

	i915_enable_asle_pipestat(dev_priv);

	/* Interrupt setup is already guaranteed to be single-threaded, this is
	 * just to make the assert_spin_locked check happy. */
	spin_lock_irq(&dev_priv->irq_lock);
	i915_enable_pipestat(dev_priv, PIPE_A, PIPE_CRC_DONE_INTERRUPT_STATUS);
	i915_enable_pipestat(dev_priv, PIPE_B, PIPE_CRC_DONE_INTERRUPT_STATUS);
	spin_unlock_irq(&dev_priv->irq_lock);

	return 0;
}

/*
 * Returns true when a page flip has completed.
 */
static bool i915_handle_vblank(struct drm_i915_private *dev_priv,
			       int plane, int pipe, u32 iir)
{
	u32 flip_pending = DISPLAY_PLANE_FLIP_PENDING(plane);

	if (!intel_pipe_handle_vblank(dev_priv, pipe))
		return false;

	if ((iir & flip_pending) == 0)
		goto check_page_flip;

	/* We detect FlipDone by looking for the change in PendingFlip from '1'
	 * to '0' on the following vblank, i.e. IIR has the Pendingflip
	 * asserted following the MI_DISPLAY_FLIP, but ISR is deasserted, hence
	 * the flip is completed (no longer pending). Since this doesn't raise
	 * an interrupt per se, we watch for the change at vblank.
	 */
	if (I915_READ(ISR) & flip_pending)
		goto check_page_flip;

	intel_finish_page_flip_cs(dev_priv, pipe);
	return true;

check_page_flip:
	intel_check_page_flip(dev_priv, pipe);
	return false;
}

static irqreturn_t i915_irq_handler(int irq, void *arg)
{
	struct drm_device *dev = arg;
	struct drm_i915_private *dev_priv = to_i915(dev);
	u32 iir, new_iir, pipe_stats[I915_MAX_PIPES];
	u32 flip_mask =
		I915_DISPLAY_PLANE_A_FLIP_PENDING_INTERRUPT |
		I915_DISPLAY_PLANE_B_FLIP_PENDING_INTERRUPT;
	int pipe, ret = IRQ_NONE;

	if (!intel_irqs_enabled(dev_priv))
		return IRQ_NONE;

	/* IRQs are synced during runtime_suspend, we don't require a wakeref */
	disable_rpm_wakeref_asserts(dev_priv);

	iir = I915_READ(IIR);
	do {
		bool irq_received = (iir & ~flip_mask) != 0;
		bool blc_event = false;

		/* Can't rely on pipestat interrupt bit in iir as it might
		 * have been cleared after the pipestat interrupt was received.
		 * It doesn't set the bit in iir again, but it still produces
		 * interrupts (for non-MSI).
		 */
		spin_lock(&dev_priv->irq_lock);
		if (iir & I915_RENDER_COMMAND_PARSER_ERROR_INTERRUPT)
			DRM_DEBUG("Command parser error, iir 0x%08x\n", iir);

		for_each_pipe(dev_priv, pipe) {
			i915_reg_t reg = PIPESTAT(pipe);
			pipe_stats[pipe] = I915_READ(reg);

			/* Clear the PIPE*STAT regs before the IIR */
			if (pipe_stats[pipe] & 0x8000ffff) {
				I915_WRITE(reg, pipe_stats[pipe]);
				irq_received = true;
			}
		}
		spin_unlock(&dev_priv->irq_lock);

		if (!irq_received)
			break;

		/* Consume port.  Then clear IIR or we'll miss events */
		if (I915_HAS_HOTPLUG(dev_priv) &&
		    iir & I915_DISPLAY_PORT_INTERRUPT) {
			u32 hotplug_status = i9xx_hpd_irq_ack(dev_priv);
			if (hotplug_status)
				i9xx_hpd_irq_handler(dev_priv, hotplug_status);
		}

		I915_WRITE(IIR, iir & ~flip_mask);
		new_iir = I915_READ(IIR); /* Flush posted writes */

		if (iir & I915_USER_INTERRUPT)
			notify_ring(dev_priv->engine[RCS]);

		for_each_pipe(dev_priv, pipe) {
			int plane = pipe;
			if (HAS_FBC(dev_priv))
				plane = !plane;

			if (pipe_stats[pipe] & PIPE_VBLANK_INTERRUPT_STATUS &&
			    i915_handle_vblank(dev_priv, plane, pipe, iir))
				flip_mask &= ~DISPLAY_PLANE_FLIP_PENDING(plane);

			if (pipe_stats[pipe] & PIPE_LEGACY_BLC_EVENT_STATUS)
				blc_event = true;

			if (pipe_stats[pipe] & PIPE_CRC_DONE_INTERRUPT_STATUS)
				i9xx_pipe_crc_irq_handler(dev_priv, pipe);

			if (pipe_stats[pipe] & PIPE_FIFO_UNDERRUN_STATUS)
				intel_cpu_fifo_underrun_irq_handler(dev_priv,
								    pipe);
		}

		if (blc_event || (iir & I915_ASLE_INTERRUPT))
			intel_opregion_asle_intr(dev_priv);

		/* With MSI, interrupts are only generated when iir
		 * transitions from zero to nonzero.  If another bit got
		 * set while we were handling the existing iir bits, then
		 * we would never get another interrupt.
		 *
		 * This is fine on non-MSI as well, as if we hit this path
		 * we avoid exiting the interrupt handler only to generate
		 * another one.
		 *
		 * Note that for MSI this could cause a stray interrupt report
		 * if an interrupt landed in the time between writing IIR and
		 * the posting read.  This should be rare enough to never
		 * trigger the 99% of 100,000 interrupts test for disabling
		 * stray interrupts.
		 */
		ret = IRQ_HANDLED;
		iir = new_iir;
	} while (iir & ~flip_mask);

	enable_rpm_wakeref_asserts(dev_priv);

	return ret;
}

static void i915_irq_uninstall(struct drm_device * dev)
{
	struct drm_i915_private *dev_priv = to_i915(dev);
	int pipe;

	if (I915_HAS_HOTPLUG(dev_priv)) {
		i915_hotplug_interrupt_update(dev_priv, 0xffffffff, 0);
		I915_WRITE(PORT_HOTPLUG_STAT, I915_READ(PORT_HOTPLUG_STAT));
	}

	I915_WRITE16(HWSTAM, 0xffff);
	for_each_pipe(dev_priv, pipe) {
		/* Clear enable bits; then clear status bits */
		I915_WRITE(PIPESTAT(pipe), 0);
		I915_WRITE(PIPESTAT(pipe), I915_READ(PIPESTAT(pipe)));
	}
	I915_WRITE(IMR, 0xffffffff);
	I915_WRITE(IER, 0x0);

	I915_WRITE(IIR, I915_READ(IIR));
}

static void i965_irq_preinstall(struct drm_device * dev)
{
	struct drm_i915_private *dev_priv = to_i915(dev);
	int pipe;

	i915_hotplug_interrupt_update(dev_priv, 0xffffffff, 0);
	I915_WRITE(PORT_HOTPLUG_STAT, I915_READ(PORT_HOTPLUG_STAT));

	I915_WRITE(HWSTAM, 0xeffe);
	for_each_pipe(dev_priv, pipe)
		I915_WRITE(PIPESTAT(pipe), 0);
	I915_WRITE(IMR, 0xffffffff);
	I915_WRITE(IER, 0x0);
	POSTING_READ(IER);
}

static int i965_irq_postinstall(struct drm_device *dev)
{
	struct drm_i915_private *dev_priv = to_i915(dev);
	u32 enable_mask;
	u32 error_mask;

	/* Unmask the interrupts that we always want on. */
	dev_priv->irq_mask = ~(I915_ASLE_INTERRUPT |
			       I915_DISPLAY_PORT_INTERRUPT |
			       I915_DISPLAY_PIPE_A_EVENT_INTERRUPT |
			       I915_DISPLAY_PIPE_B_EVENT_INTERRUPT |
			       I915_DISPLAY_PLANE_A_FLIP_PENDING_INTERRUPT |
			       I915_DISPLAY_PLANE_B_FLIP_PENDING_INTERRUPT |
			       I915_RENDER_COMMAND_PARSER_ERROR_INTERRUPT);

	enable_mask = ~dev_priv->irq_mask;
	enable_mask &= ~(I915_DISPLAY_PLANE_A_FLIP_PENDING_INTERRUPT |
			 I915_DISPLAY_PLANE_B_FLIP_PENDING_INTERRUPT);
	enable_mask |= I915_USER_INTERRUPT;

	if (IS_G4X(dev_priv))
		enable_mask |= I915_BSD_USER_INTERRUPT;

	/* Interrupt setup is already guaranteed to be single-threaded, this is
	 * just to make the assert_spin_locked check happy. */
	spin_lock_irq(&dev_priv->irq_lock);
	i915_enable_pipestat(dev_priv, PIPE_A, PIPE_GMBUS_INTERRUPT_STATUS);
	i915_enable_pipestat(dev_priv, PIPE_A, PIPE_CRC_DONE_INTERRUPT_STATUS);
	i915_enable_pipestat(dev_priv, PIPE_B, PIPE_CRC_DONE_INTERRUPT_STATUS);
	spin_unlock_irq(&dev_priv->irq_lock);

	/*
	 * Enable some error detection, note the instruction error mask
	 * bit is reserved, so we leave it masked.
	 */
	if (IS_G4X(dev_priv)) {
		error_mask = ~(GM45_ERROR_PAGE_TABLE |
			       GM45_ERROR_MEM_PRIV |
			       GM45_ERROR_CP_PRIV |
			       I915_ERROR_MEMORY_REFRESH);
	} else {
		error_mask = ~(I915_ERROR_PAGE_TABLE |
			       I915_ERROR_MEMORY_REFRESH);
	}
	I915_WRITE(EMR, error_mask);

	I915_WRITE(IMR, dev_priv->irq_mask);
	I915_WRITE(IER, enable_mask);
	POSTING_READ(IER);

	i915_hotplug_interrupt_update(dev_priv, 0xffffffff, 0);
	POSTING_READ(PORT_HOTPLUG_EN);

	i915_enable_asle_pipestat(dev_priv);

	return 0;
}

static void i915_hpd_irq_setup(struct drm_i915_private *dev_priv)
{
	u32 hotplug_en;

	assert_spin_locked(&dev_priv->irq_lock);

	/* Note HDMI and DP share hotplug bits */
	/* enable bits are the same for all generations */
	hotplug_en = intel_hpd_enabled_irqs(dev_priv, hpd_mask_i915);
	/* Programming the CRT detection parameters tends
	   to generate a spurious hotplug event about three
	   seconds later.  So just do it once.
	*/
	if (IS_G4X(dev_priv))
		hotplug_en |= CRT_HOTPLUG_ACTIVATION_PERIOD_64;
	hotplug_en |= CRT_HOTPLUG_VOLTAGE_COMPARE_50;

	/* Ignore TV since it's buggy */
	i915_hotplug_interrupt_update_locked(dev_priv,
					     HOTPLUG_INT_EN_MASK |
					     CRT_HOTPLUG_VOLTAGE_COMPARE_MASK |
					     CRT_HOTPLUG_ACTIVATION_PERIOD_64,
					     hotplug_en);
}

static irqreturn_t i965_irq_handler(int irq, void *arg)
{
	struct drm_device *dev = arg;
	struct drm_i915_private *dev_priv = to_i915(dev);
	u32 iir, new_iir;
	u32 pipe_stats[I915_MAX_PIPES];
	int ret = IRQ_NONE, pipe;
	u32 flip_mask =
		I915_DISPLAY_PLANE_A_FLIP_PENDING_INTERRUPT |
		I915_DISPLAY_PLANE_B_FLIP_PENDING_INTERRUPT;

	if (!intel_irqs_enabled(dev_priv))
		return IRQ_NONE;

	/* IRQs are synced during runtime_suspend, we don't require a wakeref */
	disable_rpm_wakeref_asserts(dev_priv);

	iir = I915_READ(IIR);

	for (;;) {
		bool irq_received = (iir & ~flip_mask) != 0;
		bool blc_event = false;

		/* Can't rely on pipestat interrupt bit in iir as it might
		 * have been cleared after the pipestat interrupt was received.
		 * It doesn't set the bit in iir again, but it still produces
		 * interrupts (for non-MSI).
		 */
		spin_lock(&dev_priv->irq_lock);
		if (iir & I915_RENDER_COMMAND_PARSER_ERROR_INTERRUPT)
			DRM_DEBUG("Command parser error, iir 0x%08x\n", iir);

		for_each_pipe(dev_priv, pipe) {
			i915_reg_t reg = PIPESTAT(pipe);
			pipe_stats[pipe] = I915_READ(reg);

			/*
			 * Clear the PIPE*STAT regs before the IIR
			 */
			if (pipe_stats[pipe] & 0x8000ffff) {
				I915_WRITE(reg, pipe_stats[pipe]);
				irq_received = true;
			}
		}
		spin_unlock(&dev_priv->irq_lock);

		if (!irq_received)
			break;

		ret = IRQ_HANDLED;

		/* Consume port.  Then clear IIR or we'll miss events */
		if (iir & I915_DISPLAY_PORT_INTERRUPT) {
			u32 hotplug_status = i9xx_hpd_irq_ack(dev_priv);
			if (hotplug_status)
				i9xx_hpd_irq_handler(dev_priv, hotplug_status);
		}

		I915_WRITE(IIR, iir & ~flip_mask);
		new_iir = I915_READ(IIR); /* Flush posted writes */

		if (iir & I915_USER_INTERRUPT)
			notify_ring(dev_priv->engine[RCS]);
		if (iir & I915_BSD_USER_INTERRUPT)
			notify_ring(dev_priv->engine[VCS]);

		for_each_pipe(dev_priv, pipe) {
			if (pipe_stats[pipe] & PIPE_START_VBLANK_INTERRUPT_STATUS &&
			    i915_handle_vblank(dev_priv, pipe, pipe, iir))
				flip_mask &= ~DISPLAY_PLANE_FLIP_PENDING(pipe);

			if (pipe_stats[pipe] & PIPE_LEGACY_BLC_EVENT_STATUS)
				blc_event = true;

			if (pipe_stats[pipe] & PIPE_CRC_DONE_INTERRUPT_STATUS)
				i9xx_pipe_crc_irq_handler(dev_priv, pipe);

			if (pipe_stats[pipe] & PIPE_FIFO_UNDERRUN_STATUS)
				intel_cpu_fifo_underrun_irq_handler(dev_priv, pipe);
		}

		if (blc_event || (iir & I915_ASLE_INTERRUPT))
			intel_opregion_asle_intr(dev_priv);

		if (pipe_stats[0] & PIPE_GMBUS_INTERRUPT_STATUS)
			gmbus_irq_handler(dev_priv);

		/* With MSI, interrupts are only generated when iir
		 * transitions from zero to nonzero.  If another bit got
		 * set while we were handling the existing iir bits, then
		 * we would never get another interrupt.
		 *
		 * This is fine on non-MSI as well, as if we hit this path
		 * we avoid exiting the interrupt handler only to generate
		 * another one.
		 *
		 * Note that for MSI this could cause a stray interrupt report
		 * if an interrupt landed in the time between writing IIR and
		 * the posting read.  This should be rare enough to never
		 * trigger the 99% of 100,000 interrupts test for disabling
		 * stray interrupts.
		 */
		iir = new_iir;
	}

	enable_rpm_wakeref_asserts(dev_priv);

	return ret;
}

static void i965_irq_uninstall(struct drm_device * dev)
{
	struct drm_i915_private *dev_priv = to_i915(dev);
	int pipe;

	if (!dev_priv)
		return;

	i915_hotplug_interrupt_update(dev_priv, 0xffffffff, 0);
	I915_WRITE(PORT_HOTPLUG_STAT, I915_READ(PORT_HOTPLUG_STAT));

	I915_WRITE(HWSTAM, 0xffffffff);
	for_each_pipe(dev_priv, pipe)
		I915_WRITE(PIPESTAT(pipe), 0);
	I915_WRITE(IMR, 0xffffffff);
	I915_WRITE(IER, 0x0);

	for_each_pipe(dev_priv, pipe)
		I915_WRITE(PIPESTAT(pipe),
			   I915_READ(PIPESTAT(pipe)) & 0x8000ffff);
	I915_WRITE(IIR, I915_READ(IIR));
}

/**
 * intel_irq_init - initializes irq support
 * @dev_priv: i915 device instance
 *
 * This function initializes all the irq support including work items, timers
 * and all the vtables. It does not setup the interrupt itself though.
 */
void intel_irq_init(struct drm_i915_private *dev_priv)
{
	struct drm_device *dev = &dev_priv->drm;

	intel_hpd_init_work(dev_priv);

	INIT_WORK(&dev_priv->rps.work, gen6_pm_rps_work);
	INIT_WORK(&dev_priv->l3_parity.error_work, ivybridge_parity_work);

	if (HAS_GUC_SCHED(dev_priv))
		dev_priv->pm_guc_events = GEN9_GUC_TO_HOST_INT_EVENT;

	/* Let's track the enabled rps events */
	if (IS_VALLEYVIEW(dev_priv))
		/* WaGsvRC0ResidencyMethod:vlv */
		dev_priv->pm_rps_events = GEN6_PM_RP_DOWN_EI_EXPIRED | GEN6_PM_RP_UP_EI_EXPIRED;
	else
		dev_priv->pm_rps_events = GEN6_PM_RPS_EVENTS;

	dev_priv->rps.pm_intr_keep = 0;

	/*
	 * SNB,IVB can while VLV,CHV may hard hang on looping batchbuffer
	 * if GEN6_PM_UP_EI_EXPIRED is masked.
	 *
	 * TODO: verify if this can be reproduced on VLV,CHV.
	 */
	if (INTEL_INFO(dev_priv)->gen <= 7 && !IS_HASWELL(dev_priv))
		dev_priv->rps.pm_intr_keep |= GEN6_PM_RP_UP_EI_EXPIRED;

	if (INTEL_INFO(dev_priv)->gen >= 8)
		dev_priv->rps.pm_intr_keep |= GEN8_PMINTR_REDIRECT_TO_GUC;

	if (IS_GEN2(dev_priv)) {
		/* Gen2 doesn't have a hardware frame counter */
		dev->max_vblank_count = 0;
		dev->driver->get_vblank_counter = drm_vblank_no_hw_counter;
	} else if (IS_G4X(dev_priv) || INTEL_INFO(dev_priv)->gen >= 5) {
		dev->max_vblank_count = 0xffffffff; /* full 32 bit counter */
		dev->driver->get_vblank_counter = g4x_get_vblank_counter;
	} else {
		dev->driver->get_vblank_counter = i915_get_vblank_counter;
		dev->max_vblank_count = 0xffffff; /* only 24 bits of frame count */
	}

	/*
	 * Opt out of the vblank disable timer on everything except gen2.
	 * Gen2 doesn't have a hardware frame counter and so depends on
	 * vblank interrupts to produce sane vblank seuquence numbers.
	 */
	if (!IS_GEN2(dev_priv))
		dev->vblank_disable_immediate = true;

	dev_priv->hotplug.hpd_storm_threshold = HPD_STORM_DEFAULT_THRESHOLD;

	dev->driver->get_vblank_timestamp = i915_get_vblank_timestamp;
	dev->driver->get_scanout_position = i915_get_crtc_scanoutpos;

	if (IS_CHERRYVIEW(dev_priv)) {
		dev->driver->irq_handler = cherryview_irq_handler;
		dev->driver->irq_preinstall = cherryview_irq_preinstall;
		dev->driver->irq_postinstall = cherryview_irq_postinstall;
		dev->driver->irq_uninstall = cherryview_irq_uninstall;
		dev->driver->enable_vblank = i965_enable_vblank;
		dev->driver->disable_vblank = i965_disable_vblank;
		dev_priv->display.hpd_irq_setup = i915_hpd_irq_setup;
	} else if (IS_VALLEYVIEW(dev_priv)) {
		dev->driver->irq_handler = valleyview_irq_handler;
		dev->driver->irq_preinstall = valleyview_irq_preinstall;
		dev->driver->irq_postinstall = valleyview_irq_postinstall;
		dev->driver->irq_uninstall = valleyview_irq_uninstall;
		dev->driver->enable_vblank = i965_enable_vblank;
		dev->driver->disable_vblank = i965_disable_vblank;
		dev_priv->display.hpd_irq_setup = i915_hpd_irq_setup;
	} else if (INTEL_INFO(dev_priv)->gen >= 8) {
		dev->driver->irq_handler = gen8_irq_handler;
		dev->driver->irq_preinstall = gen8_irq_reset;
		dev->driver->irq_postinstall = gen8_irq_postinstall;
		dev->driver->irq_uninstall = gen8_irq_uninstall;
		dev->driver->enable_vblank = gen8_enable_vblank;
		dev->driver->disable_vblank = gen8_disable_vblank;
		if (IS_GEN9_LP(dev_priv))
			dev_priv->display.hpd_irq_setup = bxt_hpd_irq_setup;
		else if (HAS_PCH_SPT(dev_priv) || HAS_PCH_KBP(dev_priv))
			dev_priv->display.hpd_irq_setup = spt_hpd_irq_setup;
		else
			dev_priv->display.hpd_irq_setup = ilk_hpd_irq_setup;
	} else if (HAS_PCH_SPLIT(dev_priv)) {
		dev->driver->irq_handler = ironlake_irq_handler;
		dev->driver->irq_preinstall = ironlake_irq_reset;
		dev->driver->irq_postinstall = ironlake_irq_postinstall;
		dev->driver->irq_uninstall = ironlake_irq_uninstall;
		dev->driver->enable_vblank = ironlake_enable_vblank;
		dev->driver->disable_vblank = ironlake_disable_vblank;
		dev_priv->display.hpd_irq_setup = ilk_hpd_irq_setup;
	} else {
		if (IS_GEN2(dev_priv)) {
			dev->driver->irq_preinstall = i8xx_irq_preinstall;
			dev->driver->irq_postinstall = i8xx_irq_postinstall;
			dev->driver->irq_handler = i8xx_irq_handler;
			dev->driver->irq_uninstall = i8xx_irq_uninstall;
			dev->driver->enable_vblank = i8xx_enable_vblank;
			dev->driver->disable_vblank = i8xx_disable_vblank;
		} else if (IS_GEN3(dev_priv)) {
			dev->driver->irq_preinstall = i915_irq_preinstall;
			dev->driver->irq_postinstall = i915_irq_postinstall;
			dev->driver->irq_uninstall = i915_irq_uninstall;
			dev->driver->irq_handler = i915_irq_handler;
			dev->driver->enable_vblank = i8xx_enable_vblank;
			dev->driver->disable_vblank = i8xx_disable_vblank;
		} else {
			dev->driver->irq_preinstall = i965_irq_preinstall;
			dev->driver->irq_postinstall = i965_irq_postinstall;
			dev->driver->irq_uninstall = i965_irq_uninstall;
			dev->driver->irq_handler = i965_irq_handler;
			dev->driver->enable_vblank = i965_enable_vblank;
			dev->driver->disable_vblank = i965_disable_vblank;
		}
		if (I915_HAS_HOTPLUG(dev_priv))
			dev_priv->display.hpd_irq_setup = i915_hpd_irq_setup;
	}
}

/**
 * intel_irq_install - enables the hardware interrupt
 * @dev_priv: i915 device instance
 *
 * This function enables the hardware interrupt handling, but leaves the hotplug
 * handling still disabled. It is called after intel_irq_init().
 *
 * In the driver load and resume code we need working interrupts in a few places
 * but don't want to deal with the hassle of concurrent probe and hotplug
 * workers. Hence the split into this two-stage approach.
 */
int intel_irq_install(struct drm_i915_private *dev_priv)
{
	/*
	 * We enable some interrupt sources in our postinstall hooks, so mark
	 * interrupts as enabled _before_ actually enabling them to avoid
	 * special cases in our ordering checks.
	 */
	dev_priv->pm.irqs_enabled = true;

	return drm_irq_install(&dev_priv->drm, dev_priv->drm.pdev->irq);
}

/**
 * intel_irq_uninstall - finilizes all irq handling
 * @dev_priv: i915 device instance
 *
 * This stops interrupt and hotplug handling and unregisters and frees all
 * resources acquired in the init functions.
 */
void intel_irq_uninstall(struct drm_i915_private *dev_priv)
{
	drm_irq_uninstall(&dev_priv->drm);
	intel_hpd_cancel_work(dev_priv);
	dev_priv->pm.irqs_enabled = false;
}

/**
 * intel_runtime_pm_disable_interrupts - runtime interrupt disabling
 * @dev_priv: i915 device instance
 *
 * This function is used to disable interrupts at runtime, both in the runtime
 * pm and the system suspend/resume code.
 */
void intel_runtime_pm_disable_interrupts(struct drm_i915_private *dev_priv)
{
	dev_priv->drm.driver->irq_uninstall(&dev_priv->drm);
	dev_priv->pm.irqs_enabled = false;
	synchronize_irq(dev_priv->drm.irq);
}

/**
 * intel_runtime_pm_enable_interrupts - runtime interrupt enabling
 * @dev_priv: i915 device instance
 *
 * This function is used to enable interrupts at runtime, both in the runtime
 * pm and the system suspend/resume code.
 */
void intel_runtime_pm_enable_interrupts(struct drm_i915_private *dev_priv)
{
	dev_priv->pm.irqs_enabled = true;
	dev_priv->drm.driver->irq_preinstall(&dev_priv->drm);
	dev_priv->drm.driver->irq_postinstall(&dev_priv->drm);
}<|MERGE_RESOLUTION|>--- conflicted
+++ resolved
@@ -3113,11 +3113,6 @@
 	I915_WRITE(PCH_PORT_HOTPLUG, hotplug);
 }
 
-<<<<<<< HEAD
-static void spt_hpd_detection_setup(struct drm_i915_private *dev_priv)
-{
-	u32 hotplug;
-=======
 static void ibx_hpd_irq_setup(struct drm_i915_private *dev_priv)
 {
 	u32 hotplug_irqs, enabled_irqs;
@@ -3131,7 +3126,6 @@
 	}
 
 	ibx_display_interrupt_update(dev_priv, hotplug_irqs, enabled_irqs);
->>>>>>> 06a20d2d
 
 	ibx_hpd_detection_setup(dev_priv);
 }
@@ -3165,8 +3159,6 @@
 	spt_hpd_detection_setup(dev_priv);
 }
 
-<<<<<<< HEAD
-=======
 static void ilk_hpd_detection_setup(struct drm_i915_private *dev_priv)
 {
 	u32 hotplug;
@@ -3183,7 +3175,6 @@
 	I915_WRITE(DIGITAL_PORT_HOTPLUG_CNTRL, hotplug);
 }
 
->>>>>>> 06a20d2d
 static void ilk_hpd_irq_setup(struct drm_i915_private *dev_priv)
 {
 	u32 hotplug_irqs, enabled_irqs;
@@ -3276,11 +3267,7 @@
 
 	if (HAS_PCH_IBX(dev_priv) || HAS_PCH_CPT(dev_priv) ||
 	    HAS_PCH_LPT(dev_priv))
-<<<<<<< HEAD
-		; /* TODO: Enable HPD detection on older PCH platforms too */
-=======
 		ibx_hpd_detection_setup(dev_priv);
->>>>>>> 06a20d2d
 	else
 		spt_hpd_detection_setup(dev_priv);
 }
@@ -3499,11 +3486,8 @@
 
 	if (IS_GEN9_LP(dev_priv))
 		bxt_hpd_detection_setup(dev_priv);
-<<<<<<< HEAD
-=======
 	else if (IS_BROADWELL(dev_priv))
 		ilk_hpd_detection_setup(dev_priv);
->>>>>>> 06a20d2d
 }
 
 static int gen8_irq_postinstall(struct drm_device *dev)
