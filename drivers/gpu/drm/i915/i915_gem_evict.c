--- conflicted
+++ resolved
@@ -106,11 +106,7 @@
 	struct i915_vma *vma, *next;
 	int ret;
 
-<<<<<<< HEAD
-	lockdep_assert_held(&vm->dev->struct_mutex);
-=======
 	lockdep_assert_held(&vm->i915->drm.struct_mutex);
->>>>>>> add03379
 	trace_i915_gem_evict(vm, min_size, alignment, flags);
 
 	/*
@@ -243,18 +239,8 @@
 	bool check_color;
 	int ret = 0;
 
-<<<<<<< HEAD
-	lockdep_assert_held(&target->vm->dev->struct_mutex);
-
-	list_for_each_entry_safe(node, next,
-			&target->vm->mm.head_node.node_list,
-			node_list) {
-		struct i915_vma *vma;
-		int ret;
-=======
 	lockdep_assert_held(&target->vm->i915->drm.struct_mutex);
 	trace_i915_gem_evict_vma(target, flags);
->>>>>>> add03379
 
 	/* Retire before we search the active list. Although we have
 	 * reasonable accuracy in our retirement lists, we may have
@@ -355,11 +341,7 @@
 	struct i915_vma *vma, *next;
 	int ret;
 
-<<<<<<< HEAD
-	lockdep_assert_held(&vm->dev->struct_mutex);
-=======
 	lockdep_assert_held(&vm->i915->drm.struct_mutex);
->>>>>>> add03379
 	trace_i915_gem_evict_vm(vm);
 
 	if (do_idle) {
