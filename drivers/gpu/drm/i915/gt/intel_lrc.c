--- conflicted
+++ resolved
@@ -3445,11 +3445,7 @@
 		return PTR_ERR(vaddr);
 
 	ce->lrc.lrca = lrc_descriptor(ce, engine) | CTX_DESC_FORCE_RESTORE;
-<<<<<<< HEAD
-	ce->lrc_reg_state = vaddr + LRC_STATE_PN * PAGE_SIZE;
-=======
 	ce->lrc_reg_state = vaddr + LRC_STATE_OFFSET;
->>>>>>> fcae4961
 	__execlists_update_reg_state(ce, engine, ce->ring->tail);
 
 	return 0;
@@ -5046,11 +5042,6 @@
 		execlists->ccid |= engine->instance << (GEN11_ENGINE_INSTANCE_SHIFT - 32);
 		execlists->ccid |= engine->class << (GEN11_ENGINE_CLASS_SHIFT - 32);
 	}
-<<<<<<< HEAD
-
-	reset_csb_pointers(engine);
-=======
->>>>>>> fcae4961
 
 	/* Finally, take ownership and responsibility for cleanup! */
 	engine->sanitize = execlists_sanitize;
