--- conflicted
+++ resolved
@@ -1319,20 +1319,6 @@
 
 	/* We've switched away, so this should be a no-op, but intent matters */
 	ce->lrc.desc |= CTX_DESC_FORCE_RESTORE;
-<<<<<<< HEAD
-}
-
-static u32 intel_context_get_runtime(const struct intel_context *ce)
-{
-	/*
-	 * We can use either ppHWSP[16] which is recorded before the context
-	 * switch (and so excludes the cost of context switches) or use the
-	 * value from the context image itself, which is saved/restored earlier
-	 * and so includes the cost of the save.
-	 */
-	return READ_ONCE(ce->lrc_reg_state[CTX_TIMESTAMP]);
-=======
->>>>>>> 1493bddc
 }
 
 static void st_update_runtime_underflow(struct intel_context *ce, s32 dt)
@@ -2183,14 +2169,11 @@
 			last = NULL;
 		} else if (need_timeslice(engine, last) &&
 			   timeslice_expired(execlists, last)) {
-<<<<<<< HEAD
-=======
 			if (i915_request_completed(last)) {
 				tasklet_hi_schedule(&execlists->tasklet);
 				return;
 			}
 
->>>>>>> 1493bddc
 			ENGINE_TRACE(engine,
 				     "expired last=%llx:%lld, prio=%d, hint=%d, yield?=%s\n",
 				     last->fence.context,
@@ -2459,10 +2442,6 @@
 		clear_ports(port + 1, last_port - port);
 
 		WRITE_ONCE(execlists->yield, -1);
-<<<<<<< HEAD
-		execlists_submit_ports(engine);
-=======
->>>>>>> 1493bddc
 		set_preempt_timeout(engine, *active);
 		execlists_submit_ports(engine);
 	} else {
@@ -3470,11 +3449,7 @@
 		return PTR_ERR(vaddr);
 
 	ce->lrc.lrca = lrc_descriptor(ce, engine) | CTX_DESC_FORCE_RESTORE;
-<<<<<<< HEAD
-	ce->lrc_reg_state = vaddr + LRC_STATE_PN * PAGE_SIZE;
-=======
 	ce->lrc_reg_state = vaddr + LRC_STATE_OFFSET;
->>>>>>> 1493bddc
 	__execlists_update_reg_state(ce, engine, ce->ring->tail);
 
 	return 0;
@@ -4986,11 +4961,6 @@
 		execlists->ccid |= engine->instance << (GEN11_ENGINE_INSTANCE_SHIFT - 32);
 		execlists->ccid |= engine->class << (GEN11_ENGINE_CLASS_SHIFT - 32);
 	}
-<<<<<<< HEAD
-
-	reset_csb_pointers(engine);
-=======
->>>>>>> 1493bddc
 
 	/* Finally, take ownership and responsibility for cleanup! */
 	engine->sanitize = execlists_sanitize;
