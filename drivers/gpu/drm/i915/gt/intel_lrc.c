/*
 * Copyright © 2014 Intel Corporation
 *
 * Permission is hereby granted, free of charge, to any person obtaining a
 * copy of this software and associated documentation files (the "Software"),
 * to deal in the Software without restriction, including without limitation
 * the rights to use, copy, modify, merge, publish, distribute, sublicense,
 * and/or sell copies of the Software, and to permit persons to whom the
 * Software is furnished to do so, subject to the following conditions:
 *
 * The above copyright notice and this permission notice (including the next
 * paragraph) shall be included in all copies or substantial portions of the
 * Software.
 *
 * THE SOFTWARE IS PROVIDED "AS IS", WITHOUT WARRANTY OF ANY KIND, EXPRESS OR
 * IMPLIED, INCLUDING BUT NOT LIMITED TO THE WARRANTIES OF MERCHANTABILITY,
 * FITNESS FOR A PARTICULAR PURPOSE AND NONINFRINGEMENT.  IN NO EVENT SHALL
 * THE AUTHORS OR COPYRIGHT HOLDERS BE LIABLE FOR ANY CLAIM, DAMAGES OR OTHER
 * LIABILITY, WHETHER IN AN ACTION OF CONTRACT, TORT OR OTHERWISE, ARISING
 * FROM, OUT OF OR IN CONNECTION WITH THE SOFTWARE OR THE USE OR OTHER DEALINGS
 * IN THE SOFTWARE.
 *
 * Authors:
 *    Ben Widawsky <ben@bwidawsk.net>
 *    Michel Thierry <michel.thierry@intel.com>
 *    Thomas Daniel <thomas.daniel@intel.com>
 *    Oscar Mateo <oscar.mateo@intel.com>
 *
 */

/**
 * DOC: Logical Rings, Logical Ring Contexts and Execlists
 *
 * Motivation:
 * GEN8 brings an expansion of the HW contexts: "Logical Ring Contexts".
 * These expanded contexts enable a number of new abilities, especially
 * "Execlists" (also implemented in this file).
 *
 * One of the main differences with the legacy HW contexts is that logical
 * ring contexts incorporate many more things to the context's state, like
 * PDPs or ringbuffer control registers:
 *
 * The reason why PDPs are included in the context is straightforward: as
 * PPGTTs (per-process GTTs) are actually per-context, having the PDPs
 * contained there mean you don't need to do a ppgtt->switch_mm yourself,
 * instead, the GPU will do it for you on the context switch.
 *
 * But, what about the ringbuffer control registers (head, tail, etc..)?
 * shouldn't we just need a set of those per engine command streamer? This is
 * where the name "Logical Rings" starts to make sense: by virtualizing the
 * rings, the engine cs shifts to a new "ring buffer" with every context
 * switch. When you want to submit a workload to the GPU you: A) choose your
 * context, B) find its appropriate virtualized ring, C) write commands to it
 * and then, finally, D) tell the GPU to switch to that context.
 *
 * Instead of the legacy MI_SET_CONTEXT, the way you tell the GPU to switch
 * to a contexts is via a context execution list, ergo "Execlists".
 *
 * LRC implementation:
 * Regarding the creation of contexts, we have:
 *
 * - One global default context.
 * - One local default context for each opened fd.
 * - One local extra context for each context create ioctl call.
 *
 * Now that ringbuffers belong per-context (and not per-engine, like before)
 * and that contexts are uniquely tied to a given engine (and not reusable,
 * like before) we need:
 *
 * - One ringbuffer per-engine inside each context.
 * - One backing object per-engine inside each context.
 *
 * The global default context starts its life with these new objects fully
 * allocated and populated. The local default context for each opened fd is
 * more complex, because we don't know at creation time which engine is going
 * to use them. To handle this, we have implemented a deferred creation of LR
 * contexts:
 *
 * The local context starts its life as a hollow or blank holder, that only
 * gets populated for a given engine once we receive an execbuffer. If later
 * on we receive another execbuffer ioctl for the same context but a different
 * engine, we allocate/populate a new ringbuffer and context backing object and
 * so on.
 *
 * Finally, regarding local contexts created using the ioctl call: as they are
 * only allowed with the render ring, we can allocate & populate them right
 * away (no need to defer anything, at least for now).
 *
 * Execlists implementation:
 * Execlists are the new method by which, on gen8+ hardware, workloads are
 * submitted for execution (as opposed to the legacy, ringbuffer-based, method).
 * This method works as follows:
 *
 * When a request is committed, its commands (the BB start and any leading or
 * trailing commands, like the seqno breadcrumbs) are placed in the ringbuffer
 * for the appropriate context. The tail pointer in the hardware context is not
 * updated at this time, but instead, kept by the driver in the ringbuffer
 * structure. A structure representing this request is added to a request queue
 * for the appropriate engine: this structure contains a copy of the context's
 * tail after the request was written to the ring buffer and a pointer to the
 * context itself.
 *
 * If the engine's request queue was empty before the request was added, the
 * queue is processed immediately. Otherwise the queue will be processed during
 * a context switch interrupt. In any case, elements on the queue will get sent
 * (in pairs) to the GPU's ExecLists Submit Port (ELSP, for short) with a
 * globally unique 20-bits submission ID.
 *
 * When execution of a request completes, the GPU updates the context status
 * buffer with a context complete event and generates a context switch interrupt.
 * During the interrupt handling, the driver examines the events in the buffer:
 * for each context complete event, if the announced ID matches that on the head
 * of the request queue, then that request is retired and removed from the queue.
 *
 * After processing, if any requests were retired and the queue is not empty
 * then a new execution list can be submitted. The two requests at the front of
 * the queue are next to be submitted but since a context may not occur twice in
 * an execution list, if subsequent requests have the same ID as the first then
 * the two requests must be combined. This is done simply by discarding requests
 * at the head of the queue until either only one requests is left (in which case
 * we use a NULL second context) or the first two requests have unique IDs.
 *
 * By always executing the first two requests in the queue the driver ensures
 * that the GPU is kept as busy as possible. In the case where a single context
 * completes but a second context is still executing, the request for this second
 * context will be at the head of the queue when we remove the first one. This
 * request will then be resubmitted along with a new request for a different context,
 * which will cause the hardware to continue executing the second request and queue
 * the new request (the GPU detects the condition of a context getting preempted
 * with the same context and optimizes the context switch flow by not doing
 * preemption, but just sampling the new tail pointer).
 *
 */
#include <linux/interrupt.h>

#include "i915_drv.h"
#include "i915_perf.h"
#include "i915_trace.h"
#include "i915_vgpu.h"
#include "intel_context.h"
#include "intel_engine_pm.h"
#include "intel_gt.h"
#include "intel_gt_pm.h"
#include "intel_gt_requests.h"
#include "intel_lrc_reg.h"
#include "intel_mocs.h"
#include "intel_reset.h"
#include "intel_ring.h"
#include "intel_workarounds.h"
#include "shmem_utils.h"

#define RING_EXECLIST_QFULL		(1 << 0x2)
#define RING_EXECLIST1_VALID		(1 << 0x3)
#define RING_EXECLIST0_VALID		(1 << 0x4)
#define RING_EXECLIST_ACTIVE_STATUS	(3 << 0xE)
#define RING_EXECLIST1_ACTIVE		(1 << 0x11)
#define RING_EXECLIST0_ACTIVE		(1 << 0x12)

#define GEN8_CTX_STATUS_IDLE_ACTIVE	(1 << 0)
#define GEN8_CTX_STATUS_PREEMPTED	(1 << 1)
#define GEN8_CTX_STATUS_ELEMENT_SWITCH	(1 << 2)
#define GEN8_CTX_STATUS_ACTIVE_IDLE	(1 << 3)
#define GEN8_CTX_STATUS_COMPLETE	(1 << 4)
#define GEN8_CTX_STATUS_LITE_RESTORE	(1 << 15)

#define GEN8_CTX_STATUS_COMPLETED_MASK \
	 (GEN8_CTX_STATUS_COMPLETE | GEN8_CTX_STATUS_PREEMPTED)

#define CTX_DESC_FORCE_RESTORE BIT_ULL(2)

#define GEN12_CTX_STATUS_SWITCHED_TO_NEW_QUEUE	(0x1) /* lower csb dword */
#define GEN12_CTX_SWITCH_DETAIL(csb_dw)	((csb_dw) & 0xF) /* upper csb dword */
#define GEN12_CSB_SW_CTX_ID_MASK		GENMASK(25, 15)
#define GEN12_IDLE_CTX_ID		0x7FF
#define GEN12_CSB_CTX_VALID(csb_dw) \
	(FIELD_GET(GEN12_CSB_SW_CTX_ID_MASK, csb_dw) != GEN12_IDLE_CTX_ID)

/* Typical size of the average request (2 pipecontrols and a MI_BB) */
#define EXECLISTS_REQUEST_SIZE 64 /* bytes */

struct virtual_engine {
	struct intel_engine_cs base;
	struct intel_context context;

	/*
	 * We allow only a single request through the virtual engine at a time
	 * (each request in the timeline waits for the completion fence of
	 * the previous before being submitted). By restricting ourselves to
	 * only submitting a single request, each request is placed on to a
	 * physical to maximise load spreading (by virtue of the late greedy
	 * scheduling -- each real engine takes the next available request
	 * upon idling).
	 */
	struct i915_request *request;

	/*
	 * We keep a rbtree of available virtual engines inside each physical
	 * engine, sorted by priority. Here we preallocate the nodes we need
	 * for the virtual engine, indexed by physical_engine->id.
	 */
	struct ve_node {
		struct rb_node rb;
		int prio;
	} nodes[I915_NUM_ENGINES];

	/*
	 * Keep track of bonded pairs -- restrictions upon on our selection
	 * of physical engines any particular request may be submitted to.
	 * If we receive a submit-fence from a master engine, we will only
	 * use one of sibling_mask physical engines.
	 */
	struct ve_bond {
		const struct intel_engine_cs *master;
		intel_engine_mask_t sibling_mask;
	} *bonds;
	unsigned int num_bonds;

	/* And finally, which physical engines this virtual engine maps onto. */
	unsigned int num_siblings;
	struct intel_engine_cs *siblings[0];
};

static struct virtual_engine *to_virtual_engine(struct intel_engine_cs *engine)
{
	GEM_BUG_ON(!intel_engine_is_virtual(engine));
	return container_of(engine, struct virtual_engine, base);
}

static int __execlists_context_alloc(struct intel_context *ce,
				     struct intel_engine_cs *engine);

static void execlists_init_reg_state(u32 *reg_state,
				     const struct intel_context *ce,
				     const struct intel_engine_cs *engine,
				     const struct intel_ring *ring,
				     bool close);
static void
__execlists_update_reg_state(const struct intel_context *ce,
			     const struct intel_engine_cs *engine,
			     u32 head);

static int lrc_ring_mi_mode(const struct intel_engine_cs *engine)
{
	if (INTEL_GEN(engine->i915) >= 12)
		return 0x60;
	else if (INTEL_GEN(engine->i915) >= 9)
		return 0x54;
	else if (engine->class == RENDER_CLASS)
		return 0x58;
	else
		return -1;
}

static int lrc_ring_gpr0(const struct intel_engine_cs *engine)
{
	if (INTEL_GEN(engine->i915) >= 12)
		return 0x74;
	else if (INTEL_GEN(engine->i915) >= 9)
		return 0x68;
	else if (engine->class == RENDER_CLASS)
		return 0xd8;
	else
		return -1;
}

static int lrc_ring_wa_bb_per_ctx(const struct intel_engine_cs *engine)
{
	if (INTEL_GEN(engine->i915) >= 12)
		return 0x12;
	else if (INTEL_GEN(engine->i915) >= 9 || engine->class == RENDER_CLASS)
		return 0x18;
	else
		return -1;
}

static int lrc_ring_indirect_ptr(const struct intel_engine_cs *engine)
{
	int x;

	x = lrc_ring_wa_bb_per_ctx(engine);
	if (x < 0)
		return x;

	return x + 2;
}

static int lrc_ring_indirect_offset(const struct intel_engine_cs *engine)
{
	int x;

	x = lrc_ring_indirect_ptr(engine);
	if (x < 0)
		return x;

	return x + 2;
}

static int lrc_ring_cmd_buf_cctl(const struct intel_engine_cs *engine)
{
	if (engine->class != RENDER_CLASS)
		return -1;

	if (INTEL_GEN(engine->i915) >= 12)
		return 0xb6;
	else if (INTEL_GEN(engine->i915) >= 11)
		return 0xaa;
	else
		return -1;
}

static u32
lrc_ring_indirect_offset_default(const struct intel_engine_cs *engine)
{
	switch (INTEL_GEN(engine->i915)) {
	default:
		MISSING_CASE(INTEL_GEN(engine->i915));
		fallthrough;
	case 12:
		return GEN12_CTX_RCS_INDIRECT_CTX_OFFSET_DEFAULT;
	case 11:
		return GEN11_CTX_RCS_INDIRECT_CTX_OFFSET_DEFAULT;
	case 10:
		return GEN10_CTX_RCS_INDIRECT_CTX_OFFSET_DEFAULT;
	case 9:
		return GEN9_CTX_RCS_INDIRECT_CTX_OFFSET_DEFAULT;
	case 8:
		return GEN8_CTX_RCS_INDIRECT_CTX_OFFSET_DEFAULT;
	}
}

static void
lrc_ring_setup_indirect_ctx(u32 *regs,
			    const struct intel_engine_cs *engine,
			    u32 ctx_bb_ggtt_addr,
			    u32 size)
{
	GEM_BUG_ON(!size);
	GEM_BUG_ON(!IS_ALIGNED(size, CACHELINE_BYTES));
	GEM_BUG_ON(lrc_ring_indirect_ptr(engine) == -1);
	regs[lrc_ring_indirect_ptr(engine) + 1] =
		ctx_bb_ggtt_addr | (size / CACHELINE_BYTES);

	GEM_BUG_ON(lrc_ring_indirect_offset(engine) == -1);
	regs[lrc_ring_indirect_offset(engine) + 1] =
		lrc_ring_indirect_offset_default(engine) << 6;
}

static u32 intel_context_get_runtime(const struct intel_context *ce)
{
	/*
	 * We can use either ppHWSP[16] which is recorded before the context
	 * switch (and so excludes the cost of context switches) or use the
	 * value from the context image itself, which is saved/restored earlier
	 * and so includes the cost of the save.
	 */
	return READ_ONCE(ce->lrc_reg_state[CTX_TIMESTAMP]);
}

static void mark_eio(struct i915_request *rq)
{
	if (i915_request_completed(rq))
		return;

	GEM_BUG_ON(i915_request_signaled(rq));

	i915_request_set_error_once(rq, -EIO);
	i915_request_mark_complete(rq);
}

static struct i915_request *
active_request(const struct intel_timeline * const tl, struct i915_request *rq)
{
	struct i915_request *active = rq;

	rcu_read_lock();
	list_for_each_entry_continue_reverse(rq, &tl->requests, link) {
		if (i915_request_completed(rq))
			break;

		active = rq;
	}
	rcu_read_unlock();

	return active;
}

static inline u32 intel_hws_preempt_address(struct intel_engine_cs *engine)
{
	return (i915_ggtt_offset(engine->status_page.vma) +
		I915_GEM_HWS_PREEMPT_ADDR);
}

static inline void
ring_set_paused(const struct intel_engine_cs *engine, int state)
{
	/*
	 * We inspect HWS_PREEMPT with a semaphore inside
	 * engine->emit_fini_breadcrumb. If the dword is true,
	 * the ring is paused as the semaphore will busywait
	 * until the dword is false.
	 */
	engine->status_page.addr[I915_GEM_HWS_PREEMPT] = state;
	if (state)
		wmb();
}

static inline struct i915_priolist *to_priolist(struct rb_node *rb)
{
	return rb_entry(rb, struct i915_priolist, node);
}

static inline int rq_prio(const struct i915_request *rq)
{
	return READ_ONCE(rq->sched.attr.priority);
}

static int effective_prio(const struct i915_request *rq)
{
	int prio = rq_prio(rq);

	/*
	 * If this request is special and must not be interrupted at any
	 * cost, so be it. Note we are only checking the most recent request
	 * in the context and so may be masking an earlier vip request. It
	 * is hoped that under the conditions where nopreempt is used, this
	 * will not matter (i.e. all requests to that context will be
	 * nopreempt for as long as desired).
	 */
	if (i915_request_has_nopreempt(rq))
		prio = I915_PRIORITY_UNPREEMPTABLE;

	/*
	 * On unwinding the active request, we give it a priority bump
	 * if it has completed waiting on any semaphore. If we know that
	 * the request has already started, we can prevent an unwanted
	 * preempt-to-idle cycle by taking that into account now.
	 */
	if (__i915_request_has_started(rq))
		prio |= I915_PRIORITY_NOSEMAPHORE;

	return prio;
}

static int queue_prio(const struct intel_engine_execlists *execlists)
{
	struct i915_priolist *p;
	struct rb_node *rb;

	rb = rb_first_cached(&execlists->queue);
	if (!rb)
		return INT_MIN;

	/*
	 * As the priolist[] are inverted, with the highest priority in [0],
	 * we have to flip the index value to become priority.
	 */
	p = to_priolist(rb);
	return ((p->priority + 1) << I915_USER_PRIORITY_SHIFT) - ffs(p->used);
}

static inline bool need_preempt(const struct intel_engine_cs *engine,
				const struct i915_request *rq,
				struct rb_node *rb)
{
	int last_prio;

	if (!intel_engine_has_semaphores(engine))
		return false;

	/*
	 * Check if the current priority hint merits a preemption attempt.
	 *
	 * We record the highest value priority we saw during rescheduling
	 * prior to this dequeue, therefore we know that if it is strictly
	 * less than the current tail of ESLP[0], we do not need to force
	 * a preempt-to-idle cycle.
	 *
	 * However, the priority hint is a mere hint that we may need to
	 * preempt. If that hint is stale or we may be trying to preempt
	 * ourselves, ignore the request.
	 *
	 * More naturally we would write
	 *      prio >= max(0, last);
	 * except that we wish to prevent triggering preemption at the same
	 * priority level: the task that is running should remain running
	 * to preserve FIFO ordering of dependencies.
	 */
	last_prio = max(effective_prio(rq), I915_PRIORITY_NORMAL - 1);
	if (engine->execlists.queue_priority_hint <= last_prio)
		return false;

	/*
	 * Check against the first request in ELSP[1], it will, thanks to the
	 * power of PI, be the highest priority of that context.
	 */
	if (!list_is_last(&rq->sched.link, &engine->active.requests) &&
	    rq_prio(list_next_entry(rq, sched.link)) > last_prio)
		return true;

	if (rb) {
		struct virtual_engine *ve =
			rb_entry(rb, typeof(*ve), nodes[engine->id].rb);
		bool preempt = false;

		if (engine == ve->siblings[0]) { /* only preempt one sibling */
			struct i915_request *next;

			rcu_read_lock();
			next = READ_ONCE(ve->request);
			if (next)
				preempt = rq_prio(next) > last_prio;
			rcu_read_unlock();
		}

		if (preempt)
			return preempt;
	}

	/*
	 * If the inflight context did not trigger the preemption, then maybe
	 * it was the set of queued requests? Pick the highest priority in
	 * the queue (the first active priolist) and see if it deserves to be
	 * running instead of ELSP[0].
	 *
	 * The highest priority request in the queue can not be either
	 * ELSP[0] or ELSP[1] as, thanks again to PI, if it was the same
	 * context, it's priority would not exceed ELSP[0] aka last_prio.
	 */
	return queue_prio(&engine->execlists) > last_prio;
}

__maybe_unused static inline bool
assert_priority_queue(const struct i915_request *prev,
		      const struct i915_request *next)
{
	/*
	 * Without preemption, the prev may refer to the still active element
	 * which we refuse to let go.
	 *
	 * Even with preemption, there are times when we think it is better not
	 * to preempt and leave an ostensibly lower priority request in flight.
	 */
	if (i915_request_is_active(prev))
		return true;

	return rq_prio(prev) >= rq_prio(next);
}

/*
 * The context descriptor encodes various attributes of a context,
 * including its GTT address and some flags. Because it's fairly
 * expensive to calculate, we'll just do it once and cache the result,
 * which remains valid until the context is unpinned.
 *
 * This is what a descriptor looks like, from LSB to MSB::
 *
 *      bits  0-11:    flags, GEN8_CTX_* (cached in ctx->desc_template)
 *      bits 12-31:    LRCA, GTT address of (the HWSP of) this context
 *      bits 32-52:    ctx ID, a globally unique tag (highest bit used by GuC)
 *      bits 53-54:    mbz, reserved for use by hardware
 *      bits 55-63:    group ID, currently unused and set to 0
 *
 * Starting from Gen11, the upper dword of the descriptor has a new format:
 *
 *      bits 32-36:    reserved
 *      bits 37-47:    SW context ID
 *      bits 48:53:    engine instance
 *      bit 54:        mbz, reserved for use by hardware
 *      bits 55-60:    SW counter
 *      bits 61-63:    engine class
 *
 * engine info, SW context ID and SW counter need to form a unique number
 * (Context ID) per lrc.
 */
static u32
lrc_descriptor(struct intel_context *ce, struct intel_engine_cs *engine)
{
	u32 desc;

	desc = INTEL_LEGACY_32B_CONTEXT;
	if (i915_vm_is_4lvl(ce->vm))
		desc = INTEL_LEGACY_64B_CONTEXT;
	desc <<= GEN8_CTX_ADDRESSING_MODE_SHIFT;

	desc |= GEN8_CTX_VALID | GEN8_CTX_PRIVILEGE;
	if (IS_GEN(engine->i915, 8))
		desc |= GEN8_CTX_L3LLC_COHERENT;

	return i915_ggtt_offset(ce->state) | desc;
}

static inline unsigned int dword_in_page(void *addr)
{
	return offset_in_page(addr) / sizeof(u32);
}

static void set_offsets(u32 *regs,
			const u8 *data,
			const struct intel_engine_cs *engine,
			bool clear)
#define NOP(x) (BIT(7) | (x))
#define LRI(count, flags) ((flags) << 6 | (count) | BUILD_BUG_ON_ZERO(count >= BIT(6)))
#define POSTED BIT(0)
#define REG(x) (((x) >> 2) | BUILD_BUG_ON_ZERO(x >= 0x200))
#define REG16(x) \
	(((x) >> 9) | BIT(7) | BUILD_BUG_ON_ZERO(x >= 0x10000)), \
	(((x) >> 2) & 0x7f)
#define END(total_state_size) 0, (total_state_size)
{
	const u32 base = engine->mmio_base;

	while (*data) {
		u8 count, flags;

		if (*data & BIT(7)) { /* skip */
			count = *data++ & ~BIT(7);
			if (clear)
				memset32(regs, MI_NOOP, count);
			regs += count;
			continue;
		}

		count = *data & 0x3f;
		flags = *data >> 6;
		data++;

		*regs = MI_LOAD_REGISTER_IMM(count);
		if (flags & POSTED)
			*regs |= MI_LRI_FORCE_POSTED;
		if (INTEL_GEN(engine->i915) >= 11)
			*regs |= MI_LRI_LRM_CS_MMIO;
		regs++;

		GEM_BUG_ON(!count);
		do {
			u32 offset = 0;
			u8 v;

			do {
				v = *data++;
				offset <<= 7;
				offset |= v & ~BIT(7);
			} while (v & BIT(7));

			regs[0] = base + (offset << 2);
			if (clear)
				regs[1] = 0;
			regs += 2;
		} while (--count);
	}

	if (clear) {
		u8 count = *++data;

		/* Clear past the tail for HW access */
		GEM_BUG_ON(dword_in_page(regs) > count);
		memset32(regs, MI_NOOP, count - dword_in_page(regs));

		/* Close the batch; used mainly by live_lrc_layout() */
		*regs = MI_BATCH_BUFFER_END;
		if (INTEL_GEN(engine->i915) >= 10)
			*regs |= BIT(0);
	}
}

static const u8 gen8_xcs_offsets[] = {
	NOP(1),
	LRI(11, 0),
	REG16(0x244),
	REG(0x034),
	REG(0x030),
	REG(0x038),
	REG(0x03c),
	REG(0x168),
	REG(0x140),
	REG(0x110),
	REG(0x11c),
	REG(0x114),
	REG(0x118),

	NOP(9),
	LRI(9, 0),
	REG16(0x3a8),
	REG16(0x28c),
	REG16(0x288),
	REG16(0x284),
	REG16(0x280),
	REG16(0x27c),
	REG16(0x278),
	REG16(0x274),
	REG16(0x270),

	NOP(13),
	LRI(2, 0),
	REG16(0x200),
	REG(0x028),

	END(80)
};

static const u8 gen9_xcs_offsets[] = {
	NOP(1),
	LRI(14, POSTED),
	REG16(0x244),
	REG(0x034),
	REG(0x030),
	REG(0x038),
	REG(0x03c),
	REG(0x168),
	REG(0x140),
	REG(0x110),
	REG(0x11c),
	REG(0x114),
	REG(0x118),
	REG(0x1c0),
	REG(0x1c4),
	REG(0x1c8),

	NOP(3),
	LRI(9, POSTED),
	REG16(0x3a8),
	REG16(0x28c),
	REG16(0x288),
	REG16(0x284),
	REG16(0x280),
	REG16(0x27c),
	REG16(0x278),
	REG16(0x274),
	REG16(0x270),

	NOP(13),
	LRI(1, POSTED),
	REG16(0x200),

	NOP(13),
	LRI(44, POSTED),
	REG(0x028),
	REG(0x09c),
	REG(0x0c0),
	REG(0x178),
	REG(0x17c),
	REG16(0x358),
	REG(0x170),
	REG(0x150),
	REG(0x154),
	REG(0x158),
	REG16(0x41c),
	REG16(0x600),
	REG16(0x604),
	REG16(0x608),
	REG16(0x60c),
	REG16(0x610),
	REG16(0x614),
	REG16(0x618),
	REG16(0x61c),
	REG16(0x620),
	REG16(0x624),
	REG16(0x628),
	REG16(0x62c),
	REG16(0x630),
	REG16(0x634),
	REG16(0x638),
	REG16(0x63c),
	REG16(0x640),
	REG16(0x644),
	REG16(0x648),
	REG16(0x64c),
	REG16(0x650),
	REG16(0x654),
	REG16(0x658),
	REG16(0x65c),
	REG16(0x660),
	REG16(0x664),
	REG16(0x668),
	REG16(0x66c),
	REG16(0x670),
	REG16(0x674),
	REG16(0x678),
	REG16(0x67c),
	REG(0x068),

	END(176)
};

static const u8 gen12_xcs_offsets[] = {
	NOP(1),
	LRI(13, POSTED),
	REG16(0x244),
	REG(0x034),
	REG(0x030),
	REG(0x038),
	REG(0x03c),
	REG(0x168),
	REG(0x140),
	REG(0x110),
	REG(0x1c0),
	REG(0x1c4),
	REG(0x1c8),
	REG(0x180),
	REG16(0x2b4),

	NOP(5),
	LRI(9, POSTED),
	REG16(0x3a8),
	REG16(0x28c),
	REG16(0x288),
	REG16(0x284),
	REG16(0x280),
	REG16(0x27c),
	REG16(0x278),
	REG16(0x274),
	REG16(0x270),

	END(80)
};

static const u8 gen8_rcs_offsets[] = {
	NOP(1),
	LRI(14, POSTED),
	REG16(0x244),
	REG(0x034),
	REG(0x030),
	REG(0x038),
	REG(0x03c),
	REG(0x168),
	REG(0x140),
	REG(0x110),
	REG(0x11c),
	REG(0x114),
	REG(0x118),
	REG(0x1c0),
	REG(0x1c4),
	REG(0x1c8),

	NOP(3),
	LRI(9, POSTED),
	REG16(0x3a8),
	REG16(0x28c),
	REG16(0x288),
	REG16(0x284),
	REG16(0x280),
	REG16(0x27c),
	REG16(0x278),
	REG16(0x274),
	REG16(0x270),

	NOP(13),
	LRI(1, 0),
	REG(0x0c8),

	END(80)
};

static const u8 gen9_rcs_offsets[] = {
	NOP(1),
	LRI(14, POSTED),
	REG16(0x244),
	REG(0x34),
	REG(0x30),
	REG(0x38),
	REG(0x3c),
	REG(0x168),
	REG(0x140),
	REG(0x110),
	REG(0x11c),
	REG(0x114),
	REG(0x118),
	REG(0x1c0),
	REG(0x1c4),
	REG(0x1c8),

	NOP(3),
	LRI(9, POSTED),
	REG16(0x3a8),
	REG16(0x28c),
	REG16(0x288),
	REG16(0x284),
	REG16(0x280),
	REG16(0x27c),
	REG16(0x278),
	REG16(0x274),
	REG16(0x270),

	NOP(13),
	LRI(1, 0),
	REG(0xc8),

	NOP(13),
	LRI(44, POSTED),
	REG(0x28),
	REG(0x9c),
	REG(0xc0),
	REG(0x178),
	REG(0x17c),
	REG16(0x358),
	REG(0x170),
	REG(0x150),
	REG(0x154),
	REG(0x158),
	REG16(0x41c),
	REG16(0x600),
	REG16(0x604),
	REG16(0x608),
	REG16(0x60c),
	REG16(0x610),
	REG16(0x614),
	REG16(0x618),
	REG16(0x61c),
	REG16(0x620),
	REG16(0x624),
	REG16(0x628),
	REG16(0x62c),
	REG16(0x630),
	REG16(0x634),
	REG16(0x638),
	REG16(0x63c),
	REG16(0x640),
	REG16(0x644),
	REG16(0x648),
	REG16(0x64c),
	REG16(0x650),
	REG16(0x654),
	REG16(0x658),
	REG16(0x65c),
	REG16(0x660),
	REG16(0x664),
	REG16(0x668),
	REG16(0x66c),
	REG16(0x670),
	REG16(0x674),
	REG16(0x678),
	REG16(0x67c),
	REG(0x68),

	END(176)
};

static const u8 gen11_rcs_offsets[] = {
	NOP(1),
	LRI(15, POSTED),
	REG16(0x244),
	REG(0x034),
	REG(0x030),
	REG(0x038),
	REG(0x03c),
	REG(0x168),
	REG(0x140),
	REG(0x110),
	REG(0x11c),
	REG(0x114),
	REG(0x118),
	REG(0x1c0),
	REG(0x1c4),
	REG(0x1c8),
	REG(0x180),

	NOP(1),
	LRI(9, POSTED),
	REG16(0x3a8),
	REG16(0x28c),
	REG16(0x288),
	REG16(0x284),
	REG16(0x280),
	REG16(0x27c),
	REG16(0x278),
	REG16(0x274),
	REG16(0x270),

	LRI(1, POSTED),
	REG(0x1b0),

	NOP(10),
	LRI(1, 0),
	REG(0x0c8),

	END(80)
};

static const u8 gen12_rcs_offsets[] = {
	NOP(1),
	LRI(13, POSTED),
	REG16(0x244),
	REG(0x034),
	REG(0x030),
	REG(0x038),
	REG(0x03c),
	REG(0x168),
	REG(0x140),
	REG(0x110),
	REG(0x1c0),
	REG(0x1c4),
	REG(0x1c8),
	REG(0x180),
	REG16(0x2b4),

	NOP(5),
	LRI(9, POSTED),
	REG16(0x3a8),
	REG16(0x28c),
	REG16(0x288),
	REG16(0x284),
	REG16(0x280),
	REG16(0x27c),
	REG16(0x278),
	REG16(0x274),
	REG16(0x270),

	LRI(3, POSTED),
	REG(0x1b0),
	REG16(0x5a8),
	REG16(0x5ac),

	NOP(6),
	LRI(1, 0),
	REG(0x0c8),
	NOP(3 + 9 + 1),

	LRI(51, POSTED),
	REG16(0x588),
	REG16(0x588),
	REG16(0x588),
	REG16(0x588),
	REG16(0x588),
	REG16(0x588),
	REG(0x028),
	REG(0x09c),
	REG(0x0c0),
	REG(0x178),
	REG(0x17c),
	REG16(0x358),
	REG(0x170),
	REG(0x150),
	REG(0x154),
	REG(0x158),
	REG16(0x41c),
	REG16(0x600),
	REG16(0x604),
	REG16(0x608),
	REG16(0x60c),
	REG16(0x610),
	REG16(0x614),
	REG16(0x618),
	REG16(0x61c),
	REG16(0x620),
	REG16(0x624),
	REG16(0x628),
	REG16(0x62c),
	REG16(0x630),
	REG16(0x634),
	REG16(0x638),
	REG16(0x63c),
	REG16(0x640),
	REG16(0x644),
	REG16(0x648),
	REG16(0x64c),
	REG16(0x650),
	REG16(0x654),
	REG16(0x658),
	REG16(0x65c),
	REG16(0x660),
	REG16(0x664),
	REG16(0x668),
	REG16(0x66c),
	REG16(0x670),
	REG16(0x674),
	REG16(0x678),
	REG16(0x67c),
	REG(0x068),
	REG(0x084),
	NOP(1),

	END(192)
};

#undef END
#undef REG16
#undef REG
#undef LRI
#undef NOP

static const u8 *reg_offsets(const struct intel_engine_cs *engine)
{
	/*
	 * The gen12+ lists only have the registers we program in the basic
	 * default state. We rely on the context image using relative
	 * addressing to automatic fixup the register state between the
	 * physical engines for virtual engine.
	 */
	GEM_BUG_ON(INTEL_GEN(engine->i915) >= 12 &&
		   !intel_engine_has_relative_mmio(engine));

	if (engine->class == RENDER_CLASS) {
		if (INTEL_GEN(engine->i915) >= 12)
			return gen12_rcs_offsets;
		else if (INTEL_GEN(engine->i915) >= 11)
			return gen11_rcs_offsets;
		else if (INTEL_GEN(engine->i915) >= 9)
			return gen9_rcs_offsets;
		else
			return gen8_rcs_offsets;
	} else {
		if (INTEL_GEN(engine->i915) >= 12)
			return gen12_xcs_offsets;
		else if (INTEL_GEN(engine->i915) >= 9)
			return gen9_xcs_offsets;
		else
			return gen8_xcs_offsets;
	}
}

static struct i915_request *
__unwind_incomplete_requests(struct intel_engine_cs *engine)
{
	struct i915_request *rq, *rn, *active = NULL;
	struct list_head *uninitialized_var(pl);
	int prio = I915_PRIORITY_INVALID;

	lockdep_assert_held(&engine->active.lock);

	list_for_each_entry_safe_reverse(rq, rn,
					 &engine->active.requests,
					 sched.link) {
		if (i915_request_completed(rq))
			continue; /* XXX */

		__i915_request_unsubmit(rq);

		/*
		 * Push the request back into the queue for later resubmission.
		 * If this request is not native to this physical engine (i.e.
		 * it came from a virtual source), push it back onto the virtual
		 * engine so that it can be moved across onto another physical
		 * engine as load dictates.
		 */
		if (likely(rq->execution_mask == engine->mask)) {
			GEM_BUG_ON(rq_prio(rq) == I915_PRIORITY_INVALID);
			if (rq_prio(rq) != prio) {
				prio = rq_prio(rq);
				pl = i915_sched_lookup_priolist(engine, prio);
			}
			GEM_BUG_ON(RB_EMPTY_ROOT(&engine->execlists.queue.rb_root));

			list_move(&rq->sched.link, pl);
			set_bit(I915_FENCE_FLAG_PQUEUE, &rq->fence.flags);

			active = rq;
		} else {
			struct intel_engine_cs *owner = rq->context->engine;

			/*
			 * Decouple the virtual breadcrumb before moving it
			 * back to the virtual engine -- we don't want the
			 * request to complete in the background and try
			 * and cancel the breadcrumb on the virtual engine
			 * (instead of the old engine where it is linked)!
			 */
			if (test_bit(DMA_FENCE_FLAG_ENABLE_SIGNAL_BIT,
				     &rq->fence.flags)) {
				spin_lock_nested(&rq->lock,
						 SINGLE_DEPTH_NESTING);
				i915_request_cancel_breadcrumb(rq);
				spin_unlock(&rq->lock);
			}
			WRITE_ONCE(rq->engine, owner);
			owner->submit_request(rq);
			active = NULL;
		}
	}

	return active;
}

struct i915_request *
execlists_unwind_incomplete_requests(struct intel_engine_execlists *execlists)
{
	struct intel_engine_cs *engine =
		container_of(execlists, typeof(*engine), execlists);

	return __unwind_incomplete_requests(engine);
}

static inline void
execlists_context_status_change(struct i915_request *rq, unsigned long status)
{
	/*
	 * Only used when GVT-g is enabled now. When GVT-g is disabled,
	 * The compiler should eliminate this function as dead-code.
	 */
	if (!IS_ENABLED(CONFIG_DRM_I915_GVT))
		return;

	atomic_notifier_call_chain(&rq->engine->context_status_notifier,
				   status, rq);
}

static void intel_engine_context_in(struct intel_engine_cs *engine)
{
	unsigned long flags;

	if (atomic_add_unless(&engine->stats.active, 1, 0))
		return;

	write_seqlock_irqsave(&engine->stats.lock, flags);
	if (!atomic_add_unless(&engine->stats.active, 1, 0)) {
		engine->stats.start = ktime_get();
		atomic_inc(&engine->stats.active);
	}
	write_sequnlock_irqrestore(&engine->stats.lock, flags);
}

static void intel_engine_context_out(struct intel_engine_cs *engine)
{
	unsigned long flags;

	GEM_BUG_ON(!atomic_read(&engine->stats.active));

	if (atomic_add_unless(&engine->stats.active, -1, 1))
		return;

	write_seqlock_irqsave(&engine->stats.lock, flags);
	if (atomic_dec_and_test(&engine->stats.active)) {
		engine->stats.total =
			ktime_add(engine->stats.total,
				  ktime_sub(ktime_get(), engine->stats.start));
	}
	write_sequnlock_irqrestore(&engine->stats.lock, flags);
}

static void
execlists_check_context(const struct intel_context *ce,
			const struct intel_engine_cs *engine)
{
	const struct intel_ring *ring = ce->ring;
	u32 *regs = ce->lrc_reg_state;
	bool valid = true;
	int x;

	if (regs[CTX_RING_START] != i915_ggtt_offset(ring->vma)) {
		pr_err("%s: context submitted with incorrect RING_START [%08x], expected %08x\n",
		       engine->name,
		       regs[CTX_RING_START],
		       i915_ggtt_offset(ring->vma));
		regs[CTX_RING_START] = i915_ggtt_offset(ring->vma);
		valid = false;
	}

	if ((regs[CTX_RING_CTL] & ~(RING_WAIT | RING_WAIT_SEMAPHORE)) !=
	    (RING_CTL_SIZE(ring->size) | RING_VALID)) {
		pr_err("%s: context submitted with incorrect RING_CTL [%08x], expected %08x\n",
		       engine->name,
		       regs[CTX_RING_CTL],
		       (u32)(RING_CTL_SIZE(ring->size) | RING_VALID));
		regs[CTX_RING_CTL] = RING_CTL_SIZE(ring->size) | RING_VALID;
		valid = false;
	}

	x = lrc_ring_mi_mode(engine);
	if (x != -1 && regs[x + 1] & (regs[x + 1] >> 16) & STOP_RING) {
		pr_err("%s: context submitted with STOP_RING [%08x] in RING_MI_MODE\n",
		       engine->name, regs[x + 1]);
		regs[x + 1] &= ~STOP_RING;
		regs[x + 1] |= STOP_RING << 16;
		valid = false;
	}

	WARN_ONCE(!valid, "Invalid lrc state found before submission\n");
}

static void restore_default_state(struct intel_context *ce,
				  struct intel_engine_cs *engine)
{
	u32 *regs;

	regs = memset(ce->lrc_reg_state, 0, engine->context_size - PAGE_SIZE);
	execlists_init_reg_state(regs, ce, engine, ce->ring, true);

	ce->runtime.last = intel_context_get_runtime(ce);
}

static void reset_active(struct i915_request *rq,
			 struct intel_engine_cs *engine)
{
	struct intel_context * const ce = rq->context;
	u32 head;

	/*
	 * The executing context has been cancelled. We want to prevent
	 * further execution along this context and propagate the error on
	 * to anything depending on its results.
	 *
	 * In __i915_request_submit(), we apply the -EIO and remove the
	 * requests' payloads for any banned requests. But first, we must
	 * rewind the context back to the start of the incomplete request so
	 * that we do not jump back into the middle of the batch.
	 *
	 * We preserve the breadcrumbs and semaphores of the incomplete
	 * requests so that inter-timeline dependencies (i.e other timelines)
	 * remain correctly ordered. And we defer to __i915_request_submit()
	 * so that all asynchronous waits are correctly handled.
	 */
	ENGINE_TRACE(engine, "{ rq=%llx:%lld }\n",
		     rq->fence.context, rq->fence.seqno);

	/* On resubmission of the active request, payload will be scrubbed */
	if (i915_request_completed(rq))
		head = rq->tail;
	else
		head = active_request(ce->timeline, rq)->head;
	head = intel_ring_wrap(ce->ring, head);

	/* Scrub the context image to prevent replaying the previous batch */
	restore_default_state(ce, engine);
	__execlists_update_reg_state(ce, engine, head);

	/* We've switched away, so this should be a no-op, but intent matters */
	ce->lrc.desc |= CTX_DESC_FORCE_RESTORE;
}

static void st_update_runtime_underflow(struct intel_context *ce, s32 dt)
{
#if IS_ENABLED(CONFIG_DRM_I915_SELFTEST)
	ce->runtime.num_underflow += dt < 0;
	ce->runtime.max_underflow = max_t(u32, ce->runtime.max_underflow, -dt);
#endif
}

static void intel_context_update_runtime(struct intel_context *ce)
{
	u32 old;
	s32 dt;

	if (intel_context_is_barrier(ce))
		return;

	old = ce->runtime.last;
	ce->runtime.last = intel_context_get_runtime(ce);
	dt = ce->runtime.last - old;

	if (unlikely(dt <= 0)) {
		CE_TRACE(ce, "runtime underflow: last=%u, new=%u, delta=%d\n",
			 old, ce->runtime.last, dt);
		st_update_runtime_underflow(ce, dt);
		return;
	}

	ewma_runtime_add(&ce->runtime.avg, dt);
	ce->runtime.total += dt;
}

static inline struct intel_engine_cs *
__execlists_schedule_in(struct i915_request *rq)
{
	struct intel_engine_cs * const engine = rq->engine;
	struct intel_context * const ce = rq->context;

	intel_context_get(ce);

	if (unlikely(intel_context_is_banned(ce)))
		reset_active(rq, engine);

	if (IS_ENABLED(CONFIG_DRM_I915_DEBUG_GEM))
		execlists_check_context(ce, engine);

	if (ce->tag) {
		/* Use a fixed tag for OA and friends */
		GEM_BUG_ON(ce->tag <= BITS_PER_LONG);
		ce->lrc.ccid = ce->tag;
	} else {
		/* We don't need a strict matching tag, just different values */
		unsigned int tag = ffs(engine->context_tag);

		GEM_BUG_ON(tag == 0 || tag >= BITS_PER_LONG);
		clear_bit(tag - 1, &engine->context_tag);
		ce->lrc.ccid = tag << (GEN11_SW_CTX_ID_SHIFT - 32);

		BUILD_BUG_ON(BITS_PER_LONG > GEN12_MAX_CONTEXT_HW_ID);
	}

	ce->lrc.ccid |= engine->execlists.ccid;

	__intel_gt_pm_get(engine->gt);
	execlists_context_status_change(rq, INTEL_CONTEXT_SCHEDULE_IN);
	intel_engine_context_in(engine);

	return engine;
}

static inline struct i915_request *
execlists_schedule_in(struct i915_request *rq, int idx)
{
	struct intel_context * const ce = rq->context;
	struct intel_engine_cs *old;

	GEM_BUG_ON(!intel_engine_pm_is_awake(rq->engine));
	trace_i915_request_in(rq, idx);

	old = READ_ONCE(ce->inflight);
	do {
		if (!old) {
			WRITE_ONCE(ce->inflight, __execlists_schedule_in(rq));
			break;
		}
	} while (!try_cmpxchg(&ce->inflight, &old, ptr_inc(old)));

	GEM_BUG_ON(intel_context_inflight(ce) != rq->engine);
	return i915_request_get(rq);
}

static void kick_siblings(struct i915_request *rq, struct intel_context *ce)
{
	struct virtual_engine *ve = container_of(ce, typeof(*ve), context);
	struct i915_request *next = READ_ONCE(ve->request);

	if (next && next->execution_mask & ~rq->execution_mask)
		tasklet_schedule(&ve->base.execlists.tasklet);
}

static inline void
__execlists_schedule_out(struct i915_request *rq,
			 struct intel_engine_cs * const engine,
			 unsigned int ccid)
{
	struct intel_context * const ce = rq->context;

	/*
	 * NB process_csb() is not under the engine->active.lock and hence
	 * schedule_out can race with schedule_in meaning that we should
	 * refrain from doing non-trivial work here.
	 */

	/*
	 * If we have just completed this context, the engine may now be
	 * idle and we want to re-enter powersaving.
	 */
	if (list_is_last_rcu(&rq->link, &ce->timeline->requests) &&
	    i915_request_completed(rq))
		intel_engine_add_retire(engine, ce->timeline);

	ccid >>= GEN11_SW_CTX_ID_SHIFT - 32;
	ccid &= GEN12_MAX_CONTEXT_HW_ID;
	if (ccid < BITS_PER_LONG) {
		GEM_BUG_ON(ccid == 0);
		GEM_BUG_ON(test_bit(ccid - 1, &engine->context_tag));
		set_bit(ccid - 1, &engine->context_tag);
	}

	intel_context_update_runtime(ce);
	intel_engine_context_out(engine);
	execlists_context_status_change(rq, INTEL_CONTEXT_SCHEDULE_OUT);
	intel_gt_pm_put_async(engine->gt);

	/*
	 * If this is part of a virtual engine, its next request may
	 * have been blocked waiting for access to the active context.
	 * We have to kick all the siblings again in case we need to
	 * switch (e.g. the next request is not runnable on this
	 * engine). Hopefully, we will already have submitted the next
	 * request before the tasklet runs and do not need to rebuild
	 * each virtual tree and kick everyone again.
	 */
	if (ce->engine != engine)
		kick_siblings(rq, ce);

	intel_context_put(ce);
}

static inline void
execlists_schedule_out(struct i915_request *rq)
{
	struct intel_context * const ce = rq->context;
	struct intel_engine_cs *cur, *old;
	u32 ccid;

	trace_i915_request_out(rq);

	ccid = rq->context->lrc.ccid;
	old = READ_ONCE(ce->inflight);
	do
		cur = ptr_unmask_bits(old, 2) ? ptr_dec(old) : NULL;
	while (!try_cmpxchg(&ce->inflight, &old, cur));
	if (!cur)
		__execlists_schedule_out(rq, old, ccid);

	i915_request_put(rq);
}

static u64 execlists_update_context(struct i915_request *rq)
{
	struct intel_context *ce = rq->context;
	u64 desc = ce->lrc.desc;
	u32 tail, prev;

	/*
	 * WaIdleLiteRestore:bdw,skl
	 *
	 * We should never submit the context with the same RING_TAIL twice
	 * just in case we submit an empty ring, which confuses the HW.
	 *
	 * We append a couple of NOOPs (gen8_emit_wa_tail) after the end of
	 * the normal request to be able to always advance the RING_TAIL on
	 * subsequent resubmissions (for lite restore). Should that fail us,
	 * and we try and submit the same tail again, force the context
	 * reload.
	 *
	 * If we need to return to a preempted context, we need to skip the
	 * lite-restore and force it to reload the RING_TAIL. Otherwise, the
	 * HW has a tendency to ignore us rewinding the TAIL to the end of
	 * an earlier request.
	 */
	tail = intel_ring_set_tail(rq->ring, rq->tail);
	prev = ce->lrc_reg_state[CTX_RING_TAIL];
	if (unlikely(intel_ring_direction(rq->ring, tail, prev) <= 0))
		desc |= CTX_DESC_FORCE_RESTORE;
	ce->lrc_reg_state[CTX_RING_TAIL] = tail;
	rq->tail = rq->wa_tail;

	/*
	 * Make sure the context image is complete before we submit it to HW.
	 *
	 * Ostensibly, writes (including the WCB) should be flushed prior to
	 * an uncached write such as our mmio register access, the empirical
	 * evidence (esp. on Braswell) suggests that the WC write into memory
	 * may not be visible to the HW prior to the completion of the UC
	 * register write and that we may begin execution from the context
	 * before its image is complete leading to invalid PD chasing.
	 */
	wmb();

	ce->lrc.desc &= ~CTX_DESC_FORCE_RESTORE;
	return desc;
}

static inline void write_desc(struct intel_engine_execlists *execlists, u64 desc, u32 port)
{
	if (execlists->ctrl_reg) {
		writel(lower_32_bits(desc), execlists->submit_reg + port * 2);
		writel(upper_32_bits(desc), execlists->submit_reg + port * 2 + 1);
	} else {
		writel(upper_32_bits(desc), execlists->submit_reg);
		writel(lower_32_bits(desc), execlists->submit_reg);
	}
}

static __maybe_unused char *
dump_port(char *buf, int buflen, const char *prefix, struct i915_request *rq)
{
	if (!rq)
		return "";

	snprintf(buf, buflen, "%sccid:%x %llx:%lld%s prio %d",
		 prefix,
		 rq->context->lrc.ccid,
		 rq->fence.context, rq->fence.seqno,
		 i915_request_completed(rq) ? "!" :
		 i915_request_started(rq) ? "*" :
		 "",
		 rq_prio(rq));

	return buf;
}

static __maybe_unused void
trace_ports(const struct intel_engine_execlists *execlists,
	    const char *msg,
	    struct i915_request * const *ports)
{
	const struct intel_engine_cs *engine =
		container_of(execlists, typeof(*engine), execlists);
	char __maybe_unused p0[40], p1[40];

	if (!ports[0])
		return;

	ENGINE_TRACE(engine, "%s { %s%s }\n", msg,
		     dump_port(p0, sizeof(p0), "", ports[0]),
		     dump_port(p1, sizeof(p1), ", ", ports[1]));
}

static inline bool
reset_in_progress(const struct intel_engine_execlists *execlists)
{
	return unlikely(!__tasklet_is_enabled(&execlists->tasklet));
}

static __maybe_unused bool
assert_pending_valid(const struct intel_engine_execlists *execlists,
		     const char *msg)
{
	struct intel_engine_cs *engine =
		container_of(execlists, typeof(*engine), execlists);
	struct i915_request * const *port, *rq;
	struct intel_context *ce = NULL;
	bool sentinel = false;
	u32 ccid = -1;

	trace_ports(execlists, msg, execlists->pending);

	/* We may be messing around with the lists during reset, lalala */
	if (reset_in_progress(execlists))
		return true;

	if (!execlists->pending[0]) {
		GEM_TRACE_ERR("%s: Nothing pending for promotion!\n",
			      engine->name);
		return false;
	}

	if (execlists->pending[execlists_num_ports(execlists)]) {
		GEM_TRACE_ERR("%s: Excess pending[%d] for promotion!\n",
			      engine->name, execlists_num_ports(execlists));
		return false;
	}

	for (port = execlists->pending; (rq = *port); port++) {
		unsigned long flags;
		bool ok = true;

		GEM_BUG_ON(!kref_read(&rq->fence.refcount));
		GEM_BUG_ON(!i915_request_is_active(rq));

		if (ce == rq->context) {
			GEM_TRACE_ERR("%s: Dup context:%llx in pending[%zd]\n",
				      engine->name,
				      ce->timeline->fence_context,
				      port - execlists->pending);
			return false;
		}
		ce = rq->context;

		if (ccid == ce->lrc.ccid) {
			GEM_TRACE_ERR("%s: Dup ccid:%x context:%llx in pending[%zd]\n",
				      engine->name,
				      ccid, ce->timeline->fence_context,
				      port - execlists->pending);
			return false;
		}
		ccid = ce->lrc.ccid;

		/*
		 * Sentinels are supposed to be lonely so they flush the
		 * current exection off the HW. Check that they are the
		 * only request in the pending submission.
		 */
		if (sentinel) {
			GEM_TRACE_ERR("%s: context:%llx after sentinel in pending[%zd]\n",
				      engine->name,
				      ce->timeline->fence_context,
				      port - execlists->pending);
			return false;
		}

		sentinel = i915_request_has_sentinel(rq);
		if (sentinel && port != execlists->pending) {
			GEM_TRACE_ERR("%s: sentinel context:%llx not in prime position[%zd]\n",
				      engine->name,
				      ce->timeline->fence_context,
				      port - execlists->pending);
			return false;
		}

		/* Hold tightly onto the lock to prevent concurrent retires! */
		if (!spin_trylock_irqsave(&rq->lock, flags))
			continue;

		if (i915_request_completed(rq))
			goto unlock;

		if (i915_active_is_idle(&ce->active) &&
		    !intel_context_is_barrier(ce)) {
			GEM_TRACE_ERR("%s: Inactive context:%llx in pending[%zd]\n",
				      engine->name,
				      ce->timeline->fence_context,
				      port - execlists->pending);
			ok = false;
			goto unlock;
		}

		if (!i915_vma_is_pinned(ce->state)) {
			GEM_TRACE_ERR("%s: Unpinned context:%llx in pending[%zd]\n",
				      engine->name,
				      ce->timeline->fence_context,
				      port - execlists->pending);
			ok = false;
			goto unlock;
		}

		if (!i915_vma_is_pinned(ce->ring->vma)) {
			GEM_TRACE_ERR("%s: Unpinned ring:%llx in pending[%zd]\n",
				      engine->name,
				      ce->timeline->fence_context,
				      port - execlists->pending);
			ok = false;
			goto unlock;
		}

unlock:
		spin_unlock_irqrestore(&rq->lock, flags);
		if (!ok)
			return false;
	}

	return ce;
}

static void execlists_submit_ports(struct intel_engine_cs *engine)
{
	struct intel_engine_execlists *execlists = &engine->execlists;
	unsigned int n;

	GEM_BUG_ON(!assert_pending_valid(execlists, "submit"));

	/*
	 * We can skip acquiring intel_runtime_pm_get() here as it was taken
	 * on our behalf by the request (see i915_gem_mark_busy()) and it will
	 * not be relinquished until the device is idle (see
	 * i915_gem_idle_work_handler()). As a precaution, we make sure
	 * that all ELSP are drained i.e. we have processed the CSB,
	 * before allowing ourselves to idle and calling intel_runtime_pm_put().
	 */
	GEM_BUG_ON(!intel_engine_pm_is_awake(engine));

	/*
	 * ELSQ note: the submit queue is not cleared after being submitted
	 * to the HW so we need to make sure we always clean it up. This is
	 * currently ensured by the fact that we always write the same number
	 * of elsq entries, keep this in mind before changing the loop below.
	 */
	for (n = execlists_num_ports(execlists); n--; ) {
		struct i915_request *rq = execlists->pending[n];

		write_desc(execlists,
			   rq ? execlists_update_context(rq) : 0,
			   n);
	}

	/* we need to manually load the submit queue */
	if (execlists->ctrl_reg)
		writel(EL_CTRL_LOAD, execlists->ctrl_reg);
}

static bool ctx_single_port_submission(const struct intel_context *ce)
{
	return (IS_ENABLED(CONFIG_DRM_I915_GVT) &&
		intel_context_force_single_submission(ce));
}

static bool can_merge_ctx(const struct intel_context *prev,
			  const struct intel_context *next)
{
	if (prev != next)
		return false;

	if (ctx_single_port_submission(prev))
		return false;

	return true;
}

static unsigned long i915_request_flags(const struct i915_request *rq)
{
	return READ_ONCE(rq->fence.flags);
}

static bool can_merge_rq(const struct i915_request *prev,
			 const struct i915_request *next)
{
	GEM_BUG_ON(prev == next);
	GEM_BUG_ON(!assert_priority_queue(prev, next));

	/*
	 * We do not submit known completed requests. Therefore if the next
	 * request is already completed, we can pretend to merge it in
	 * with the previous context (and we will skip updating the ELSP
	 * and tracking). Thus hopefully keeping the ELSP full with active
	 * contexts, despite the best efforts of preempt-to-busy to confuse
	 * us.
	 */
	if (i915_request_completed(next))
		return true;

	if (unlikely((i915_request_flags(prev) ^ i915_request_flags(next)) &
		     (BIT(I915_FENCE_FLAG_NOPREEMPT) |
		      BIT(I915_FENCE_FLAG_SENTINEL))))
		return false;

	if (!can_merge_ctx(prev->context, next->context))
		return false;

	GEM_BUG_ON(i915_seqno_passed(prev->fence.seqno, next->fence.seqno));
	return true;
}

static void virtual_update_register_offsets(u32 *regs,
					    struct intel_engine_cs *engine)
{
	set_offsets(regs, reg_offsets(engine), engine, false);
}

static bool virtual_matches(const struct virtual_engine *ve,
			    const struct i915_request *rq,
			    const struct intel_engine_cs *engine)
{
	const struct intel_engine_cs *inflight;

	if (!(rq->execution_mask & engine->mask)) /* We peeked too soon! */
		return false;

	/*
	 * We track when the HW has completed saving the context image
	 * (i.e. when we have seen the final CS event switching out of
	 * the context) and must not overwrite the context image before
	 * then. This restricts us to only using the active engine
	 * while the previous virtualized request is inflight (so
	 * we reuse the register offsets). This is a very small
	 * hystersis on the greedy seelction algorithm.
	 */
	inflight = intel_context_inflight(&ve->context);
	if (inflight && inflight != engine)
		return false;

	return true;
}

static void virtual_xfer_breadcrumbs(struct virtual_engine *ve,
				     struct i915_request *rq)
{
	struct intel_engine_cs *old = ve->siblings[0];

	/* All unattached (rq->engine == old) must already be completed */

	spin_lock(&old->breadcrumbs.irq_lock);
	if (!list_empty(&ve->context.signal_link)) {
		list_del_init(&ve->context.signal_link);

		/*
		 * We cannot acquire the new engine->breadcrumbs.irq_lock
		 * (as we are holding a breadcrumbs.irq_lock already),
		 * so attach this request to the signaler on submission.
		 * The queued irq_work will occur when we finally drop
		 * the engine->active.lock after dequeue.
		 */
		set_bit(DMA_FENCE_FLAG_ENABLE_SIGNAL_BIT, &rq->fence.flags);

		/* Also transfer the pending irq_work for the old breadcrumb. */
		intel_engine_signal_breadcrumbs(rq->engine);
	}
	spin_unlock(&old->breadcrumbs.irq_lock);
}

#define for_each_waiter(p__, rq__) \
	list_for_each_entry_lockless(p__, \
				     &(rq__)->sched.waiters_list, \
				     wait_link)

#define for_each_signaler(p__, rq__) \
	list_for_each_entry_rcu(p__, \
				&(rq__)->sched.signalers_list, \
				signal_link)

static void defer_request(struct i915_request *rq, struct list_head * const pl)
{
	LIST_HEAD(list);

	/*
	 * We want to move the interrupted request to the back of
	 * the round-robin list (i.e. its priority level), but
	 * in doing so, we must then move all requests that were in
	 * flight and were waiting for the interrupted request to
	 * be run after it again.
	 */
	do {
		struct i915_dependency *p;

		GEM_BUG_ON(i915_request_is_active(rq));
		list_move_tail(&rq->sched.link, pl);

		for_each_waiter(p, rq) {
			struct i915_request *w =
				container_of(p->waiter, typeof(*w), sched);

			if (p->flags & I915_DEPENDENCY_WEAK)
				continue;

			/* Leave semaphores spinning on the other engines */
			if (w->engine != rq->engine)
				continue;

			/* No waiter should start before its signaler */
			GEM_BUG_ON(i915_request_started(w) &&
				   !i915_request_completed(rq));

			GEM_BUG_ON(i915_request_is_active(w));
			if (!i915_request_is_ready(w))
				continue;

			if (rq_prio(w) < rq_prio(rq))
				continue;

			GEM_BUG_ON(rq_prio(w) > rq_prio(rq));
			list_move_tail(&w->sched.link, &list);
		}

		rq = list_first_entry_or_null(&list, typeof(*rq), sched.link);
	} while (rq);
}

static void defer_active(struct intel_engine_cs *engine)
{
	struct i915_request *rq;

	rq = __unwind_incomplete_requests(engine);
	if (!rq)
		return;

	defer_request(rq, i915_sched_lookup_priolist(engine, rq_prio(rq)));
}

static bool
need_timeslice(const struct intel_engine_cs *engine,
	       const struct i915_request *rq)
{
	int hint;

	if (!intel_engine_has_timeslices(engine))
		return false;

	hint = engine->execlists.queue_priority_hint;
	if (!list_is_last(&rq->sched.link, &engine->active.requests))
		hint = max(hint, rq_prio(list_next_entry(rq, sched.link)));

	return hint >= effective_prio(rq);
}

static bool
timeslice_yield(const struct intel_engine_execlists *el,
		const struct i915_request *rq)
{
	/*
	 * Once bitten, forever smitten!
	 *
	 * If the active context ever busy-waited on a semaphore,
	 * it will be treated as a hog until the end of its timeslice (i.e.
	 * until it is scheduled out and replaced by a new submission,
	 * possibly even its own lite-restore). The HW only sends an interrupt
	 * on the first miss, and we do know if that semaphore has been
	 * signaled, or even if it is now stuck on another semaphore. Play
	 * safe, yield if it might be stuck -- it will be given a fresh
	 * timeslice in the near future.
	 */
	return rq->context->lrc.ccid == READ_ONCE(el->yield);
}

static bool
timeslice_expired(const struct intel_engine_execlists *el,
		  const struct i915_request *rq)
{
	return timer_expired(&el->timer) || timeslice_yield(el, rq);
}

static int
switch_prio(struct intel_engine_cs *engine, const struct i915_request *rq)
{
	if (list_is_last(&rq->sched.link, &engine->active.requests))
		return INT_MIN;

	return rq_prio(list_next_entry(rq, sched.link));
}

static inline unsigned long
timeslice(const struct intel_engine_cs *engine)
{
	return READ_ONCE(engine->props.timeslice_duration_ms);
}

static unsigned long active_timeslice(const struct intel_engine_cs *engine)
{
	const struct intel_engine_execlists *execlists = &engine->execlists;
	const struct i915_request *rq = *execlists->active;

	if (!rq || i915_request_completed(rq))
		return 0;

	if (READ_ONCE(execlists->switch_priority_hint) < effective_prio(rq))
		return 0;

	return timeslice(engine);
}

static void set_timeslice(struct intel_engine_cs *engine)
{
	unsigned long duration;

	if (!intel_engine_has_timeslices(engine))
		return;

	duration = active_timeslice(engine);
	ENGINE_TRACE(engine, "bump timeslicing, interval:%lu", duration);

	set_timer_ms(&engine->execlists.timer, duration);
}

static void start_timeslice(struct intel_engine_cs *engine)
{
	struct intel_engine_execlists *execlists = &engine->execlists;
	const int prio = queue_prio(execlists);
	unsigned long duration;

	if (!intel_engine_has_timeslices(engine))
		return;

	WRITE_ONCE(execlists->switch_priority_hint, prio);
	if (prio == INT_MIN)
		return;

	if (timer_pending(&execlists->timer))
		return;

	duration = timeslice(engine);
	ENGINE_TRACE(engine,
		     "start timeslicing, prio:%d, interval:%lu",
		     prio, duration);

	set_timer_ms(&execlists->timer, duration);
}

static void record_preemption(struct intel_engine_execlists *execlists)
{
	(void)I915_SELFTEST_ONLY(execlists->preempt_hang.count++);
}

static unsigned long active_preempt_timeout(struct intel_engine_cs *engine,
					    const struct i915_request *rq)
{
	if (!rq)
		return 0;

	/* Force a fast reset for terminated contexts (ignoring sysfs!) */
	if (unlikely(intel_context_is_banned(rq->context)))
		return 1;

	return READ_ONCE(engine->props.preempt_timeout_ms);
}

static void set_preempt_timeout(struct intel_engine_cs *engine,
				const struct i915_request *rq)
{
	if (!intel_engine_has_preempt_reset(engine))
		return;

	set_timer_ms(&engine->execlists.preempt,
		     active_preempt_timeout(engine, rq));
}

static inline void clear_ports(struct i915_request **ports, int count)
{
	memset_p((void **)ports, NULL, count);
}

static void execlists_dequeue(struct intel_engine_cs *engine)
{
	struct intel_engine_execlists * const execlists = &engine->execlists;
	struct i915_request **port = execlists->pending;
	struct i915_request ** const last_port = port + execlists->port_mask;
	struct i915_request * const *active;
	struct i915_request *last;
	struct rb_node *rb;
	bool submit = false;

	/*
	 * Hardware submission is through 2 ports. Conceptually each port
	 * has a (RING_START, RING_HEAD, RING_TAIL) tuple. RING_START is
	 * static for a context, and unique to each, so we only execute
	 * requests belonging to a single context from each ring. RING_HEAD
	 * is maintained by the CS in the context image, it marks the place
	 * where it got up to last time, and through RING_TAIL we tell the CS
	 * where we want to execute up to this time.
	 *
	 * In this list the requests are in order of execution. Consecutive
	 * requests from the same context are adjacent in the ringbuffer. We
	 * can combine these requests into a single RING_TAIL update:
	 *
	 *              RING_HEAD...req1...req2
	 *                                    ^- RING_TAIL
	 * since to execute req2 the CS must first execute req1.
	 *
	 * Our goal then is to point each port to the end of a consecutive
	 * sequence of requests as being the most optimal (fewest wake ups
	 * and context switches) submission.
	 */

	for (rb = rb_first_cached(&execlists->virtual); rb; ) {
		struct virtual_engine *ve =
			rb_entry(rb, typeof(*ve), nodes[engine->id].rb);
		struct i915_request *rq = READ_ONCE(ve->request);

		if (!rq) { /* lazily cleanup after another engine handled rq */
			rb_erase_cached(rb, &execlists->virtual);
			RB_CLEAR_NODE(rb);
			rb = rb_first_cached(&execlists->virtual);
			continue;
		}

		if (!virtual_matches(ve, rq, engine)) {
			rb = rb_next(rb);
			continue;
		}

		break;
	}

	/*
	 * If the queue is higher priority than the last
	 * request in the currently active context, submit afresh.
	 * We will resubmit again afterwards in case we need to split
	 * the active context to interject the preemption request,
	 * i.e. we will retrigger preemption following the ack in case
	 * of trouble.
	 */
	active = READ_ONCE(execlists->active);

	/*
	 * In theory we can skip over completed contexts that have not
	 * yet been processed by events (as those events are in flight):
	 *
	 * while ((last = *active) && i915_request_completed(last))
	 *	active++;
	 *
	 * However, the GPU cannot handle this as it will ultimately
	 * find itself trying to jump back into a context it has just
	 * completed and barf.
	 */

	if ((last = *active)) {
		if (need_preempt(engine, last, rb)) {
			if (i915_request_completed(last)) {
				tasklet_hi_schedule(&execlists->tasklet);
				return;
			}

			ENGINE_TRACE(engine,
				     "preempting last=%llx:%lld, prio=%d, hint=%d\n",
				     last->fence.context,
				     last->fence.seqno,
				     last->sched.attr.priority,
				     execlists->queue_priority_hint);
			record_preemption(execlists);

			/*
			 * Don't let the RING_HEAD advance past the breadcrumb
			 * as we unwind (and until we resubmit) so that we do
			 * not accidentally tell it to go backwards.
			 */
			ring_set_paused(engine, 1);

			/*
			 * Note that we have not stopped the GPU at this point,
			 * so we are unwinding the incomplete requests as they
			 * remain inflight and so by the time we do complete
			 * the preemption, some of the unwound requests may
			 * complete!
			 */
			__unwind_incomplete_requests(engine);

			last = NULL;
		} else if (need_timeslice(engine, last) &&
			   timeslice_expired(execlists, last)) {
			if (i915_request_completed(last)) {
				tasklet_hi_schedule(&execlists->tasklet);
				return;
			}

			ENGINE_TRACE(engine,
				     "expired last=%llx:%lld, prio=%d, hint=%d, yield?=%s\n",
				     last->fence.context,
				     last->fence.seqno,
				     last->sched.attr.priority,
				     execlists->queue_priority_hint,
				     yesno(timeslice_yield(execlists, last)));

			ring_set_paused(engine, 1);
			defer_active(engine);

			/*
			 * Unlike for preemption, if we rewind and continue
			 * executing the same context as previously active,
			 * the order of execution will remain the same and
			 * the tail will only advance. We do not need to
			 * force a full context restore, as a lite-restore
			 * is sufficient to resample the monotonic TAIL.
			 *
			 * If we switch to any other context, similarly we
			 * will not rewind TAIL of current context, and
			 * normal save/restore will preserve state and allow
			 * us to later continue executing the same request.
			 */
			last = NULL;
		} else {
			/*
			 * Otherwise if we already have a request pending
			 * for execution after the current one, we can
			 * just wait until the next CS event before
			 * queuing more. In either case we will force a
			 * lite-restore preemption event, but if we wait
			 * we hopefully coalesce several updates into a single
			 * submission.
			 */
			if (!list_is_last(&last->sched.link,
					  &engine->active.requests)) {
				/*
				 * Even if ELSP[1] is occupied and not worthy
				 * of timeslices, our queue might be.
				 */
				start_timeslice(engine);
				return;
			}
		}
	}

	while (rb) { /* XXX virtual is always taking precedence */
		struct virtual_engine *ve =
			rb_entry(rb, typeof(*ve), nodes[engine->id].rb);
		struct i915_request *rq;

		spin_lock(&ve->base.active.lock);

		rq = ve->request;
		if (unlikely(!rq)) { /* lost the race to a sibling */
			spin_unlock(&ve->base.active.lock);
			rb_erase_cached(rb, &execlists->virtual);
			RB_CLEAR_NODE(rb);
			rb = rb_first_cached(&execlists->virtual);
			continue;
		}

		GEM_BUG_ON(rq != ve->request);
		GEM_BUG_ON(rq->engine != &ve->base);
		GEM_BUG_ON(rq->context != &ve->context);

		if (rq_prio(rq) >= queue_prio(execlists)) {
			if (!virtual_matches(ve, rq, engine)) {
				spin_unlock(&ve->base.active.lock);
				rb = rb_next(rb);
				continue;
			}

			if (last && !can_merge_rq(last, rq)) {
				spin_unlock(&ve->base.active.lock);
				start_timeslice(engine);
				return; /* leave this for another sibling */
			}

			ENGINE_TRACE(engine,
				     "virtual rq=%llx:%lld%s, new engine? %s\n",
				     rq->fence.context,
				     rq->fence.seqno,
				     i915_request_completed(rq) ? "!" :
				     i915_request_started(rq) ? "*" :
				     "",
				     yesno(engine != ve->siblings[0]));

			WRITE_ONCE(ve->request, NULL);
			WRITE_ONCE(ve->base.execlists.queue_priority_hint,
				   INT_MIN);
			rb_erase_cached(rb, &execlists->virtual);
			RB_CLEAR_NODE(rb);

			GEM_BUG_ON(!(rq->execution_mask & engine->mask));
			WRITE_ONCE(rq->engine, engine);

			if (engine != ve->siblings[0]) {
				u32 *regs = ve->context.lrc_reg_state;
				unsigned int n;

				GEM_BUG_ON(READ_ONCE(ve->context.inflight));

				if (!intel_engine_has_relative_mmio(engine))
					virtual_update_register_offsets(regs,
									engine);

				if (!list_empty(&ve->context.signals))
					virtual_xfer_breadcrumbs(ve, rq);

				/*
				 * Move the bound engine to the top of the list
				 * for future execution. We then kick this
				 * tasklet first before checking others, so that
				 * we preferentially reuse this set of bound
				 * registers.
				 */
				for (n = 1; n < ve->num_siblings; n++) {
					if (ve->siblings[n] == engine) {
						swap(ve->siblings[n],
						     ve->siblings[0]);
						break;
					}
				}

				GEM_BUG_ON(ve->siblings[0] != engine);
			}

			if (__i915_request_submit(rq)) {
				submit = true;
				last = rq;
			}
			i915_request_put(rq);

			/*
			 * Hmm, we have a bunch of virtual engine requests,
			 * but the first one was already completed (thanks
			 * preempt-to-busy!). Keep looking at the veng queue
			 * until we have no more relevant requests (i.e.
			 * the normal submit queue has higher priority).
			 */
			if (!submit) {
				spin_unlock(&ve->base.active.lock);
				rb = rb_first_cached(&execlists->virtual);
				continue;
			}
		}

		spin_unlock(&ve->base.active.lock);
		break;
	}

	while ((rb = rb_first_cached(&execlists->queue))) {
		struct i915_priolist *p = to_priolist(rb);
		struct i915_request *rq, *rn;
		int i;

		priolist_for_each_request_consume(rq, rn, p, i) {
			bool merge = true;

			/*
			 * Can we combine this request with the current port?
			 * It has to be the same context/ringbuffer and not
			 * have any exceptions (e.g. GVT saying never to
			 * combine contexts).
			 *
			 * If we can combine the requests, we can execute both
			 * by updating the RING_TAIL to point to the end of the
			 * second request, and so we never need to tell the
			 * hardware about the first.
			 */
			if (last && !can_merge_rq(last, rq)) {
				/*
				 * If we are on the second port and cannot
				 * combine this request with the last, then we
				 * are done.
				 */
				if (port == last_port)
					goto done;

				/*
				 * We must not populate both ELSP[] with the
				 * same LRCA, i.e. we must submit 2 different
				 * contexts if we submit 2 ELSP.
				 */
				if (last->context == rq->context)
					goto done;

				if (i915_request_has_sentinel(last))
					goto done;

				/*
				 * If GVT overrides us we only ever submit
				 * port[0], leaving port[1] empty. Note that we
				 * also have to be careful that we don't queue
				 * the same context (even though a different
				 * request) to the second port.
				 */
				if (ctx_single_port_submission(last->context) ||
				    ctx_single_port_submission(rq->context))
					goto done;

				merge = false;
			}

			if (__i915_request_submit(rq)) {
				if (!merge) {
					*port = execlists_schedule_in(last, port - execlists->pending);
					port++;
					last = NULL;
				}

				GEM_BUG_ON(last &&
					   !can_merge_ctx(last->context,
							  rq->context));
				GEM_BUG_ON(last &&
					   i915_seqno_passed(last->fence.seqno,
							     rq->fence.seqno));

				submit = true;
				last = rq;
			}
		}

		rb_erase_cached(&p->node, &execlists->queue);
		i915_priolist_free(p);
	}

done:
	/*
	 * Here be a bit of magic! Or sleight-of-hand, whichever you prefer.
	 *
	 * We choose the priority hint such that if we add a request of greater
	 * priority than this, we kick the submission tasklet to decide on
	 * the right order of submitting the requests to hardware. We must
	 * also be prepared to reorder requests as they are in-flight on the
	 * HW. We derive the priority hint then as the first "hole" in
	 * the HW submission ports and if there are no available slots,
	 * the priority of the lowest executing request, i.e. last.
	 *
	 * When we do receive a higher priority request ready to run from the
	 * user, see queue_request(), the priority hint is bumped to that
	 * request triggering preemption on the next dequeue (or subsequent
	 * interrupt for secondary ports).
	 */
	execlists->queue_priority_hint = queue_prio(execlists);

	if (submit) {
		*port = execlists_schedule_in(last, port - execlists->pending);
		execlists->switch_priority_hint =
			switch_prio(engine, *execlists->pending);

		/*
		 * Skip if we ended up with exactly the same set of requests,
		 * e.g. trying to timeslice a pair of ordered contexts
		 */
		if (!memcmp(active, execlists->pending,
			    (port - execlists->pending + 1) * sizeof(*port))) {
			do
				execlists_schedule_out(fetch_and_zero(port));
			while (port-- != execlists->pending);

			goto skip_submit;
		}
		clear_ports(port + 1, last_port - port);

		WRITE_ONCE(execlists->yield, -1);
		set_preempt_timeout(engine, *active);
		execlists_submit_ports(engine);
	} else {
skip_submit:
		ring_set_paused(engine, 0);
	}
}

static void
cancel_port_requests(struct intel_engine_execlists * const execlists)
{
	struct i915_request * const *port;

	for (port = execlists->pending; *port; port++)
		execlists_schedule_out(*port);
	clear_ports(execlists->pending, ARRAY_SIZE(execlists->pending));

	/* Mark the end of active before we overwrite *active */
	for (port = xchg(&execlists->active, execlists->pending); *port; port++)
		execlists_schedule_out(*port);
	clear_ports(execlists->inflight, ARRAY_SIZE(execlists->inflight));

	smp_wmb(); /* complete the seqlock for execlists_active() */
	WRITE_ONCE(execlists->active, execlists->inflight);
}

static inline void
invalidate_csb_entries(const u32 *first, const u32 *last)
{
	clflush((void *)first);
	clflush((void *)last);
}

/*
 * Starting with Gen12, the status has a new format:
 *
 *     bit  0:     switched to new queue
 *     bit  1:     reserved
 *     bit  2:     semaphore wait mode (poll or signal), only valid when
 *                 switch detail is set to "wait on semaphore"
 *     bits 3-5:   engine class
 *     bits 6-11:  engine instance
 *     bits 12-14: reserved
 *     bits 15-25: sw context id of the lrc the GT switched to
 *     bits 26-31: sw counter of the lrc the GT switched to
 *     bits 32-35: context switch detail
 *                  - 0: ctx complete
 *                  - 1: wait on sync flip
 *                  - 2: wait on vblank
 *                  - 3: wait on scanline
 *                  - 4: wait on semaphore
 *                  - 5: context preempted (not on SEMAPHORE_WAIT or
 *                       WAIT_FOR_EVENT)
 *     bit  36:    reserved
 *     bits 37-43: wait detail (for switch detail 1 to 4)
 *     bits 44-46: reserved
 *     bits 47-57: sw context id of the lrc the GT switched away from
 *     bits 58-63: sw counter of the lrc the GT switched away from
 */
static inline bool
gen12_csb_parse(const struct intel_engine_execlists *execlists, const u32 *csb)
{
	u32 lower_dw = csb[0];
	u32 upper_dw = csb[1];
	bool ctx_to_valid = GEN12_CSB_CTX_VALID(lower_dw);
	bool ctx_away_valid = GEN12_CSB_CTX_VALID(upper_dw);
	bool new_queue = lower_dw & GEN12_CTX_STATUS_SWITCHED_TO_NEW_QUEUE;

	/*
	 * The context switch detail is not guaranteed to be 5 when a preemption
	 * occurs, so we can't just check for that. The check below works for
	 * all the cases we care about, including preemptions of WAIT
	 * instructions and lite-restore. Preempt-to-idle via the CTRL register
	 * would require some extra handling, but we don't support that.
	 */
	if (!ctx_away_valid || new_queue) {
		GEM_BUG_ON(!ctx_to_valid);
		return true;
	}

	/*
	 * switch detail = 5 is covered by the case above and we do not expect a
	 * context switch on an unsuccessful wait instruction since we always
	 * use polling mode.
	 */
	GEM_BUG_ON(GEN12_CTX_SWITCH_DETAIL(upper_dw));
	return false;
}

static inline bool
gen8_csb_parse(const struct intel_engine_execlists *execlists, const u32 *csb)
{
	return *csb & (GEN8_CTX_STATUS_IDLE_ACTIVE | GEN8_CTX_STATUS_PREEMPTED);
}

static void process_csb(struct intel_engine_cs *engine)
{
	struct intel_engine_execlists * const execlists = &engine->execlists;
	const u32 * const buf = execlists->csb_status;
	const u8 num_entries = execlists->csb_size;
	u8 head, tail;

	/*
	 * As we modify our execlists state tracking we require exclusive
	 * access. Either we are inside the tasklet, or the tasklet is disabled
	 * and we assume that is only inside the reset paths and so serialised.
	 */
	GEM_BUG_ON(!tasklet_is_locked(&execlists->tasklet) &&
		   !reset_in_progress(execlists));
	GEM_BUG_ON(!intel_engine_in_execlists_submission_mode(engine));

	/*
	 * Note that csb_write, csb_status may be either in HWSP or mmio.
	 * When reading from the csb_write mmio register, we have to be
	 * careful to only use the GEN8_CSB_WRITE_PTR portion, which is
	 * the low 4bits. As it happens we know the next 4bits are always
	 * zero and so we can simply masked off the low u8 of the register
	 * and treat it identically to reading from the HWSP (without having
	 * to use explicit shifting and masking, and probably bifurcating
	 * the code to handle the legacy mmio read).
	 */
	head = execlists->csb_head;
	tail = READ_ONCE(*execlists->csb_write);
	if (unlikely(head == tail))
		return;

	/*
	 * Hopefully paired with a wmb() in HW!
	 *
	 * We must complete the read of the write pointer before any reads
	 * from the CSB, so that we do not see stale values. Without an rmb
	 * (lfence) the HW may speculatively perform the CSB[] reads *before*
	 * we perform the READ_ONCE(*csb_write).
	 */
	rmb();

	ENGINE_TRACE(engine, "cs-irq head=%d, tail=%d\n", head, tail);
	do {
		bool promote;

		if (++head == num_entries)
			head = 0;

		/*
		 * We are flying near dragons again.
		 *
		 * We hold a reference to the request in execlist_port[]
		 * but no more than that. We are operating in softirq
		 * context and so cannot hold any mutex or sleep. That
		 * prevents us stopping the requests we are processing
		 * in port[] from being retired simultaneously (the
		 * breadcrumb will be complete before we see the
		 * context-switch). As we only hold the reference to the
		 * request, any pointer chasing underneath the request
		 * is subject to a potential use-after-free. Thus we
		 * store all of the bookkeeping within port[] as
		 * required, and avoid using unguarded pointers beneath
		 * request itself. The same applies to the atomic
		 * status notifier.
		 */

		ENGINE_TRACE(engine, "csb[%d]: status=0x%08x:0x%08x\n",
			     head, buf[2 * head + 0], buf[2 * head + 1]);

		if (INTEL_GEN(engine->i915) >= 12)
			promote = gen12_csb_parse(execlists, buf + 2 * head);
		else
			promote = gen8_csb_parse(execlists, buf + 2 * head);
		if (promote) {
			struct i915_request * const *old = execlists->active;

			ring_set_paused(engine, 0);

			/* Point active to the new ELSP; prevent overwriting */
			WRITE_ONCE(execlists->active, execlists->pending);
			smp_wmb(); /* notify execlists_active() */

			/* cancel old inflight, prepare for switch */
			trace_ports(execlists, "preempted", old);
			while (*old)
				execlists_schedule_out(*old++);

			/* switch pending to inflight */
			GEM_BUG_ON(!assert_pending_valid(execlists, "promote"));
			memcpy(execlists->inflight,
			       execlists->pending,
			       execlists_num_ports(execlists) *
			       sizeof(*execlists->pending));
			smp_wmb(); /* complete the seqlock */
			WRITE_ONCE(execlists->active, execlists->inflight);

			WRITE_ONCE(execlists->pending[0], NULL);
		} else {
			GEM_BUG_ON(!*execlists->active);

			/* port0 completed, advanced to port1 */
			trace_ports(execlists, "completed", execlists->active);

			/*
			 * We rely on the hardware being strongly
			 * ordered, that the breadcrumb write is
			 * coherent (visible from the CPU) before the
			 * user interrupt is processed. One might assume
			 * that the breadcrumb write being before the
			 * user interrupt and the CS event for the context
			 * switch would therefore be before the CS event
			 * itself...
			 */
			if (GEM_SHOW_DEBUG() &&
			    !i915_request_completed(*execlists->active)) {
				struct i915_request *rq = *execlists->active;
				const u32 *regs __maybe_unused =
					rq->context->lrc_reg_state;

				ENGINE_TRACE(engine,
					     "context completed before request!\n");
				ENGINE_TRACE(engine,
					     "ring:{start:0x%08x, head:%04x, tail:%04x, ctl:%08x, mode:%08x}\n",
					     ENGINE_READ(engine, RING_START),
					     ENGINE_READ(engine, RING_HEAD) & HEAD_ADDR,
					     ENGINE_READ(engine, RING_TAIL) & TAIL_ADDR,
					     ENGINE_READ(engine, RING_CTL),
					     ENGINE_READ(engine, RING_MI_MODE));
				ENGINE_TRACE(engine,
					     "rq:{start:%08x, head:%04x, tail:%04x, seqno:%llx:%d, hwsp:%d}, ",
					     i915_ggtt_offset(rq->ring->vma),
					     rq->head, rq->tail,
					     rq->fence.context,
					     lower_32_bits(rq->fence.seqno),
					     hwsp_seqno(rq));
				ENGINE_TRACE(engine,
					     "ctx:{start:%08x, head:%04x, tail:%04x}, ",
					     regs[CTX_RING_START],
					     regs[CTX_RING_HEAD],
					     regs[CTX_RING_TAIL]);
			}

			execlists_schedule_out(*execlists->active++);

			GEM_BUG_ON(execlists->active - execlists->inflight >
				   execlists_num_ports(execlists));
		}
	} while (head != tail);

	execlists->csb_head = head;
	set_timeslice(engine);

	/*
	 * Gen11 has proven to fail wrt global observation point between
	 * entry and tail update, failing on the ordering and thus
	 * we see an old entry in the context status buffer.
	 *
	 * Forcibly evict out entries for the next gpu csb update,
	 * to increase the odds that we get a fresh entries with non
	 * working hardware. The cost for doing so comes out mostly with
	 * the wash as hardware, working or not, will need to do the
	 * invalidation before.
	 */
	invalidate_csb_entries(&buf[0], &buf[num_entries - 1]);
}

static void __execlists_submission_tasklet(struct intel_engine_cs *const engine)
{
	lockdep_assert_held(&engine->active.lock);
	if (!READ_ONCE(engine->execlists.pending[0])) {
		rcu_read_lock(); /* protect peeking at execlists->active */
		execlists_dequeue(engine);
		rcu_read_unlock();
	}
}

static void __execlists_hold(struct i915_request *rq)
{
	LIST_HEAD(list);

	do {
		struct i915_dependency *p;

		if (i915_request_is_active(rq))
			__i915_request_unsubmit(rq);

		clear_bit(I915_FENCE_FLAG_PQUEUE, &rq->fence.flags);
		list_move_tail(&rq->sched.link, &rq->engine->active.hold);
		i915_request_set_hold(rq);
		RQ_TRACE(rq, "on hold\n");

		for_each_waiter(p, rq) {
			struct i915_request *w =
				container_of(p->waiter, typeof(*w), sched);

			/* Leave semaphores spinning on the other engines */
			if (w->engine != rq->engine)
				continue;

			if (!i915_request_is_ready(w))
				continue;

			if (i915_request_completed(w))
				continue;

			if (i915_request_on_hold(w))
				continue;

			list_move_tail(&w->sched.link, &list);
		}

		rq = list_first_entry_or_null(&list, typeof(*rq), sched.link);
	} while (rq);
}

static bool execlists_hold(struct intel_engine_cs *engine,
			   struct i915_request *rq)
{
	spin_lock_irq(&engine->active.lock);

	if (i915_request_completed(rq)) { /* too late! */
		rq = NULL;
		goto unlock;
	}

	if (rq->engine != engine) { /* preempted virtual engine */
		struct virtual_engine *ve = to_virtual_engine(rq->engine);

		/*
		 * intel_context_inflight() is only protected by virtue
		 * of process_csb() being called only by the tasklet (or
		 * directly from inside reset while the tasklet is suspended).
		 * Assert that neither of those are allowed to run while we
		 * poke at the request queues.
		 */
		GEM_BUG_ON(!reset_in_progress(&engine->execlists));

		/*
		 * An unsubmitted request along a virtual engine will
		 * remain on the active (this) engine until we are able
		 * to process the context switch away (and so mark the
		 * context as no longer in flight). That cannot have happened
		 * yet, otherwise we would not be hanging!
		 */
		spin_lock(&ve->base.active.lock);
		GEM_BUG_ON(intel_context_inflight(rq->context) != engine);
		GEM_BUG_ON(ve->request != rq);
		ve->request = NULL;
		spin_unlock(&ve->base.active.lock);
		i915_request_put(rq);

		rq->engine = engine;
	}

	/*
	 * Transfer this request onto the hold queue to prevent it
	 * being resumbitted to HW (and potentially completed) before we have
	 * released it. Since we may have already submitted following
	 * requests, we need to remove those as well.
	 */
	GEM_BUG_ON(i915_request_on_hold(rq));
	GEM_BUG_ON(rq->engine != engine);
	__execlists_hold(rq);
	GEM_BUG_ON(list_empty(&engine->active.hold));

unlock:
	spin_unlock_irq(&engine->active.lock);
	return rq;
}

static bool hold_request(const struct i915_request *rq)
{
	struct i915_dependency *p;
	bool result = false;

	/*
	 * If one of our ancestors is on hold, we must also be on hold,
	 * otherwise we will bypass it and execute before it.
	 */
	rcu_read_lock();
	for_each_signaler(p, rq) {
		const struct i915_request *s =
			container_of(p->signaler, typeof(*s), sched);

		if (s->engine != rq->engine)
			continue;

		result = i915_request_on_hold(s);
		if (result)
			break;
	}
	rcu_read_unlock();

	return result;
}

static void __execlists_unhold(struct i915_request *rq)
{
	LIST_HEAD(list);

	do {
		struct i915_dependency *p;

		RQ_TRACE(rq, "hold release\n");

		GEM_BUG_ON(!i915_request_on_hold(rq));
		GEM_BUG_ON(!i915_sw_fence_signaled(&rq->submit));

		i915_request_clear_hold(rq);
		list_move_tail(&rq->sched.link,
			       i915_sched_lookup_priolist(rq->engine,
							  rq_prio(rq)));
		set_bit(I915_FENCE_FLAG_PQUEUE, &rq->fence.flags);

		/* Also release any children on this engine that are ready */
		for_each_waiter(p, rq) {
			struct i915_request *w =
				container_of(p->waiter, typeof(*w), sched);

			/* Propagate any change in error status */
			if (rq->fence.error)
				i915_request_set_error_once(w, rq->fence.error);

			if (w->engine != rq->engine)
				continue;

			if (!i915_request_on_hold(w))
				continue;

			/* Check that no other parents are also on hold */
			if (hold_request(w))
				continue;

			list_move_tail(&w->sched.link, &list);
		}

		rq = list_first_entry_or_null(&list, typeof(*rq), sched.link);
	} while (rq);
}

static void execlists_unhold(struct intel_engine_cs *engine,
			     struct i915_request *rq)
{
	spin_lock_irq(&engine->active.lock);

	/*
	 * Move this request back to the priority queue, and all of its
	 * children and grandchildren that were suspended along with it.
	 */
	__execlists_unhold(rq);

	if (rq_prio(rq) > engine->execlists.queue_priority_hint) {
		engine->execlists.queue_priority_hint = rq_prio(rq);
		tasklet_hi_schedule(&engine->execlists.tasklet);
	}

	spin_unlock_irq(&engine->active.lock);
}

struct execlists_capture {
	struct work_struct work;
	struct i915_request *rq;
	struct i915_gpu_coredump *error;
};

static void execlists_capture_work(struct work_struct *work)
{
	struct execlists_capture *cap = container_of(work, typeof(*cap), work);
	const gfp_t gfp = GFP_KERNEL | __GFP_RETRY_MAYFAIL | __GFP_NOWARN;
	struct intel_engine_cs *engine = cap->rq->engine;
	struct intel_gt_coredump *gt = cap->error->gt;
	struct intel_engine_capture_vma *vma;

	/* Compress all the objects attached to the request, slow! */
	vma = intel_engine_coredump_add_request(gt->engine, cap->rq, gfp);
	if (vma) {
		struct i915_vma_compress *compress =
			i915_vma_capture_prepare(gt);

		intel_engine_coredump_add_vma(gt->engine, vma, compress);
		i915_vma_capture_finish(gt, compress);
	}

	gt->simulated = gt->engine->simulated;
	cap->error->simulated = gt->simulated;

	/* Publish the error state, and announce it to the world */
	i915_error_state_store(cap->error);
	i915_gpu_coredump_put(cap->error);

	/* Return this request and all that depend upon it for signaling */
	execlists_unhold(engine, cap->rq);
	i915_request_put(cap->rq);

	kfree(cap);
}

static struct execlists_capture *capture_regs(struct intel_engine_cs *engine)
{
	const gfp_t gfp = GFP_ATOMIC | __GFP_NOWARN;
	struct execlists_capture *cap;

	cap = kmalloc(sizeof(*cap), gfp);
	if (!cap)
		return NULL;

	cap->error = i915_gpu_coredump_alloc(engine->i915, gfp);
	if (!cap->error)
		goto err_cap;

	cap->error->gt = intel_gt_coredump_alloc(engine->gt, gfp);
	if (!cap->error->gt)
		goto err_gpu;

	cap->error->gt->engine = intel_engine_coredump_alloc(engine, gfp);
	if (!cap->error->gt->engine)
		goto err_gt;

	return cap;

err_gt:
	kfree(cap->error->gt);
err_gpu:
	kfree(cap->error);
err_cap:
	kfree(cap);
	return NULL;
}

static struct i915_request *
active_context(struct intel_engine_cs *engine, u32 ccid)
{
	const struct intel_engine_execlists * const el = &engine->execlists;
	struct i915_request * const *port, *rq;

	/*
	 * Use the most recent result from process_csb(), but just in case
	 * we trigger an error (via interrupt) before the first CS event has
	 * been written, peek at the next submission.
	 */

	for (port = el->active; (rq = *port); port++) {
		if (rq->context->lrc.ccid == ccid) {
			ENGINE_TRACE(engine,
				     "ccid found at active:%zd\n",
				     port - el->active);
			return rq;
		}
	}

	for (port = el->pending; (rq = *port); port++) {
		if (rq->context->lrc.ccid == ccid) {
			ENGINE_TRACE(engine,
				     "ccid found at pending:%zd\n",
				     port - el->pending);
			return rq;
		}
	}

	ENGINE_TRACE(engine, "ccid:%x not found\n", ccid);
	return NULL;
}

static u32 active_ccid(struct intel_engine_cs *engine)
{
	return ENGINE_READ_FW(engine, RING_EXECLIST_STATUS_HI);
}

static bool execlists_capture(struct intel_engine_cs *engine)
{
	struct execlists_capture *cap;

	if (!IS_ENABLED(CONFIG_DRM_I915_CAPTURE_ERROR))
		return true;

	/*
	 * We need to _quickly_ capture the engine state before we reset.
	 * We are inside an atomic section (softirq) here and we are delaying
	 * the forced preemption event.
	 */
	cap = capture_regs(engine);
	if (!cap)
		return true;

	spin_lock_irq(&engine->active.lock);
	cap->rq = active_context(engine, active_ccid(engine));
	if (cap->rq) {
		cap->rq = active_request(cap->rq->context->timeline, cap->rq);
		cap->rq = i915_request_get_rcu(cap->rq);
	}
	spin_unlock_irq(&engine->active.lock);
	if (!cap->rq)
		goto err_free;

	/*
	 * Remove the request from the execlists queue, and take ownership
	 * of the request. We pass it to our worker who will _slowly_ compress
	 * all the pages the _user_ requested for debugging their batch, after
	 * which we return it to the queue for signaling.
	 *
	 * By removing them from the execlists queue, we also remove the
	 * requests from being processed by __unwind_incomplete_requests()
	 * during the intel_engine_reset(), and so they will *not* be replayed
	 * afterwards.
	 *
	 * Note that because we have not yet reset the engine at this point,
	 * it is possible for the request that we have identified as being
	 * guilty, did in fact complete and we will then hit an arbitration
	 * point allowing the outstanding preemption to succeed. The likelihood
	 * of that is very low (as capturing of the engine registers should be
	 * fast enough to run inside an irq-off atomic section!), so we will
	 * simply hold that request accountable for being non-preemptible
	 * long enough to force the reset.
	 */
	if (!execlists_hold(engine, cap->rq))
		goto err_rq;

	INIT_WORK(&cap->work, execlists_capture_work);
	schedule_work(&cap->work);
	return true;

err_rq:
	i915_request_put(cap->rq);
err_free:
	i915_gpu_coredump_put(cap->error);
	kfree(cap);
	return false;
}

static void execlists_reset(struct intel_engine_cs *engine, const char *msg)
{
	const unsigned int bit = I915_RESET_ENGINE + engine->id;
	unsigned long *lock = &engine->gt->reset.flags;

	if (!intel_has_reset_engine(engine->gt))
		return;

	if (test_and_set_bit(bit, lock))
		return;

	ENGINE_TRACE(engine, "reset for %s\n", msg);

	/* Mark this tasklet as disabled to avoid waiting for it to complete */
	tasklet_disable_nosync(&engine->execlists.tasklet);

	ring_set_paused(engine, 1); /* Freeze the current request in place */
	if (execlists_capture(engine))
		intel_engine_reset(engine, msg);
	else
		ring_set_paused(engine, 0);

	tasklet_enable(&engine->execlists.tasklet);
	clear_and_wake_up_bit(bit, lock);
}

static bool preempt_timeout(const struct intel_engine_cs *const engine)
{
	const struct timer_list *t = &engine->execlists.preempt;

	if (!CONFIG_DRM_I915_PREEMPT_TIMEOUT)
		return false;

	if (!timer_expired(t))
		return false;

	return READ_ONCE(engine->execlists.pending[0]);
}

/*
 * Check the unread Context Status Buffers and manage the submission of new
 * contexts to the ELSP accordingly.
 */
static void execlists_submission_tasklet(unsigned long data)
{
	struct intel_engine_cs * const engine = (struct intel_engine_cs *)data;
	bool timeout = preempt_timeout(engine);

	process_csb(engine);

	if (unlikely(READ_ONCE(engine->execlists.error_interrupt))) {
		engine->execlists.error_interrupt = 0;
		if (ENGINE_READ(engine, RING_ESR)) /* confirm the error */
			execlists_reset(engine, "CS error");
	}

	if (!READ_ONCE(engine->execlists.pending[0]) || timeout) {
		unsigned long flags;

		spin_lock_irqsave(&engine->active.lock, flags);
		__execlists_submission_tasklet(engine);
		spin_unlock_irqrestore(&engine->active.lock, flags);

		/* Recheck after serialising with direct-submission */
		if (unlikely(timeout && preempt_timeout(engine)))
			execlists_reset(engine, "preemption time out");
	}
}

static void __execlists_kick(struct intel_engine_execlists *execlists)
{
	/* Kick the tasklet for some interrupt coalescing and reset handling */
	tasklet_hi_schedule(&execlists->tasklet);
}

#define execlists_kick(t, member) \
	__execlists_kick(container_of(t, struct intel_engine_execlists, member))

static void execlists_timeslice(struct timer_list *timer)
{
	execlists_kick(timer, timer);
}

static void execlists_preempt(struct timer_list *timer)
{
	execlists_kick(timer, preempt);
}

static void queue_request(struct intel_engine_cs *engine,
			  struct i915_request *rq)
{
	GEM_BUG_ON(!list_empty(&rq->sched.link));
	list_add_tail(&rq->sched.link,
		      i915_sched_lookup_priolist(engine, rq_prio(rq)));
	set_bit(I915_FENCE_FLAG_PQUEUE, &rq->fence.flags);
}

static void __submit_queue_imm(struct intel_engine_cs *engine)
{
	struct intel_engine_execlists * const execlists = &engine->execlists;

	if (reset_in_progress(execlists))
		return; /* defer until we restart the engine following reset */

	/* Hopefully we clear execlists->pending[] to let us through */
	if (READ_ONCE(execlists->pending[0]) &&
	    tasklet_trylock(&execlists->tasklet)) {
		process_csb(engine);
		tasklet_unlock(&execlists->tasklet);
	}

	__execlists_submission_tasklet(engine);
}

static void submit_queue(struct intel_engine_cs *engine,
			 const struct i915_request *rq)
{
	struct intel_engine_execlists *execlists = &engine->execlists;

	if (rq_prio(rq) <= execlists->queue_priority_hint)
		return;

	execlists->queue_priority_hint = rq_prio(rq);
	__submit_queue_imm(engine);
}

static bool ancestor_on_hold(const struct intel_engine_cs *engine,
			     const struct i915_request *rq)
{
	GEM_BUG_ON(i915_request_on_hold(rq));
	return !list_empty(&engine->active.hold) && hold_request(rq);
}

static void execlists_submit_request(struct i915_request *request)
{
	struct intel_engine_cs *engine = request->engine;
	unsigned long flags;

	/* Will be called from irq-context when using foreign fences. */
	spin_lock_irqsave(&engine->active.lock, flags);

	if (unlikely(ancestor_on_hold(engine, request))) {
		RQ_TRACE(request, "ancestor on hold\n");
		list_add_tail(&request->sched.link, &engine->active.hold);
		i915_request_set_hold(request);
	} else {
		queue_request(engine, request);

		GEM_BUG_ON(RB_EMPTY_ROOT(&engine->execlists.queue.rb_root));
		GEM_BUG_ON(list_empty(&request->sched.link));

		submit_queue(engine, request);
	}

	spin_unlock_irqrestore(&engine->active.lock, flags);
}

static void __execlists_context_fini(struct intel_context *ce)
{
	intel_ring_put(ce->ring);
	i915_vma_put(ce->state);
}

static void execlists_context_destroy(struct kref *kref)
{
	struct intel_context *ce = container_of(kref, typeof(*ce), ref);

	GEM_BUG_ON(!i915_active_is_idle(&ce->active));
	GEM_BUG_ON(intel_context_is_pinned(ce));

	if (ce->state)
		__execlists_context_fini(ce);

	intel_context_fini(ce);
	intel_context_free(ce);
}

static void
set_redzone(void *vaddr, const struct intel_engine_cs *engine)
{
	if (!IS_ENABLED(CONFIG_DRM_I915_DEBUG_GEM))
		return;

	vaddr += engine->context_size;

	memset(vaddr, CONTEXT_REDZONE, I915_GTT_PAGE_SIZE);
}

static void
check_redzone(const void *vaddr, const struct intel_engine_cs *engine)
{
	if (!IS_ENABLED(CONFIG_DRM_I915_DEBUG_GEM))
		return;

	vaddr += engine->context_size;

	if (memchr_inv(vaddr, CONTEXT_REDZONE, I915_GTT_PAGE_SIZE))
		drm_err_once(&engine->i915->drm,
			     "%s context redzone overwritten!\n",
			     engine->name);
}

static void execlists_context_unpin(struct intel_context *ce)
{
	check_redzone((void *)ce->lrc_reg_state - LRC_STATE_OFFSET,
		      ce->engine);

	i915_gem_object_unpin_map(ce->state->obj);
}

static u32 *
gen12_emit_timestamp_wa(const struct intel_context *ce, u32 *cs)
{
	*cs++ = MI_LOAD_REGISTER_MEM_GEN8 |
		MI_SRM_LRM_GLOBAL_GTT |
		MI_LRI_LRM_CS_MMIO;
	*cs++ = i915_mmio_reg_offset(GEN8_RING_CS_GPR(0, 0));
	*cs++ = i915_ggtt_offset(ce->state) + LRC_STATE_OFFSET +
		CTX_TIMESTAMP * sizeof(u32);
	*cs++ = 0;

	*cs++ = MI_LOAD_REGISTER_REG |
		MI_LRR_SOURCE_CS_MMIO |
		MI_LRI_LRM_CS_MMIO;
	*cs++ = i915_mmio_reg_offset(GEN8_RING_CS_GPR(0, 0));
	*cs++ = i915_mmio_reg_offset(RING_CTX_TIMESTAMP(0));

	*cs++ = MI_LOAD_REGISTER_REG |
		MI_LRR_SOURCE_CS_MMIO |
		MI_LRI_LRM_CS_MMIO;
	*cs++ = i915_mmio_reg_offset(GEN8_RING_CS_GPR(0, 0));
	*cs++ = i915_mmio_reg_offset(RING_CTX_TIMESTAMP(0));

	return cs;
}

static u32 *
gen12_emit_restore_scratch(const struct intel_context *ce, u32 *cs)
{
	GEM_BUG_ON(lrc_ring_gpr0(ce->engine) == -1);

	*cs++ = MI_LOAD_REGISTER_MEM_GEN8 |
		MI_SRM_LRM_GLOBAL_GTT |
		MI_LRI_LRM_CS_MMIO;
	*cs++ = i915_mmio_reg_offset(GEN8_RING_CS_GPR(0, 0));
	*cs++ = i915_ggtt_offset(ce->state) + LRC_STATE_OFFSET +
		(lrc_ring_gpr0(ce->engine) + 1) * sizeof(u32);
	*cs++ = 0;

	return cs;
}

static u32 *
gen12_emit_cmd_buf_wa(const struct intel_context *ce, u32 *cs)
{
	GEM_BUG_ON(lrc_ring_cmd_buf_cctl(ce->engine) == -1);

	*cs++ = MI_LOAD_REGISTER_MEM_GEN8 |
		MI_SRM_LRM_GLOBAL_GTT |
		MI_LRI_LRM_CS_MMIO;
	*cs++ = i915_mmio_reg_offset(GEN8_RING_CS_GPR(0, 0));
	*cs++ = i915_ggtt_offset(ce->state) + LRC_STATE_OFFSET +
		(lrc_ring_cmd_buf_cctl(ce->engine) + 1) * sizeof(u32);
	*cs++ = 0;

	*cs++ = MI_LOAD_REGISTER_REG |
		MI_LRR_SOURCE_CS_MMIO |
		MI_LRI_LRM_CS_MMIO;
	*cs++ = i915_mmio_reg_offset(GEN8_RING_CS_GPR(0, 0));
	*cs++ = i915_mmio_reg_offset(RING_CMD_BUF_CCTL(0));

	return cs;
}

static u32 *
gen12_emit_indirect_ctx_rcs(const struct intel_context *ce, u32 *cs)
{
	cs = gen12_emit_timestamp_wa(ce, cs);
	cs = gen12_emit_cmd_buf_wa(ce, cs);
	cs = gen12_emit_restore_scratch(ce, cs);

	return cs;
}

static u32 *
gen12_emit_indirect_ctx_xcs(const struct intel_context *ce, u32 *cs)
{
	cs = gen12_emit_timestamp_wa(ce, cs);
	cs = gen12_emit_restore_scratch(ce, cs);

	return cs;
}

static inline u32 context_wa_bb_offset(const struct intel_context *ce)
{
	return PAGE_SIZE * ce->wa_bb_page;
}

static u32 *context_indirect_bb(const struct intel_context *ce)
{
	void *ptr;

	GEM_BUG_ON(!ce->wa_bb_page);

	ptr = ce->lrc_reg_state;
	ptr -= LRC_STATE_OFFSET; /* back to start of context image */
	ptr += context_wa_bb_offset(ce);

	return ptr;
}

static void
setup_indirect_ctx_bb(const struct intel_context *ce,
		      const struct intel_engine_cs *engine,
		      u32 *(*emit)(const struct intel_context *, u32 *))
{
	u32 * const start = context_indirect_bb(ce);
	u32 *cs;

	cs = emit(ce, start);
	GEM_BUG_ON(cs - start > I915_GTT_PAGE_SIZE / sizeof(*cs));
	while ((unsigned long)cs % CACHELINE_BYTES)
		*cs++ = MI_NOOP;

	lrc_ring_setup_indirect_ctx(ce->lrc_reg_state, engine,
				    i915_ggtt_offset(ce->state) +
				    context_wa_bb_offset(ce),
				    (cs - start) * sizeof(*cs));
}

static void
__execlists_update_reg_state(const struct intel_context *ce,
			     const struct intel_engine_cs *engine,
			     u32 head)
{
	struct intel_ring *ring = ce->ring;
	u32 *regs = ce->lrc_reg_state;

	GEM_BUG_ON(!intel_ring_offset_valid(ring, head));
	GEM_BUG_ON(!intel_ring_offset_valid(ring, ring->tail));

	regs[CTX_RING_START] = i915_ggtt_offset(ring->vma);
	regs[CTX_RING_HEAD] = head;
	regs[CTX_RING_TAIL] = ring->tail;
	regs[CTX_RING_CTL] = RING_CTL_SIZE(ring->size) | RING_VALID;

	/* RPCS */
	if (engine->class == RENDER_CLASS) {
		regs[CTX_R_PWR_CLK_STATE] =
			intel_sseu_make_rpcs(engine->i915, &ce->sseu);

		i915_oa_init_reg_state(ce, engine);
	}

	if (ce->wa_bb_page) {
		u32 *(*fn)(const struct intel_context *ce, u32 *cs);

		fn = gen12_emit_indirect_ctx_xcs;
		if (ce->engine->class == RENDER_CLASS)
			fn = gen12_emit_indirect_ctx_rcs;

		/* Mutually exclusive wrt to global indirect bb */
		GEM_BUG_ON(engine->wa_ctx.indirect_ctx.size);
		setup_indirect_ctx_bb(ce, engine, fn);
	}
}

static int
__execlists_context_pin(struct intel_context *ce,
			struct intel_engine_cs *engine)
{
	void *vaddr;

	GEM_BUG_ON(!ce->state);
	GEM_BUG_ON(!i915_vma_is_pinned(ce->state));

	vaddr = i915_gem_object_pin_map(ce->state->obj,
					i915_coherent_map_type(engine->i915) |
					I915_MAP_OVERRIDE);
	if (IS_ERR(vaddr))
		return PTR_ERR(vaddr);

	ce->lrc.lrca = lrc_descriptor(ce, engine) | CTX_DESC_FORCE_RESTORE;
<<<<<<< HEAD
	ce->lrc_reg_state = vaddr + LRC_STATE_PN * PAGE_SIZE;
=======
	ce->lrc_reg_state = vaddr + LRC_STATE_OFFSET;
>>>>>>> 972282c4
	__execlists_update_reg_state(ce, engine, ce->ring->tail);

	return 0;
}

static int execlists_context_pin(struct intel_context *ce)
{
	return __execlists_context_pin(ce, ce->engine);
}

static int execlists_context_alloc(struct intel_context *ce)
{
	return __execlists_context_alloc(ce, ce->engine);
}

static void execlists_context_reset(struct intel_context *ce)
{
	CE_TRACE(ce, "reset\n");
	GEM_BUG_ON(!intel_context_is_pinned(ce));

	intel_ring_reset(ce->ring, ce->ring->emit);

	/* Scrub away the garbage */
	execlists_init_reg_state(ce->lrc_reg_state,
				 ce, ce->engine, ce->ring, true);
	__execlists_update_reg_state(ce, ce->engine, ce->ring->tail);

	ce->lrc.desc |= CTX_DESC_FORCE_RESTORE;
}

static const struct intel_context_ops execlists_context_ops = {
	.alloc = execlists_context_alloc,

	.pin = execlists_context_pin,
	.unpin = execlists_context_unpin,

	.enter = intel_context_enter_engine,
	.exit = intel_context_exit_engine,

	.reset = execlists_context_reset,
	.destroy = execlists_context_destroy,
};

static int gen8_emit_init_breadcrumb(struct i915_request *rq)
{
	u32 *cs;

	if (!i915_request_timeline(rq)->has_initial_breadcrumb)
		return 0;

	cs = intel_ring_begin(rq, 6);
	if (IS_ERR(cs))
		return PTR_ERR(cs);

	/*
	 * Check if we have been preempted before we even get started.
	 *
	 * After this point i915_request_started() reports true, even if
	 * we get preempted and so are no longer running.
	 */
	*cs++ = MI_ARB_CHECK;
	*cs++ = MI_NOOP;

	*cs++ = MI_STORE_DWORD_IMM_GEN4 | MI_USE_GGTT;
	*cs++ = i915_request_timeline(rq)->hwsp_offset;
	*cs++ = 0;
	*cs++ = rq->fence.seqno - 1;

	intel_ring_advance(rq, cs);

	/* Record the updated position of the request's payload */
	rq->infix = intel_ring_offset(rq, cs);

	return 0;
}

static int execlists_request_alloc(struct i915_request *request)
{
	int ret;

	GEM_BUG_ON(!intel_context_is_pinned(request->context));

	/*
	 * Flush enough space to reduce the likelihood of waiting after
	 * we start building the request - in which case we will just
	 * have to repeat work.
	 */
	request->reserved_space += EXECLISTS_REQUEST_SIZE;

	/*
	 * Note that after this point, we have committed to using
	 * this request as it is being used to both track the
	 * state of engine initialisation and liveness of the
	 * golden renderstate above. Think twice before you try
	 * to cancel/unwind this request now.
	 */

	/* Unconditionally invalidate GPU caches and TLBs. */
	ret = request->engine->emit_flush(request, EMIT_INVALIDATE);
	if (ret)
		return ret;

	request->reserved_space -= EXECLISTS_REQUEST_SIZE;
	return 0;
}

/*
 * In this WA we need to set GEN8_L3SQCREG4[21:21] and reset it after
 * PIPE_CONTROL instruction. This is required for the flush to happen correctly
 * but there is a slight complication as this is applied in WA batch where the
 * values are only initialized once so we cannot take register value at the
 * beginning and reuse it further; hence we save its value to memory, upload a
 * constant value with bit21 set and then we restore it back with the saved value.
 * To simplify the WA, a constant value is formed by using the default value
 * of this register. This shouldn't be a problem because we are only modifying
 * it for a short period and this batch in non-premptible. We can ofcourse
 * use additional instructions that read the actual value of the register
 * at that time and set our bit of interest but it makes the WA complicated.
 *
 * This WA is also required for Gen9 so extracting as a function avoids
 * code duplication.
 */
static u32 *
gen8_emit_flush_coherentl3_wa(struct intel_engine_cs *engine, u32 *batch)
{
	/* NB no one else is allowed to scribble over scratch + 256! */
	*batch++ = MI_STORE_REGISTER_MEM_GEN8 | MI_SRM_LRM_GLOBAL_GTT;
	*batch++ = i915_mmio_reg_offset(GEN8_L3SQCREG4);
	*batch++ = intel_gt_scratch_offset(engine->gt,
					   INTEL_GT_SCRATCH_FIELD_COHERENTL3_WA);
	*batch++ = 0;

	*batch++ = MI_LOAD_REGISTER_IMM(1);
	*batch++ = i915_mmio_reg_offset(GEN8_L3SQCREG4);
	*batch++ = 0x40400000 | GEN8_LQSC_FLUSH_COHERENT_LINES;

	batch = gen8_emit_pipe_control(batch,
				       PIPE_CONTROL_CS_STALL |
				       PIPE_CONTROL_DC_FLUSH_ENABLE,
				       0);

	*batch++ = MI_LOAD_REGISTER_MEM_GEN8 | MI_SRM_LRM_GLOBAL_GTT;
	*batch++ = i915_mmio_reg_offset(GEN8_L3SQCREG4);
	*batch++ = intel_gt_scratch_offset(engine->gt,
					   INTEL_GT_SCRATCH_FIELD_COHERENTL3_WA);
	*batch++ = 0;

	return batch;
}

/*
 * Typically we only have one indirect_ctx and per_ctx batch buffer which are
 * initialized at the beginning and shared across all contexts but this field
 * helps us to have multiple batches at different offsets and select them based
 * on a criteria. At the moment this batch always start at the beginning of the page
 * and at this point we don't have multiple wa_ctx batch buffers.
 *
 * The number of WA applied are not known at the beginning; we use this field
 * to return the no of DWORDS written.
 *
 * It is to be noted that this batch does not contain MI_BATCH_BUFFER_END
 * so it adds NOOPs as padding to make it cacheline aligned.
 * MI_BATCH_BUFFER_END will be added to perctx batch and both of them together
 * makes a complete batch buffer.
 */
static u32 *gen8_init_indirectctx_bb(struct intel_engine_cs *engine, u32 *batch)
{
	/* WaDisableCtxRestoreArbitration:bdw,chv */
	*batch++ = MI_ARB_ON_OFF | MI_ARB_DISABLE;

	/* WaFlushCoherentL3CacheLinesAtContextSwitch:bdw */
	if (IS_BROADWELL(engine->i915))
		batch = gen8_emit_flush_coherentl3_wa(engine, batch);

	/* WaClearSlmSpaceAtContextSwitch:bdw,chv */
	/* Actual scratch location is at 128 bytes offset */
	batch = gen8_emit_pipe_control(batch,
				       PIPE_CONTROL_FLUSH_L3 |
				       PIPE_CONTROL_STORE_DATA_INDEX |
				       PIPE_CONTROL_CS_STALL |
				       PIPE_CONTROL_QW_WRITE,
				       LRC_PPHWSP_SCRATCH_ADDR);

	*batch++ = MI_ARB_ON_OFF | MI_ARB_ENABLE;

	/* Pad to end of cacheline */
	while ((unsigned long)batch % CACHELINE_BYTES)
		*batch++ = MI_NOOP;

	/*
	 * MI_BATCH_BUFFER_END is not required in Indirect ctx BB because
	 * execution depends on the length specified in terms of cache lines
	 * in the register CTX_RCS_INDIRECT_CTX
	 */

	return batch;
}

struct lri {
	i915_reg_t reg;
	u32 value;
};

static u32 *emit_lri(u32 *batch, const struct lri *lri, unsigned int count)
{
	GEM_BUG_ON(!count || count > 63);

	*batch++ = MI_LOAD_REGISTER_IMM(count);
	do {
		*batch++ = i915_mmio_reg_offset(lri->reg);
		*batch++ = lri->value;
	} while (lri++, --count);
	*batch++ = MI_NOOP;

	return batch;
}

static u32 *gen9_init_indirectctx_bb(struct intel_engine_cs *engine, u32 *batch)
{
	static const struct lri lri[] = {
		/* WaDisableGatherAtSetShaderCommonSlice:skl,bxt,kbl,glk */
		{
			COMMON_SLICE_CHICKEN2,
			__MASKED_FIELD(GEN9_DISABLE_GATHER_AT_SET_SHADER_COMMON_SLICE,
				       0),
		},

		/* BSpec: 11391 */
		{
			FF_SLICE_CHICKEN,
			__MASKED_FIELD(FF_SLICE_CHICKEN_CL_PROVOKING_VERTEX_FIX,
				       FF_SLICE_CHICKEN_CL_PROVOKING_VERTEX_FIX),
		},

		/* BSpec: 11299 */
		{
			_3D_CHICKEN3,
			__MASKED_FIELD(_3D_CHICKEN_SF_PROVOKING_VERTEX_FIX,
				       _3D_CHICKEN_SF_PROVOKING_VERTEX_FIX),
		}
	};

	*batch++ = MI_ARB_ON_OFF | MI_ARB_DISABLE;

	/* WaFlushCoherentL3CacheLinesAtContextSwitch:skl,bxt,glk */
	batch = gen8_emit_flush_coherentl3_wa(engine, batch);

	/* WaClearSlmSpaceAtContextSwitch:skl,bxt,kbl,glk,cfl */
	batch = gen8_emit_pipe_control(batch,
				       PIPE_CONTROL_FLUSH_L3 |
				       PIPE_CONTROL_STORE_DATA_INDEX |
				       PIPE_CONTROL_CS_STALL |
				       PIPE_CONTROL_QW_WRITE,
				       LRC_PPHWSP_SCRATCH_ADDR);

	batch = emit_lri(batch, lri, ARRAY_SIZE(lri));

	/* WaMediaPoolStateCmdInWABB:bxt,glk */
	if (HAS_POOLED_EU(engine->i915)) {
		/*
		 * EU pool configuration is setup along with golden context
		 * during context initialization. This value depends on
		 * device type (2x6 or 3x6) and needs to be updated based
		 * on which subslice is disabled especially for 2x6
		 * devices, however it is safe to load default
		 * configuration of 3x6 device instead of masking off
		 * corresponding bits because HW ignores bits of a disabled
		 * subslice and drops down to appropriate config. Please
		 * see render_state_setup() in i915_gem_render_state.c for
		 * possible configurations, to avoid duplication they are
		 * not shown here again.
		 */
		*batch++ = GEN9_MEDIA_POOL_STATE;
		*batch++ = GEN9_MEDIA_POOL_ENABLE;
		*batch++ = 0x00777000;
		*batch++ = 0;
		*batch++ = 0;
		*batch++ = 0;
	}

	*batch++ = MI_ARB_ON_OFF | MI_ARB_ENABLE;

	/* Pad to end of cacheline */
	while ((unsigned long)batch % CACHELINE_BYTES)
		*batch++ = MI_NOOP;

	return batch;
}

static u32 *
gen10_init_indirectctx_bb(struct intel_engine_cs *engine, u32 *batch)
{
	int i;

	/*
	 * WaPipeControlBefore3DStateSamplePattern: cnl
	 *
	 * Ensure the engine is idle prior to programming a
	 * 3DSTATE_SAMPLE_PATTERN during a context restore.
	 */
	batch = gen8_emit_pipe_control(batch,
				       PIPE_CONTROL_CS_STALL,
				       0);
	/*
	 * WaPipeControlBefore3DStateSamplePattern says we need 4 dwords for
	 * the PIPE_CONTROL followed by 12 dwords of 0x0, so 16 dwords in
	 * total. However, a PIPE_CONTROL is 6 dwords long, not 4, which is
	 * confusing. Since gen8_emit_pipe_control() already advances the
	 * batch by 6 dwords, we advance the other 10 here, completing a
	 * cacheline. It's not clear if the workaround requires this padding
	 * before other commands, or if it's just the regular padding we would
	 * already have for the workaround bb, so leave it here for now.
	 */
	for (i = 0; i < 10; i++)
		*batch++ = MI_NOOP;

	/* Pad to end of cacheline */
	while ((unsigned long)batch % CACHELINE_BYTES)
		*batch++ = MI_NOOP;

	return batch;
}

#define CTX_WA_BB_OBJ_SIZE (PAGE_SIZE)

static int lrc_setup_wa_ctx(struct intel_engine_cs *engine)
{
	struct drm_i915_gem_object *obj;
	struct i915_vma *vma;
	int err;

	obj = i915_gem_object_create_shmem(engine->i915, CTX_WA_BB_OBJ_SIZE);
	if (IS_ERR(obj))
		return PTR_ERR(obj);

	vma = i915_vma_instance(obj, &engine->gt->ggtt->vm, NULL);
	if (IS_ERR(vma)) {
		err = PTR_ERR(vma);
		goto err;
	}

	err = i915_ggtt_pin(vma, 0, PIN_HIGH);
	if (err)
		goto err;

	engine->wa_ctx.vma = vma;
	return 0;

err:
	i915_gem_object_put(obj);
	return err;
}

static void lrc_destroy_wa_ctx(struct intel_engine_cs *engine)
{
	i915_vma_unpin_and_release(&engine->wa_ctx.vma, 0);
}

typedef u32 *(*wa_bb_func_t)(struct intel_engine_cs *engine, u32 *batch);

static int intel_init_workaround_bb(struct intel_engine_cs *engine)
{
	struct i915_ctx_workarounds *wa_ctx = &engine->wa_ctx;
	struct i915_wa_ctx_bb *wa_bb[2] = { &wa_ctx->indirect_ctx,
					    &wa_ctx->per_ctx };
	wa_bb_func_t wa_bb_fn[2];
	struct page *page;
	void *batch, *batch_ptr;
	unsigned int i;
	int ret;

	if (engine->class != RENDER_CLASS)
		return 0;

	switch (INTEL_GEN(engine->i915)) {
	case 12:
	case 11:
		return 0;
	case 10:
		wa_bb_fn[0] = gen10_init_indirectctx_bb;
		wa_bb_fn[1] = NULL;
		break;
	case 9:
		wa_bb_fn[0] = gen9_init_indirectctx_bb;
		wa_bb_fn[1] = NULL;
		break;
	case 8:
		wa_bb_fn[0] = gen8_init_indirectctx_bb;
		wa_bb_fn[1] = NULL;
		break;
	default:
		MISSING_CASE(INTEL_GEN(engine->i915));
		return 0;
	}

	ret = lrc_setup_wa_ctx(engine);
	if (ret) {
		drm_dbg(&engine->i915->drm,
			"Failed to setup context WA page: %d\n", ret);
		return ret;
	}

	page = i915_gem_object_get_dirty_page(wa_ctx->vma->obj, 0);
	batch = batch_ptr = kmap_atomic(page);

	/*
	 * Emit the two workaround batch buffers, recording the offset from the
	 * start of the workaround batch buffer object for each and their
	 * respective sizes.
	 */
	for (i = 0; i < ARRAY_SIZE(wa_bb_fn); i++) {
		wa_bb[i]->offset = batch_ptr - batch;
		if (GEM_DEBUG_WARN_ON(!IS_ALIGNED(wa_bb[i]->offset,
						  CACHELINE_BYTES))) {
			ret = -EINVAL;
			break;
		}
		if (wa_bb_fn[i])
			batch_ptr = wa_bb_fn[i](engine, batch_ptr);
		wa_bb[i]->size = batch_ptr - (batch + wa_bb[i]->offset);
	}

	BUG_ON(batch_ptr - batch > CTX_WA_BB_OBJ_SIZE);

	kunmap_atomic(batch);
	if (ret)
		lrc_destroy_wa_ctx(engine);

	return ret;
}

static void reset_csb_pointers(struct intel_engine_cs *engine)
{
	struct intel_engine_execlists * const execlists = &engine->execlists;
	const unsigned int reset_value = execlists->csb_size - 1;

	ring_set_paused(engine, 0);

	/*
	 * After a reset, the HW starts writing into CSB entry [0]. We
	 * therefore have to set our HEAD pointer back one entry so that
	 * the *first* entry we check is entry 0. To complicate this further,
	 * as we don't wait for the first interrupt after reset, we have to
	 * fake the HW write to point back to the last entry so that our
	 * inline comparison of our cached head position against the last HW
	 * write works even before the first interrupt.
	 */
	execlists->csb_head = reset_value;
	WRITE_ONCE(*execlists->csb_write, reset_value);
	wmb(); /* Make sure this is visible to HW (paranoia?) */

	/*
	 * Sometimes Icelake forgets to reset its pointers on a GPU reset.
	 * Bludgeon them with a mmio update to be sure.
	 */
	ENGINE_WRITE(engine, RING_CONTEXT_STATUS_PTR,
		     reset_value << 8 | reset_value);
	ENGINE_POSTING_READ(engine, RING_CONTEXT_STATUS_PTR);

	invalidate_csb_entries(&execlists->csb_status[0],
			       &execlists->csb_status[reset_value]);
}

static void execlists_sanitize(struct intel_engine_cs *engine)
{
	/*
	 * Poison residual state on resume, in case the suspend didn't!
	 *
	 * We have to assume that across suspend/resume (or other loss
	 * of control) that the contents of our pinned buffers has been
	 * lost, replaced by garbage. Since this doesn't always happen,
	 * let's poison such state so that we more quickly spot when
	 * we falsely assume it has been preserved.
	 */
	if (IS_ENABLED(CONFIG_DRM_I915_DEBUG_GEM))
		memset(engine->status_page.addr, POISON_INUSE, PAGE_SIZE);

	reset_csb_pointers(engine);

	/*
	 * The kernel_context HWSP is stored in the status_page. As above,
	 * that may be lost on resume/initialisation, and so we need to
	 * reset the value in the HWSP.
	 */
	intel_timeline_reset_seqno(engine->kernel_context->timeline);

	/* And scrub the dirty cachelines for the HWSP */
	clflush_cache_range(engine->status_page.addr, PAGE_SIZE);
}

static void enable_error_interrupt(struct intel_engine_cs *engine)
{
	u32 status;

	engine->execlists.error_interrupt = 0;
	ENGINE_WRITE(engine, RING_EMR, ~0u);
	ENGINE_WRITE(engine, RING_EIR, ~0u); /* clear all existing errors */

	status = ENGINE_READ(engine, RING_ESR);
	if (unlikely(status)) {
		drm_err(&engine->i915->drm,
			"engine '%s' resumed still in error: %08x\n",
			engine->name, status);
		__intel_gt_reset(engine->gt, engine->mask);
	}

	/*
	 * On current gen8+, we have 2 signals to play with
	 *
	 * - I915_ERROR_INSTUCTION (bit 0)
	 *
	 *    Generate an error if the command parser encounters an invalid
	 *    instruction
	 *
	 *    This is a fatal error.
	 *
	 * - CP_PRIV (bit 2)
	 *
	 *    Generate an error on privilege violation (where the CP replaces
	 *    the instruction with a no-op). This also fires for writes into
	 *    read-only scratch pages.
	 *
	 *    This is a non-fatal error, parsing continues.
	 *
	 * * there are a few others defined for odd HW that we do not use
	 *
	 * Since CP_PRIV fires for cases where we have chosen to ignore the
	 * error (as the HW is validating and suppressing the mistakes), we
	 * only unmask the instruction error bit.
	 */
	ENGINE_WRITE(engine, RING_EMR, ~I915_ERROR_INSTRUCTION);
}

static void enable_execlists(struct intel_engine_cs *engine)
{
	u32 mode;

	assert_forcewakes_active(engine->uncore, FORCEWAKE_ALL);

	intel_engine_set_hwsp_writemask(engine, ~0u); /* HWSTAM */

	if (INTEL_GEN(engine->i915) >= 11)
		mode = _MASKED_BIT_ENABLE(GEN11_GFX_DISABLE_LEGACY_MODE);
	else
		mode = _MASKED_BIT_ENABLE(GFX_RUN_LIST_ENABLE);
	ENGINE_WRITE_FW(engine, RING_MODE_GEN7, mode);

	ENGINE_WRITE_FW(engine, RING_MI_MODE, _MASKED_BIT_DISABLE(STOP_RING));

	ENGINE_WRITE_FW(engine,
			RING_HWS_PGA,
			i915_ggtt_offset(engine->status_page.vma));
	ENGINE_POSTING_READ(engine, RING_HWS_PGA);

	enable_error_interrupt(engine);

	engine->context_tag = GENMASK(BITS_PER_LONG - 2, 0);
}

static bool unexpected_starting_state(struct intel_engine_cs *engine)
{
	bool unexpected = false;

	if (ENGINE_READ_FW(engine, RING_MI_MODE) & STOP_RING) {
		drm_dbg(&engine->i915->drm,
			"STOP_RING still set in RING_MI_MODE\n");
		unexpected = true;
	}

	return unexpected;
}

static int execlists_resume(struct intel_engine_cs *engine)
{
	intel_mocs_init_engine(engine);

	intel_engine_reset_breadcrumbs(engine);

	if (GEM_SHOW_DEBUG() && unexpected_starting_state(engine)) {
		struct drm_printer p = drm_debug_printer(__func__);

		intel_engine_dump(engine, &p, NULL);
	}

	enable_execlists(engine);

	return 0;
}

static void execlists_reset_prepare(struct intel_engine_cs *engine)
{
	struct intel_engine_execlists * const execlists = &engine->execlists;
	unsigned long flags;

	ENGINE_TRACE(engine, "depth<-%d\n",
		     atomic_read(&execlists->tasklet.count));

	/*
	 * Prevent request submission to the hardware until we have
	 * completed the reset in i915_gem_reset_finish(). If a request
	 * is completed by one engine, it may then queue a request
	 * to a second via its execlists->tasklet *just* as we are
	 * calling engine->resume() and also writing the ELSP.
	 * Turning off the execlists->tasklet until the reset is over
	 * prevents the race.
	 */
	__tasklet_disable_sync_once(&execlists->tasklet);
	GEM_BUG_ON(!reset_in_progress(execlists));

	/* And flush any current direct submission. */
	spin_lock_irqsave(&engine->active.lock, flags);
	spin_unlock_irqrestore(&engine->active.lock, flags);

	/*
	 * We stop engines, otherwise we might get failed reset and a
	 * dead gpu (on elk). Also as modern gpu as kbl can suffer
	 * from system hang if batchbuffer is progressing when
	 * the reset is issued, regardless of READY_TO_RESET ack.
	 * Thus assume it is best to stop engines on all gens
	 * where we have a gpu reset.
	 *
	 * WaKBLVECSSemaphoreWaitPoll:kbl (on ALL_ENGINES)
	 *
	 * FIXME: Wa for more modern gens needs to be validated
	 */
	ring_set_paused(engine, 1);
	intel_engine_stop_cs(engine);

	engine->execlists.reset_ccid = active_ccid(engine);
}

static void __reset_stop_ring(u32 *regs, const struct intel_engine_cs *engine)
{
	int x;

	x = lrc_ring_mi_mode(engine);
	if (x != -1) {
		regs[x + 1] &= ~STOP_RING;
		regs[x + 1] |= STOP_RING << 16;
	}
}

static void __execlists_reset_reg_state(const struct intel_context *ce,
					const struct intel_engine_cs *engine)
{
	u32 *regs = ce->lrc_reg_state;

	__reset_stop_ring(regs, engine);
}

static void __execlists_reset(struct intel_engine_cs *engine, bool stalled)
{
	struct intel_engine_execlists * const execlists = &engine->execlists;
	struct intel_context *ce;
	struct i915_request *rq;
	u32 head;

	mb(); /* paranoia: read the CSB pointers from after the reset */
	clflush(execlists->csb_write);
	mb();

	process_csb(engine); /* drain preemption events */

	/* Following the reset, we need to reload the CSB read/write pointers */
	reset_csb_pointers(engine);

	/*
	 * Save the currently executing context, even if we completed
	 * its request, it was still running at the time of the
	 * reset and will have been clobbered.
	 */
	rq = active_context(engine, engine->execlists.reset_ccid);
	if (!rq)
		goto unwind;

	ce = rq->context;
	GEM_BUG_ON(!i915_vma_is_pinned(ce->state));

	if (i915_request_completed(rq)) {
		/* Idle context; tidy up the ring so we can restart afresh */
		head = intel_ring_wrap(ce->ring, rq->tail);
		goto out_replay;
	}

	/* We still have requests in-flight; the engine should be active */
	GEM_BUG_ON(!intel_engine_pm_is_awake(engine));

	/* Context has requests still in-flight; it should not be idle! */
	GEM_BUG_ON(i915_active_is_idle(&ce->active));

	rq = active_request(ce->timeline, rq);
	head = intel_ring_wrap(ce->ring, rq->head);
	GEM_BUG_ON(head == ce->ring->tail);

	/*
	 * If this request hasn't started yet, e.g. it is waiting on a
	 * semaphore, we need to avoid skipping the request or else we
	 * break the signaling chain. However, if the context is corrupt
	 * the request will not restart and we will be stuck with a wedged
	 * device. It is quite often the case that if we issue a reset
	 * while the GPU is loading the context image, that the context
	 * image becomes corrupt.
	 *
	 * Otherwise, if we have not started yet, the request should replay
	 * perfectly and we do not need to flag the result as being erroneous.
	 */
	if (!i915_request_started(rq))
		goto out_replay;

	/*
	 * If the request was innocent, we leave the request in the ELSP
	 * and will try to replay it on restarting. The context image may
	 * have been corrupted by the reset, in which case we may have
	 * to service a new GPU hang, but more likely we can continue on
	 * without impact.
	 *
	 * If the request was guilty, we presume the context is corrupt
	 * and have to at least restore the RING register in the context
	 * image back to the expected values to skip over the guilty request.
	 */
	__i915_request_reset(rq, stalled);

	/*
	 * We want a simple context + ring to execute the breadcrumb update.
	 * We cannot rely on the context being intact across the GPU hang,
	 * so clear it and rebuild just what we need for the breadcrumb.
	 * All pending requests for this context will be zapped, and any
	 * future request will be after userspace has had the opportunity
	 * to recreate its own state.
	 */
out_replay:
	ENGINE_TRACE(engine, "replay {head:%04x, tail:%04x}\n",
		     head, ce->ring->tail);
	__execlists_reset_reg_state(ce, engine);
	__execlists_update_reg_state(ce, engine, head);
	ce->lrc.desc |= CTX_DESC_FORCE_RESTORE; /* paranoid: GPU was reset! */

unwind:
	/* Push back any incomplete requests for replay after the reset. */
	cancel_port_requests(execlists);
	__unwind_incomplete_requests(engine);
}

static void execlists_reset_rewind(struct intel_engine_cs *engine, bool stalled)
{
	unsigned long flags;

	ENGINE_TRACE(engine, "\n");

	spin_lock_irqsave(&engine->active.lock, flags);

	__execlists_reset(engine, stalled);

	spin_unlock_irqrestore(&engine->active.lock, flags);
}

static void nop_submission_tasklet(unsigned long data)
{
	struct intel_engine_cs * const engine = (struct intel_engine_cs *)data;

	/* The driver is wedged; don't process any more events. */
	WRITE_ONCE(engine->execlists.queue_priority_hint, INT_MIN);
}

static void execlists_reset_cancel(struct intel_engine_cs *engine)
{
	struct intel_engine_execlists * const execlists = &engine->execlists;
	struct i915_request *rq, *rn;
	struct rb_node *rb;
	unsigned long flags;

	ENGINE_TRACE(engine, "\n");

	/*
	 * Before we call engine->cancel_requests(), we should have exclusive
	 * access to the submission state. This is arranged for us by the
	 * caller disabling the interrupt generation, the tasklet and other
	 * threads that may then access the same state, giving us a free hand
	 * to reset state. However, we still need to let lockdep be aware that
	 * we know this state may be accessed in hardirq context, so we
	 * disable the irq around this manipulation and we want to keep
	 * the spinlock focused on its duties and not accidentally conflate
	 * coverage to the submission's irq state. (Similarly, although we
	 * shouldn't need to disable irq around the manipulation of the
	 * submission's irq state, we also wish to remind ourselves that
	 * it is irq state.)
	 */
	spin_lock_irqsave(&engine->active.lock, flags);

	__execlists_reset(engine, true);

	/* Mark all executing requests as skipped. */
	list_for_each_entry(rq, &engine->active.requests, sched.link)
		mark_eio(rq);

	/* Flush the queued requests to the timeline list (for retiring). */
	while ((rb = rb_first_cached(&execlists->queue))) {
		struct i915_priolist *p = to_priolist(rb);
		int i;

		priolist_for_each_request_consume(rq, rn, p, i) {
			mark_eio(rq);
			__i915_request_submit(rq);
		}

		rb_erase_cached(&p->node, &execlists->queue);
		i915_priolist_free(p);
	}

	/* On-hold requests will be flushed to timeline upon their release */
	list_for_each_entry(rq, &engine->active.hold, sched.link)
		mark_eio(rq);

	/* Cancel all attached virtual engines */
	while ((rb = rb_first_cached(&execlists->virtual))) {
		struct virtual_engine *ve =
			rb_entry(rb, typeof(*ve), nodes[engine->id].rb);

		rb_erase_cached(rb, &execlists->virtual);
		RB_CLEAR_NODE(rb);

		spin_lock(&ve->base.active.lock);
		rq = fetch_and_zero(&ve->request);
		if (rq) {
			mark_eio(rq);

			rq->engine = engine;
			__i915_request_submit(rq);
			i915_request_put(rq);

			ve->base.execlists.queue_priority_hint = INT_MIN;
		}
		spin_unlock(&ve->base.active.lock);
	}

	/* Remaining _unready_ requests will be nop'ed when submitted */

	execlists->queue_priority_hint = INT_MIN;
	execlists->queue = RB_ROOT_CACHED;

	GEM_BUG_ON(__tasklet_is_enabled(&execlists->tasklet));
	execlists->tasklet.func = nop_submission_tasklet;

	spin_unlock_irqrestore(&engine->active.lock, flags);
}

static void execlists_reset_finish(struct intel_engine_cs *engine)
{
	struct intel_engine_execlists * const execlists = &engine->execlists;

	/*
	 * After a GPU reset, we may have requests to replay. Do so now while
	 * we still have the forcewake to be sure that the GPU is not allowed
	 * to sleep before we restart and reload a context.
	 */
	GEM_BUG_ON(!reset_in_progress(execlists));
	if (!RB_EMPTY_ROOT(&execlists->queue.rb_root))
		execlists->tasklet.func(execlists->tasklet.data);

	if (__tasklet_enable(&execlists->tasklet))
		/* And kick in case we missed a new request submission. */
		tasklet_hi_schedule(&execlists->tasklet);
	ENGINE_TRACE(engine, "depth->%d\n",
		     atomic_read(&execlists->tasklet.count));
}

static int gen8_emit_bb_start_noarb(struct i915_request *rq,
				    u64 offset, u32 len,
				    const unsigned int flags)
{
	u32 *cs;

	cs = intel_ring_begin(rq, 4);
	if (IS_ERR(cs))
		return PTR_ERR(cs);

	/*
	 * WaDisableCtxRestoreArbitration:bdw,chv
	 *
	 * We don't need to perform MI_ARB_ENABLE as often as we do (in
	 * particular all the gen that do not need the w/a at all!), if we
	 * took care to make sure that on every switch into this context
	 * (both ordinary and for preemption) that arbitrartion was enabled
	 * we would be fine.  However, for gen8 there is another w/a that
	 * requires us to not preempt inside GPGPU execution, so we keep
	 * arbitration disabled for gen8 batches. Arbitration will be
	 * re-enabled before we close the request
	 * (engine->emit_fini_breadcrumb).
	 */
	*cs++ = MI_ARB_ON_OFF | MI_ARB_DISABLE;

	/* FIXME(BDW+): Address space and security selectors. */
	*cs++ = MI_BATCH_BUFFER_START_GEN8 |
		(flags & I915_DISPATCH_SECURE ? 0 : BIT(8));
	*cs++ = lower_32_bits(offset);
	*cs++ = upper_32_bits(offset);

	intel_ring_advance(rq, cs);

	return 0;
}

static int gen8_emit_bb_start(struct i915_request *rq,
			      u64 offset, u32 len,
			      const unsigned int flags)
{
	u32 *cs;

	cs = intel_ring_begin(rq, 6);
	if (IS_ERR(cs))
		return PTR_ERR(cs);

	*cs++ = MI_ARB_ON_OFF | MI_ARB_ENABLE;

	*cs++ = MI_BATCH_BUFFER_START_GEN8 |
		(flags & I915_DISPATCH_SECURE ? 0 : BIT(8));
	*cs++ = lower_32_bits(offset);
	*cs++ = upper_32_bits(offset);

	*cs++ = MI_ARB_ON_OFF | MI_ARB_DISABLE;
	*cs++ = MI_NOOP;

	intel_ring_advance(rq, cs);

	return 0;
}

static void gen8_logical_ring_enable_irq(struct intel_engine_cs *engine)
{
	ENGINE_WRITE(engine, RING_IMR,
		     ~(engine->irq_enable_mask | engine->irq_keep_mask));
	ENGINE_POSTING_READ(engine, RING_IMR);
}

static void gen8_logical_ring_disable_irq(struct intel_engine_cs *engine)
{
	ENGINE_WRITE(engine, RING_IMR, ~engine->irq_keep_mask);
}

static int gen8_emit_flush(struct i915_request *request, u32 mode)
{
	u32 cmd, *cs;

	cs = intel_ring_begin(request, 4);
	if (IS_ERR(cs))
		return PTR_ERR(cs);

	cmd = MI_FLUSH_DW + 1;

	/* We always require a command barrier so that subsequent
	 * commands, such as breadcrumb interrupts, are strictly ordered
	 * wrt the contents of the write cache being flushed to memory
	 * (and thus being coherent from the CPU).
	 */
	cmd |= MI_FLUSH_DW_STORE_INDEX | MI_FLUSH_DW_OP_STOREDW;

	if (mode & EMIT_INVALIDATE) {
		cmd |= MI_INVALIDATE_TLB;
		if (request->engine->class == VIDEO_DECODE_CLASS)
			cmd |= MI_INVALIDATE_BSD;
	}

	*cs++ = cmd;
	*cs++ = LRC_PPHWSP_SCRATCH_ADDR;
	*cs++ = 0; /* upper addr */
	*cs++ = 0; /* value */
	intel_ring_advance(request, cs);

	return 0;
}

static int gen8_emit_flush_render(struct i915_request *request,
				  u32 mode)
{
	bool vf_flush_wa = false, dc_flush_wa = false;
	u32 *cs, flags = 0;
	int len;

	flags |= PIPE_CONTROL_CS_STALL;

	if (mode & EMIT_FLUSH) {
		flags |= PIPE_CONTROL_RENDER_TARGET_CACHE_FLUSH;
		flags |= PIPE_CONTROL_DEPTH_CACHE_FLUSH;
		flags |= PIPE_CONTROL_DC_FLUSH_ENABLE;
		flags |= PIPE_CONTROL_FLUSH_ENABLE;
	}

	if (mode & EMIT_INVALIDATE) {
		flags |= PIPE_CONTROL_TLB_INVALIDATE;
		flags |= PIPE_CONTROL_INSTRUCTION_CACHE_INVALIDATE;
		flags |= PIPE_CONTROL_TEXTURE_CACHE_INVALIDATE;
		flags |= PIPE_CONTROL_VF_CACHE_INVALIDATE;
		flags |= PIPE_CONTROL_CONST_CACHE_INVALIDATE;
		flags |= PIPE_CONTROL_STATE_CACHE_INVALIDATE;
		flags |= PIPE_CONTROL_QW_WRITE;
		flags |= PIPE_CONTROL_STORE_DATA_INDEX;

		/*
		 * On GEN9: before VF_CACHE_INVALIDATE we need to emit a NULL
		 * pipe control.
		 */
		if (IS_GEN(request->i915, 9))
			vf_flush_wa = true;

		/* WaForGAMHang:kbl */
		if (IS_KBL_REVID(request->i915, 0, KBL_REVID_B0))
			dc_flush_wa = true;
	}

	len = 6;

	if (vf_flush_wa)
		len += 6;

	if (dc_flush_wa)
		len += 12;

	cs = intel_ring_begin(request, len);
	if (IS_ERR(cs))
		return PTR_ERR(cs);

	if (vf_flush_wa)
		cs = gen8_emit_pipe_control(cs, 0, 0);

	if (dc_flush_wa)
		cs = gen8_emit_pipe_control(cs, PIPE_CONTROL_DC_FLUSH_ENABLE,
					    0);

	cs = gen8_emit_pipe_control(cs, flags, LRC_PPHWSP_SCRATCH_ADDR);

	if (dc_flush_wa)
		cs = gen8_emit_pipe_control(cs, PIPE_CONTROL_CS_STALL, 0);

	intel_ring_advance(request, cs);

	return 0;
}

static int gen11_emit_flush_render(struct i915_request *request,
				   u32 mode)
{
	if (mode & EMIT_FLUSH) {
		u32 *cs;
		u32 flags = 0;

		flags |= PIPE_CONTROL_CS_STALL;

		flags |= PIPE_CONTROL_TILE_CACHE_FLUSH;
		flags |= PIPE_CONTROL_RENDER_TARGET_CACHE_FLUSH;
		flags |= PIPE_CONTROL_DEPTH_CACHE_FLUSH;
		flags |= PIPE_CONTROL_DC_FLUSH_ENABLE;
		flags |= PIPE_CONTROL_FLUSH_ENABLE;
		flags |= PIPE_CONTROL_QW_WRITE;
		flags |= PIPE_CONTROL_STORE_DATA_INDEX;

		cs = intel_ring_begin(request, 6);
		if (IS_ERR(cs))
			return PTR_ERR(cs);

		cs = gen8_emit_pipe_control(cs, flags, LRC_PPHWSP_SCRATCH_ADDR);
		intel_ring_advance(request, cs);
	}

	if (mode & EMIT_INVALIDATE) {
		u32 *cs;
		u32 flags = 0;

		flags |= PIPE_CONTROL_CS_STALL;

		flags |= PIPE_CONTROL_COMMAND_CACHE_INVALIDATE;
		flags |= PIPE_CONTROL_TLB_INVALIDATE;
		flags |= PIPE_CONTROL_INSTRUCTION_CACHE_INVALIDATE;
		flags |= PIPE_CONTROL_TEXTURE_CACHE_INVALIDATE;
		flags |= PIPE_CONTROL_VF_CACHE_INVALIDATE;
		flags |= PIPE_CONTROL_CONST_CACHE_INVALIDATE;
		flags |= PIPE_CONTROL_STATE_CACHE_INVALIDATE;
		flags |= PIPE_CONTROL_QW_WRITE;
		flags |= PIPE_CONTROL_STORE_DATA_INDEX;

		cs = intel_ring_begin(request, 6);
		if (IS_ERR(cs))
			return PTR_ERR(cs);

		cs = gen8_emit_pipe_control(cs, flags, LRC_PPHWSP_SCRATCH_ADDR);
		intel_ring_advance(request, cs);
	}

	return 0;
}

static u32 preparser_disable(bool state)
{
	return MI_ARB_CHECK | 1 << 8 | state;
}

static i915_reg_t aux_inv_reg(const struct intel_engine_cs *engine)
{
	static const i915_reg_t vd[] = {
		GEN12_VD0_AUX_NV,
		GEN12_VD1_AUX_NV,
		GEN12_VD2_AUX_NV,
		GEN12_VD3_AUX_NV,
	};

	static const i915_reg_t ve[] = {
		GEN12_VE0_AUX_NV,
		GEN12_VE1_AUX_NV,
	};

	if (engine->class == VIDEO_DECODE_CLASS)
		return vd[engine->instance];

	if (engine->class == VIDEO_ENHANCEMENT_CLASS)
		return ve[engine->instance];

	GEM_BUG_ON("unknown aux_inv_reg\n");

	return INVALID_MMIO_REG;
}

static u32 *
gen12_emit_aux_table_inv(const i915_reg_t inv_reg, u32 *cs)
{
	*cs++ = MI_LOAD_REGISTER_IMM(1);
	*cs++ = i915_mmio_reg_offset(inv_reg);
	*cs++ = AUX_INV;
	*cs++ = MI_NOOP;

	return cs;
}

static int gen12_emit_flush_render(struct i915_request *request,
				   u32 mode)
{
	if (mode & EMIT_FLUSH) {
		u32 flags = 0;
		u32 *cs;

		flags |= PIPE_CONTROL_TILE_CACHE_FLUSH;
		flags |= PIPE_CONTROL_FLUSH_L3;
		flags |= PIPE_CONTROL_RENDER_TARGET_CACHE_FLUSH;
		flags |= PIPE_CONTROL_DEPTH_CACHE_FLUSH;
		/* Wa_1409600907:tgl */
		flags |= PIPE_CONTROL_DEPTH_STALL;
		flags |= PIPE_CONTROL_DC_FLUSH_ENABLE;
		flags |= PIPE_CONTROL_FLUSH_ENABLE;

		flags |= PIPE_CONTROL_STORE_DATA_INDEX;
		flags |= PIPE_CONTROL_QW_WRITE;

		flags |= PIPE_CONTROL_CS_STALL;

		cs = intel_ring_begin(request, 6);
		if (IS_ERR(cs))
			return PTR_ERR(cs);

		cs = gen12_emit_pipe_control(cs,
					     PIPE_CONTROL0_HDC_PIPELINE_FLUSH,
					     flags, LRC_PPHWSP_SCRATCH_ADDR);
		intel_ring_advance(request, cs);
	}

	if (mode & EMIT_INVALIDATE) {
		u32 flags = 0;
		u32 *cs;

		flags |= PIPE_CONTROL_COMMAND_CACHE_INVALIDATE;
		flags |= PIPE_CONTROL_TLB_INVALIDATE;
		flags |= PIPE_CONTROL_INSTRUCTION_CACHE_INVALIDATE;
		flags |= PIPE_CONTROL_TEXTURE_CACHE_INVALIDATE;
		flags |= PIPE_CONTROL_VF_CACHE_INVALIDATE;
		flags |= PIPE_CONTROL_CONST_CACHE_INVALIDATE;
		flags |= PIPE_CONTROL_STATE_CACHE_INVALIDATE;

		flags |= PIPE_CONTROL_STORE_DATA_INDEX;
		flags |= PIPE_CONTROL_QW_WRITE;

		flags |= PIPE_CONTROL_CS_STALL;

		cs = intel_ring_begin(request, 8 + 4);
		if (IS_ERR(cs))
			return PTR_ERR(cs);

		/*
		 * Prevent the pre-parser from skipping past the TLB
		 * invalidate and loading a stale page for the batch
		 * buffer / request payload.
		 */
		*cs++ = preparser_disable(true);

		cs = gen8_emit_pipe_control(cs, flags, LRC_PPHWSP_SCRATCH_ADDR);

		/* hsdes: 1809175790 */
		cs = gen12_emit_aux_table_inv(GEN12_GFX_CCS_AUX_NV, cs);

		*cs++ = preparser_disable(false);
		intel_ring_advance(request, cs);
	}

	return 0;
}

static int gen12_emit_flush(struct i915_request *request, u32 mode)
{
	intel_engine_mask_t aux_inv = 0;
	u32 cmd, *cs;

	if (mode & EMIT_INVALIDATE)
		aux_inv = request->engine->mask & ~BIT(BCS0);

	cs = intel_ring_begin(request,
			      4 + (aux_inv ? 2 * hweight8(aux_inv) + 2 : 0));
	if (IS_ERR(cs))
		return PTR_ERR(cs);

	cmd = MI_FLUSH_DW + 1;

	/* We always require a command barrier so that subsequent
	 * commands, such as breadcrumb interrupts, are strictly ordered
	 * wrt the contents of the write cache being flushed to memory
	 * (and thus being coherent from the CPU).
	 */
	cmd |= MI_FLUSH_DW_STORE_INDEX | MI_FLUSH_DW_OP_STOREDW;

	if (mode & EMIT_INVALIDATE) {
		cmd |= MI_INVALIDATE_TLB;
		if (request->engine->class == VIDEO_DECODE_CLASS)
			cmd |= MI_INVALIDATE_BSD;
	}

	*cs++ = cmd;
	*cs++ = LRC_PPHWSP_SCRATCH_ADDR;
	*cs++ = 0; /* upper addr */
	*cs++ = 0; /* value */

	if (aux_inv) { /* hsdes: 1809175790 */
		struct intel_engine_cs *engine;
		unsigned int tmp;

		*cs++ = MI_LOAD_REGISTER_IMM(hweight8(aux_inv));
		for_each_engine_masked(engine, request->engine->gt,
				       aux_inv, tmp) {
			*cs++ = i915_mmio_reg_offset(aux_inv_reg(engine));
			*cs++ = AUX_INV;
		}
		*cs++ = MI_NOOP;
	}
	intel_ring_advance(request, cs);

	return 0;
}

/*
 * Reserve space for 2 NOOPs at the end of each request to be
 * used as a workaround for not being allowed to do lite
 * restore with HEAD==TAIL (WaIdleLiteRestore).
 */
static u32 *gen8_emit_wa_tail(struct i915_request *request, u32 *cs)
{
	/* Ensure there's always at least one preemption point per-request. */
	*cs++ = MI_ARB_CHECK;
	*cs++ = MI_NOOP;
	request->wa_tail = intel_ring_offset(request, cs);

	return cs;
}

static u32 *emit_preempt_busywait(struct i915_request *request, u32 *cs)
{
	*cs++ = MI_SEMAPHORE_WAIT |
		MI_SEMAPHORE_GLOBAL_GTT |
		MI_SEMAPHORE_POLL |
		MI_SEMAPHORE_SAD_EQ_SDD;
	*cs++ = 0;
	*cs++ = intel_hws_preempt_address(request->engine);
	*cs++ = 0;

	return cs;
}

static __always_inline u32*
gen8_emit_fini_breadcrumb_tail(struct i915_request *request, u32 *cs)
{
	*cs++ = MI_USER_INTERRUPT;

	*cs++ = MI_ARB_ON_OFF | MI_ARB_ENABLE;
	if (intel_engine_has_semaphores(request->engine))
		cs = emit_preempt_busywait(request, cs);

	request->tail = intel_ring_offset(request, cs);
	assert_ring_tail_valid(request->ring, request->tail);

	return gen8_emit_wa_tail(request, cs);
}

static u32 *emit_xcs_breadcrumb(struct i915_request *request, u32 *cs)
{
	u32 addr = i915_request_active_timeline(request)->hwsp_offset;

	return gen8_emit_ggtt_write(cs, request->fence.seqno, addr, 0);
}

static u32 *gen8_emit_fini_breadcrumb(struct i915_request *rq, u32 *cs)
{
	return gen8_emit_fini_breadcrumb_tail(rq, emit_xcs_breadcrumb(rq, cs));
}

static u32 *gen8_emit_fini_breadcrumb_rcs(struct i915_request *request, u32 *cs)
{
	cs = gen8_emit_pipe_control(cs,
				    PIPE_CONTROL_RENDER_TARGET_CACHE_FLUSH |
				    PIPE_CONTROL_DEPTH_CACHE_FLUSH |
				    PIPE_CONTROL_DC_FLUSH_ENABLE,
				    0);

	/* XXX flush+write+CS_STALL all in one upsets gem_concurrent_blt:kbl */
	cs = gen8_emit_ggtt_write_rcs(cs,
				      request->fence.seqno,
				      i915_request_active_timeline(request)->hwsp_offset,
				      PIPE_CONTROL_FLUSH_ENABLE |
				      PIPE_CONTROL_CS_STALL);

	return gen8_emit_fini_breadcrumb_tail(request, cs);
}

static u32 *
gen11_emit_fini_breadcrumb_rcs(struct i915_request *request, u32 *cs)
{
	cs = gen8_emit_ggtt_write_rcs(cs,
				      request->fence.seqno,
				      i915_request_active_timeline(request)->hwsp_offset,
				      PIPE_CONTROL_CS_STALL |
				      PIPE_CONTROL_TILE_CACHE_FLUSH |
				      PIPE_CONTROL_RENDER_TARGET_CACHE_FLUSH |
				      PIPE_CONTROL_DEPTH_CACHE_FLUSH |
				      PIPE_CONTROL_DC_FLUSH_ENABLE |
				      PIPE_CONTROL_FLUSH_ENABLE);

	return gen8_emit_fini_breadcrumb_tail(request, cs);
}

/*
 * Note that the CS instruction pre-parser will not stall on the breadcrumb
 * flush and will continue pre-fetching the instructions after it before the
 * memory sync is completed. On pre-gen12 HW, the pre-parser will stop at
 * BB_START/END instructions, so, even though we might pre-fetch the pre-amble
 * of the next request before the memory has been flushed, we're guaranteed that
 * we won't access the batch itself too early.
 * However, on gen12+ the parser can pre-fetch across the BB_START/END commands,
 * so, if the current request is modifying an instruction in the next request on
 * the same intel_context, we might pre-fetch and then execute the pre-update
 * instruction. To avoid this, the users of self-modifying code should either
 * disable the parser around the code emitting the memory writes, via a new flag
 * added to MI_ARB_CHECK, or emit the writes from a different intel_context. For
 * the in-kernel use-cases we've opted to use a separate context, see
 * reloc_gpu() as an example.
 * All the above applies only to the instructions themselves. Non-inline data
 * used by the instructions is not pre-fetched.
 */

static u32 *gen12_emit_preempt_busywait(struct i915_request *request, u32 *cs)
{
	*cs++ = MI_SEMAPHORE_WAIT_TOKEN |
		MI_SEMAPHORE_GLOBAL_GTT |
		MI_SEMAPHORE_POLL |
		MI_SEMAPHORE_SAD_EQ_SDD;
	*cs++ = 0;
	*cs++ = intel_hws_preempt_address(request->engine);
	*cs++ = 0;
	*cs++ = 0;
	*cs++ = MI_NOOP;

	return cs;
}

static __always_inline u32*
gen12_emit_fini_breadcrumb_tail(struct i915_request *request, u32 *cs)
{
	*cs++ = MI_USER_INTERRUPT;

	*cs++ = MI_ARB_ON_OFF | MI_ARB_ENABLE;
	if (intel_engine_has_semaphores(request->engine))
		cs = gen12_emit_preempt_busywait(request, cs);

	request->tail = intel_ring_offset(request, cs);
	assert_ring_tail_valid(request->ring, request->tail);

	return gen8_emit_wa_tail(request, cs);
}

static u32 *gen12_emit_fini_breadcrumb(struct i915_request *rq, u32 *cs)
{
	return gen12_emit_fini_breadcrumb_tail(rq, emit_xcs_breadcrumb(rq, cs));
}

static u32 *
gen12_emit_fini_breadcrumb_rcs(struct i915_request *request, u32 *cs)
{
	cs = gen12_emit_ggtt_write_rcs(cs,
				       request->fence.seqno,
				       i915_request_active_timeline(request)->hwsp_offset,
				       PIPE_CONTROL0_HDC_PIPELINE_FLUSH,
				       PIPE_CONTROL_CS_STALL |
				       PIPE_CONTROL_TILE_CACHE_FLUSH |
				       PIPE_CONTROL_FLUSH_L3 |
				       PIPE_CONTROL_RENDER_TARGET_CACHE_FLUSH |
				       PIPE_CONTROL_DEPTH_CACHE_FLUSH |
				       /* Wa_1409600907:tgl */
				       PIPE_CONTROL_DEPTH_STALL |
				       PIPE_CONTROL_DC_FLUSH_ENABLE |
				       PIPE_CONTROL_FLUSH_ENABLE);

	return gen12_emit_fini_breadcrumb_tail(request, cs);
}

static void execlists_park(struct intel_engine_cs *engine)
{
	cancel_timer(&engine->execlists.timer);
	cancel_timer(&engine->execlists.preempt);
}

void intel_execlists_set_default_submission(struct intel_engine_cs *engine)
{
	engine->submit_request = execlists_submit_request;
	engine->schedule = i915_schedule;
	engine->execlists.tasklet.func = execlists_submission_tasklet;

	engine->reset.prepare = execlists_reset_prepare;
	engine->reset.rewind = execlists_reset_rewind;
	engine->reset.cancel = execlists_reset_cancel;
	engine->reset.finish = execlists_reset_finish;

	engine->park = execlists_park;
	engine->unpark = NULL;

	engine->flags |= I915_ENGINE_SUPPORTS_STATS;
	if (!intel_vgpu_active(engine->i915)) {
		engine->flags |= I915_ENGINE_HAS_SEMAPHORES;
		if (HAS_LOGICAL_RING_PREEMPTION(engine->i915)) {
			engine->flags |= I915_ENGINE_HAS_PREEMPTION;
			if (IS_ACTIVE(CONFIG_DRM_I915_TIMESLICE_DURATION))
				engine->flags |= I915_ENGINE_HAS_TIMESLICES;
		}
	}

	if (INTEL_GEN(engine->i915) >= 12)
		engine->flags |= I915_ENGINE_HAS_RELATIVE_MMIO;

	if (intel_engine_has_preemption(engine))
		engine->emit_bb_start = gen8_emit_bb_start;
	else
		engine->emit_bb_start = gen8_emit_bb_start_noarb;
}

static void execlists_shutdown(struct intel_engine_cs *engine)
{
	/* Synchronise with residual timers and any softirq they raise */
	del_timer_sync(&engine->execlists.timer);
	del_timer_sync(&engine->execlists.preempt);
	tasklet_kill(&engine->execlists.tasklet);
}

static void execlists_release(struct intel_engine_cs *engine)
{
	engine->sanitize = NULL; /* no longer in control, nothing to sanitize */

	execlists_shutdown(engine);

	intel_engine_cleanup_common(engine);
	lrc_destroy_wa_ctx(engine);
}

static void
logical_ring_default_vfuncs(struct intel_engine_cs *engine)
{
	/* Default vfuncs which can be overriden by each engine. */

	engine->resume = execlists_resume;

	engine->cops = &execlists_context_ops;
	engine->request_alloc = execlists_request_alloc;

	engine->emit_flush = gen8_emit_flush;
	engine->emit_init_breadcrumb = gen8_emit_init_breadcrumb;
	engine->emit_fini_breadcrumb = gen8_emit_fini_breadcrumb;
	if (INTEL_GEN(engine->i915) >= 12) {
		engine->emit_fini_breadcrumb = gen12_emit_fini_breadcrumb;
		engine->emit_flush = gen12_emit_flush;
	}
	engine->set_default_submission = intel_execlists_set_default_submission;

	if (INTEL_GEN(engine->i915) < 11) {
		engine->irq_enable = gen8_logical_ring_enable_irq;
		engine->irq_disable = gen8_logical_ring_disable_irq;
	} else {
		/*
		 * TODO: On Gen11 interrupt masks need to be clear
		 * to allow C6 entry. Keep interrupts enabled at
		 * and take the hit of generating extra interrupts
		 * until a more refined solution exists.
		 */
	}
}

static inline void
logical_ring_default_irqs(struct intel_engine_cs *engine)
{
	unsigned int shift = 0;

	if (INTEL_GEN(engine->i915) < 11) {
		const u8 irq_shifts[] = {
			[RCS0]  = GEN8_RCS_IRQ_SHIFT,
			[BCS0]  = GEN8_BCS_IRQ_SHIFT,
			[VCS0]  = GEN8_VCS0_IRQ_SHIFT,
			[VCS1]  = GEN8_VCS1_IRQ_SHIFT,
			[VECS0] = GEN8_VECS_IRQ_SHIFT,
		};

		shift = irq_shifts[engine->id];
	}

	engine->irq_enable_mask = GT_RENDER_USER_INTERRUPT << shift;
	engine->irq_keep_mask = GT_CONTEXT_SWITCH_INTERRUPT << shift;
	engine->irq_keep_mask |= GT_CS_MASTER_ERROR_INTERRUPT << shift;
	engine->irq_keep_mask |= GT_WAIT_SEMAPHORE_INTERRUPT << shift;
}

static void rcs_submission_override(struct intel_engine_cs *engine)
{
	switch (INTEL_GEN(engine->i915)) {
	case 12:
		engine->emit_flush = gen12_emit_flush_render;
		engine->emit_fini_breadcrumb = gen12_emit_fini_breadcrumb_rcs;
		break;
	case 11:
		engine->emit_flush = gen11_emit_flush_render;
		engine->emit_fini_breadcrumb = gen11_emit_fini_breadcrumb_rcs;
		break;
	default:
		engine->emit_flush = gen8_emit_flush_render;
		engine->emit_fini_breadcrumb = gen8_emit_fini_breadcrumb_rcs;
		break;
	}
}

int intel_execlists_submission_setup(struct intel_engine_cs *engine)
{
	struct intel_engine_execlists * const execlists = &engine->execlists;
	struct drm_i915_private *i915 = engine->i915;
	struct intel_uncore *uncore = engine->uncore;
	u32 base = engine->mmio_base;

	tasklet_init(&engine->execlists.tasklet,
		     execlists_submission_tasklet, (unsigned long)engine);
	timer_setup(&engine->execlists.timer, execlists_timeslice, 0);
	timer_setup(&engine->execlists.preempt, execlists_preempt, 0);

	logical_ring_default_vfuncs(engine);
	logical_ring_default_irqs(engine);

	if (engine->class == RENDER_CLASS)
		rcs_submission_override(engine);

	if (intel_init_workaround_bb(engine))
		/*
		 * We continue even if we fail to initialize WA batch
		 * because we only expect rare glitches but nothing
		 * critical to prevent us from using GPU
		 */
		drm_err(&i915->drm, "WA batch buffer initialization failed\n");

	if (HAS_LOGICAL_RING_ELSQ(i915)) {
		execlists->submit_reg = uncore->regs +
			i915_mmio_reg_offset(RING_EXECLIST_SQ_CONTENTS(base));
		execlists->ctrl_reg = uncore->regs +
			i915_mmio_reg_offset(RING_EXECLIST_CONTROL(base));
	} else {
		execlists->submit_reg = uncore->regs +
			i915_mmio_reg_offset(RING_ELSP(base));
	}

	execlists->csb_status =
		&engine->status_page.addr[I915_HWS_CSB_BUF0_INDEX];

	execlists->csb_write =
		&engine->status_page.addr[intel_hws_csb_write_index(i915)];

	if (INTEL_GEN(i915) < 11)
		execlists->csb_size = GEN8_CSB_ENTRIES;
	else
		execlists->csb_size = GEN11_CSB_ENTRIES;

	if (INTEL_GEN(engine->i915) >= 11) {
		execlists->ccid |= engine->instance << (GEN11_ENGINE_INSTANCE_SHIFT - 32);
		execlists->ccid |= engine->class << (GEN11_ENGINE_CLASS_SHIFT - 32);
	}
<<<<<<< HEAD

	reset_csb_pointers(engine);
=======
>>>>>>> 972282c4

	/* Finally, take ownership and responsibility for cleanup! */
	engine->sanitize = execlists_sanitize;
	engine->release = execlists_release;

	return 0;
}

static void init_common_reg_state(u32 * const regs,
				  const struct intel_engine_cs *engine,
				  const struct intel_ring *ring,
				  bool inhibit)
{
	u32 ctl;

	ctl = _MASKED_BIT_ENABLE(CTX_CTRL_INHIBIT_SYN_CTX_SWITCH);
	ctl |= _MASKED_BIT_DISABLE(CTX_CTRL_ENGINE_CTX_RESTORE_INHIBIT);
	if (inhibit)
		ctl |= CTX_CTRL_ENGINE_CTX_RESTORE_INHIBIT;
	if (INTEL_GEN(engine->i915) < 11)
		ctl |= _MASKED_BIT_DISABLE(CTX_CTRL_ENGINE_CTX_SAVE_INHIBIT |
					   CTX_CTRL_RS_CTX_ENABLE);
	regs[CTX_CONTEXT_CONTROL] = ctl;

	regs[CTX_RING_CTL] = RING_CTL_SIZE(ring->size) | RING_VALID;
	regs[CTX_TIMESTAMP] = 0;
}

static void init_wa_bb_reg_state(u32 * const regs,
				 const struct intel_engine_cs *engine)
{
	const struct i915_ctx_workarounds * const wa_ctx = &engine->wa_ctx;

	if (wa_ctx->per_ctx.size) {
		const u32 ggtt_offset = i915_ggtt_offset(wa_ctx->vma);

		GEM_BUG_ON(lrc_ring_wa_bb_per_ctx(engine) == -1);
		regs[lrc_ring_wa_bb_per_ctx(engine) + 1] =
			(ggtt_offset + wa_ctx->per_ctx.offset) | 0x01;
	}

	if (wa_ctx->indirect_ctx.size) {
		lrc_ring_setup_indirect_ctx(regs, engine,
					    i915_ggtt_offset(wa_ctx->vma) +
					    wa_ctx->indirect_ctx.offset,
					    wa_ctx->indirect_ctx.size);
	}
}

static void init_ppgtt_reg_state(u32 *regs, const struct i915_ppgtt *ppgtt)
{
	if (i915_vm_is_4lvl(&ppgtt->vm)) {
		/* 64b PPGTT (48bit canonical)
		 * PDP0_DESCRIPTOR contains the base address to PML4 and
		 * other PDP Descriptors are ignored.
		 */
		ASSIGN_CTX_PML4(ppgtt, regs);
	} else {
		ASSIGN_CTX_PDP(ppgtt, regs, 3);
		ASSIGN_CTX_PDP(ppgtt, regs, 2);
		ASSIGN_CTX_PDP(ppgtt, regs, 1);
		ASSIGN_CTX_PDP(ppgtt, regs, 0);
	}
}

static struct i915_ppgtt *vm_alias(struct i915_address_space *vm)
{
	if (i915_is_ggtt(vm))
		return i915_vm_to_ggtt(vm)->alias;
	else
		return i915_vm_to_ppgtt(vm);
}

static void execlists_init_reg_state(u32 *regs,
				     const struct intel_context *ce,
				     const struct intel_engine_cs *engine,
				     const struct intel_ring *ring,
				     bool inhibit)
{
	/*
	 * A context is actually a big batch buffer with several
	 * MI_LOAD_REGISTER_IMM commands followed by (reg, value) pairs. The
	 * values we are setting here are only for the first context restore:
	 * on a subsequent save, the GPU will recreate this batchbuffer with new
	 * values (including all the missing MI_LOAD_REGISTER_IMM commands that
	 * we are not initializing here).
	 *
	 * Must keep consistent with virtual_update_register_offsets().
	 */
	set_offsets(regs, reg_offsets(engine), engine, inhibit);

	init_common_reg_state(regs, engine, ring, inhibit);
	init_ppgtt_reg_state(regs, vm_alias(ce->vm));

	init_wa_bb_reg_state(regs, engine);

	__reset_stop_ring(regs, engine);
}

static int
populate_lr_context(struct intel_context *ce,
		    struct drm_i915_gem_object *ctx_obj,
		    struct intel_engine_cs *engine,
		    struct intel_ring *ring)
{
	bool inhibit = true;
	void *vaddr;

	vaddr = i915_gem_object_pin_map(ctx_obj, I915_MAP_WB);
	if (IS_ERR(vaddr)) {
		drm_dbg(&engine->i915->drm, "Could not map object pages!\n");
		return PTR_ERR(vaddr);
	}

	set_redzone(vaddr, engine);

	if (engine->default_state) {
		shmem_read(engine->default_state, 0,
			   vaddr, engine->context_size);
		__set_bit(CONTEXT_VALID_BIT, &ce->flags);
		inhibit = false;
	}

	/* Clear the ppHWSP (inc. per-context counters) */
	memset(vaddr, 0, PAGE_SIZE);

	/*
	 * The second page of the context object contains some registers which
	 * must be set up prior to the first execution.
	 */
	execlists_init_reg_state(vaddr + LRC_STATE_OFFSET,
				 ce, engine, ring, inhibit);

	__i915_gem_object_flush_map(ctx_obj, 0, engine->context_size);
	i915_gem_object_unpin_map(ctx_obj);
	return 0;
}

static int __execlists_context_alloc(struct intel_context *ce,
				     struct intel_engine_cs *engine)
{
	struct drm_i915_gem_object *ctx_obj;
	struct intel_ring *ring;
	struct i915_vma *vma;
	u32 context_size;
	int ret;

	GEM_BUG_ON(ce->state);
	context_size = round_up(engine->context_size, I915_GTT_PAGE_SIZE);

	if (IS_ENABLED(CONFIG_DRM_I915_DEBUG_GEM))
		context_size += I915_GTT_PAGE_SIZE; /* for redzone */

	if (INTEL_GEN(engine->i915) == 12) {
		ce->wa_bb_page = context_size / PAGE_SIZE;
		context_size += PAGE_SIZE;
	}

	ctx_obj = i915_gem_object_create_shmem(engine->i915, context_size);
	if (IS_ERR(ctx_obj))
		return PTR_ERR(ctx_obj);

	vma = i915_vma_instance(ctx_obj, &engine->gt->ggtt->vm, NULL);
	if (IS_ERR(vma)) {
		ret = PTR_ERR(vma);
		goto error_deref_obj;
	}

	if (!ce->timeline) {
		struct intel_timeline *tl;
		struct i915_vma *hwsp;

		/*
		 * Use the static global HWSP for the kernel context, and
		 * a dynamically allocated cacheline for everyone else.
		 */
		hwsp = NULL;
		if (unlikely(intel_context_is_barrier(ce)))
			hwsp = engine->status_page.vma;

		tl = intel_timeline_create(engine->gt, hwsp);
		if (IS_ERR(tl)) {
			ret = PTR_ERR(tl);
			goto error_deref_obj;
		}

		ce->timeline = tl;
	}

	ring = intel_engine_create_ring(engine, (unsigned long)ce->ring);
	if (IS_ERR(ring)) {
		ret = PTR_ERR(ring);
		goto error_deref_obj;
	}

	ret = populate_lr_context(ce, ctx_obj, engine, ring);
	if (ret) {
		drm_dbg(&engine->i915->drm,
			"Failed to populate LRC: %d\n", ret);
		goto error_ring_free;
	}

	ce->ring = ring;
	ce->state = vma;

	return 0;

error_ring_free:
	intel_ring_put(ring);
error_deref_obj:
	i915_gem_object_put(ctx_obj);
	return ret;
}

static struct list_head *virtual_queue(struct virtual_engine *ve)
{
	return &ve->base.execlists.default_priolist.requests[0];
}

static void virtual_context_destroy(struct kref *kref)
{
	struct virtual_engine *ve =
		container_of(kref, typeof(*ve), context.ref);
	unsigned int n;

	GEM_BUG_ON(!list_empty(virtual_queue(ve)));
	GEM_BUG_ON(ve->request);
	GEM_BUG_ON(ve->context.inflight);

	for (n = 0; n < ve->num_siblings; n++) {
		struct intel_engine_cs *sibling = ve->siblings[n];
		struct rb_node *node = &ve->nodes[sibling->id].rb;
		unsigned long flags;

		if (RB_EMPTY_NODE(node))
			continue;

		spin_lock_irqsave(&sibling->active.lock, flags);

		/* Detachment is lazily performed in the execlists tasklet */
		if (!RB_EMPTY_NODE(node))
			rb_erase_cached(node, &sibling->execlists.virtual);

		spin_unlock_irqrestore(&sibling->active.lock, flags);
	}
	GEM_BUG_ON(__tasklet_is_scheduled(&ve->base.execlists.tasklet));

	if (ve->context.state)
		__execlists_context_fini(&ve->context);
	intel_context_fini(&ve->context);

	intel_engine_free_request_pool(&ve->base);

	kfree(ve->bonds);
	kfree(ve);
}

static void virtual_engine_initial_hint(struct virtual_engine *ve)
{
	int swp;

	/*
	 * Pick a random sibling on starting to help spread the load around.
	 *
	 * New contexts are typically created with exactly the same order
	 * of siblings, and often started in batches. Due to the way we iterate
	 * the array of sibling when submitting requests, sibling[0] is
	 * prioritised for dequeuing. If we make sure that sibling[0] is fairly
	 * randomised across the system, we also help spread the load by the
	 * first engine we inspect being different each time.
	 *
	 * NB This does not force us to execute on this engine, it will just
	 * typically be the first we inspect for submission.
	 */
	swp = prandom_u32_max(ve->num_siblings);
	if (!swp)
		return;

	swap(ve->siblings[swp], ve->siblings[0]);
	if (!intel_engine_has_relative_mmio(ve->siblings[0]))
		virtual_update_register_offsets(ve->context.lrc_reg_state,
						ve->siblings[0]);
}

static int virtual_context_alloc(struct intel_context *ce)
{
	struct virtual_engine *ve = container_of(ce, typeof(*ve), context);

	return __execlists_context_alloc(ce, ve->siblings[0]);
}

static int virtual_context_pin(struct intel_context *ce)
{
	struct virtual_engine *ve = container_of(ce, typeof(*ve), context);
	int err;

	/* Note: we must use a real engine class for setting up reg state */
	err = __execlists_context_pin(ce, ve->siblings[0]);
	if (err)
		return err;

	virtual_engine_initial_hint(ve);
	return 0;
}

static void virtual_context_enter(struct intel_context *ce)
{
	struct virtual_engine *ve = container_of(ce, typeof(*ve), context);
	unsigned int n;

	for (n = 0; n < ve->num_siblings; n++)
		intel_engine_pm_get(ve->siblings[n]);

	intel_timeline_enter(ce->timeline);
}

static void virtual_context_exit(struct intel_context *ce)
{
	struct virtual_engine *ve = container_of(ce, typeof(*ve), context);
	unsigned int n;

	intel_timeline_exit(ce->timeline);

	for (n = 0; n < ve->num_siblings; n++)
		intel_engine_pm_put(ve->siblings[n]);
}

static const struct intel_context_ops virtual_context_ops = {
	.alloc = virtual_context_alloc,

	.pin = virtual_context_pin,
	.unpin = execlists_context_unpin,

	.enter = virtual_context_enter,
	.exit = virtual_context_exit,

	.destroy = virtual_context_destroy,
};

static intel_engine_mask_t virtual_submission_mask(struct virtual_engine *ve)
{
	struct i915_request *rq;
	intel_engine_mask_t mask;

	rq = READ_ONCE(ve->request);
	if (!rq)
		return 0;

	/* The rq is ready for submission; rq->execution_mask is now stable. */
	mask = rq->execution_mask;
	if (unlikely(!mask)) {
		/* Invalid selection, submit to a random engine in error */
		i915_request_set_error_once(rq, -ENODEV);
		mask = ve->siblings[0]->mask;
	}

	ENGINE_TRACE(&ve->base, "rq=%llx:%lld, mask=%x, prio=%d\n",
		     rq->fence.context, rq->fence.seqno,
		     mask, ve->base.execlists.queue_priority_hint);

	return mask;
}

static void virtual_submission_tasklet(unsigned long data)
{
	struct virtual_engine * const ve = (struct virtual_engine *)data;
	const int prio = READ_ONCE(ve->base.execlists.queue_priority_hint);
	intel_engine_mask_t mask;
	unsigned int n;

	rcu_read_lock();
	mask = virtual_submission_mask(ve);
	rcu_read_unlock();
	if (unlikely(!mask))
		return;

	local_irq_disable();
	for (n = 0; n < ve->num_siblings; n++) {
		struct intel_engine_cs *sibling = READ_ONCE(ve->siblings[n]);
		struct ve_node * const node = &ve->nodes[sibling->id];
		struct rb_node **parent, *rb;
		bool first;

		if (!READ_ONCE(ve->request))
			break; /* already handled by a sibling's tasklet */

		if (unlikely(!(mask & sibling->mask))) {
			if (!RB_EMPTY_NODE(&node->rb)) {
				spin_lock(&sibling->active.lock);
				rb_erase_cached(&node->rb,
						&sibling->execlists.virtual);
				RB_CLEAR_NODE(&node->rb);
				spin_unlock(&sibling->active.lock);
			}
			continue;
		}

		spin_lock(&sibling->active.lock);

		if (!RB_EMPTY_NODE(&node->rb)) {
			/*
			 * Cheat and avoid rebalancing the tree if we can
			 * reuse this node in situ.
			 */
			first = rb_first_cached(&sibling->execlists.virtual) ==
				&node->rb;
			if (prio == node->prio || (prio > node->prio && first))
				goto submit_engine;

			rb_erase_cached(&node->rb, &sibling->execlists.virtual);
		}

		rb = NULL;
		first = true;
		parent = &sibling->execlists.virtual.rb_root.rb_node;
		while (*parent) {
			struct ve_node *other;

			rb = *parent;
			other = rb_entry(rb, typeof(*other), rb);
			if (prio > other->prio) {
				parent = &rb->rb_left;
			} else {
				parent = &rb->rb_right;
				first = false;
			}
		}

		rb_link_node(&node->rb, rb, parent);
		rb_insert_color_cached(&node->rb,
				       &sibling->execlists.virtual,
				       first);

submit_engine:
		GEM_BUG_ON(RB_EMPTY_NODE(&node->rb));
		node->prio = prio;
		if (first && prio > sibling->execlists.queue_priority_hint)
			tasklet_hi_schedule(&sibling->execlists.tasklet);

		spin_unlock(&sibling->active.lock);
	}
	local_irq_enable();
}

static void virtual_submit_request(struct i915_request *rq)
{
	struct virtual_engine *ve = to_virtual_engine(rq->engine);
	struct i915_request *old;
	unsigned long flags;

	ENGINE_TRACE(&ve->base, "rq=%llx:%lld\n",
		     rq->fence.context,
		     rq->fence.seqno);

	GEM_BUG_ON(ve->base.submit_request != virtual_submit_request);

	spin_lock_irqsave(&ve->base.active.lock, flags);

	old = ve->request;
	if (old) { /* background completion event from preempt-to-busy */
		GEM_BUG_ON(!i915_request_completed(old));
		__i915_request_submit(old);
		i915_request_put(old);
	}

	if (i915_request_completed(rq)) {
		__i915_request_submit(rq);

		ve->base.execlists.queue_priority_hint = INT_MIN;
		ve->request = NULL;
	} else {
		ve->base.execlists.queue_priority_hint = rq_prio(rq);
		ve->request = i915_request_get(rq);

		GEM_BUG_ON(!list_empty(virtual_queue(ve)));
		list_move_tail(&rq->sched.link, virtual_queue(ve));

		tasklet_schedule(&ve->base.execlists.tasklet);
	}

	spin_unlock_irqrestore(&ve->base.active.lock, flags);
}

static struct ve_bond *
virtual_find_bond(struct virtual_engine *ve,
		  const struct intel_engine_cs *master)
{
	int i;

	for (i = 0; i < ve->num_bonds; i++) {
		if (ve->bonds[i].master == master)
			return &ve->bonds[i];
	}

	return NULL;
}

static void
virtual_bond_execute(struct i915_request *rq, struct dma_fence *signal)
{
	struct virtual_engine *ve = to_virtual_engine(rq->engine);
	intel_engine_mask_t allowed, exec;
	struct ve_bond *bond;

	allowed = ~to_request(signal)->engine->mask;

	bond = virtual_find_bond(ve, to_request(signal)->engine);
	if (bond)
		allowed &= bond->sibling_mask;

	/* Restrict the bonded request to run on only the available engines */
	exec = READ_ONCE(rq->execution_mask);
	while (!try_cmpxchg(&rq->execution_mask, &exec, exec & allowed))
		;

	/* Prevent the master from being re-run on the bonded engines */
	to_request(signal)->execution_mask &= ~allowed;
}

struct intel_context *
intel_execlists_create_virtual(struct intel_engine_cs **siblings,
			       unsigned int count)
{
	struct virtual_engine *ve;
	unsigned int n;
	int err;

	if (count == 0)
		return ERR_PTR(-EINVAL);

	if (count == 1)
		return intel_context_create(siblings[0]);

	ve = kzalloc(struct_size(ve, siblings, count), GFP_KERNEL);
	if (!ve)
		return ERR_PTR(-ENOMEM);

	ve->base.i915 = siblings[0]->i915;
	ve->base.gt = siblings[0]->gt;
	ve->base.uncore = siblings[0]->uncore;
	ve->base.id = -1;

	ve->base.class = OTHER_CLASS;
	ve->base.uabi_class = I915_ENGINE_CLASS_INVALID;
	ve->base.instance = I915_ENGINE_CLASS_INVALID_VIRTUAL;
	ve->base.uabi_instance = I915_ENGINE_CLASS_INVALID_VIRTUAL;

	/*
	 * The decision on whether to submit a request using semaphores
	 * depends on the saturated state of the engine. We only compute
	 * this during HW submission of the request, and we need for this
	 * state to be globally applied to all requests being submitted
	 * to this engine. Virtual engines encompass more than one physical
	 * engine and so we cannot accurately tell in advance if one of those
	 * engines is already saturated and so cannot afford to use a semaphore
	 * and be pessimized in priority for doing so -- if we are the only
	 * context using semaphores after all other clients have stopped, we
	 * will be starved on the saturated system. Such a global switch for
	 * semaphores is less than ideal, but alas is the current compromise.
	 */
	ve->base.saturated = ALL_ENGINES;

	snprintf(ve->base.name, sizeof(ve->base.name), "virtual");

	intel_engine_init_active(&ve->base, ENGINE_VIRTUAL);
	intel_engine_init_breadcrumbs(&ve->base);
	intel_engine_init_execlists(&ve->base);

	ve->base.cops = &virtual_context_ops;
	ve->base.request_alloc = execlists_request_alloc;

	ve->base.schedule = i915_schedule;
	ve->base.submit_request = virtual_submit_request;
	ve->base.bond_execute = virtual_bond_execute;

	INIT_LIST_HEAD(virtual_queue(ve));
	ve->base.execlists.queue_priority_hint = INT_MIN;
	tasklet_init(&ve->base.execlists.tasklet,
		     virtual_submission_tasklet,
		     (unsigned long)ve);

	intel_context_init(&ve->context, &ve->base);

	for (n = 0; n < count; n++) {
		struct intel_engine_cs *sibling = siblings[n];

		GEM_BUG_ON(!is_power_of_2(sibling->mask));
		if (sibling->mask & ve->base.mask) {
			DRM_DEBUG("duplicate %s entry in load balancer\n",
				  sibling->name);
			err = -EINVAL;
			goto err_put;
		}

		/*
		 * The virtual engine implementation is tightly coupled to
		 * the execlists backend -- we push out request directly
		 * into a tree inside each physical engine. We could support
		 * layering if we handle cloning of the requests and
		 * submitting a copy into each backend.
		 */
		if (sibling->execlists.tasklet.func !=
		    execlists_submission_tasklet) {
			err = -ENODEV;
			goto err_put;
		}

		GEM_BUG_ON(RB_EMPTY_NODE(&ve->nodes[sibling->id].rb));
		RB_CLEAR_NODE(&ve->nodes[sibling->id].rb);

		ve->siblings[ve->num_siblings++] = sibling;
		ve->base.mask |= sibling->mask;

		/*
		 * All physical engines must be compatible for their emission
		 * functions (as we build the instructions during request
		 * construction and do not alter them before submission
		 * on the physical engine). We use the engine class as a guide
		 * here, although that could be refined.
		 */
		if (ve->base.class != OTHER_CLASS) {
			if (ve->base.class != sibling->class) {
				DRM_DEBUG("invalid mixing of engine class, sibling %d, already %d\n",
					  sibling->class, ve->base.class);
				err = -EINVAL;
				goto err_put;
			}
			continue;
		}

		ve->base.class = sibling->class;
		ve->base.uabi_class = sibling->uabi_class;
		snprintf(ve->base.name, sizeof(ve->base.name),
			 "v%dx%d", ve->base.class, count);
		ve->base.context_size = sibling->context_size;

		ve->base.emit_bb_start = sibling->emit_bb_start;
		ve->base.emit_flush = sibling->emit_flush;
		ve->base.emit_init_breadcrumb = sibling->emit_init_breadcrumb;
		ve->base.emit_fini_breadcrumb = sibling->emit_fini_breadcrumb;
		ve->base.emit_fini_breadcrumb_dw =
			sibling->emit_fini_breadcrumb_dw;

		ve->base.flags = sibling->flags;
	}

	ve->base.flags |= I915_ENGINE_IS_VIRTUAL;

	return &ve->context;

err_put:
	intel_context_put(&ve->context);
	return ERR_PTR(err);
}

struct intel_context *
intel_execlists_clone_virtual(struct intel_engine_cs *src)
{
	struct virtual_engine *se = to_virtual_engine(src);
	struct intel_context *dst;

	dst = intel_execlists_create_virtual(se->siblings,
					     se->num_siblings);
	if (IS_ERR(dst))
		return dst;

	if (se->num_bonds) {
		struct virtual_engine *de = to_virtual_engine(dst->engine);

		de->bonds = kmemdup(se->bonds,
				    sizeof(*se->bonds) * se->num_bonds,
				    GFP_KERNEL);
		if (!de->bonds) {
			intel_context_put(dst);
			return ERR_PTR(-ENOMEM);
		}

		de->num_bonds = se->num_bonds;
	}

	return dst;
}

int intel_virtual_engine_attach_bond(struct intel_engine_cs *engine,
				     const struct intel_engine_cs *master,
				     const struct intel_engine_cs *sibling)
{
	struct virtual_engine *ve = to_virtual_engine(engine);
	struct ve_bond *bond;
	int n;

	/* Sanity check the sibling is part of the virtual engine */
	for (n = 0; n < ve->num_siblings; n++)
		if (sibling == ve->siblings[n])
			break;
	if (n == ve->num_siblings)
		return -EINVAL;

	bond = virtual_find_bond(ve, master);
	if (bond) {
		bond->sibling_mask |= sibling->mask;
		return 0;
	}

	bond = krealloc(ve->bonds,
			sizeof(*bond) * (ve->num_bonds + 1),
			GFP_KERNEL);
	if (!bond)
		return -ENOMEM;

	bond[ve->num_bonds].master = master;
	bond[ve->num_bonds].sibling_mask = sibling->mask;

	ve->bonds = bond;
	ve->num_bonds++;

	return 0;
}

struct intel_engine_cs *
intel_virtual_engine_get_sibling(struct intel_engine_cs *engine,
				 unsigned int sibling)
{
	struct virtual_engine *ve = to_virtual_engine(engine);

	if (sibling >= ve->num_siblings)
		return NULL;

	return ve->siblings[sibling];
}

void intel_execlists_show_requests(struct intel_engine_cs *engine,
				   struct drm_printer *m,
				   void (*show_request)(struct drm_printer *m,
							struct i915_request *rq,
							const char *prefix),
				   unsigned int max)
{
	const struct intel_engine_execlists *execlists = &engine->execlists;
	struct i915_request *rq, *last;
	unsigned long flags;
	unsigned int count;
	struct rb_node *rb;

	spin_lock_irqsave(&engine->active.lock, flags);

	last = NULL;
	count = 0;
	list_for_each_entry(rq, &engine->active.requests, sched.link) {
		if (count++ < max - 1)
			show_request(m, rq, "\t\tE ");
		else
			last = rq;
	}
	if (last) {
		if (count > max) {
			drm_printf(m,
				   "\t\t...skipping %d executing requests...\n",
				   count - max);
		}
		show_request(m, last, "\t\tE ");
	}

	if (execlists->switch_priority_hint != INT_MIN)
		drm_printf(m, "\t\tSwitch priority hint: %d\n",
			   READ_ONCE(execlists->switch_priority_hint));
	if (execlists->queue_priority_hint != INT_MIN)
		drm_printf(m, "\t\tQueue priority hint: %d\n",
			   READ_ONCE(execlists->queue_priority_hint));

	last = NULL;
	count = 0;
	for (rb = rb_first_cached(&execlists->queue); rb; rb = rb_next(rb)) {
		struct i915_priolist *p = rb_entry(rb, typeof(*p), node);
		int i;

		priolist_for_each_request(rq, p, i) {
			if (count++ < max - 1)
				show_request(m, rq, "\t\tQ ");
			else
				last = rq;
		}
	}
	if (last) {
		if (count > max) {
			drm_printf(m,
				   "\t\t...skipping %d queued requests...\n",
				   count - max);
		}
		show_request(m, last, "\t\tQ ");
	}

	last = NULL;
	count = 0;
	for (rb = rb_first_cached(&execlists->virtual); rb; rb = rb_next(rb)) {
		struct virtual_engine *ve =
			rb_entry(rb, typeof(*ve), nodes[engine->id].rb);
		struct i915_request *rq = READ_ONCE(ve->request);

		if (rq) {
			if (count++ < max - 1)
				show_request(m, rq, "\t\tV ");
			else
				last = rq;
		}
	}
	if (last) {
		if (count > max) {
			drm_printf(m,
				   "\t\t...skipping %d virtual requests...\n",
				   count - max);
		}
		show_request(m, last, "\t\tV ");
	}

	spin_unlock_irqrestore(&engine->active.lock, flags);
}

void intel_lr_context_reset(struct intel_engine_cs *engine,
			    struct intel_context *ce,
			    u32 head,
			    bool scrub)
{
	GEM_BUG_ON(!intel_context_is_pinned(ce));

	/*
	 * We want a simple context + ring to execute the breadcrumb update.
	 * We cannot rely on the context being intact across the GPU hang,
	 * so clear it and rebuild just what we need for the breadcrumb.
	 * All pending requests for this context will be zapped, and any
	 * future request will be after userspace has had the opportunity
	 * to recreate its own state.
	 */
	if (scrub)
		restore_default_state(ce, engine);

	/* Rerun the request; its payload has been neutered (if guilty). */
	__execlists_update_reg_state(ce, engine, head);
}

bool
intel_engine_in_execlists_submission_mode(const struct intel_engine_cs *engine)
{
	return engine->set_default_submission ==
	       intel_execlists_set_default_submission;
}

#if IS_ENABLED(CONFIG_DRM_I915_SELFTEST)
#include "selftest_lrc.c"
#endif<|MERGE_RESOLUTION|>--- conflicted
+++ resolved
@@ -3444,11 +3444,7 @@
 		return PTR_ERR(vaddr);
 
 	ce->lrc.lrca = lrc_descriptor(ce, engine) | CTX_DESC_FORCE_RESTORE;
-<<<<<<< HEAD
-	ce->lrc_reg_state = vaddr + LRC_STATE_PN * PAGE_SIZE;
-=======
 	ce->lrc_reg_state = vaddr + LRC_STATE_OFFSET;
->>>>>>> 972282c4
 	__execlists_update_reg_state(ce, engine, ce->ring->tail);
 
 	return 0;
@@ -5045,11 +5041,6 @@
 		execlists->ccid |= engine->instance << (GEN11_ENGINE_INSTANCE_SHIFT - 32);
 		execlists->ccid |= engine->class << (GEN11_ENGINE_CLASS_SHIFT - 32);
 	}
-<<<<<<< HEAD
-
-	reset_csb_pointers(engine);
-=======
->>>>>>> 972282c4
 
 	/* Finally, take ownership and responsibility for cleanup! */
 	engine->sanitize = execlists_sanitize;
