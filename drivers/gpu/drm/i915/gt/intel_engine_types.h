--- conflicted
+++ resolved
@@ -157,14 +157,11 @@
 	struct i915_priolist default_priolist;
 
 	/**
-<<<<<<< HEAD
 	 * @ccid: identifier for contexts submitted to this engine
 	 */
 	u32 ccid;
 
 	/**
-=======
->>>>>>> 3fd911b6
 	 * @yield: CCID at the time of the last semaphore-wait interrupt.
 	 *
 	 * Instead of leaving a semaphore busy-spinning on an engine, we would
