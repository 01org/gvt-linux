// SPDX-License-Identifier: MIT
/*
 * Copyright © 2016 Intel Corporation
 */

#include <drm/drm_print.h>

#include "gem/i915_gem_context.h"

#include "i915_drv.h"

#include "intel_breadcrumbs.h"
#include "intel_context.h"
#include "intel_engine.h"
#include "intel_engine_pm.h"
#include "intel_engine_user.h"
#include "intel_execlists_submission.h"
#include "intel_gt.h"
#include "intel_gt_requests.h"
#include "intel_gt_pm.h"
#include "intel_lrc_reg.h"
#include "intel_reset.h"
#include "intel_ring.h"
#include "uc/intel_guc_submission.h"

/* Haswell does have the CXT_SIZE register however it does not appear to be
 * valid. Now, docs explain in dwords what is in the context object. The full
 * size is 70720 bytes, however, the power context and execlist context will
 * never be saved (power context is stored elsewhere, and execlists don't work
 * on HSW) - so the final size, including the extra state required for the
 * Resource Streamer, is 66944 bytes, which rounds to 17 pages.
 */
#define HSW_CXT_TOTAL_SIZE		(17 * PAGE_SIZE)

#define DEFAULT_LR_CONTEXT_RENDER_SIZE	(22 * PAGE_SIZE)
#define GEN8_LR_CONTEXT_RENDER_SIZE	(20 * PAGE_SIZE)
#define GEN9_LR_CONTEXT_RENDER_SIZE	(22 * PAGE_SIZE)
#define GEN10_LR_CONTEXT_RENDER_SIZE	(18 * PAGE_SIZE)
#define GEN11_LR_CONTEXT_RENDER_SIZE	(14 * PAGE_SIZE)

#define GEN8_LR_CONTEXT_OTHER_SIZE	( 2 * PAGE_SIZE)

#define MAX_MMIO_BASES 3
struct engine_info {
	unsigned int hw_id;
	u8 class;
	u8 instance;
	/* mmio bases table *must* be sorted in reverse gen order */
	struct engine_mmio_base {
		u32 gen : 8;
		u32 base : 24;
	} mmio_bases[MAX_MMIO_BASES];
};

static const struct engine_info intel_engines[] = {
	[RCS0] = {
		.hw_id = RCS0_HW,
		.class = RENDER_CLASS,
		.instance = 0,
		.mmio_bases = {
			{ .gen = 1, .base = RENDER_RING_BASE }
		},
	},
	[BCS0] = {
		.hw_id = BCS0_HW,
		.class = COPY_ENGINE_CLASS,
		.instance = 0,
		.mmio_bases = {
			{ .gen = 6, .base = BLT_RING_BASE }
		},
	},
	[VCS0] = {
		.hw_id = VCS0_HW,
		.class = VIDEO_DECODE_CLASS,
		.instance = 0,
		.mmio_bases = {
			{ .gen = 11, .base = GEN11_BSD_RING_BASE },
			{ .gen = 6, .base = GEN6_BSD_RING_BASE },
			{ .gen = 4, .base = BSD_RING_BASE }
		},
	},
	[VCS1] = {
		.hw_id = VCS1_HW,
		.class = VIDEO_DECODE_CLASS,
		.instance = 1,
		.mmio_bases = {
			{ .gen = 11, .base = GEN11_BSD2_RING_BASE },
			{ .gen = 8, .base = GEN8_BSD2_RING_BASE }
		},
	},
	[VCS2] = {
		.hw_id = VCS2_HW,
		.class = VIDEO_DECODE_CLASS,
		.instance = 2,
		.mmio_bases = {
			{ .gen = 11, .base = GEN11_BSD3_RING_BASE }
		},
	},
	[VCS3] = {
		.hw_id = VCS3_HW,
		.class = VIDEO_DECODE_CLASS,
		.instance = 3,
		.mmio_bases = {
			{ .gen = 11, .base = GEN11_BSD4_RING_BASE }
		},
	},
	[VECS0] = {
		.hw_id = VECS0_HW,
		.class = VIDEO_ENHANCEMENT_CLASS,
		.instance = 0,
		.mmio_bases = {
			{ .gen = 11, .base = GEN11_VEBOX_RING_BASE },
			{ .gen = 7, .base = VEBOX_RING_BASE }
		},
	},
	[VECS1] = {
		.hw_id = VECS1_HW,
		.class = VIDEO_ENHANCEMENT_CLASS,
		.instance = 1,
		.mmio_bases = {
			{ .gen = 11, .base = GEN11_VEBOX2_RING_BASE }
		},
	},
};

/**
 * intel_engine_context_size() - return the size of the context for an engine
 * @gt: the gt
 * @class: engine class
 *
 * Each engine class may require a different amount of space for a context
 * image.
 *
 * Return: size (in bytes) of an engine class specific context image
 *
 * Note: this size includes the HWSP, which is part of the context image
 * in LRC mode, but does not include the "shared data page" used with
 * GuC submission. The caller should account for this if using the GuC.
 */
u32 intel_engine_context_size(struct intel_gt *gt, u8 class)
{
	struct intel_uncore *uncore = gt->uncore;
	u32 cxt_size;

	BUILD_BUG_ON(I915_GTT_PAGE_SIZE != PAGE_SIZE);

	switch (class) {
	case RENDER_CLASS:
		switch (INTEL_GEN(gt->i915)) {
		default:
			MISSING_CASE(INTEL_GEN(gt->i915));
			return DEFAULT_LR_CONTEXT_RENDER_SIZE;
		case 12:
		case 11:
			return GEN11_LR_CONTEXT_RENDER_SIZE;
		case 10:
			return GEN10_LR_CONTEXT_RENDER_SIZE;
		case 9:
			return GEN9_LR_CONTEXT_RENDER_SIZE;
		case 8:
			return GEN8_LR_CONTEXT_RENDER_SIZE;
		case 7:
			if (IS_HASWELL(gt->i915))
				return HSW_CXT_TOTAL_SIZE;

			cxt_size = intel_uncore_read(uncore, GEN7_CXT_SIZE);
			return round_up(GEN7_CXT_TOTAL_SIZE(cxt_size) * 64,
					PAGE_SIZE);
		case 6:
			cxt_size = intel_uncore_read(uncore, CXT_SIZE);
			return round_up(GEN6_CXT_TOTAL_SIZE(cxt_size) * 64,
					PAGE_SIZE);
		case 5:
		case 4:
			/*
			 * There is a discrepancy here between the size reported
			 * by the register and the size of the context layout
			 * in the docs. Both are described as authorative!
			 *
			 * The discrepancy is on the order of a few cachelines,
			 * but the total is under one page (4k), which is our
			 * minimum allocation anyway so it should all come
			 * out in the wash.
			 */
			cxt_size = intel_uncore_read(uncore, CXT_SIZE) + 1;
			drm_dbg(&gt->i915->drm,
				"gen%d CXT_SIZE = %d bytes [0x%08x]\n",
				INTEL_GEN(gt->i915), cxt_size * 64,
				cxt_size - 1);
			return round_up(cxt_size * 64, PAGE_SIZE);
		case 3:
		case 2:
		/* For the special day when i810 gets merged. */
		case 1:
			return 0;
		}
		break;
	default:
		MISSING_CASE(class);
		fallthrough;
	case VIDEO_DECODE_CLASS:
	case VIDEO_ENHANCEMENT_CLASS:
	case COPY_ENGINE_CLASS:
		if (INTEL_GEN(gt->i915) < 8)
			return 0;
		return GEN8_LR_CONTEXT_OTHER_SIZE;
	}
}

static u32 __engine_mmio_base(struct drm_i915_private *i915,
			      const struct engine_mmio_base *bases)
{
	int i;

	for (i = 0; i < MAX_MMIO_BASES; i++)
		if (INTEL_GEN(i915) >= bases[i].gen)
			break;

	GEM_BUG_ON(i == MAX_MMIO_BASES);
	GEM_BUG_ON(!bases[i].base);

	return bases[i].base;
}

static void __sprint_engine_name(struct intel_engine_cs *engine)
{
	/*
	 * Before we know what the uABI name for this engine will be,
	 * we still would like to keep track of this engine in the debug logs.
	 * We throw in a ' here as a reminder that this isn't its final name.
	 */
	GEM_WARN_ON(snprintf(engine->name, sizeof(engine->name), "%s'%u",
			     intel_engine_class_repr(engine->class),
			     engine->instance) >= sizeof(engine->name));
}

void intel_engine_set_hwsp_writemask(struct intel_engine_cs *engine, u32 mask)
{
	/*
	 * Though they added more rings on g4x/ilk, they did not add
	 * per-engine HWSTAM until gen6.
	 */
	if (INTEL_GEN(engine->i915) < 6 && engine->class != RENDER_CLASS)
		return;

	if (INTEL_GEN(engine->i915) >= 3)
		ENGINE_WRITE(engine, RING_HWSTAM, mask);
	else
		ENGINE_WRITE16(engine, RING_HWSTAM, mask);
}

static void intel_engine_sanitize_mmio(struct intel_engine_cs *engine)
{
	/* Mask off all writes into the unknown HWSP */
	intel_engine_set_hwsp_writemask(engine, ~0u);
}

static void nop_irq_handler(struct intel_engine_cs *engine, u16 iir)
{
	GEM_DEBUG_WARN_ON(iir);
}

static int intel_engine_setup(struct intel_gt *gt, enum intel_engine_id id)
{
	const struct engine_info *info = &intel_engines[id];
	struct drm_i915_private *i915 = gt->i915;
	struct intel_engine_cs *engine;

	BUILD_BUG_ON(MAX_ENGINE_CLASS >= BIT(GEN11_ENGINE_CLASS_WIDTH));
	BUILD_BUG_ON(MAX_ENGINE_INSTANCE >= BIT(GEN11_ENGINE_INSTANCE_WIDTH));

	if (GEM_DEBUG_WARN_ON(id >= ARRAY_SIZE(gt->engine)))
		return -EINVAL;

	if (GEM_DEBUG_WARN_ON(info->class > MAX_ENGINE_CLASS))
		return -EINVAL;

	if (GEM_DEBUG_WARN_ON(info->instance > MAX_ENGINE_INSTANCE))
		return -EINVAL;

	if (GEM_DEBUG_WARN_ON(gt->engine_class[info->class][info->instance]))
		return -EINVAL;

	engine = kzalloc(sizeof(*engine), GFP_KERNEL);
	if (!engine)
		return -ENOMEM;

	BUILD_BUG_ON(BITS_PER_TYPE(engine->mask) < I915_NUM_ENGINES);

	engine->id = id;
	engine->legacy_idx = INVALID_ENGINE;
	engine->mask = BIT(id);
	engine->i915 = i915;
	engine->gt = gt;
	engine->uncore = gt->uncore;
	engine->mmio_base = __engine_mmio_base(i915, info->mmio_bases);
	engine->hw_id = info->hw_id;
	engine->guc_id = MAKE_GUC_ID(info->class, info->instance);

	engine->irq_handler = nop_irq_handler;

	engine->class = info->class;
	engine->instance = info->instance;
	__sprint_engine_name(engine);

	engine->props.heartbeat_interval_ms =
		CONFIG_DRM_I915_HEARTBEAT_INTERVAL;
	engine->props.max_busywait_duration_ns =
		CONFIG_DRM_I915_MAX_REQUEST_BUSYWAIT;
	engine->props.preempt_timeout_ms =
		CONFIG_DRM_I915_PREEMPT_TIMEOUT;
	engine->props.stop_timeout_ms =
		CONFIG_DRM_I915_STOP_TIMEOUT;
	engine->props.timeslice_duration_ms =
		CONFIG_DRM_I915_TIMESLICE_DURATION;

	/* Override to uninterruptible for OpenCL workloads. */
	if (INTEL_GEN(i915) == 12 && engine->class == RENDER_CLASS)
		engine->props.preempt_timeout_ms = 0;

	engine->defaults = engine->props; /* never to change again */

	engine->context_size = intel_engine_context_size(gt, engine->class);
	if (WARN_ON(engine->context_size > BIT(20)))
		engine->context_size = 0;
	if (engine->context_size)
		DRIVER_CAPS(i915)->has_logical_contexts = true;

	ewma__engine_latency_init(&engine->latency);
<<<<<<< HEAD
	seqcount_init(&engine->stats.lock);
=======
>>>>>>> 5a1a6597

	ATOMIC_INIT_NOTIFIER_HEAD(&engine->context_status_notifier);

	/* Scrub mmio state on takeover */
	intel_engine_sanitize_mmio(engine);

	gt->engine_class[info->class][info->instance] = engine;
	gt->engine[id] = engine;

	return 0;
}

static void __setup_engine_capabilities(struct intel_engine_cs *engine)
{
	struct drm_i915_private *i915 = engine->i915;

	if (engine->class == VIDEO_DECODE_CLASS) {
		/*
		 * HEVC support is present on first engine instance
		 * before Gen11 and on all instances afterwards.
		 */
		if (INTEL_GEN(i915) >= 11 ||
		    (INTEL_GEN(i915) >= 9 && engine->instance == 0))
			engine->uabi_capabilities |=
				I915_VIDEO_CLASS_CAPABILITY_HEVC;

		/*
		 * SFC block is present only on even logical engine
		 * instances.
		 */
		if ((INTEL_GEN(i915) >= 11 &&
		     (engine->gt->info.vdbox_sfc_access &
		      BIT(engine->instance))) ||
		    (INTEL_GEN(i915) >= 9 && engine->instance == 0))
			engine->uabi_capabilities |=
				I915_VIDEO_AND_ENHANCE_CLASS_CAPABILITY_SFC;
	} else if (engine->class == VIDEO_ENHANCEMENT_CLASS) {
		if (INTEL_GEN(i915) >= 9)
			engine->uabi_capabilities |=
				I915_VIDEO_AND_ENHANCE_CLASS_CAPABILITY_SFC;
	}
}

static void intel_setup_engine_capabilities(struct intel_gt *gt)
{
	struct intel_engine_cs *engine;
	enum intel_engine_id id;

	for_each_engine(engine, gt, id)
		__setup_engine_capabilities(engine);
}

/**
 * intel_engines_release() - free the resources allocated for Command Streamers
 * @gt: pointer to struct intel_gt
 */
void intel_engines_release(struct intel_gt *gt)
{
	struct intel_engine_cs *engine;
	enum intel_engine_id id;

	/*
	 * Before we release the resources held by engine, we must be certain
	 * that the HW is no longer accessing them -- having the GPU scribble
	 * to or read from a page being used for something else causes no end
	 * of fun.
	 *
	 * The GPU should be reset by this point, but assume the worst just
	 * in case we aborted before completely initialising the engines.
	 */
	GEM_BUG_ON(intel_gt_pm_is_awake(gt));
	if (!INTEL_INFO(gt->i915)->gpu_reset_clobbers_display)
		__intel_gt_reset(gt, ALL_ENGINES);

	/* Decouple the backend; but keep the layout for late GPU resets */
	for_each_engine(engine, gt, id) {
		if (!engine->release)
			continue;

		intel_wakeref_wait_for_idle(&engine->wakeref);
		GEM_BUG_ON(intel_engine_pm_is_awake(engine));

		engine->release(engine);
		engine->release = NULL;

		memset(&engine->reset, 0, sizeof(engine->reset));
	}
}

void intel_engine_free_request_pool(struct intel_engine_cs *engine)
{
	if (!engine->request_pool)
		return;

	kmem_cache_free(i915_request_slab_cache(), engine->request_pool);
}

void intel_engines_free(struct intel_gt *gt)
{
	struct intel_engine_cs *engine;
	enum intel_engine_id id;

	/* Free the requests! dma-resv keeps fences around for an eternity */
	rcu_barrier();

	for_each_engine(engine, gt, id) {
		intel_engine_free_request_pool(engine);
		kfree(engine);
		gt->engine[id] = NULL;
	}
}

/*
 * Determine which engines are fused off in our particular hardware.
 * Note that we have a catch-22 situation where we need to be able to access
 * the blitter forcewake domain to read the engine fuses, but at the same time
 * we need to know which engines are available on the system to know which
 * forcewake domains are present. We solve this by intializing the forcewake
 * domains based on the full engine mask in the platform capabilities before
 * calling this function and pruning the domains for fused-off engines
 * afterwards.
 */
static intel_engine_mask_t init_engine_mask(struct intel_gt *gt)
{
	struct drm_i915_private *i915 = gt->i915;
	struct intel_gt_info *info = &gt->info;
	struct intel_uncore *uncore = gt->uncore;
	unsigned int logical_vdbox = 0;
	unsigned int i;
	u32 media_fuse;
	u16 vdbox_mask;
	u16 vebox_mask;

	info->engine_mask = INTEL_INFO(i915)->platform_engine_mask;

	if (INTEL_GEN(i915) < 11)
		return info->engine_mask;

	media_fuse = ~intel_uncore_read(uncore, GEN11_GT_VEBOX_VDBOX_DISABLE);

	vdbox_mask = media_fuse & GEN11_GT_VDBOX_DISABLE_MASK;
	vebox_mask = (media_fuse & GEN11_GT_VEBOX_DISABLE_MASK) >>
		      GEN11_GT_VEBOX_DISABLE_SHIFT;

	for (i = 0; i < I915_MAX_VCS; i++) {
		if (!HAS_ENGINE(gt, _VCS(i))) {
			vdbox_mask &= ~BIT(i);
			continue;
		}

		if (!(BIT(i) & vdbox_mask)) {
			info->engine_mask &= ~BIT(_VCS(i));
			drm_dbg(&i915->drm, "vcs%u fused off\n", i);
			continue;
		}

		/*
		 * In Gen11, only even numbered logical VDBOXes are
		 * hooked up to an SFC (Scaler & Format Converter) unit.
		 * In TGL each VDBOX has access to an SFC.
		 */
		if (INTEL_GEN(i915) >= 12 || logical_vdbox++ % 2 == 0)
			gt->info.vdbox_sfc_access |= BIT(i);
	}
	drm_dbg(&i915->drm, "vdbox enable: %04x, instances: %04lx\n",
		vdbox_mask, VDBOX_MASK(gt));
	GEM_BUG_ON(vdbox_mask != VDBOX_MASK(gt));

	for (i = 0; i < I915_MAX_VECS; i++) {
		if (!HAS_ENGINE(gt, _VECS(i))) {
			vebox_mask &= ~BIT(i);
			continue;
		}

		if (!(BIT(i) & vebox_mask)) {
			info->engine_mask &= ~BIT(_VECS(i));
			drm_dbg(&i915->drm, "vecs%u fused off\n", i);
		}
	}
	drm_dbg(&i915->drm, "vebox enable: %04x, instances: %04lx\n",
		vebox_mask, VEBOX_MASK(gt));
	GEM_BUG_ON(vebox_mask != VEBOX_MASK(gt));

	return info->engine_mask;
}

/**
 * intel_engines_init_mmio() - allocate and prepare the Engine Command Streamers
 * @gt: pointer to struct intel_gt
 *
 * Return: non-zero if the initialization failed.
 */
int intel_engines_init_mmio(struct intel_gt *gt)
{
	struct drm_i915_private *i915 = gt->i915;
	const unsigned int engine_mask = init_engine_mask(gt);
	unsigned int mask = 0;
	unsigned int i;
	int err;

	drm_WARN_ON(&i915->drm, engine_mask == 0);
	drm_WARN_ON(&i915->drm, engine_mask &
		    GENMASK(BITS_PER_TYPE(mask) - 1, I915_NUM_ENGINES));

	if (i915_inject_probe_failure(i915))
		return -ENODEV;

	for (i = 0; i < ARRAY_SIZE(intel_engines); i++) {
		if (!HAS_ENGINE(gt, i))
			continue;

		err = intel_engine_setup(gt, i);
		if (err)
			goto cleanup;

		mask |= BIT(i);
	}

	/*
	 * Catch failures to update intel_engines table when the new engines
	 * are added to the driver by a warning and disabling the forgotten
	 * engines.
	 */
	if (drm_WARN_ON(&i915->drm, mask != engine_mask))
		gt->info.engine_mask = mask;

	gt->info.num_engines = hweight32(mask);

	intel_gt_check_and_clear_faults(gt);

	intel_setup_engine_capabilities(gt);

	intel_uncore_prune_engine_fw_domains(gt->uncore, gt);

	return 0;

cleanup:
	intel_engines_free(gt);
	return err;
}

void intel_engine_init_execlists(struct intel_engine_cs *engine)
{
	struct intel_engine_execlists * const execlists = &engine->execlists;

	execlists->port_mask = 1;
	GEM_BUG_ON(!is_power_of_2(execlists_num_ports(execlists)));
	GEM_BUG_ON(execlists_num_ports(execlists) > EXECLIST_MAX_PORTS);

	memset(execlists->pending, 0, sizeof(execlists->pending));
	execlists->active =
		memset(execlists->inflight, 0, sizeof(execlists->inflight));

	execlists->queue_priority_hint = INT_MIN;
}

static void cleanup_status_page(struct intel_engine_cs *engine)
{
	struct i915_vma *vma;

	/* Prevent writes into HWSP after returning the page to the system */
	intel_engine_set_hwsp_writemask(engine, ~0u);

	vma = fetch_and_zero(&engine->status_page.vma);
	if (!vma)
		return;

	if (!HWS_NEEDS_PHYSICAL(engine->i915))
		i915_vma_unpin(vma);

	i915_gem_object_unpin_map(vma->obj);
	i915_gem_object_put(vma->obj);
}

static int pin_ggtt_status_page(struct intel_engine_cs *engine,
				struct i915_vma *vma)
{
	unsigned int flags;

	if (!HAS_LLC(engine->i915) && i915_ggtt_has_aperture(engine->gt->ggtt))
		/*
		 * On g33, we cannot place HWS above 256MiB, so
		 * restrict its pinning to the low mappable arena.
		 * Though this restriction is not documented for
		 * gen4, gen5, or byt, they also behave similarly
		 * and hang if the HWS is placed at the top of the
		 * GTT. To generalise, it appears that all !llc
		 * platforms have issues with us placing the HWS
		 * above the mappable region (even though we never
		 * actually map it).
		 */
		flags = PIN_MAPPABLE;
	else
		flags = PIN_HIGH;

	return i915_ggtt_pin(vma, NULL, 0, flags);
}

static int init_status_page(struct intel_engine_cs *engine)
{
	struct drm_i915_gem_object *obj;
	struct i915_vma *vma;
	void *vaddr;
	int ret;

	INIT_LIST_HEAD(&engine->status_page.timelines);

	/*
	 * Though the HWS register does support 36bit addresses, historically
	 * we have had hangs and corruption reported due to wild writes if
	 * the HWS is placed above 4G. We only allow objects to be allocated
	 * in GFP_DMA32 for i965, and no earlier physical address users had
	 * access to more than 4G.
	 */
	obj = i915_gem_object_create_internal(engine->i915, PAGE_SIZE);
	if (IS_ERR(obj)) {
		drm_err(&engine->i915->drm,
			"Failed to allocate status page\n");
		return PTR_ERR(obj);
	}

	i915_gem_object_set_cache_coherency(obj, I915_CACHE_LLC);

	vma = i915_vma_instance(obj, &engine->gt->ggtt->vm, NULL);
	if (IS_ERR(vma)) {
		ret = PTR_ERR(vma);
		goto err;
	}

	vaddr = i915_gem_object_pin_map(obj, I915_MAP_WB);
	if (IS_ERR(vaddr)) {
		ret = PTR_ERR(vaddr);
		goto err;
	}

	engine->status_page.addr = memset(vaddr, 0, PAGE_SIZE);
	engine->status_page.vma = vma;

	if (!HWS_NEEDS_PHYSICAL(engine->i915)) {
		ret = pin_ggtt_status_page(engine, vma);
		if (ret)
			goto err_unpin;
	}

	return 0;

err_unpin:
	i915_gem_object_unpin_map(obj);
err:
	i915_gem_object_put(obj);
	return ret;
}

static int engine_setup_common(struct intel_engine_cs *engine)
{
	int err;

	init_llist_head(&engine->barrier_tasks);

	err = init_status_page(engine);
	if (err)
		return err;

	engine->breadcrumbs = intel_breadcrumbs_create(engine);
	if (!engine->breadcrumbs) {
		err = -ENOMEM;
		goto err_status;
	}

	err = intel_engine_init_cmd_parser(engine);
	if (err)
		goto err_cmd_parser;

	i915_sched_init(&engine->sched,
			engine->i915->drm.dev,
			engine->name,
			engine->mask,
			ENGINE_PHYSICAL);

	intel_engine_init_execlists(engine);
	intel_engine_init__pm(engine);
	intel_engine_init_retire(engine);

	/* Use the whole device by default */
	engine->sseu =
		intel_sseu_from_device_info(&engine->gt->info.sseu);

	intel_engine_init_workarounds(engine);
	intel_engine_init_whitelist(engine);
	intel_engine_init_ctx_wa(engine);

	if (INTEL_GEN(engine->i915) >= 12)
		engine->flags |= I915_ENGINE_HAS_RELATIVE_MMIO;

	return 0;

err_cmd_parser:
	intel_breadcrumbs_free(engine->breadcrumbs);
err_status:
	cleanup_status_page(engine);
	return err;
}

struct measure_breadcrumb {
	struct i915_request rq;
	struct intel_ring ring;
	u32 cs[2048];
};

static int measure_breadcrumb_dw(struct intel_context *ce)
{
	struct intel_engine_cs *engine = ce->engine;
	struct i915_sched *se = intel_engine_get_scheduler(engine);
	struct measure_breadcrumb *frame;
	int dw;

	GEM_BUG_ON(!engine->gt->scratch);

	frame = kzalloc(sizeof(*frame), GFP_KERNEL);
	if (!frame)
		return -ENOMEM;

	frame->rq.engine = engine;
	frame->rq.context = ce;
	rcu_assign_pointer(frame->rq.timeline, ce->timeline);

	frame->ring.vaddr = frame->cs;
	frame->ring.size = sizeof(frame->cs);
	frame->ring.wrap =
		BITS_PER_TYPE(frame->ring.size) - ilog2(frame->ring.size);
	frame->ring.effective_size = frame->ring.size;
	intel_ring_update_space(&frame->ring);
	frame->rq.ring = &frame->ring;

	mutex_lock(&ce->timeline->mutex);
	spin_lock_irq(&se->lock);

	dw = engine->emit_fini_breadcrumb(&frame->rq, frame->cs) - frame->cs;

	spin_unlock_irq(&se->lock);
	mutex_unlock(&ce->timeline->mutex);

	GEM_BUG_ON(dw & 1); /* RING_TAIL must be qword aligned */

	kfree(frame);
	return dw;
}

static struct intel_context *
create_pinned_context(struct intel_engine_cs *engine,
		      unsigned int hwsp,
		      struct lock_class_key *key,
		      const char *name)
{
	struct intel_context *ce;
	int err;

	ce = intel_context_create(engine);
	if (IS_ERR(ce))
		return ce;

	__set_bit(CONTEXT_BARRIER_BIT, &ce->flags);
	ce->timeline = page_pack_bits(NULL, hwsp);

	err = intel_context_pin(ce); /* perma-pin so it is always available */
	if (err) {
		intel_context_put(ce);
		return ERR_PTR(err);
	}

	/*
	 * Give our perma-pinned kernel timelines a separate lockdep class,
	 * so that we can use them from within the normal user timelines
	 * should we need to inject GPU operations during their request
	 * construction.
	 */
	lockdep_set_class_and_name(&ce->timeline->mutex, key, name);

	return ce;
}

static void destroy_pinned_context(struct intel_context *ce)
{
	struct intel_engine_cs *engine = ce->engine;
	struct i915_vma *hwsp = engine->status_page.vma;

	GEM_BUG_ON(ce->timeline->hwsp_ggtt != hwsp);

	mutex_lock(&hwsp->vm->mutex);
	list_del(&ce->timeline->engine_link);
	mutex_unlock(&hwsp->vm->mutex);

	intel_context_unpin(ce);
	intel_context_put(ce);
}

static struct intel_context *
create_kernel_context(struct intel_engine_cs *engine)
{
	static struct lock_class_key kernel;

	return create_pinned_context(engine, I915_GEM_HWS_SEQNO_ADDR,
				     &kernel, "kernel_context");
}

/**
 * intel_engines_init_common - initialize cengine state which might require hw access
 * @engine: Engine to initialize.
 *
 * Initializes @engine@ structure members shared between legacy and execlists
 * submission modes which do require hardware access.
 *
 * Typcally done at later stages of submission mode specific engine setup.
 *
 * Returns zero on success or an error code on failure.
 */
static int engine_init_common(struct intel_engine_cs *engine)
{
	struct intel_context *ce;
	int ret;

	engine->set_default_submission(engine);

	/*
	 * We may need to do things with the shrinker which
	 * require us to immediately switch back to the default
	 * context. This can cause a problem as pinning the
	 * default context also requires GTT space which may not
	 * be available. To avoid this we always pin the default
	 * context.
	 */
	ce = create_kernel_context(engine);
	if (IS_ERR(ce))
		return PTR_ERR(ce);

	ret = measure_breadcrumb_dw(ce);
	if (ret < 0)
		goto err_context;

	engine->emit_fini_breadcrumb_dw = ret;
	engine->kernel_context = ce;

	return 0;

err_context:
	intel_context_put(ce);
	return ret;
}

int intel_engines_init(struct intel_gt *gt)
{
	int (*setup)(struct intel_engine_cs *engine);
	struct intel_engine_cs *engine;
	enum intel_engine_id id;
	int err;

	if (intel_uc_uses_guc_submission(&gt->uc)) {
		gt->submission_method = INTEL_SUBMISSION_GUC;
		setup = intel_guc_submission_setup;
	} else if (HAS_EXECLISTS(gt->i915)) {
		gt->submission_method = INTEL_SUBMISSION_ELSP;
		setup = intel_execlists_submission_setup;
	} else {
		gt->submission_method = INTEL_SUBMISSION_RING;
		setup = intel_ring_submission_setup;
	}

	for_each_engine(engine, gt, id) {
		err = engine_setup_common(engine);
		if (err)
			return err;

		err = setup(engine);
		if (err)
			return err;

		err = engine_init_common(engine);
		if (err)
			return err;

		intel_engine_add_user(engine);
	}

	return 0;
}

/**
 * intel_engines_cleanup_common - cleans up the engine state created by
 *                                the common initiailizers.
 * @engine: Engine to cleanup.
 *
 * This cleans up everything created by the common helpers.
 */
void intel_engine_cleanup_common(struct intel_engine_cs *engine)
{
	i915_sched_fini(intel_engine_get_scheduler(engine));

	intel_breadcrumbs_free(engine->breadcrumbs);

	intel_engine_fini_retire(engine);
	intel_engine_cleanup_cmd_parser(engine);

	if (engine->default_state)
		fput(engine->default_state);

	if (engine->kernel_context)
		destroy_pinned_context(engine->kernel_context);

	GEM_BUG_ON(!llist_empty(&engine->barrier_tasks));
	cleanup_status_page(engine);

	intel_wa_list_free(&engine->ctx_wa_list);
	intel_wa_list_free(&engine->wa_list);
	intel_wa_list_free(&engine->whitelist);
}

/**
 * intel_engine_resume - re-initializes the HW state of the engine
 * @engine: Engine to resume.
 *
 * Returns zero on success or an error code on failure.
 */
int intel_engine_resume(struct intel_engine_cs *engine)
{
	intel_engine_apply_workarounds(engine);
	intel_engine_apply_whitelist(engine);

	return engine->resume(engine);
}

u64 intel_engine_get_active_head(const struct intel_engine_cs *engine)
{
	struct drm_i915_private *i915 = engine->i915;

	u64 acthd;

	if (INTEL_GEN(i915) >= 8)
		acthd = ENGINE_READ64(engine, RING_ACTHD, RING_ACTHD_UDW);
	else if (INTEL_GEN(i915) >= 4)
		acthd = ENGINE_READ(engine, RING_ACTHD);
	else
		acthd = ENGINE_READ(engine, ACTHD);

	return acthd;
}

u64 intel_engine_get_last_batch_head(const struct intel_engine_cs *engine)
{
	u64 bbaddr;

	if (INTEL_GEN(engine->i915) >= 8)
		bbaddr = ENGINE_READ64(engine, RING_BBADDR, RING_BBADDR_UDW);
	else
		bbaddr = ENGINE_READ(engine, RING_BBADDR);

	return bbaddr;
}

static unsigned long stop_timeout(const struct intel_engine_cs *engine)
{
	if (in_atomic() || irqs_disabled()) /* inside atomic preempt-reset? */
		return 0;

	/*
	 * If we are doing a normal GPU reset, we can take our time and allow
	 * the engine to quiesce. We've stopped submission to the engine, and
	 * if we wait long enough an innocent context should complete and
	 * leave the engine idle. So they should not be caught unaware by
	 * the forthcoming GPU reset (which usually follows the stop_cs)!
	 */
	return READ_ONCE(engine->props.stop_timeout_ms);
}

static int __intel_engine_stop_cs(struct intel_engine_cs *engine,
				  int fast_timeout_us,
				  int slow_timeout_ms)
{
	struct intel_uncore *uncore = engine->uncore;
	const i915_reg_t mode = RING_MI_MODE(engine->mmio_base);
	int err;

	intel_uncore_write_fw(uncore, mode, _MASKED_BIT_ENABLE(STOP_RING));
	err = __intel_wait_for_register_fw(engine->uncore, mode,
					   MODE_IDLE, MODE_IDLE,
					   fast_timeout_us,
					   slow_timeout_ms,
					   NULL);

	/* A final mmio read to let GPU writes be hopefully flushed to memory */
	intel_uncore_posting_read_fw(uncore, mode);
	return err;
}

int intel_engine_stop_cs(struct intel_engine_cs *engine)
{
	int err = 0;

	if (INTEL_GEN(engine->i915) < 3)
		return -ENODEV;

	ENGINE_TRACE(engine, "\n");
	if (__intel_engine_stop_cs(engine, 1000, stop_timeout(engine))) {
		ENGINE_TRACE(engine,
			     "timed out on STOP_RING -> IDLE; HEAD:%04x, TAIL:%04x\n",
			     ENGINE_READ_FW(engine, RING_HEAD) & HEAD_ADDR,
			     ENGINE_READ_FW(engine, RING_TAIL) & TAIL_ADDR);

		/*
		 * Sometimes we observe that the idle flag is not
		 * set even though the ring is empty. So double
		 * check before giving up.
		 */
		if ((ENGINE_READ_FW(engine, RING_HEAD) & HEAD_ADDR) !=
		    (ENGINE_READ_FW(engine, RING_TAIL) & TAIL_ADDR))
			err = -ETIMEDOUT;
	}

	return err;
}

void intel_engine_cancel_stop_cs(struct intel_engine_cs *engine)
{
	ENGINE_TRACE(engine, "\n");

	ENGINE_WRITE_FW(engine, RING_MI_MODE, _MASKED_BIT_DISABLE(STOP_RING));
}

const char *i915_cache_level_str(struct drm_i915_private *i915, int type)
{
	switch (type) {
	case I915_CACHE_NONE: return " uncached";
	case I915_CACHE_LLC: return HAS_LLC(i915) ? " LLC" : " snooped";
	case I915_CACHE_L3_LLC: return " L3+LLC";
	case I915_CACHE_WT: return " WT";
	default: return "";
	}
}

static u32
read_subslice_reg(const struct intel_engine_cs *engine,
		  int slice, int subslice, i915_reg_t reg)
{
	struct drm_i915_private *i915 = engine->i915;
	struct intel_uncore *uncore = engine->uncore;
	u32 mcr_mask, mcr_ss, mcr, old_mcr, val;
	enum forcewake_domains fw_domains;

	if (INTEL_GEN(i915) >= 11) {
		mcr_mask = GEN11_MCR_SLICE_MASK | GEN11_MCR_SUBSLICE_MASK;
		mcr_ss = GEN11_MCR_SLICE(slice) | GEN11_MCR_SUBSLICE(subslice);
	} else {
		mcr_mask = GEN8_MCR_SLICE_MASK | GEN8_MCR_SUBSLICE_MASK;
		mcr_ss = GEN8_MCR_SLICE(slice) | GEN8_MCR_SUBSLICE(subslice);
	}

	fw_domains = intel_uncore_forcewake_for_reg(uncore, reg,
						    FW_REG_READ);
	fw_domains |= intel_uncore_forcewake_for_reg(uncore,
						     GEN8_MCR_SELECTOR,
						     FW_REG_READ | FW_REG_WRITE);

	spin_lock_irq(&uncore->lock);
	intel_uncore_forcewake_get__locked(uncore, fw_domains);

	old_mcr = mcr = intel_uncore_read_fw(uncore, GEN8_MCR_SELECTOR);

	mcr &= ~mcr_mask;
	mcr |= mcr_ss;
	intel_uncore_write_fw(uncore, GEN8_MCR_SELECTOR, mcr);

	val = intel_uncore_read_fw(uncore, reg);

	mcr &= ~mcr_mask;
	mcr |= old_mcr & mcr_mask;

	intel_uncore_write_fw(uncore, GEN8_MCR_SELECTOR, mcr);

	intel_uncore_forcewake_put__locked(uncore, fw_domains);
	spin_unlock_irq(&uncore->lock);

	return val;
}

/* NB: please notice the memset */
void intel_engine_get_instdone(const struct intel_engine_cs *engine,
			       struct intel_instdone *instdone)
{
	struct drm_i915_private *i915 = engine->i915;
	const struct sseu_dev_info *sseu = &engine->gt->info.sseu;
	struct intel_uncore *uncore = engine->uncore;
	u32 mmio_base = engine->mmio_base;
	int slice;
	int subslice;

	memset(instdone, 0, sizeof(*instdone));

	switch (INTEL_GEN(i915)) {
	default:
		instdone->instdone =
			intel_uncore_read(uncore, RING_INSTDONE(mmio_base));

		if (engine->id != RCS0)
			break;

		instdone->slice_common =
			intel_uncore_read(uncore, GEN7_SC_INSTDONE);
		if (INTEL_GEN(i915) >= 12) {
			instdone->slice_common_extra[0] =
				intel_uncore_read(uncore, GEN12_SC_INSTDONE_EXTRA);
			instdone->slice_common_extra[1] =
				intel_uncore_read(uncore, GEN12_SC_INSTDONE_EXTRA2);
		}
		for_each_instdone_slice_subslice(i915, sseu, slice, subslice) {
			instdone->sampler[slice][subslice] =
				read_subslice_reg(engine, slice, subslice,
						  GEN7_SAMPLER_INSTDONE);
			instdone->row[slice][subslice] =
				read_subslice_reg(engine, slice, subslice,
						  GEN7_ROW_INSTDONE);
		}
		break;
	case 7:
		instdone->instdone =
			intel_uncore_read(uncore, RING_INSTDONE(mmio_base));

		if (engine->id != RCS0)
			break;

		instdone->slice_common =
			intel_uncore_read(uncore, GEN7_SC_INSTDONE);
		instdone->sampler[0][0] =
			intel_uncore_read(uncore, GEN7_SAMPLER_INSTDONE);
		instdone->row[0][0] =
			intel_uncore_read(uncore, GEN7_ROW_INSTDONE);

		break;
	case 6:
	case 5:
	case 4:
		instdone->instdone =
			intel_uncore_read(uncore, RING_INSTDONE(mmio_base));
		if (engine->id == RCS0)
			/* HACK: Using the wrong struct member */
			instdone->slice_common =
				intel_uncore_read(uncore, GEN4_INSTDONE1);
		break;
	case 3:
	case 2:
		instdone->instdone = intel_uncore_read(uncore, GEN2_INSTDONE);
		break;
	}
}

/**
 * intel_engine_is_idle() - Report if the engine has finished process all work
 * @engine: the intel_engine_cs
 *
 * Return true if there are no requests pending, nothing left to be submitted
 * to hardware, and that the engine is idle.
 */
bool intel_engine_is_idle(struct intel_engine_cs *engine)
{
	struct i915_sched *se = intel_engine_get_scheduler(engine);
	struct i915_request *rq = NULL;

	/* More white lies, if wedged, hw state is inconsistent */
	if (intel_gt_is_wedged(engine->gt))
		return true;

	/* Waiting to drain ELSP? */
	synchronize_hardirq(to_pci_dev(engine->i915->drm.dev)->irq);
	i915_sched_flush(se);

	/* ELSP is empty, but there are ready requests? E.g. after reset */
	if (!i915_sched_is_idle(se))
		return false;

	/* Execution complete? */
	if (intel_engine_pm_get_if_awake(engine)) {
		spin_lock_irq(&se->lock);
		rq = i915_sched_get_active_request(se);
		spin_unlock_irq(&se->lock);

		intel_engine_pm_put(engine);
	}

	return !rq;
}

bool intel_engines_are_idle(struct intel_gt *gt)
{
	struct intel_engine_cs *engine;
	enum intel_engine_id id;

	/*
	 * If the driver is wedged, HW state may be very inconsistent and
	 * report that it is still busy, even though we have stopped using it.
	 */
	if (intel_gt_is_wedged(gt))
		return true;

	/* Already parked (and passed an idleness test); must still be idle */
	if (!READ_ONCE(gt->awake))
		return true;

	for_each_engine(engine, gt, id) {
		if (!intel_engine_is_idle(engine))
			return false;
	}

	return true;
}

void intel_engines_reset_default_submission(struct intel_gt *gt)
{
	struct intel_engine_cs *engine;
	enum intel_engine_id id;

	for_each_engine(engine, gt, id) {
		if (engine->sanitize)
			engine->sanitize(engine);

		engine->set_default_submission(engine);
	}
}

bool intel_engine_can_store_dword(struct intel_engine_cs *engine)
{
	switch (INTEL_GEN(engine->i915)) {
	case 2:
		return false; /* uses physical not virtual addresses */
	case 3:
		/* maybe only uses physical not virtual addresses */
		return !(IS_I915G(engine->i915) || IS_I915GM(engine->i915));
	case 4:
		return !IS_I965G(engine->i915); /* who knows! */
	case 6:
		return engine->class != VIDEO_DECODE_CLASS; /* b0rked */
	default:
		return true;
	}
}

static void hexdump(struct drm_printer *m, const void *buf, size_t len)
{
	const size_t rowsize = 8 * sizeof(u32);
	const void *prev = NULL;
	bool skip = false;
	size_t pos;

	for (pos = 0; pos < len; pos += rowsize) {
		char line[128];

		if (prev && !memcmp(prev, buf + pos, rowsize)) {
			if (!skip) {
				drm_printf(m, "*\n");
				skip = true;
			}
			continue;
		}

		WARN_ON_ONCE(hex_dump_to_buffer(buf + pos, len - pos,
						rowsize, sizeof(u32),
						line, sizeof(line),
						false) >= sizeof(line));
		drm_printf(m, "[%04zx] %s\n", pos, line);

		prev = buf + pos;
		skip = false;
	}
}

static void intel_engine_print_registers(struct intel_engine_cs *engine,
					 struct drm_printer *m)
{
	struct drm_i915_private *i915 = engine->i915;
	u64 addr;

	if (engine->id == RENDER_CLASS && IS_GEN_RANGE(i915, 4, 7))
		drm_printf(m, "CCID: 0x%08x\n", ENGINE_READ(engine, CCID));
	if (HAS_EXECLISTS(i915)) {
		drm_printf(m, "EL_STAT_HI: 0x%08x\n",
			   ENGINE_READ(engine, RING_EXECLIST_STATUS_HI));
		drm_printf(m, "EL_STAT_LO: 0x%08x\n",
			   ENGINE_READ(engine, RING_EXECLIST_STATUS_LO));
	}
	drm_printf(m, "RING_START: 0x%08x\n",
		   ENGINE_READ(engine, RING_START));
	drm_printf(m, "RING_HEAD:  0x%08x\n",
		   ENGINE_READ(engine, RING_HEAD) & HEAD_ADDR);
	drm_printf(m, "RING_TAIL:  0x%08x\n",
		   ENGINE_READ(engine, RING_TAIL) & TAIL_ADDR);
	drm_printf(m, "RING_CTL:   0x%08x%s\n",
		   ENGINE_READ(engine, RING_CTL),
		   ENGINE_READ(engine, RING_CTL) & (RING_WAIT | RING_WAIT_SEMAPHORE) ? " [waiting]" : "");
	if (INTEL_GEN(engine->i915) > 2) {
		drm_printf(m, "RING_MODE:  0x%08x%s\n",
			   ENGINE_READ(engine, RING_MI_MODE),
			   ENGINE_READ(engine, RING_MI_MODE) & (MODE_IDLE) ? " [idle]" : "");
	}

	if (INTEL_GEN(i915) >= 6) {
		drm_printf(m, "RING_IMR:   0x%08x\n",
			   ENGINE_READ(engine, RING_IMR));
		drm_printf(m, "RING_ESR:   0x%08x\n",
			   ENGINE_READ(engine, RING_ESR));
		drm_printf(m, "RING_EMR:   0x%08x\n",
			   ENGINE_READ(engine, RING_EMR));
		drm_printf(m, "RING_EIR:   0x%08x\n",
			   ENGINE_READ(engine, RING_EIR));
	}

	addr = intel_engine_get_active_head(engine);
	drm_printf(m, "ACTHD:  0x%08x_%08x\n",
		   upper_32_bits(addr), lower_32_bits(addr));
	addr = intel_engine_get_last_batch_head(engine);
	drm_printf(m, "BBADDR: 0x%08x_%08x\n",
		   upper_32_bits(addr), lower_32_bits(addr));
	if (INTEL_GEN(i915) >= 8)
		addr = ENGINE_READ64(engine, RING_DMA_FADD, RING_DMA_FADD_UDW);
	else if (INTEL_GEN(i915) >= 4)
		addr = ENGINE_READ(engine, RING_DMA_FADD);
	else
		addr = ENGINE_READ(engine, DMA_FADD_I8XX);
	drm_printf(m, "DMA_FADDR: 0x%08x_%08x\n",
		   upper_32_bits(addr), lower_32_bits(addr));
	if (INTEL_GEN(i915) >= 4) {
		drm_printf(m, "IPEIR: 0x%08x\n",
			   ENGINE_READ(engine, RING_IPEIR));
		drm_printf(m, "IPEHR: 0x%08x\n",
			   ENGINE_READ(engine, RING_IPEHR));
	} else {
		drm_printf(m, "IPEIR: 0x%08x\n", ENGINE_READ(engine, IPEIR));
		drm_printf(m, "IPEHR: 0x%08x\n", ENGINE_READ(engine, IPEHR));
	}
}

static unsigned long read_ul(void *p, size_t x)
{
	return *(unsigned long *)(p + x);
}

static void print_properties(struct intel_engine_cs *engine,
			     struct drm_printer *m)
{
	static const struct pmap {
		size_t offset;
		const char *name;
	} props[] = {
#define P(x) { \
	.offset = offsetof(typeof(engine->props), x), \
	.name = #x \
}
		P(heartbeat_interval_ms),
		P(max_busywait_duration_ns),
		P(preempt_timeout_ms),
		P(stop_timeout_ms),
		P(timeslice_duration_ms),

		{},
#undef P
	};
	const struct pmap *p;

	drm_printf(m, "Properties:\n");
	for (p = props; p->name; p++)
		drm_printf(m, "\t%s: %lu [default %lu]\n",
			   p->name,
			   read_ul(&engine->props, p->offset),
			   read_ul(&engine->defaults, p->offset));
}

void intel_engine_dump(struct intel_engine_cs *engine,
		       struct drm_printer *m,
		       const char *header, ...)
{
	struct i915_gpu_error * const error = &engine->i915->gpu_error;
	const struct i915_request *rq;
	intel_wakeref_t wakeref;
	ktime_t dummy;

	if (header) {
		va_list ap;

		va_start(ap, header);
		drm_vprintf(m, header, &ap);
		va_end(ap);
	}

	if (intel_gt_is_wedged(engine->gt))
		drm_printf(m, "*** WEDGED ***\n");

	drm_printf(m, "Awake? %d\n", atomic_read(&engine->wakeref.count));
	drm_printf(m, "Barriers?: %s\n",
		   yesno(!llist_empty(&engine->barrier_tasks)));
	drm_printf(m, "Latency: %luus\n",
		   ewma__engine_latency_read(&engine->latency));
	if (intel_engine_supports_stats(engine))
		drm_printf(m, "Runtime: %llums\n",
			   ktime_to_ms(intel_engine_get_busy_time(engine,
								  &dummy)));
<<<<<<< HEAD
	drm_printf(m, "\tForcewake: %x domains, %d active\n",
=======
	drm_printf(m, "Forcewake: %x domains, %d active\n",
>>>>>>> 5a1a6597
		   engine->fw_domain, READ_ONCE(engine->fw_active));

	rcu_read_lock();
	rq = READ_ONCE(engine->heartbeat.systole);
	if (rq)
		drm_printf(m, "Heartbeat: %d ms ago\n",
			   jiffies_to_msecs(jiffies - rq->emitted_jiffies));
	rcu_read_unlock();
	drm_printf(m, "Reset count: %d (global %d)\n",
		   i915_reset_engine_count(error, engine),
		   i915_reset_count(error));
	print_properties(engine, m);

	i915_sched_show(m, intel_engine_get_scheduler(engine),
			i915_request_show, 8);

	drm_printf(m, "MMIO base:  0x%08x\n", engine->mmio_base);
	wakeref = intel_runtime_pm_get_if_in_use(engine->uncore->rpm);
	if (wakeref) {
		intel_engine_print_registers(engine, m);
		intel_runtime_pm_put(engine->uncore->rpm, wakeref);
	} else {
		drm_printf(m, "Device is asleep; skipping register dump\n");
	}

	drm_printf(m, "HWSP:\n");
	hexdump(m, engine->status_page.addr, PAGE_SIZE);

	drm_printf(m, "Idle? %s\n", yesno(intel_engine_is_idle(engine)));

	intel_engine_print_breadcrumbs(engine, m);
}

<<<<<<< HEAD
static ktime_t __intel_engine_get_busy_time(struct intel_engine_cs *engine,
					    ktime_t *now)
{
	ktime_t total = engine->stats.total;

	/*
	 * If the engine is executing something at the moment
	 * add it to the total.
	 */
	*now = ktime_get();
	if (READ_ONCE(engine->stats.active))
		total = ktime_add(total, ktime_sub(*now, engine->stats.start));

	return total;
}

=======
>>>>>>> 5a1a6597
/**
 * intel_engine_get_busy_time() - Return current accumulated engine busyness
 * @engine: engine to report on
 * @now: monotonic timestamp of sampling
 *
 * Returns accumulated time @engine was busy since engine stats were enabled.
 */
ktime_t intel_engine_get_busy_time(struct intel_engine_cs *engine, ktime_t *now)
{
	ktime_t total;
<<<<<<< HEAD

	do {
		seq = read_seqcount_begin(&engine->stats.lock);
		total = __intel_engine_get_busy_time(engine, now);
	} while (read_seqcount_retry(&engine->stats.lock, seq));

	return total;
}

static bool match_ring(struct i915_request *rq)
{
	u32 ring = ENGINE_READ(rq->engine, RING_START);

	return ring == i915_ggtt_offset(rq->ring->vma);
}

struct i915_request *
intel_engine_find_active_request(struct intel_engine_cs *engine)
{
	struct i915_request *request, *active = NULL;
=======
	ktime_t start;
>>>>>>> 5a1a6597

	/*
	 * If the engine is executing something at the moment
	 * add it to the total.
	 */
<<<<<<< HEAD
	lockdep_assert_held(&engine->active.lock);

	rcu_read_lock();
	request = execlists_active(&engine->execlists);
	if (request) {
		struct intel_timeline *tl = request->context->timeline;

		list_for_each_entry_from_reverse(request, &tl->requests, link) {
			if (__i915_request_is_complete(request))
				break;

			active = request;
		}
	}
	rcu_read_unlock();
	if (active)
		return active;

	list_for_each_entry(request, &engine->active.requests, sched.link) {
		if (__i915_request_is_complete(request))
			continue;

		if (!__i915_request_has_started(request))
			continue;

		/* More than one preemptible request may match! */
		if (!match_ring(request))
			continue;
=======
	*now = ktime_get();
>>>>>>> 5a1a6597

	total = engine->stats.total;
	start = READ_ONCE(engine->stats.start);
	if (start) {
		smp_rmb(); /* pairs with intel_engine_context_in/out */
		start = ktime_sub(*now, start);
	}

	return ktime_add(total, start);
}

#if IS_ENABLED(CONFIG_DRM_I915_SELFTEST)
#include "mock_engine.c"
#include "selftest_engine.c"
#include "selftest_engine_cs.c"
#endif<|MERGE_RESOLUTION|>--- conflicted
+++ resolved
@@ -327,10 +327,6 @@
 		DRIVER_CAPS(i915)->has_logical_contexts = true;
 
 	ewma__engine_latency_init(&engine->latency);
-<<<<<<< HEAD
-	seqcount_init(&engine->stats.lock);
-=======
->>>>>>> 5a1a6597
 
 	ATOMIC_INIT_NOTIFIER_HEAD(&engine->context_status_notifier);
 
@@ -1432,11 +1428,7 @@
 		drm_printf(m, "Runtime: %llums\n",
 			   ktime_to_ms(intel_engine_get_busy_time(engine,
 								  &dummy)));
-<<<<<<< HEAD
-	drm_printf(m, "\tForcewake: %x domains, %d active\n",
-=======
 	drm_printf(m, "Forcewake: %x domains, %d active\n",
->>>>>>> 5a1a6597
 		   engine->fw_domain, READ_ONCE(engine->fw_active));
 
 	rcu_read_lock();
@@ -1470,25 +1462,6 @@
 	intel_engine_print_breadcrumbs(engine, m);
 }
 
-<<<<<<< HEAD
-static ktime_t __intel_engine_get_busy_time(struct intel_engine_cs *engine,
-					    ktime_t *now)
-{
-	ktime_t total = engine->stats.total;
-
-	/*
-	 * If the engine is executing something at the moment
-	 * add it to the total.
-	 */
-	*now = ktime_get();
-	if (READ_ONCE(engine->stats.active))
-		total = ktime_add(total, ktime_sub(*now, engine->stats.start));
-
-	return total;
-}
-
-=======
->>>>>>> 5a1a6597
 /**
  * intel_engine_get_busy_time() - Return current accumulated engine busyness
  * @engine: engine to report on
@@ -1499,67 +1472,13 @@
 ktime_t intel_engine_get_busy_time(struct intel_engine_cs *engine, ktime_t *now)
 {
 	ktime_t total;
-<<<<<<< HEAD
-
-	do {
-		seq = read_seqcount_begin(&engine->stats.lock);
-		total = __intel_engine_get_busy_time(engine, now);
-	} while (read_seqcount_retry(&engine->stats.lock, seq));
-
-	return total;
-}
-
-static bool match_ring(struct i915_request *rq)
-{
-	u32 ring = ENGINE_READ(rq->engine, RING_START);
-
-	return ring == i915_ggtt_offset(rq->ring->vma);
-}
-
-struct i915_request *
-intel_engine_find_active_request(struct intel_engine_cs *engine)
-{
-	struct i915_request *request, *active = NULL;
-=======
 	ktime_t start;
->>>>>>> 5a1a6597
 
 	/*
 	 * If the engine is executing something at the moment
 	 * add it to the total.
 	 */
-<<<<<<< HEAD
-	lockdep_assert_held(&engine->active.lock);
-
-	rcu_read_lock();
-	request = execlists_active(&engine->execlists);
-	if (request) {
-		struct intel_timeline *tl = request->context->timeline;
-
-		list_for_each_entry_from_reverse(request, &tl->requests, link) {
-			if (__i915_request_is_complete(request))
-				break;
-
-			active = request;
-		}
-	}
-	rcu_read_unlock();
-	if (active)
-		return active;
-
-	list_for_each_entry(request, &engine->active.requests, sched.link) {
-		if (__i915_request_is_complete(request))
-			continue;
-
-		if (!__i915_request_has_started(request))
-			continue;
-
-		/* More than one preemptible request may match! */
-		if (!match_ring(request))
-			continue;
-=======
 	*now = ktime_get();
->>>>>>> 5a1a6597
 
 	total = engine->stats.total;
 	start = READ_ONCE(engine->stats.start);
