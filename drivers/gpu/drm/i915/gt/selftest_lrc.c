--- conflicted
+++ resolved
@@ -307,8 +307,6 @@
 	return live_unlite_restore(arg, I915_USER_PRIORITY(I915_PRIORITY_MAX));
 }
 
-<<<<<<< HEAD
-=======
 static int live_pin_rewind(void *arg)
 {
 	struct intel_gt *gt = arg;
@@ -387,7 +385,6 @@
 	return err;
 }
 
->>>>>>> 12b37880
 static int live_hold_reset(void *arg)
 {
 	struct intel_gt *gt = arg;
@@ -489,8 +486,6 @@
 	return err;
 }
 
-<<<<<<< HEAD
-=======
 static const char *error_repr(int err)
 {
 	return err ? "bad" : "good";
@@ -637,7 +632,6 @@
 	return 0;
 }
 
->>>>>>> 12b37880
 static int
 emit_semaphore_chain(struct i915_request *rq, struct i915_vma *vma, int idx)
 {
@@ -3771,7 +3765,6 @@
 static int reset_virtual_engine(struct intel_gt *gt,
 				struct intel_engine_cs **siblings,
 				unsigned int nsibling)
-<<<<<<< HEAD
 {
 	struct intel_engine_cs *engine;
 	struct intel_context *ve;
@@ -3780,187 +3773,6 @@
 	struct i915_request *rq;
 	unsigned int n;
 	int err = 0;
-
-	/*
-	 * In order to support offline error capture for fast preempt reset,
-	 * we need to decouple the guilty request and ensure that it and its
-	 * descendents are not executed while the capture is in progress.
-	 */
-
-	heartbeat = kmalloc_array(nsibling, sizeof(*heartbeat), GFP_KERNEL);
-	if (!heartbeat)
-		return -ENOMEM;
-
-	if (igt_spinner_init(&spin, gt)) {
-		err = -ENOMEM;
-		goto out_free;
-	}
-
-	ve = intel_execlists_create_virtual(siblings, nsibling);
-	if (IS_ERR(ve)) {
-		err = PTR_ERR(ve);
-		goto out_spin;
-	}
-
-	for (n = 0; n < nsibling; n++)
-		engine_heartbeat_disable(siblings[n], &heartbeat[n]);
-
-	rq = igt_spinner_create_request(&spin, ve, MI_ARB_CHECK);
-	if (IS_ERR(rq)) {
-		err = PTR_ERR(rq);
-		goto out_heartbeat;
-	}
-	i915_request_add(rq);
-
-	if (!igt_wait_for_spinner(&spin, rq)) {
-		intel_gt_set_wedged(gt);
-		err = -ETIME;
-		goto out_heartbeat;
-	}
-
-	engine = rq->engine;
-	GEM_BUG_ON(engine == ve->engine);
-
-	/* Take ownership of the reset and tasklet */
-	if (test_and_set_bit(I915_RESET_ENGINE + engine->id,
-			     &gt->reset.flags)) {
-		intel_gt_set_wedged(gt);
-		err = -EBUSY;
-		goto out_heartbeat;
-	}
-	tasklet_disable(&engine->execlists.tasklet);
-
-	engine->execlists.tasklet.func(engine->execlists.tasklet.data);
-	GEM_BUG_ON(execlists_active(&engine->execlists) != rq);
-
-	/* Fake a preemption event; failed of course */
-	spin_lock_irq(&engine->active.lock);
-	__unwind_incomplete_requests(engine);
-	spin_unlock_irq(&engine->active.lock);
-	GEM_BUG_ON(rq->engine != ve->engine);
-
-	/* Reset the engine while keeping our active request on hold */
-	execlists_hold(engine, rq);
-	GEM_BUG_ON(!i915_request_on_hold(rq));
-
-	intel_engine_reset(engine, NULL);
-	GEM_BUG_ON(rq->fence.error != -EIO);
-
-	/* Release our grasp on the engine, letting CS flow again */
-	tasklet_enable(&engine->execlists.tasklet);
-	clear_and_wake_up_bit(I915_RESET_ENGINE + engine->id, &gt->reset.flags);
-
-	/* Check that we do not resubmit the held request */
-	i915_request_get(rq);
-	if (!i915_request_wait(rq, 0, HZ / 5)) {
-		pr_err("%s: on hold request completed!\n",
-		       engine->name);
-		intel_gt_set_wedged(gt);
-		err = -EIO;
-		goto out_rq;
-	}
-	GEM_BUG_ON(!i915_request_on_hold(rq));
-
-	/* But is resubmitted on release */
-	execlists_unhold(engine, rq);
-	if (i915_request_wait(rq, 0, HZ / 5) < 0) {
-		pr_err("%s: held request did not complete!\n",
-		       engine->name);
-		intel_gt_set_wedged(gt);
-		err = -ETIME;
-	}
-
-out_rq:
-	i915_request_put(rq);
-out_heartbeat:
-	for (n = 0; n < nsibling; n++)
-		engine_heartbeat_enable(siblings[n], heartbeat[n]);
-
-	intel_context_put(ve);
-out_spin:
-	igt_spinner_fini(&spin);
-out_free:
-	kfree(heartbeat);
-	return err;
-}
-
-static int live_virtual_reset(void *arg)
-{
-	struct intel_gt *gt = arg;
-	struct intel_engine_cs *siblings[MAX_ENGINE_INSTANCE + 1];
-	unsigned int class, inst;
-
-	/*
-	 * Check that we handle a reset event within a virtual engine.
-	 * Only the physical engine is reset, but we have to check the flow
-	 * of the virtual requests around the reset, and make sure it is not
-	 * forgotten.
-	 */
-
-	if (USES_GUC_SUBMISSION(gt->i915))
-		return 0;
-
-	if (!intel_has_reset_engine(gt))
-		return 0;
-
-	for (class = 0; class <= MAX_ENGINE_CLASS; class++) {
-		int nsibling, err;
-
-		nsibling = 0;
-		for (inst = 0; inst <= MAX_ENGINE_INSTANCE; inst++) {
-			if (!gt->engine_class[class][inst])
-				continue;
-
-			siblings[nsibling++] = gt->engine_class[class][inst];
-		}
-		if (nsibling < 2)
-			continue;
-
-		err = reset_virtual_engine(gt, siblings, nsibling);
-		if (err)
-			return err;
-	}
-
-	return 0;
-}
-
-int intel_execlists_live_selftests(struct drm_i915_private *i915)
-{
-	static const struct i915_subtest tests[] = {
-		SUBTEST(live_sanitycheck),
-		SUBTEST(live_unlite_switch),
-		SUBTEST(live_unlite_preempt),
-		SUBTEST(live_hold_reset),
-		SUBTEST(live_timeslice_preempt),
-		SUBTEST(live_timeslice_queue),
-		SUBTEST(live_busywait_preempt),
-		SUBTEST(live_preempt),
-		SUBTEST(live_late_preempt),
-		SUBTEST(live_nopreempt),
-		SUBTEST(live_preempt_cancel),
-		SUBTEST(live_suppress_self_preempt),
-		SUBTEST(live_suppress_wait_preempt),
-		SUBTEST(live_chain_preempt),
-		SUBTEST(live_preempt_gang),
-		SUBTEST(live_preempt_hang),
-		SUBTEST(live_preempt_timeout),
-		SUBTEST(live_preempt_smoke),
-		SUBTEST(live_virtual_engine),
-		SUBTEST(live_virtual_mask),
-		SUBTEST(live_virtual_preserved),
-		SUBTEST(live_virtual_bond),
-		SUBTEST(live_virtual_reset),
-	};
-=======
-{
-	struct intel_engine_cs *engine;
-	struct intel_context *ve;
-	unsigned long *heartbeat;
-	struct igt_spinner spin;
-	struct i915_request *rq;
-	unsigned int n;
-	int err = 0;
->>>>>>> 12b37880
 
 	/*
 	 * In order to support offline error capture for fast preempt reset,
