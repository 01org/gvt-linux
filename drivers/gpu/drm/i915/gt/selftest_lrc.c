--- conflicted
+++ resolved
@@ -52,25 +52,6 @@
 	return vma;
 }
 
-<<<<<<< HEAD
-static void engine_heartbeat_disable(struct intel_engine_cs *engine)
-{
-	engine->props.heartbeat_interval_ms = 0;
-
-	intel_engine_pm_get(engine);
-	intel_engine_park_heartbeat(engine);
-}
-
-static void engine_heartbeat_enable(struct intel_engine_cs *engine)
-{
-	intel_engine_pm_put(engine);
-
-	engine->props.heartbeat_interval_ms =
-		engine->defaults.heartbeat_interval_ms;
-}
-
-=======
->>>>>>> cf46143f
 static bool is_active(struct i915_request *rq)
 {
 	if (i915_request_is_active(rq))
@@ -238,11 +219,7 @@
 			err = -EIO;
 			break;
 		}
-<<<<<<< HEAD
-		engine_heartbeat_disable(engine);
-=======
 		st_engine_heartbeat_disable(engine);
->>>>>>> cf46143f
 
 		for (n = 0; n < ARRAY_SIZE(ce); n++) {
 			struct intel_context *tmp;
@@ -350,11 +327,7 @@
 			intel_context_put(ce[n]);
 		}
 
-<<<<<<< HEAD
-		engine_heartbeat_enable(engine);
-=======
 		st_engine_heartbeat_enable(engine);
->>>>>>> cf46143f
 		if (igt_live_test_end(&t))
 			err = -EIO;
 		if (err)
@@ -633,11 +606,7 @@
 			break;
 		}
 
-<<<<<<< HEAD
-		engine_heartbeat_disable(engine);
-=======
 		st_engine_heartbeat_disable(engine);
->>>>>>> cf46143f
 
 		rq = igt_spinner_create_request(&spin, ce, MI_ARB_CHECK);
 		if (IS_ERR(rq)) {
@@ -697,11 +666,7 @@
 		i915_request_put(rq);
 
 out:
-<<<<<<< HEAD
-		engine_heartbeat_enable(engine);
-=======
 		st_engine_heartbeat_enable(engine);
->>>>>>> cf46143f
 		intel_context_put(ce);
 		if (err)
 			break;
@@ -748,11 +713,7 @@
 		const struct error_phase *p;
 		int err = 0;
 
-<<<<<<< HEAD
-		engine_heartbeat_disable(engine);
-=======
 		st_engine_heartbeat_disable(engine);
->>>>>>> cf46143f
 
 		for (p = phases; p->error[0] != GOOD; p++) {
 			struct i915_request *client[ARRAY_SIZE(phases->error)];
@@ -851,11 +812,7 @@
 			}
 		}
 
-<<<<<<< HEAD
-		engine_heartbeat_enable(engine);
-=======
 		st_engine_heartbeat_enable(engine);
->>>>>>> cf46143f
 		if (err) {
 			intel_gt_set_wedged(gt);
 			return err;
@@ -1064,35 +1021,17 @@
 	if (err)
 		goto err_pin;
 
-<<<<<<< HEAD
-	for_each_prime_number_from(count, 1, 16) {
-		struct intel_engine_cs *engine;
-		enum intel_engine_id id;
-
-		for_each_engine(engine, gt, id) {
-			if (!intel_engine_has_preemption(engine))
-				continue;
-=======
 	for_each_engine(engine, gt, id) {
 		if (!intel_engine_has_preemption(engine))
 			continue;
->>>>>>> cf46143f
 
 		memset(vaddr, 0, PAGE_SIZE);
 
-<<<<<<< HEAD
-			engine_heartbeat_disable(engine);
-			err = slice_semaphore_queue(engine, vma, count);
-			engine_heartbeat_enable(engine);
-			if (err)
-				goto err_pin;
-=======
 		st_engine_heartbeat_disable(engine);
 		err = slice_semaphore_queue(engine, vma, 5);
 		st_engine_heartbeat_enable(engine);
 		if (err)
 			goto err_pin;
->>>>>>> cf46143f
 
 		if (igt_flush_test(gt->i915)) {
 			err = -EIO;
@@ -1212,11 +1151,7 @@
 		 * Expect execution/evaluation order XZY
 		 */
 
-<<<<<<< HEAD
-		engine_heartbeat_disable(engine);
-=======
 		st_engine_heartbeat_disable(engine);
->>>>>>> cf46143f
 		timeslice = xchg(&engine->props.timeslice_duration_ms, 1);
 
 		slot = memset32(engine->status_page.addr + 1000, 0, 4);
@@ -1311,11 +1246,7 @@
 		wmb();
 
 		engine->props.timeslice_duration_ms = timeslice;
-<<<<<<< HEAD
-		engine_heartbeat_enable(engine);
-=======
 		st_engine_heartbeat_enable(engine);
->>>>>>> cf46143f
 		for (i = 0; i < 3; i++)
 			i915_request_put(rq[i]);
 		if (igt_flush_test(gt->i915))
@@ -1407,11 +1338,7 @@
 		if (!intel_engine_has_preemption(engine))
 			continue;
 
-<<<<<<< HEAD
-		engine_heartbeat_disable(engine);
-=======
 		st_engine_heartbeat_disable(engine);
->>>>>>> cf46143f
 		memset(vaddr, 0, PAGE_SIZE);
 
 		/* ELSP[0]: semaphore wait */
@@ -1472,11 +1399,7 @@
 err_rq:
 		i915_request_put(rq);
 err_heartbeat:
-<<<<<<< HEAD
-		engine_heartbeat_enable(engine);
-=======
 		st_engine_heartbeat_enable(engine);
->>>>>>> cf46143f
 		if (err)
 			break;
 	}
@@ -1522,11 +1445,7 @@
 			break;
 		}
 
-<<<<<<< HEAD
-		engine_heartbeat_disable(engine);
-=======
 		st_engine_heartbeat_disable(engine);
->>>>>>> cf46143f
 		timeslice = xchg(&engine->props.timeslice_duration_ms, 1);
 
 		/* Create an unpreemptible spinner */
@@ -1554,11 +1473,7 @@
 
 		ce = intel_context_create(engine);
 		if (IS_ERR(ce)) {
-<<<<<<< HEAD
-			err = PTR_ERR(rq);
-=======
 			err = PTR_ERR(ce);
->>>>>>> cf46143f
 			goto out_spin;
 		}
 
@@ -1588,11 +1503,7 @@
 		 * allow the maximum priority barrier through. Wait long
 		 * enough to see if it is timesliced in by mistake.
 		 */
-<<<<<<< HEAD
-		if (i915_request_wait(rq, 0, timeslice_threshold(engine)) >= 0) {
-=======
 		if (i915_request_wait(rq, 0, slice_timeout(engine)) >= 0) {
->>>>>>> cf46143f
 			pr_err("%s: I915_PRIORITY_BARRIER request completed, bypassing no-preempt request\n",
 			       engine->name);
 			err = -EINVAL;
@@ -1603,11 +1514,7 @@
 		igt_spinner_end(&spin);
 out_heartbeat:
 		xchg(&engine->props.timeslice_duration_ms, timeslice);
-<<<<<<< HEAD
-		engine_heartbeat_enable(engine);
-=======
 		st_engine_heartbeat_enable(engine);
->>>>>>> cf46143f
 		if (err)
 			break;
 
@@ -4646,11 +4553,7 @@
 	}
 
 	for (n = 0; n < nsibling; n++)
-<<<<<<< HEAD
-		engine_heartbeat_disable(siblings[n]);
-=======
 		st_engine_heartbeat_disable(siblings[n]);
->>>>>>> cf46143f
 
 	rq = igt_spinner_create_request(&spin, ve, MI_ARB_CHECK);
 	if (IS_ERR(rq)) {
@@ -4721,11 +4624,7 @@
 	i915_request_put(rq);
 out_heartbeat:
 	for (n = 0; n < nsibling; n++)
-<<<<<<< HEAD
-		engine_heartbeat_enable(siblings[n]);
-=======
 		st_engine_heartbeat_enable(siblings[n]);
->>>>>>> cf46143f
 
 	intel_context_put(ve);
 out_spin:
@@ -5400,11 +5299,7 @@
 		return PTR_ERR(scratch);
 
 	for_each_engine(engine, gt, id) {
-<<<<<<< HEAD
-		engine_heartbeat_disable(engine);
-=======
 		st_engine_heartbeat_disable(engine);
->>>>>>> cf46143f
 
 		err = __live_lrc_gpr(engine, scratch, false);
 		if (err)
@@ -5415,11 +5310,7 @@
 			goto err;
 
 err:
-<<<<<<< HEAD
-		engine_heartbeat_enable(engine);
-=======
 		st_engine_heartbeat_enable(engine);
->>>>>>> cf46143f
 		if (igt_flush_test(gt->i915))
 			err = -EIO;
 		if (err)
@@ -5568,11 +5459,7 @@
 	for_each_engine(data.engine, gt, id) {
 		int i, err = 0;
 
-<<<<<<< HEAD
-		engine_heartbeat_disable(data.engine);
-=======
 		st_engine_heartbeat_disable(data.engine);
->>>>>>> cf46143f
 
 		for (i = 0; i < ARRAY_SIZE(data.ce); i++) {
 			struct intel_context *tmp;
@@ -5605,11 +5492,7 @@
 		}
 
 err:
-<<<<<<< HEAD
-		engine_heartbeat_enable(data.engine);
-=======
 		st_engine_heartbeat_enable(data.engine);
->>>>>>> cf46143f
 		for (i = 0; i < ARRAY_SIZE(data.ce); i++) {
 			if (!data.ce[i])
 				break;
