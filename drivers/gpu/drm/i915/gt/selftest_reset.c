// SPDX-License-Identifier: MIT
/*
 * Copyright © 2018 Intel Corporation
 */

#include <linux/crc32.h>

#include "gem/i915_gem_stolen.h"

#include "i915_memcpy.h"
#include "i915_selftest.h"
#include "intel_gpu_commands.h"
#include "selftests/igt_reset.h"
#include "selftests/igt_atomic.h"
#include "selftests/igt_spinner.h"

static int
__igt_reset_stolen(struct intel_gt *gt,
		   intel_engine_mask_t mask,
		   const char *msg)
{
	struct i915_ggtt *ggtt = &gt->i915->ggtt;
	const struct resource *dsm = &gt->i915->dsm;
	resource_size_t num_pages, page;
	struct intel_engine_cs *engine;
	intel_wakeref_t wakeref;
	enum intel_engine_id id;
	struct igt_spinner spin;
	long max, count;
	void *tmp;
	u32 *crc;
	int err;

	if (!drm_mm_node_allocated(&ggtt->error_capture))
		return 0;

	num_pages = resource_size(dsm) >> PAGE_SHIFT;
	if (!num_pages)
		return 0;

	crc = kmalloc_array(num_pages, sizeof(u32), GFP_KERNEL);
	if (!crc)
		return -ENOMEM;

	tmp = kmalloc(PAGE_SIZE, GFP_KERNEL);
	if (!tmp) {
		err = -ENOMEM;
		goto err_crc;
	}

	igt_global_reset_lock(gt);
	wakeref = intel_runtime_pm_get(gt->uncore->rpm);

	err = igt_spinner_init(&spin, gt);
	if (err)
		goto err_lock;

	for_each_engine(engine, gt, id) {
		struct intel_context *ce;
		struct i915_request *rq;

		if (!(mask & engine->mask))
			continue;

		if (!intel_engine_can_store_dword(engine))
			continue;

		ce = intel_context_create(engine);
		if (IS_ERR(ce)) {
			err = PTR_ERR(ce);
			goto err_spin;
		}
		rq = igt_spinner_create_request(&spin, ce, MI_ARB_CHECK);
		intel_context_put(ce);
		if (IS_ERR(rq)) {
			err = PTR_ERR(rq);
			goto err_spin;
		}
		i915_request_add(rq);
	}

	for (page = 0; page < num_pages; page++) {
		dma_addr_t dma = (dma_addr_t)dsm->start + (page << PAGE_SHIFT);
		void __iomem *s;
		void *in;

		ggtt->vm.insert_page(&ggtt->vm, dma,
				     ggtt->error_capture.start,
				     I915_CACHE_NONE, 0);
		mb();

		s = io_mapping_map_wc(&ggtt->iomap,
				      ggtt->error_capture.start,
				      PAGE_SIZE);

		if (!__drm_mm_interval_first(&gt->i915->mm.stolen,
					     page << PAGE_SHIFT,
					     ((page + 1) << PAGE_SHIFT) - 1))
			memset_io(s, STACK_MAGIC, PAGE_SIZE);

		in = (void __force *)s;
		if (i915_memcpy_from_wc(tmp, in, PAGE_SIZE))
			in = tmp;
		crc[page] = crc32_le(0, in, PAGE_SIZE);

		io_mapping_unmap(s);
	}
	mb();
	ggtt->vm.clear_range(&ggtt->vm, ggtt->error_capture.start, PAGE_SIZE);

	if (mask == ALL_ENGINES) {
		intel_gt_reset(gt, mask, NULL);
	} else {
		for_each_engine(engine, gt, id) {
			if (mask & engine->mask)
				intel_engine_reset(engine, NULL);
		}
	}

	max = -1;
	count = 0;
	for (page = 0; page < num_pages; page++) {
		dma_addr_t dma = (dma_addr_t)dsm->start + (page << PAGE_SHIFT);
		void __iomem *s;
		void *in;
		u32 x;

		ggtt->vm.insert_page(&ggtt->vm, dma,
				     ggtt->error_capture.start,
				     I915_CACHE_NONE, 0);
		mb();

		s = io_mapping_map_wc(&ggtt->iomap,
				      ggtt->error_capture.start,
				      PAGE_SIZE);

		in = (void __force *)s;
		if (i915_memcpy_from_wc(tmp, in, PAGE_SIZE))
			in = tmp;
		x = crc32_le(0, in, PAGE_SIZE);

		if (x != crc[page] &&
		    !__drm_mm_interval_first(&gt->i915->mm.stolen,
					     page << PAGE_SHIFT,
					     ((page + 1) << PAGE_SHIFT) - 1)) {
			pr_debug("unused stolen page %pa modified by GPU reset\n",
				 &page);
			if (count++ == 0)
				igt_hexdump(in, PAGE_SIZE);
			max = page;
		}

		io_mapping_unmap(s);
	}
	mb();
	ggtt->vm.clear_range(&ggtt->vm, ggtt->error_capture.start, PAGE_SIZE);

	if (count > 0) {
		pr_info("%s reset clobbered %ld pages of stolen, last clobber at page %ld\n",
			msg, count, max);
	}
	if (max >= I915_GEM_STOLEN_BIAS >> PAGE_SHIFT) {
		pr_err("%s reset clobbered unreserved area [above %x] of stolen; may cause severe faults\n",
		       msg, I915_GEM_STOLEN_BIAS);
		err = -EINVAL;
	}

err_spin:
	igt_spinner_fini(&spin);

err_lock:
	intel_runtime_pm_put(gt->uncore->rpm, wakeref);
	igt_global_reset_unlock(gt);

	kfree(tmp);
err_crc:
	kfree(crc);
	return err;
}

static int igt_reset_device_stolen(void *arg)
{
	return __igt_reset_stolen(arg, ALL_ENGINES, "device");
}

static int igt_reset_engines_stolen(void *arg)
{
	struct intel_gt *gt = arg;
	struct intel_engine_cs *engine;
	enum intel_engine_id id;
	int err;

	if (!intel_has_reset_engine(gt))
		return 0;

	for_each_engine(engine, gt, id) {
		err = __igt_reset_stolen(gt, engine->mask, engine->name);
		if (err)
			return err;
	}

	return 0;
}

static int igt_global_reset(void *arg)
{
	struct intel_gt *gt = arg;
	unsigned int reset_count;
	intel_wakeref_t wakeref;
	int err = 0;

	/* Check that we can issue a global GPU reset */

	igt_global_reset_lock(gt);
	wakeref = intel_runtime_pm_get(gt->uncore->rpm);

	reset_count = i915_reset_count(&gt->i915->gpu_error);

	intel_gt_reset(gt, ALL_ENGINES, NULL);

	if (i915_reset_count(&gt->i915->gpu_error) == reset_count) {
		pr_err("No GPU reset recorded!\n");
		err = -EINVAL;
	}

	intel_runtime_pm_put(gt->uncore->rpm, wakeref);
	igt_global_reset_unlock(gt);

	if (intel_gt_is_wedged(gt))
		err = -EIO;

	return err;
}

static int igt_wedged_reset(void *arg)
{
	struct intel_gt *gt = arg;
	intel_wakeref_t wakeref;

	/* Check that we can recover a wedged device with a GPU reset */

	igt_global_reset_lock(gt);
	wakeref = intel_runtime_pm_get(gt->uncore->rpm);

	intel_gt_set_wedged(gt);

	GEM_BUG_ON(!intel_gt_is_wedged(gt));
	intel_gt_reset(gt, ALL_ENGINES, NULL);

	intel_runtime_pm_put(gt->uncore->rpm, wakeref);
	igt_global_reset_unlock(gt);

	return intel_gt_is_wedged(gt) ? -EIO : 0;
}

static int igt_atomic_reset(void *arg)
{
	struct intel_gt *gt = arg;
	const typeof(*igt_atomic_phases) *p;
	int err = 0;

	/* Check that the resets are usable from atomic context */

	intel_gt_pm_get(gt);
	igt_global_reset_lock(gt);

	/* Flush any requests before we get started and check basics */
	if (!igt_force_reset(gt))
		goto unlock;

	for (p = igt_atomic_phases; p->name; p++) {
		intel_engine_mask_t awake;

		GEM_TRACE("__intel_gt_reset under %s\n", p->name);

		awake = reset_prepare(gt);
		p->critical_section_begin();

		err = __intel_gt_reset(gt, ALL_ENGINES);

		p->critical_section_end();
		reset_finish(gt, awake);

		if (err) {
			pr_err("__intel_gt_reset failed under %s\n", p->name);
			break;
		}
	}

	/* As we poke around the guts, do a full reset before continuing. */
	igt_force_reset(gt);

unlock:
	igt_global_reset_unlock(gt);
	intel_gt_pm_put(gt);

	return err;
}

static int igt_atomic_engine_reset(void *arg)
{
	struct intel_gt *gt = arg;
	const typeof(*igt_atomic_phases) *p;
	struct intel_engine_cs *engine;
	enum intel_engine_id id;
	int err = 0;

	/* Check that the resets are usable from atomic context */

	if (!intel_has_reset_engine(gt))
		return 0;

	if (intel_uc_uses_guc_submission(&gt->uc))
		return 0;

	intel_gt_pm_get(gt);
	igt_global_reset_lock(gt);

	/* Flush any requests before we get started and check basics */
	if (!igt_force_reset(gt))
		goto out_unlock;

	for_each_engine(engine, gt, id) {
<<<<<<< HEAD
		struct tasklet_struct *t = &engine->execlists.tasklet;
=======
		struct tasklet_struct *t =
			&intel_engine_get_scheduler(engine)->tasklet;
>>>>>>> 1914911f

		if (t->func)
			tasklet_disable(t);
		intel_engine_pm_get(engine);

		for (p = igt_atomic_phases; p->name; p++) {
			GEM_TRACE("intel_engine_reset(%s) under %s\n",
				  engine->name, p->name);
			if (strcmp(p->name, "softirq"))
				local_bh_disable();

			p->critical_section_begin();
			err = __intel_engine_reset_bh(engine, NULL);
			p->critical_section_end();

			if (strcmp(p->name, "softirq"))
				local_bh_enable();

			if (err) {
				pr_err("intel_engine_reset(%s) failed under %s\n",
				       engine->name, p->name);
				break;
			}
		}

		intel_engine_pm_put(engine);
		if (t->func) {
			tasklet_enable(t);
			tasklet_hi_schedule(t);
		}
		if (err)
			break;
	}

	/* As we poke around the guts, do a full reset before continuing. */
	igt_force_reset(gt);

out_unlock:
	igt_global_reset_unlock(gt);
	intel_gt_pm_put(gt);

	return err;
}

int intel_reset_live_selftests(struct drm_i915_private *i915)
{
	static const struct i915_subtest tests[] = {
		SUBTEST(igt_global_reset), /* attempt to recover GPU first */
		SUBTEST(igt_reset_device_stolen),
		SUBTEST(igt_reset_engines_stolen),
		SUBTEST(igt_wedged_reset),
		SUBTEST(igt_atomic_reset),
		SUBTEST(igt_atomic_engine_reset),
	};
	struct intel_gt *gt = &i915->gt;

	if (!intel_has_gpu_reset(gt))
		return 0;

	if (intel_gt_is_wedged(gt))
		return -EIO; /* we're long past hope of a successful reset */

	return intel_gt_live_subtests(tests, gt);
}<|MERGE_RESOLUTION|>--- conflicted
+++ resolved
@@ -321,12 +321,8 @@
 		goto out_unlock;
 
 	for_each_engine(engine, gt, id) {
-<<<<<<< HEAD
-		struct tasklet_struct *t = &engine->execlists.tasklet;
-=======
 		struct tasklet_struct *t =
 			&intel_engine_get_scheduler(engine)->tasklet;
->>>>>>> 1914911f
 
 		if (t->func)
 			tasklet_disable(t);
