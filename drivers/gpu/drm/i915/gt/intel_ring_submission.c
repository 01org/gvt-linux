--- conflicted
+++ resolved
@@ -1603,21 +1603,15 @@
 
 		GEM_BUG_ON(rq->engine->id != RCS0);
 
-<<<<<<< HEAD
 		/* For resource streamer on HSW+ and power context elsewhere */
 		BUILD_BUG_ON(HSW_MI_RS_SAVE_STATE_EN != MI_SAVE_EXT_STATE_EN);
 		BUILD_BUG_ON(HSW_MI_RS_RESTORE_STATE_EN != MI_RESTORE_EXT_STATE_EN);
 
 		flags = MI_SAVE_EXT_STATE_EN | MI_MM_SPACE_GTT;
-		if (!i915_gem_context_is_kernel(rq->gem_context))
+		if (test_bit(CONTEXT_VALID_BIT, &ce->flags))
 			flags |= MI_RESTORE_EXT_STATE_EN;
 		else
 			flags |= MI_RESTORE_INHIBIT;
-=======
-		hw_flags = 0;
-		if (!test_bit(CONTEXT_VALID_BIT, &ce->flags))
-			hw_flags = MI_RESTORE_INHIBIT;
->>>>>>> a566696c
 
 		ret = mi_set_context(rq, flags);
 		if (ret)
