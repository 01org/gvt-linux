// SPDX-License-Identifier: MIT
/*
 * Copyright © 2008-2021 Intel Corporation
 */

#include "gen2_engine_cs.h"
#include "gen6_engine_cs.h"
#include "gen6_ppgtt.h"
#include "gen7_renderclear.h"
#include "i915_drv.h"
#include "i915_mitigations.h"
#include "intel_breadcrumbs.h"
#include "intel_context.h"
#include "intel_gt.h"
#include "intel_gt_irq.h"
#include "intel_reset.h"
#include "intel_ring.h"
#include "shmem_utils.h"

/* Rough estimate of the typical request size, performing a flush,
 * set-context and then emitting the batch.
 */
#define LEGACY_REQUEST_SIZE 200

static void set_hwstam(struct intel_engine_cs *engine, u32 mask)
{
	/*
	 * Keep the render interrupt unmasked as this papers over
	 * lost interrupts following a reset.
	 */
	if (engine->class == RENDER_CLASS) {
		if (INTEL_GEN(engine->i915) >= 6)
			mask &= ~BIT(0);
		else
			mask &= ~I915_USER_INTERRUPT;
	}

	intel_engine_set_hwsp_writemask(engine, mask);
}

static void set_hws_pga(struct intel_engine_cs *engine, phys_addr_t phys)
{
	u32 addr;

	addr = lower_32_bits(phys);
	if (INTEL_GEN(engine->i915) >= 4)
		addr |= (phys >> 28) & 0xf0;

	intel_uncore_write(engine->uncore, HWS_PGA, addr);
}

static struct page *status_page(struct intel_engine_cs *engine)
{
	struct drm_i915_gem_object *obj = engine->status_page.vma->obj;

	GEM_BUG_ON(!i915_gem_object_has_pinned_pages(obj));
	return sg_page(obj->mm.pages->sgl);
}

static void ring_setup_phys_status_page(struct intel_engine_cs *engine)
{
	set_hws_pga(engine, PFN_PHYS(page_to_pfn(status_page(engine))));
	set_hwstam(engine, ~0u);
}

static void set_hwsp(struct intel_engine_cs *engine, u32 offset)
{
	i915_reg_t hwsp;

	/*
	 * The ring status page addresses are no longer next to the rest of
	 * the ring registers as of gen7.
	 */
	if (IS_GEN(engine->i915, 7)) {
		switch (engine->id) {
		/*
		 * No more rings exist on Gen7. Default case is only to shut up
		 * gcc switch check warning.
		 */
		default:
			GEM_BUG_ON(engine->id);
			fallthrough;
		case RCS0:
			hwsp = RENDER_HWS_PGA_GEN7;
			break;
		case BCS0:
			hwsp = BLT_HWS_PGA_GEN7;
			break;
		case VCS0:
			hwsp = BSD_HWS_PGA_GEN7;
			break;
		case VECS0:
			hwsp = VEBOX_HWS_PGA_GEN7;
			break;
		}
	} else if (IS_GEN(engine->i915, 6)) {
		hwsp = RING_HWS_PGA_GEN6(engine->mmio_base);
	} else {
		hwsp = RING_HWS_PGA(engine->mmio_base);
	}

	intel_uncore_write_fw(engine->uncore, hwsp, offset);
	intel_uncore_posting_read_fw(engine->uncore, hwsp);
}

static void flush_cs_tlb(struct intel_engine_cs *engine)
{
	if (!IS_GEN_RANGE(engine->i915, 6, 7))
		return;

	/* ring should be idle before issuing a sync flush*/
	GEM_DEBUG_WARN_ON((ENGINE_READ(engine, RING_MI_MODE) & MODE_IDLE) == 0);

	ENGINE_WRITE_FW(engine, RING_INSTPM,
			_MASKED_BIT_ENABLE(INSTPM_TLB_INVALIDATE |
					   INSTPM_SYNC_FLUSH));
	if (__intel_wait_for_register_fw(engine->uncore,
					 RING_INSTPM(engine->mmio_base),
					 INSTPM_SYNC_FLUSH, 0,
					 2000, 0, NULL))
		ENGINE_TRACE(engine,
			     "wait for SyncFlush to complete for TLB invalidation timed out\n");
}

static void ring_setup_status_page(struct intel_engine_cs *engine)
{
	set_hwsp(engine, i915_ggtt_offset(engine->status_page.vma));
	set_hwstam(engine, ~0u);

	flush_cs_tlb(engine);
}

static struct i915_address_space *vm_alias(struct i915_address_space *vm)
{
	if (i915_is_ggtt(vm))
		vm = &i915_vm_to_ggtt(vm)->alias->vm;

	return vm;
}

static u32 pp_dir(struct i915_address_space *vm)
{
	return to_gen6_ppgtt(i915_vm_to_ppgtt(vm))->pp_dir;
}

static void set_pp_dir(struct intel_engine_cs *engine)
{
	struct i915_address_space *vm = vm_alias(engine->gt->vm);

	if (!vm)
		return;

	ENGINE_WRITE_FW(engine, RING_PP_DIR_DCLV, PP_DIR_DCLV_2G);
	ENGINE_WRITE_FW(engine, RING_PP_DIR_BASE, pp_dir(vm));

	if (INTEL_GEN(engine->i915) >= 7) {
		ENGINE_WRITE_FW(engine,
				RING_MODE_GEN7,
				_MASKED_BIT_ENABLE(GFX_PPGTT_ENABLE));
	}
}

static bool stop_ring(struct intel_engine_cs *engine)
{
	/* Empty the ring by skipping to the end */
	ENGINE_WRITE_FW(engine, RING_HEAD, ENGINE_READ_FW(engine, RING_TAIL));
	ENGINE_POSTING_READ(engine, RING_HEAD);

	/* The ring must be empty before it is disabled */
	ENGINE_WRITE_FW(engine, RING_CTL, 0);
	ENGINE_POSTING_READ(engine, RING_CTL);

	/* Then reset the disabled ring */
	ENGINE_WRITE_FW(engine, RING_HEAD, 0);
	ENGINE_WRITE_FW(engine, RING_TAIL, 0);

	return (ENGINE_READ_FW(engine, RING_HEAD) & HEAD_ADDR) == 0;
}

static int xcs_resume(struct intel_engine_cs *engine)
{
	struct intel_ring *ring = engine->legacy.ring;

	ENGINE_TRACE(engine, "ring:{HEAD:%04x, TAIL:%04x}\n",
		     ring->head, ring->tail);

<<<<<<< HEAD
	if (HWS_NEEDS_PHYSICAL(dev_priv))
=======
	/* Double check the ring is empty & disabled before we resume */
	synchronize_hardirq(engine->i915->drm.irq);
	if (!stop_ring(engine))
		goto err;

	if (HWS_NEEDS_PHYSICAL(engine->i915))
>>>>>>> 1914911f
		ring_setup_phys_status_page(engine);
	else
		ring_setup_status_page(engine);

	intel_breadcrumbs_reset(engine->breadcrumbs);

	/* Enforce ordering by reading HEAD register back */
	ENGINE_POSTING_READ(engine, RING_HEAD);

	/*
	 * Initialize the ring. This must happen _after_ we've cleared the ring
	 * registers with the above sequence (the readback of the HEAD registers
	 * also enforces ordering), otherwise the hw might lose the new ring
	 * register values.
	 */
	ENGINE_WRITE_FW(engine, RING_START, i915_ggtt_offset(ring->vma));

	/* Check that the ring offsets point within the ring! */
	GEM_BUG_ON(!intel_ring_offset_valid(ring, ring->head));
	GEM_BUG_ON(!intel_ring_offset_valid(ring, ring->tail));
	intel_ring_update_space(ring);

	set_pp_dir(engine);

	/* First wake the ring up to an empty/idle ring */
	ENGINE_WRITE_FW(engine, RING_HEAD, ring->head);
	ENGINE_WRITE_FW(engine, RING_TAIL, ring->head);
	ENGINE_POSTING_READ(engine, RING_TAIL);

	ENGINE_WRITE_FW(engine, RING_CTL,
			RING_CTL_SIZE(ring->size) | RING_VALID);

	/* If the head is still not zero, the ring is dead */
	if (__intel_wait_for_register_fw(engine->uncore,
					 RING_CTL(engine->mmio_base),
					 RING_VALID, RING_VALID,
<<<<<<< HEAD
					 5000, 0, NULL)) {
		drm_err(&dev_priv->drm,
			"%s initialization failed; "
			"ctl %08x (valid? %d) head %08x [%08x] tail %08x [%08x] start %08x [expected %08x]\n",
			engine->name,
			ENGINE_READ(engine, RING_CTL),
			ENGINE_READ(engine, RING_CTL) & RING_VALID,
			ENGINE_READ(engine, RING_HEAD), ring->head,
			ENGINE_READ(engine, RING_TAIL), ring->tail,
			ENGINE_READ(engine, RING_START),
			i915_ggtt_offset(ring->vma));
		return -EIO;
	}

	if (INTEL_GEN(dev_priv) > 2)
=======
					 5000, 0, NULL))
		goto err;

	if (INTEL_GEN(engine->i915) > 2)
>>>>>>> 1914911f
		ENGINE_WRITE_FW(engine,
				RING_MI_MODE, _MASKED_BIT_DISABLE(STOP_RING));

	/* Now awake, let it get started */
	if (ring->tail != ring->head) {
		ENGINE_WRITE_FW(engine, RING_TAIL, ring->tail);
		ENGINE_POSTING_READ(engine, RING_TAIL);
	}

	/* Papering over lost _interrupts_ immediately following the restart */
	intel_engine_signal_breadcrumbs(engine);
	return 0;
<<<<<<< HEAD
=======

err:
	drm_err(&engine->i915->drm,
		"%s initialization failed; "
		"ctl %08x (valid? %d) head %08x [%08x] tail %08x [%08x] start %08x [expected %08x]\n",
		engine->name,
		ENGINE_READ(engine, RING_CTL),
		ENGINE_READ(engine, RING_CTL) & RING_VALID,
		ENGINE_READ(engine, RING_HEAD), ring->head,
		ENGINE_READ(engine, RING_TAIL), ring->tail,
		ENGINE_READ(engine, RING_START),
		i915_ggtt_offset(ring->vma));
	return -EIO;
>>>>>>> 1914911f
}

static void sanitize_hwsp(struct intel_engine_cs *engine)
{
	struct intel_timeline *tl;

	list_for_each_entry(tl, &engine->status_page.timelines, engine_link)
		intel_timeline_reset_seqno(tl);
}

static void xcs_sanitize(struct intel_engine_cs *engine)
{
	/*
	 * Poison residual state on resume, in case the suspend didn't!
	 *
	 * We have to assume that across suspend/resume (or other loss
	 * of control) that the contents of our pinned buffers has been
	 * lost, replaced by garbage. Since this doesn't always happen,
	 * let's poison such state so that we more quickly spot when
	 * we falsely assume it has been preserved.
	 */
	if (IS_ENABLED(CONFIG_DRM_I915_DEBUG_GEM))
		memset(engine->status_page.addr, POISON_INUSE, PAGE_SIZE);

	/*
	 * The kernel_context HWSP is stored in the status_page. As above,
	 * that may be lost on resume/initialisation, and so we need to
	 * reset the value in the HWSP.
	 */
	sanitize_hwsp(engine);

	/* And scrub the dirty cachelines for the HWSP */
	clflush_cache_range(engine->status_page.addr, PAGE_SIZE);
}

static bool stop_ring(struct intel_engine_cs *engine)
{
<<<<<<< HEAD
	/* Empty the ring by skipping to the end */
	ENGINE_WRITE_FW(engine, RING_HEAD, ENGINE_READ_FW(engine, RING_TAIL));
	ENGINE_POSTING_READ(engine, RING_HEAD);

	/* The ring must be empty before it is disabled */
	ENGINE_WRITE_FW(engine, RING_CTL, 0);
	ENGINE_POSTING_READ(engine, RING_CTL);

	/* Then reset the disabled ring */
	ENGINE_WRITE_FW(engine, RING_HEAD, 0);
	ENGINE_WRITE_FW(engine, RING_TAIL, 0);

	return (ENGINE_READ_FW(engine, RING_HEAD) & HEAD_ADDR) == 0;
}

static void reset_prepare(struct intel_engine_cs *engine)
{
=======
>>>>>>> 1914911f
	/*
	 * We stop engines, otherwise we might get failed reset and a
	 * dead gpu (on elk). Also as modern gpu as kbl can suffer
	 * from system hang if batchbuffer is progressing when
	 * the reset is issued, regardless of READY_TO_RESET ack.
	 * Thus assume it is best to stop engines on all gens
	 * where we have a gpu reset.
	 *
	 * WaKBLVECSSemaphoreWaitPoll:kbl (on ALL_ENGINES)
	 *
	 * WaMediaResetMainRingCleanup:ctg,elk (presumably)
	 * WaClearRingBufHeadRegAtInit:ctg,elk
	 *
	 * FIXME: Wa for more modern gens needs to be validated
	 */
	ENGINE_TRACE(engine, "\n");
	intel_engine_stop_cs(engine);

<<<<<<< HEAD
	if (!stop_ring(engine)) {
		/* G45 ring initialization often fails to reset head to zero */
		drm_dbg(&engine->i915->drm,
			"%s head not reset to zero "
			"ctl %08x head %08x tail %08x start %08x\n",
			engine->name,
			ENGINE_READ_FW(engine, RING_CTL),
			ENGINE_READ_FW(engine, RING_HEAD),
			ENGINE_READ_FW(engine, RING_TAIL),
			ENGINE_READ_FW(engine, RING_START));
	}

	if (!stop_ring(engine)) {
		drm_err(&engine->i915->drm,
			"failed to set %s head to zero "
			"ctl %08x head %08x tail %08x start %08x\n",
			engine->name,
			ENGINE_READ_FW(engine, RING_CTL),
			ENGINE_READ_FW(engine, RING_HEAD),
			ENGINE_READ_FW(engine, RING_TAIL),
			ENGINE_READ_FW(engine, RING_START));
	}
=======
	/* G45 ring initialization often fails to reset head to zero */
	if (!stop_ring(engine) && !stop_ring(engine))
		ENGINE_TRACE(engine,
			     "HEAD not reset to zero, "
			     "{ CTL:%08x, HEAD:%08x, TAIL:%08x, START:%08x }\n",
			     ENGINE_READ_FW(engine, RING_CTL),
			     ENGINE_READ_FW(engine, RING_HEAD),
			     ENGINE_READ_FW(engine, RING_TAIL),
			     ENGINE_READ_FW(engine, RING_START));
>>>>>>> 1914911f
}

static void reset_rewind(struct intel_engine_cs *engine, bool stalled)
{
	struct i915_sched *se = intel_engine_get_scheduler(engine);
	struct i915_request *rq;
	unsigned long flags;
	u32 head;

<<<<<<< HEAD
	rq = NULL;
	spin_lock_irqsave(&engine->active.lock, flags);
	rcu_read_lock();
	list_for_each_entry(pos, &engine->active.requests, sched.link) {
		if (!__i915_request_is_complete(pos)) {
			rq = pos;
			break;
		}
	}
	rcu_read_unlock();
=======
	spin_lock_irqsave(&se->lock, flags);
>>>>>>> 1914911f

	/*
	 * The guilty request will get skipped on a hung engine.
	 *
	 * Users of client default contexts do not rely on logical
	 * state preserved between batches so it is safe to execute
	 * queued requests following the hang. Non default contexts
	 * rely on preserved state, so skipping a batch loses the
	 * evolution of the state and it needs to be considered corrupted.
	 * Executing more queued batches on top of corrupted state is
	 * risky. But we take the risk by trying to advance through
	 * the queued requests in order to make the client behaviour
	 * more predictable around resets, by not throwing away random
	 * amount of batches it has prepared for execution. Sophisticated
	 * clients can use gem_reset_stats_ioctl and dma fence status
	 * (exported via sync_file info ioctl on explicit fences) to observe
	 * when it loses the context state and should rebuild accordingly.
	 *
	 * The context ban, and ultimately the client ban, mechanism are safety
	 * valves if client submission ends up resulting in nothing more than
	 * subsequent hangs.
	 */

	rq = i915_sched_get_active_request(se);
	if (rq) {
		/*
		 * Try to restore the logical GPU state to match the
		 * continuation of the request queue. If we skip the
		 * context/PD restore, then the next request may try to execute
		 * assuming that its context is valid and loaded on the GPU and
		 * so may try to access invalid memory, prompting repeated GPU
		 * hangs.
		 *
		 * If the request was guilty, we still restore the logical
		 * state in case the next request requires it (e.g. the
		 * aliasing ppgtt), but skip over the hung batch.
		 *
		 * If the request was innocent, we try to replay the request
		 * with the restored context.
		 */
		__i915_request_reset(rq, stalled);

		ENGINE_TRACE(engine,
			     "active (guilty:%s) request, replaying HEAD:%x\n",
			     yesno(stalled), rq->head);

		GEM_BUG_ON(rq->ring != engine->legacy.ring);
		head = rq->head;
	} else {
		ENGINE_TRACE(engine, "idle reset, clearing ring, HEAD:%x\n",
			     engine->legacy.ring->tail);

		/* Sometimes the GPU just dies; cleanup afterwards */
		list_for_each_entry(rq, &se->requests, sched.link)
			i915_request_put(i915_request_mark_eio(rq));

		head = engine->legacy.ring->tail;
	}
	engine->legacy.ring->head = intel_ring_wrap(engine->legacy.ring, head);

	spin_unlock_irqrestore(&se->lock, flags);
}

static void reset_finish(struct intel_engine_cs *engine)
{
}

static void reset_cancel(struct intel_engine_cs *engine)
{
	struct i915_sched *se = intel_engine_get_scheduler(engine);
	unsigned long flags;

	spin_lock_irqsave(&se->lock, flags);

	__i915_sched_cancel_queue(se);

	spin_unlock_irqrestore(&se->lock, flags);
	intel_engine_signal_breadcrumbs(engine);
}

static void i9xx_submit_request(struct i915_request *request)
{
	i915_request_submit(request);
	wmb(); /* paranoid flush writes out of the WCB before mmio */

	ENGINE_WRITE(request->engine, RING_TAIL,
		     intel_ring_set_tail(request->ring, request->tail));
}

static void __ring_context_fini(struct intel_context *ce)
{
	i915_vma_put(ce->state);
}

static void ring_context_destroy(struct kref *ref)
{
	struct intel_context *ce = container_of(ref, typeof(*ce), ref);

	GEM_BUG_ON(intel_context_is_pinned(ce));

	if (ce->state)
		__ring_context_fini(ce);

	intel_context_fini(ce);
	intel_context_free(ce);
}

static int ring_context_pre_pin(struct intel_context *ce,
				struct i915_gem_ww_ctx *ww,
				void **unused)
{
	struct i915_address_space *vm;
	int err = 0;

	vm = vm_alias(ce->vm);
	if (vm)
		err = gen6_ppgtt_pin(i915_vm_to_ppgtt((vm)), ww);

	return err;
}

static void __context_unpin_ppgtt(struct intel_context *ce)
{
	struct i915_address_space *vm;

	vm = vm_alias(ce->vm);
	if (vm)
		gen6_ppgtt_unpin(i915_vm_to_ppgtt(vm));
}

static void ring_context_unpin(struct intel_context *ce)
{
}

static void ring_context_post_unpin(struct intel_context *ce)
{
	__context_unpin_ppgtt(ce);
}

static struct i915_vma *
alloc_context_vma(struct intel_engine_cs *engine)
{
	struct drm_i915_private *i915 = engine->i915;
	struct drm_i915_gem_object *obj;
	struct i915_vma *vma;
	int err;

	obj = i915_gem_object_create_shmem(i915, engine->context_size);
	if (IS_ERR(obj))
		return ERR_CAST(obj);

	/*
	 * Try to make the context utilize L3 as well as LLC.
	 *
	 * On VLV we don't have L3 controls in the PTEs so we
	 * shouldn't touch the cache level, especially as that
	 * would make the object snooped which might have a
	 * negative performance impact.
	 *
	 * Snooping is required on non-llc platforms in execlist
	 * mode, but since all GGTT accesses use PAT entry 0 we
	 * get snooping anyway regardless of cache_level.
	 *
	 * This is only applicable for Ivy Bridge devices since
	 * later platforms don't have L3 control bits in the PTE.
	 */
	if (IS_IVYBRIDGE(i915))
		i915_gem_object_set_cache_coherency(obj, I915_CACHE_L3_LLC);

	if (engine->default_state) {
		void *vaddr;

		vaddr = i915_gem_object_pin_map(obj, I915_MAP_WB);
		if (IS_ERR(vaddr)) {
			err = PTR_ERR(vaddr);
			goto err_obj;
		}

		shmem_read(engine->default_state, 0,
			   vaddr, engine->context_size);

		i915_gem_object_flush_map(obj);
		__i915_gem_object_release_map(obj);
	}

	vma = i915_vma_instance(obj, &engine->gt->ggtt->vm, NULL);
	if (IS_ERR(vma)) {
		err = PTR_ERR(vma);
		goto err_obj;
	}

	return vma;

err_obj:
	i915_gem_object_put(obj);
	return ERR_PTR(err);
}

static int ring_context_alloc(struct intel_context *ce)
{
	struct intel_engine_cs *engine = ce->engine;

	/* One ringbuffer to rule them all */
	GEM_BUG_ON(!engine->legacy.ring);
	ce->ring = engine->legacy.ring;
	ce->timeline = intel_timeline_get(engine->legacy.timeline);

	GEM_BUG_ON(ce->state);
	if (engine->context_size) {
		struct i915_vma *vma;

		vma = alloc_context_vma(engine);
		if (IS_ERR(vma))
			return PTR_ERR(vma);

		ce->state = vma;
		if (engine->default_state)
			__set_bit(CONTEXT_VALID_BIT, &ce->flags);
	}

	return 0;
}

static int ring_context_pin(struct intel_context *ce, void *unused)
{
	return 0;
}

static void ring_context_reset(struct intel_context *ce)
{
	intel_ring_reset(ce->ring, ce->ring->emit);
	clear_bit(CONTEXT_VALID_BIT, &ce->flags);
}

static const struct intel_context_ops ring_context_ops = {
	.alloc = ring_context_alloc,

	.pre_pin = ring_context_pre_pin,
	.pin = ring_context_pin,
	.unpin = ring_context_unpin,
	.post_unpin = ring_context_post_unpin,

	.enter = intel_context_enter_engine,
	.exit = intel_context_exit_engine,

	.reset = ring_context_reset,
	.destroy = ring_context_destroy,
};

static int load_pd_dir(struct i915_request *rq,
		       struct i915_address_space *vm,
		       u32 valid)
{
	const struct intel_engine_cs * const engine = rq->engine;
	u32 *cs;

	cs = intel_ring_begin(rq, 12);
	if (IS_ERR(cs))
		return PTR_ERR(cs);

	*cs++ = MI_LOAD_REGISTER_IMM(1);
	*cs++ = i915_mmio_reg_offset(RING_PP_DIR_DCLV(engine->mmio_base));
	*cs++ = valid;

	*cs++ = MI_LOAD_REGISTER_IMM(1);
	*cs++ = i915_mmio_reg_offset(RING_PP_DIR_BASE(engine->mmio_base));
	*cs++ = pp_dir(vm);

	/* Stall until the page table load is complete? */
	*cs++ = MI_STORE_REGISTER_MEM | MI_SRM_LRM_GLOBAL_GTT;
	*cs++ = i915_mmio_reg_offset(RING_PP_DIR_BASE(engine->mmio_base));
	*cs++ = intel_gt_scratch_offset(engine->gt,
					INTEL_GT_SCRATCH_FIELD_DEFAULT);

	*cs++ = MI_LOAD_REGISTER_IMM(1);
	*cs++ = i915_mmio_reg_offset(RING_INSTPM(engine->mmio_base));
	*cs++ = _MASKED_BIT_ENABLE(INSTPM_TLB_INVALIDATE);

	intel_ring_advance(rq, cs);

	return rq->engine->emit_flush(rq, EMIT_FLUSH);
}

static int mi_set_context(struct i915_request *rq,
			  struct intel_context *ce,
			  u32 flags)
{
	struct intel_engine_cs *engine = rq->engine;
	struct drm_i915_private *i915 = engine->i915;
	enum intel_engine_id id;
	const int num_engines =
		IS_HASWELL(i915) ? engine->gt->info.num_engines - 1 : 0;
	bool force_restore = false;
	int len;
	u32 *cs;

	len = 4;
	if (IS_GEN(i915, 7))
		len += 2 + (num_engines ? 4 * num_engines + 6 : 0);
	else if (IS_GEN(i915, 5))
		len += 2;
	if (flags & MI_FORCE_RESTORE) {
		GEM_BUG_ON(flags & MI_RESTORE_INHIBIT);
		flags &= ~MI_FORCE_RESTORE;
		force_restore = true;
		len += 2;
	}

	cs = intel_ring_begin(rq, len);
	if (IS_ERR(cs))
		return PTR_ERR(cs);

	/* WaProgramMiArbOnOffAroundMiSetContext:ivb,vlv,hsw,bdw,chv */
	if (IS_GEN(i915, 7)) {
		*cs++ = MI_ARB_ON_OFF | MI_ARB_DISABLE;
		if (num_engines) {
			struct intel_engine_cs *signaller;

			*cs++ = MI_LOAD_REGISTER_IMM(num_engines);
			for_each_engine(signaller, engine->gt, id) {
				if (signaller == engine)
					continue;

				*cs++ = i915_mmio_reg_offset(
					   RING_PSMI_CTL(signaller->mmio_base));
				*cs++ = _MASKED_BIT_ENABLE(
						GEN6_PSMI_SLEEP_MSG_DISABLE);
			}
		}
	} else if (IS_GEN(i915, 5)) {
		/*
		 * This w/a is only listed for pre-production ilk a/b steppings,
		 * but is also mentioned for programming the powerctx. To be
		 * safe, just apply the workaround; we do not use SyncFlush so
		 * this should never take effect and so be a no-op!
		 */
		*cs++ = MI_SUSPEND_FLUSH | MI_SUSPEND_FLUSH_EN;
	}

	if (force_restore) {
		/*
		 * The HW doesn't handle being told to restore the current
		 * context very well. Quite often it likes goes to go off and
		 * sulk, especially when it is meant to be reloading PP_DIR.
		 * A very simple fix to force the reload is to simply switch
		 * away from the current context and back again.
		 *
		 * Note that the kernel_context will contain random state
		 * following the INHIBIT_RESTORE. We accept this since we
		 * never use the kernel_context state; it is merely a
		 * placeholder we use to flush other contexts.
		 */
		*cs++ = MI_SET_CONTEXT;
		*cs++ = i915_ggtt_offset(engine->kernel_context->state) |
			MI_MM_SPACE_GTT |
			MI_RESTORE_INHIBIT;
	}

	*cs++ = MI_NOOP;
	*cs++ = MI_SET_CONTEXT;
	*cs++ = i915_ggtt_offset(ce->state) | flags;
	/*
	 * w/a: MI_SET_CONTEXT must always be followed by MI_NOOP
	 * WaMiSetContext_Hang:snb,ivb,vlv
	 */
	*cs++ = MI_NOOP;

	if (IS_GEN(i915, 7)) {
		if (num_engines) {
			struct intel_engine_cs *signaller;
			i915_reg_t last_reg = {}; /* keep gcc quiet */

			*cs++ = MI_LOAD_REGISTER_IMM(num_engines);
			for_each_engine(signaller, engine->gt, id) {
				if (signaller == engine)
					continue;

				last_reg = RING_PSMI_CTL(signaller->mmio_base);
				*cs++ = i915_mmio_reg_offset(last_reg);
				*cs++ = _MASKED_BIT_DISABLE(
						GEN6_PSMI_SLEEP_MSG_DISABLE);
			}

			/* Insert a delay before the next switch! */
			*cs++ = MI_STORE_REGISTER_MEM | MI_SRM_LRM_GLOBAL_GTT;
			*cs++ = i915_mmio_reg_offset(last_reg);
			*cs++ = intel_gt_scratch_offset(engine->gt,
							INTEL_GT_SCRATCH_FIELD_DEFAULT);
			*cs++ = MI_NOOP;
		}
		*cs++ = MI_ARB_ON_OFF | MI_ARB_ENABLE;
	} else if (IS_GEN(i915, 5)) {
		*cs++ = MI_SUSPEND_FLUSH;
	}

	intel_ring_advance(rq, cs);

	return 0;
}

static int remap_l3_slice(struct i915_request *rq, int slice)
{
#define L3LOG_DW (GEN7_L3LOG_SIZE / sizeof(u32))
	u32 *cs, *remap_info = rq->engine->i915->l3_parity.remap_info[slice];
	int i;

	if (!remap_info)
		return 0;

	cs = intel_ring_begin(rq, L3LOG_DW * 2 + 2);
	if (IS_ERR(cs))
		return PTR_ERR(cs);

	/*
	 * Note: We do not worry about the concurrent register cacheline hang
	 * here because no other code should access these registers other than
	 * at initialization time.
	 */
	*cs++ = MI_LOAD_REGISTER_IMM(L3LOG_DW);
	for (i = 0; i < L3LOG_DW; i++) {
		*cs++ = i915_mmio_reg_offset(GEN7_L3LOG(slice, i));
		*cs++ = remap_info[i];
	}
	*cs++ = MI_NOOP;
	intel_ring_advance(rq, cs);

	return 0;
#undef L3LOG_DW
}

static int remap_l3(struct i915_request *rq)
{
	struct i915_gem_context *ctx = i915_request_gem_context(rq);
	int i, err;

	if (!ctx || !ctx->remap_slice)
		return 0;

	for (i = 0; i < MAX_L3_SLICES; i++) {
		if (!(ctx->remap_slice & BIT(i)))
			continue;

		err = remap_l3_slice(rq, i);
		if (err)
			return err;
	}

	ctx->remap_slice = 0;
	return 0;
}

static int switch_mm(struct i915_request *rq, struct i915_address_space *vm)
{
	int ret;

	if (!vm)
		return 0;

	ret = rq->engine->emit_flush(rq, EMIT_FLUSH);
	if (ret)
		return ret;

	/*
	 * Not only do we need a full barrier (post-sync write) after
	 * invalidating the TLBs, but we need to wait a little bit
	 * longer. Whether this is merely delaying us, or the
	 * subsequent flush is a key part of serialising with the
	 * post-sync op, this extra pass appears vital before a
	 * mm switch!
	 */
	ret = load_pd_dir(rq, vm, PP_DIR_DCLV_2G);
	if (ret)
		return ret;

	return rq->engine->emit_flush(rq, EMIT_INVALIDATE);
}

static int clear_residuals(struct i915_request *rq)
{
	struct intel_engine_cs *engine = rq->engine;
	int ret;

	ret = switch_mm(rq, vm_alias(engine->kernel_context->vm));
	if (ret)
		return ret;

	if (engine->kernel_context->state) {
		ret = mi_set_context(rq,
				     engine->kernel_context,
				     MI_MM_SPACE_GTT | MI_RESTORE_INHIBIT);
		if (ret)
			return ret;
	}

	ret = engine->emit_bb_start(rq,
				    engine->wa_ctx.vma->node.start, 0,
				    0);
	if (ret)
		return ret;

	ret = engine->emit_flush(rq, EMIT_FLUSH);
	if (ret)
		return ret;

	/* Always invalidate before the next switch_mm() */
	return engine->emit_flush(rq, EMIT_INVALIDATE);
}

static int switch_context(struct i915_request *rq)
{
	struct intel_engine_cs *engine = rq->engine;
	struct intel_context *ce = rq->context;
	void **residuals = NULL;
	int ret;

	GEM_BUG_ON(HAS_EXECLISTS(engine->i915));

	if (engine->wa_ctx.vma && ce != engine->kernel_context) {
		if (engine->wa_ctx.vma->private != ce &&
		    i915_mitigate_clear_residuals()) {
			ret = clear_residuals(rq);
			if (ret)
				return ret;

			residuals = &engine->wa_ctx.vma->private;
		}
	}

	ret = switch_mm(rq, vm_alias(ce->vm));
	if (ret)
		return ret;

	if (ce->state) {
		u32 flags;

		GEM_BUG_ON(engine->id != RCS0);

		/* For resource streamer on HSW+ and power context elsewhere */
		BUILD_BUG_ON(HSW_MI_RS_SAVE_STATE_EN != MI_SAVE_EXT_STATE_EN);
		BUILD_BUG_ON(HSW_MI_RS_RESTORE_STATE_EN != MI_RESTORE_EXT_STATE_EN);

		flags = MI_SAVE_EXT_STATE_EN | MI_MM_SPACE_GTT;
		if (test_bit(CONTEXT_VALID_BIT, &ce->flags))
			flags |= MI_RESTORE_EXT_STATE_EN;
		else
			flags |= MI_RESTORE_INHIBIT;

		ret = mi_set_context(rq, ce, flags);
		if (ret)
			return ret;
	}

	ret = remap_l3(rq);
	if (ret)
		return ret;

	/*
	 * Now past the point of no return, this request _will_ be emitted.
	 *
	 * Or at least this preamble will be emitted, the request may be
	 * interrupted prior to submitting the user payload. If so, we
	 * still submit the "empty" request in order to preserve global
	 * state tracking such as this, our tracking of the current
	 * dirty context.
	 */
	if (residuals) {
		intel_context_put(*residuals);
		*residuals = intel_context_get(ce);
	}

	return 0;
}

static int ring_request_alloc(struct i915_request *request)
{
	int ret;

	GEM_BUG_ON(!intel_context_is_pinned(request->context));
	GEM_BUG_ON(i915_request_timeline(request)->has_initial_breadcrumb);

	/*
	 * Flush enough space to reduce the likelihood of waiting after
	 * we start building the request - in which case we will just
	 * have to repeat work.
	 */
	request->reserved_space += LEGACY_REQUEST_SIZE;

	/* Unconditionally invalidate GPU caches and TLBs. */
	ret = request->engine->emit_flush(request, EMIT_INVALIDATE);
	if (ret)
		return ret;

	ret = switch_context(request);
	if (ret)
		return ret;

	request->reserved_space -= LEGACY_REQUEST_SIZE;
	return 0;
}

static void gen6_bsd_submit_request(struct i915_request *request)
{
	struct intel_uncore *uncore = request->engine->uncore;

	intel_uncore_forcewake_get(uncore, FORCEWAKE_ALL);

       /* Every tail move must follow the sequence below */

	/* Disable notification that the ring is IDLE. The GT
	 * will then assume that it is busy and bring it out of rc6.
	 */
	intel_uncore_write_fw(uncore, GEN6_BSD_SLEEP_PSMI_CONTROL,
			      _MASKED_BIT_ENABLE(GEN6_BSD_SLEEP_MSG_DISABLE));

	/* Clear the context id. Here be magic! */
	intel_uncore_write64_fw(uncore, GEN6_BSD_RNCID, 0x0);

	/* Wait for the ring not to be idle, i.e. for it to wake up. */
	if (__intel_wait_for_register_fw(uncore,
					 GEN6_BSD_SLEEP_PSMI_CONTROL,
					 GEN6_BSD_SLEEP_INDICATOR,
					 0,
					 1000, 0, NULL))
		drm_err(&uncore->i915->drm,
			"timed out waiting for the BSD ring to wake up\n");

	/* Now that the ring is fully powered up, update the tail */
	i9xx_submit_request(request);

	/* Let the ring send IDLE messages to the GT again,
	 * and so let it sleep to conserve power when idle.
	 */
	intel_uncore_write_fw(uncore, GEN6_BSD_SLEEP_PSMI_CONTROL,
			      _MASKED_BIT_DISABLE(GEN6_BSD_SLEEP_MSG_DISABLE));

	intel_uncore_forcewake_put(uncore, FORCEWAKE_ALL);
}

static void i9xx_set_default_submission(struct intel_engine_cs *engine)
{
	engine->sched.submit_request = i9xx_submit_request;
}

static void gen6_bsd_set_default_submission(struct intel_engine_cs *engine)
{
	engine->sched.submit_request = gen6_bsd_submit_request;
}

static void ring_release(struct intel_engine_cs *engine)
{
	struct drm_i915_private *dev_priv = engine->i915;

	drm_WARN_ON(&dev_priv->drm, INTEL_GEN(dev_priv) > 2 &&
		    (ENGINE_READ(engine, RING_MI_MODE) & MODE_IDLE) == 0);

	intel_engine_cleanup_common(engine);

	if (engine->wa_ctx.vma) {
		intel_context_put(engine->wa_ctx.vma->private);
		i915_vma_unpin_and_release(&engine->wa_ctx.vma, 0);
	}

	intel_ring_unpin(engine->legacy.ring);
	intel_ring_put(engine->legacy.ring);

	intel_timeline_unpin(engine->legacy.timeline);
	intel_timeline_put(engine->legacy.timeline);
}

static void irq_handler(struct intel_engine_cs *engine, u16 iir)
{
	intel_engine_signal_breadcrumbs(engine);
}

static void setup_irq(struct intel_engine_cs *engine)
{
	struct drm_i915_private *i915 = engine->i915;

	intel_engine_set_irq_handler(engine, irq_handler);

	if (INTEL_GEN(i915) >= 6) {
		engine->irq_enable = gen6_irq_enable;
		engine->irq_disable = gen6_irq_disable;
	} else if (INTEL_GEN(i915) >= 5) {
		engine->irq_enable = gen5_irq_enable;
		engine->irq_disable = gen5_irq_disable;
	} else if (INTEL_GEN(i915) >= 3) {
		engine->irq_enable = gen3_irq_enable;
		engine->irq_disable = gen3_irq_disable;
	} else {
		engine->irq_enable = gen2_irq_enable;
		engine->irq_disable = gen2_irq_disable;
	}
}

static void setup_common(struct intel_engine_cs *engine)
{
	struct drm_i915_private *i915 = engine->i915;

	/* gen8+ are only supported with execlists */
	GEM_BUG_ON(INTEL_GEN(i915) >= 8);

	setup_irq(engine);

	engine->resume = xcs_resume;
	engine->sanitize = xcs_sanitize;

	engine->reset.prepare = reset_prepare;
	engine->reset.rewind = reset_rewind;
	engine->reset.cancel = reset_cancel;
	engine->reset.finish = reset_finish;

	engine->cops = &ring_context_ops;
	engine->request_alloc = ring_request_alloc;

	/*
	 * Using a global execution timeline; the previous final breadcrumb is
	 * equivalent to our next initial bread so we can elide
	 * engine->emit_init_breadcrumb().
	 */
	engine->emit_fini_breadcrumb = gen3_emit_breadcrumb;
	if (IS_GEN(i915, 5))
		engine->emit_fini_breadcrumb = gen5_emit_breadcrumb;

	engine->set_default_submission = i9xx_set_default_submission;

	if (INTEL_GEN(i915) >= 6)
		engine->emit_bb_start = gen6_emit_bb_start;
	else if (INTEL_GEN(i915) >= 4)
		engine->emit_bb_start = gen4_emit_bb_start;
	else if (IS_I830(i915) || IS_I845G(i915))
		engine->emit_bb_start = i830_emit_bb_start;
	else
		engine->emit_bb_start = gen3_emit_bb_start;
}

static void setup_rcs(struct intel_engine_cs *engine)
{
	struct drm_i915_private *i915 = engine->i915;

	if (HAS_L3_DPF(i915))
		engine->irq_keep_mask = GT_RENDER_L3_PARITY_ERROR_INTERRUPT;

	engine->irq_enable_mask = GT_RENDER_USER_INTERRUPT;

	if (INTEL_GEN(i915) >= 7) {
		engine->emit_flush = gen7_emit_flush_rcs;
		engine->emit_fini_breadcrumb = gen7_emit_breadcrumb_rcs;
	} else if (IS_GEN(i915, 6)) {
		engine->emit_flush = gen6_emit_flush_rcs;
		engine->emit_fini_breadcrumb = gen6_emit_breadcrumb_rcs;
	} else if (IS_GEN(i915, 5)) {
		engine->emit_flush = gen4_emit_flush_rcs;
	} else {
		if (INTEL_GEN(i915) < 4)
			engine->emit_flush = gen2_emit_flush;
		else
			engine->emit_flush = gen4_emit_flush_rcs;
		engine->irq_enable_mask = I915_USER_INTERRUPT;
	}

	if (IS_HASWELL(i915))
		engine->emit_bb_start = hsw_emit_bb_start;
}

static void setup_vcs(struct intel_engine_cs *engine)
{
	struct drm_i915_private *i915 = engine->i915;

	if (INTEL_GEN(i915) >= 6) {
		/* gen6 bsd needs a special wa for tail updates */
		if (IS_GEN(i915, 6))
			engine->set_default_submission = gen6_bsd_set_default_submission;
		engine->emit_flush = gen6_emit_flush_vcs;
		engine->irq_enable_mask = GT_BSD_USER_INTERRUPT;

		if (IS_GEN(i915, 6))
			engine->emit_fini_breadcrumb = gen6_emit_breadcrumb_xcs;
		else
			engine->emit_fini_breadcrumb = gen7_emit_breadcrumb_xcs;
	} else {
		engine->emit_flush = gen4_emit_flush_vcs;
		if (IS_GEN(i915, 5))
			engine->irq_enable_mask = ILK_BSD_USER_INTERRUPT;
		else
			engine->irq_enable_mask = I915_BSD_USER_INTERRUPT;
	}
}

static void setup_bcs(struct intel_engine_cs *engine)
{
	struct drm_i915_private *i915 = engine->i915;

	engine->emit_flush = gen6_emit_flush_xcs;
	engine->irq_enable_mask = GT_BLT_USER_INTERRUPT;

	if (IS_GEN(i915, 6))
		engine->emit_fini_breadcrumb = gen6_emit_breadcrumb_xcs;
	else
		engine->emit_fini_breadcrumb = gen7_emit_breadcrumb_xcs;
}

static void setup_vecs(struct intel_engine_cs *engine)
{
	struct drm_i915_private *i915 = engine->i915;

	GEM_BUG_ON(INTEL_GEN(i915) < 7);

	engine->emit_flush = gen6_emit_flush_xcs;
	engine->irq_enable_mask = PM_VEBOX_USER_INTERRUPT;
	engine->irq_enable = hsw_irq_enable_vecs;
	engine->irq_disable = hsw_irq_disable_vecs;

	engine->emit_fini_breadcrumb = gen7_emit_breadcrumb_xcs;
}

static int gen7_ctx_switch_bb_setup(struct intel_engine_cs * const engine,
				    struct i915_vma * const vma)
{
	return gen7_setup_clear_gpr_bb(engine, vma);
}

static int gen7_ctx_switch_bb_init(struct intel_engine_cs *engine)
{
	struct drm_i915_gem_object *obj;
	struct i915_vma *vma;
	int size;
	int err;

	size = gen7_ctx_switch_bb_setup(engine, NULL /* probe size */);
	if (size <= 0)
		return size;

	size = ALIGN(size, PAGE_SIZE);
	obj = i915_gem_object_create_internal(engine->i915, size);
	if (IS_ERR(obj))
		return PTR_ERR(obj);

	vma = i915_vma_instance(obj, engine->gt->vm, NULL);
	if (IS_ERR(vma)) {
		err = PTR_ERR(vma);
		goto err_obj;
	}

	vma->private = intel_context_create(engine); /* dummy residuals */
	if (IS_ERR(vma->private)) {
		err = PTR_ERR(vma->private);
		goto err_obj;
	}

	err = i915_vma_pin(vma, 0, 0, PIN_USER | PIN_HIGH);
	if (err)
		goto err_private;

	err = i915_vma_sync(vma);
	if (err)
		goto err_unpin;

	err = gen7_ctx_switch_bb_setup(engine, vma);
	if (err)
		goto err_unpin;

	engine->wa_ctx.vma = vma;
	return 0;

err_unpin:
	i915_vma_unpin(vma);
err_private:
	intel_context_put(vma->private);
err_obj:
	i915_gem_object_put(obj);
	return err;
}

int intel_ring_submission_setup(struct intel_engine_cs *engine)
{
	struct intel_timeline *timeline;
	struct intel_ring *ring;
	int err;

	setup_common(engine);

	switch (engine->class) {
	case RENDER_CLASS:
		setup_rcs(engine);
		break;
	case VIDEO_DECODE_CLASS:
		setup_vcs(engine);
		break;
	case COPY_ENGINE_CLASS:
		setup_bcs(engine);
		break;
	case VIDEO_ENHANCEMENT_CLASS:
		setup_vecs(engine);
		break;
	default:
		MISSING_CASE(engine->class);
		return -ENODEV;
	}

	timeline = intel_timeline_create_from_engine(engine,
						     I915_GEM_HWS_SEQNO_ADDR);
	if (IS_ERR(timeline)) {
		err = PTR_ERR(timeline);
		goto err;
	}
	GEM_BUG_ON(timeline->has_initial_breadcrumb);

	err = intel_timeline_pin(timeline, NULL);
	if (err)
		goto err_timeline;

	ring = intel_engine_create_ring(engine, SZ_16K);
	if (IS_ERR(ring)) {
		err = PTR_ERR(ring);
		goto err_timeline_unpin;
	}

	err = intel_ring_pin(ring, NULL);
	if (err)
		goto err_ring;

	GEM_BUG_ON(engine->legacy.ring);
	engine->legacy.ring = ring;
	engine->legacy.timeline = timeline;

	GEM_BUG_ON(timeline->hwsp_ggtt != engine->status_page.vma);

	if (IS_GEN(engine->i915, 7) && engine->class == RENDER_CLASS) {
		err = gen7_ctx_switch_bb_init(engine);
		if (err)
			goto err_ring_unpin;
	}

	/* Finally, take ownership and responsibility for cleanup! */
	engine->release = ring_release;

	return 0;

err_ring_unpin:
	intel_ring_unpin(ring);
err_ring:
	intel_ring_put(ring);
err_timeline_unpin:
	intel_timeline_unpin(timeline);
err_timeline:
	intel_timeline_put(timeline);
err:
	intel_engine_cleanup_common(engine);
	return err;
}

#if IS_ENABLED(CONFIG_DRM_I915_SELFTEST)
#include "selftest_ring_submission.c"
#endif<|MERGE_RESOLUTION|>--- conflicted
+++ resolved
@@ -184,16 +184,12 @@
 	ENGINE_TRACE(engine, "ring:{HEAD:%04x, TAIL:%04x}\n",
 		     ring->head, ring->tail);
 
-<<<<<<< HEAD
-	if (HWS_NEEDS_PHYSICAL(dev_priv))
-=======
 	/* Double check the ring is empty & disabled before we resume */
 	synchronize_hardirq(engine->i915->drm.irq);
 	if (!stop_ring(engine))
 		goto err;
 
 	if (HWS_NEEDS_PHYSICAL(engine->i915))
->>>>>>> 1914911f
 		ring_setup_phys_status_page(engine);
 	else
 		ring_setup_status_page(engine);
@@ -230,28 +226,10 @@
 	if (__intel_wait_for_register_fw(engine->uncore,
 					 RING_CTL(engine->mmio_base),
 					 RING_VALID, RING_VALID,
-<<<<<<< HEAD
-					 5000, 0, NULL)) {
-		drm_err(&dev_priv->drm,
-			"%s initialization failed; "
-			"ctl %08x (valid? %d) head %08x [%08x] tail %08x [%08x] start %08x [expected %08x]\n",
-			engine->name,
-			ENGINE_READ(engine, RING_CTL),
-			ENGINE_READ(engine, RING_CTL) & RING_VALID,
-			ENGINE_READ(engine, RING_HEAD), ring->head,
-			ENGINE_READ(engine, RING_TAIL), ring->tail,
-			ENGINE_READ(engine, RING_START),
-			i915_ggtt_offset(ring->vma));
-		return -EIO;
-	}
-
-	if (INTEL_GEN(dev_priv) > 2)
-=======
 					 5000, 0, NULL))
 		goto err;
 
 	if (INTEL_GEN(engine->i915) > 2)
->>>>>>> 1914911f
 		ENGINE_WRITE_FW(engine,
 				RING_MI_MODE, _MASKED_BIT_DISABLE(STOP_RING));
 
@@ -264,8 +242,6 @@
 	/* Papering over lost _interrupts_ immediately following the restart */
 	intel_engine_signal_breadcrumbs(engine);
 	return 0;
-<<<<<<< HEAD
-=======
 
 err:
 	drm_err(&engine->i915->drm,
@@ -279,7 +255,6 @@
 		ENGINE_READ(engine, RING_START),
 		i915_ggtt_offset(ring->vma));
 	return -EIO;
->>>>>>> 1914911f
 }
 
 static void sanitize_hwsp(struct intel_engine_cs *engine)
@@ -315,28 +290,8 @@
 	clflush_cache_range(engine->status_page.addr, PAGE_SIZE);
 }
 
-static bool stop_ring(struct intel_engine_cs *engine)
-{
-<<<<<<< HEAD
-	/* Empty the ring by skipping to the end */
-	ENGINE_WRITE_FW(engine, RING_HEAD, ENGINE_READ_FW(engine, RING_TAIL));
-	ENGINE_POSTING_READ(engine, RING_HEAD);
-
-	/* The ring must be empty before it is disabled */
-	ENGINE_WRITE_FW(engine, RING_CTL, 0);
-	ENGINE_POSTING_READ(engine, RING_CTL);
-
-	/* Then reset the disabled ring */
-	ENGINE_WRITE_FW(engine, RING_HEAD, 0);
-	ENGINE_WRITE_FW(engine, RING_TAIL, 0);
-
-	return (ENGINE_READ_FW(engine, RING_HEAD) & HEAD_ADDR) == 0;
-}
-
 static void reset_prepare(struct intel_engine_cs *engine)
 {
-=======
->>>>>>> 1914911f
 	/*
 	 * We stop engines, otherwise we might get failed reset and a
 	 * dead gpu (on elk). Also as modern gpu as kbl can suffer
@@ -355,30 +310,6 @@
 	ENGINE_TRACE(engine, "\n");
 	intel_engine_stop_cs(engine);
 
-<<<<<<< HEAD
-	if (!stop_ring(engine)) {
-		/* G45 ring initialization often fails to reset head to zero */
-		drm_dbg(&engine->i915->drm,
-			"%s head not reset to zero "
-			"ctl %08x head %08x tail %08x start %08x\n",
-			engine->name,
-			ENGINE_READ_FW(engine, RING_CTL),
-			ENGINE_READ_FW(engine, RING_HEAD),
-			ENGINE_READ_FW(engine, RING_TAIL),
-			ENGINE_READ_FW(engine, RING_START));
-	}
-
-	if (!stop_ring(engine)) {
-		drm_err(&engine->i915->drm,
-			"failed to set %s head to zero "
-			"ctl %08x head %08x tail %08x start %08x\n",
-			engine->name,
-			ENGINE_READ_FW(engine, RING_CTL),
-			ENGINE_READ_FW(engine, RING_HEAD),
-			ENGINE_READ_FW(engine, RING_TAIL),
-			ENGINE_READ_FW(engine, RING_START));
-	}
-=======
 	/* G45 ring initialization often fails to reset head to zero */
 	if (!stop_ring(engine) && !stop_ring(engine))
 		ENGINE_TRACE(engine,
@@ -388,7 +319,6 @@
 			     ENGINE_READ_FW(engine, RING_HEAD),
 			     ENGINE_READ_FW(engine, RING_TAIL),
 			     ENGINE_READ_FW(engine, RING_START));
->>>>>>> 1914911f
 }
 
 static void reset_rewind(struct intel_engine_cs *engine, bool stalled)
@@ -398,20 +328,7 @@
 	unsigned long flags;
 	u32 head;
 
-<<<<<<< HEAD
-	rq = NULL;
-	spin_lock_irqsave(&engine->active.lock, flags);
-	rcu_read_lock();
-	list_for_each_entry(pos, &engine->active.requests, sched.link) {
-		if (!__i915_request_is_complete(pos)) {
-			rq = pos;
-			break;
-		}
-	}
-	rcu_read_unlock();
-=======
 	spin_lock_irqsave(&se->lock, flags);
->>>>>>> 1914911f
 
 	/*
 	 * The guilty request will get skipped on a hung engine.
