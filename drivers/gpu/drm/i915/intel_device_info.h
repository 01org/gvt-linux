/*
 * Copyright © 2014-2017 Intel Corporation
 *
 * Permission is hereby granted, free of charge, to any person obtaining a
 * copy of this software and associated documentation files (the "Software"),
 * to deal in the Software without restriction, including without limitation
 * the rights to use, copy, modify, merge, publish, distribute, sublicense,
 * and/or sell copies of the Software, and to permit persons to whom the
 * Software is furnished to do so, subject to the following conditions:
 *
 * The above copyright notice and this permission notice (including the next
 * paragraph) shall be included in all copies or substantial portions of the
 * Software.
 *
 * THE SOFTWARE IS PROVIDED "AS IS", WITHOUT WARRANTY OF ANY KIND, EXPRESS OR
 * IMPLIED, INCLUDING BUT NOT LIMITED TO THE WARRANTIES OF MERCHANTABILITY,
 * FITNESS FOR A PARTICULAR PURPOSE AND NONINFRINGEMENT.  IN NO EVENT SHALL
 * THE AUTHORS OR COPYRIGHT HOLDERS BE LIABLE FOR ANY CLAIM, DAMAGES OR OTHER
 * LIABILITY, WHETHER IN AN ACTION OF CONTRACT, TORT OR OTHERWISE, ARISING
 * FROM, OUT OF OR IN CONNECTION WITH THE SOFTWARE OR THE USE OR OTHER DEALINGS
 * IN THE SOFTWARE.
 *
 */

#ifndef _INTEL_DEVICE_INFO_H_
#define _INTEL_DEVICE_INFO_H_

#include <uapi/drm/i915_drm.h>

#include "intel_step.h"

#include "display/intel_display.h"

#include "gt/intel_engine_types.h"
#include "gt/intel_context_types.h"
#include "gt/intel_sseu.h"

struct drm_printer;
struct drm_i915_private;

/* Keep in gen based order, and chronological order within a gen */
enum intel_platform {
	INTEL_PLATFORM_UNINITIALIZED = 0,
	/* gen2 */
	INTEL_I830,
	INTEL_I845G,
	INTEL_I85X,
	INTEL_I865G,
	/* gen3 */
	INTEL_I915G,
	INTEL_I915GM,
	INTEL_I945G,
	INTEL_I945GM,
	INTEL_G33,
	INTEL_PINEVIEW,
	/* gen4 */
	INTEL_I965G,
	INTEL_I965GM,
	INTEL_G45,
	INTEL_GM45,
	/* gen5 */
	INTEL_IRONLAKE,
	/* gen6 */
	INTEL_SANDYBRIDGE,
	/* gen7 */
	INTEL_IVYBRIDGE,
	INTEL_VALLEYVIEW,
	INTEL_HASWELL,
	/* gen8 */
	INTEL_BROADWELL,
	INTEL_CHERRYVIEW,
	/* gen9 */
	INTEL_SKYLAKE,
	INTEL_BROXTON,
	INTEL_KABYLAKE,
	INTEL_GEMINILAKE,
	INTEL_COFFEELAKE,
	INTEL_COMETLAKE,
	/* gen11 */
	INTEL_ICELAKE,
	INTEL_ELKHARTLAKE,
	INTEL_JASPERLAKE,
	/* gen12 */
	INTEL_TIGERLAKE,
	INTEL_ROCKETLAKE,
	INTEL_DG1,
	INTEL_ALDERLAKE_S,
	INTEL_ALDERLAKE_P,
	INTEL_XEHPSDV,
	INTEL_DG2,
	INTEL_PONTEVECCHIO,
<<<<<<< HEAD
=======
	INTEL_METEORLAKE,
>>>>>>> 78353039
	INTEL_MAX_PLATFORMS
};

/*
 * Subplatform bits share the same namespace per parent platform. In other words
 * it is fine for the same bit to be used on multiple parent platforms.
 */

#define INTEL_SUBPLATFORM_BITS (3)
#define INTEL_SUBPLATFORM_MASK (BIT(INTEL_SUBPLATFORM_BITS) - 1)

/* HSW/BDW/SKL/KBL/CFL */
#define INTEL_SUBPLATFORM_ULT	(0)
#define INTEL_SUBPLATFORM_ULX	(1)

/* ICL */
#define INTEL_SUBPLATFORM_PORTF	(0)

/* TGL */
#define INTEL_SUBPLATFORM_UY	(0)

/* DG2 */
#define INTEL_SUBPLATFORM_G10	0
#define INTEL_SUBPLATFORM_G11	1
#define INTEL_SUBPLATFORM_G12	2

/* ADL */
#define INTEL_SUBPLATFORM_RPL	0

/* ADL-P */
/*
 * As #define INTEL_SUBPLATFORM_RPL 0 will apply
 * here too, SUBPLATFORM_N will have different
 * bit set
 */
#define INTEL_SUBPLATFORM_N    1

/* MTL */
#define INTEL_SUBPLATFORM_M	0
#define INTEL_SUBPLATFORM_P	1

enum intel_ppgtt_type {
	INTEL_PPGTT_NONE = I915_GEM_PPGTT_NONE,
	INTEL_PPGTT_ALIASING = I915_GEM_PPGTT_ALIASING,
	INTEL_PPGTT_FULL = I915_GEM_PPGTT_FULL,
};

#define DEV_INFO_FOR_EACH_FLAG(func) \
	func(is_mobile); \
	func(is_lp); \
	func(require_force_probe); \
	func(is_dgfx); \
	/* Keep has_* in alphabetical order */ \
	func(has_64bit_reloc); \
	func(has_64k_pages); \
	func(needs_compact_pt); \
	func(gpu_reset_clobbers_display); \
	func(has_reset_engine); \
	func(has_3d_pipeline); \
	func(has_4tile); \
	func(has_flat_ccs); \
	func(has_global_mocs); \
	func(has_gt_uc); \
	func(has_heci_pxp); \
	func(has_heci_gscfi); \
	func(has_guc_deprivilege); \
	func(has_l3_ccs_read); \
	func(has_l3_dpf); \
	func(has_llc); \
	func(has_logical_ring_contexts); \
	func(has_logical_ring_elsq); \
	func(has_media_ratio_mode); \
	func(has_mslice_steering); \
	func(has_one_eu_per_fuse_bit); \
	func(has_pooled_eu); \
	func(has_pxp); \
	func(has_rc6); \
	func(has_rc6p); \
	func(has_rps); \
	func(has_runtime_pm); \
	func(has_snoop); \
	func(has_coherent_ggtt); \
	func(unfenced_needs_alignment); \
	func(hws_needs_physical);

#define DEV_INFO_DISPLAY_FOR_EACH_FLAG(func) \
	/* Keep in alphabetical order */ \
	func(cursor_needs_physical); \
	func(has_cdclk_crawl); \
	func(has_dmc); \
	func(has_ddi); \
	func(has_dp_mst); \
	func(has_dsb); \
	func(has_dsc); \
	func(has_fpga_dbg); \
	func(has_gmch); \
	func(has_hdcp); \
	func(has_hotplug); \
	func(has_hti); \
	func(has_ipc); \
	func(has_modular_fia); \
	func(has_overlay); \
	func(has_psr); \
	func(has_psr_hw_tracking); \
	func(overlay_needs_physical); \
	func(supports_tv);

struct ip_version {
	u8 ver;
	u8 rel;
};

struct intel_device_info {
	struct ip_version graphics;
	struct ip_version media;

	intel_engine_mask_t platform_engine_mask; /* Engines supported by the HW */

	enum intel_platform platform;

	unsigned int dma_mask_size; /* available DMA address bits */

	enum intel_ppgtt_type ppgtt_type;
	unsigned int ppgtt_size; /* log2, e.g. 31/32/48 bits */

	unsigned int page_sizes; /* page sizes supported by the HW */

	u32 memory_regions; /* regions supported by the HW */

	u8 gt; /* GT number, 0 if undefined */

#define DEFINE_FLAG(name) u8 name:1
	DEV_INFO_FOR_EACH_FLAG(DEFINE_FLAG);
#undef DEFINE_FLAG

	struct {
		u8 ver;
		u8 rel;

		u8 pipe_mask;
		u8 cpu_transcoder_mask;
		u8 fbc_mask;
		u8 abox_mask;

		struct {
			u16 size; /* in blocks */
			u8 slice_mask;
		} dbuf;

#define DEFINE_FLAG(name) u8 name:1
		DEV_INFO_DISPLAY_FOR_EACH_FLAG(DEFINE_FLAG);
#undef DEFINE_FLAG

		/* Global register offset for the display engine */
		u32 mmio_offset;

		/* Register offsets for the various display pipes and transcoders */
		u32 pipe_offsets[I915_MAX_TRANSCODERS];
		u32 trans_offsets[I915_MAX_TRANSCODERS];
		u32 cursor_offsets[I915_MAX_PIPES];

		struct {
			u32 degamma_lut_size;
			u32 gamma_lut_size;
			u32 degamma_lut_tests;
			u32 gamma_lut_tests;
		} color;
	} display;
};

struct intel_runtime_info {
	/*
	 * Platform mask is used for optimizing or-ed IS_PLATFORM calls into
	 * into single runtime conditionals, and also to provide groundwork
	 * for future per platform, or per SKU build optimizations.
	 *
	 * Array can be extended when necessary if the corresponding
	 * BUILD_BUG_ON is hit.
	 */
	u32 platform_mask[2];

	u16 device_id;

	u8 num_sprites[I915_MAX_PIPES];
	u8 num_scalers[I915_MAX_PIPES];

	u32 rawclk_freq;

	struct intel_step_info step;
};

struct intel_driver_caps {
	unsigned int scheduler;
	bool has_logical_contexts:1;
};

const char *intel_platform_name(enum intel_platform platform);

void intel_device_info_subplatform_init(struct drm_i915_private *dev_priv);
void intel_device_info_runtime_init(struct drm_i915_private *dev_priv);

void intel_device_info_print_static(const struct intel_device_info *info,
				    struct drm_printer *p);
void intel_device_info_print_runtime(const struct intel_runtime_info *info,
				     struct drm_printer *p);

void intel_driver_caps_print(const struct intel_driver_caps *caps,
			     struct drm_printer *p);

#endif<|MERGE_RESOLUTION|>--- conflicted
+++ resolved
@@ -89,10 +89,7 @@
 	INTEL_XEHPSDV,
 	INTEL_DG2,
 	INTEL_PONTEVECCHIO,
-<<<<<<< HEAD
-=======
 	INTEL_METEORLAKE,
->>>>>>> 78353039
 	INTEL_MAX_PLATFORMS
 };
 
