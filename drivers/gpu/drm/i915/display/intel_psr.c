--- conflicted
+++ resolved
@@ -1449,19 +1449,13 @@
 	       PSR2_MAN_TRK_CTL_SF_SINGLE_FULL_FRAME;
 }
 
-<<<<<<< HEAD
-static inline u32 man_trk_ctl_partial_frame_bit_get(struct drm_i915_private *dev_priv)
-=======
 static u32 man_trk_ctl_partial_frame_bit_get(struct drm_i915_private *dev_priv)
->>>>>>> 4b276ed3
 {
 	return IS_ALDERLAKE_P(dev_priv) ?
 	       ADLP_PSR2_MAN_TRK_CTL_SF_PARTIAL_FRAME_UPDATE :
 	       PSR2_MAN_TRK_CTL_SF_PARTIAL_FRAME_UPDATE;
 }
 
-<<<<<<< HEAD
-=======
 static u32 man_trk_ctl_continuos_full_frame(struct drm_i915_private *dev_priv)
 {
 	return IS_ALDERLAKE_P(dev_priv) ?
@@ -1469,7 +1463,6 @@
 	       PSR2_MAN_TRK_CTL_SF_CONTINUOS_FULL_FRAME;
 }
 
->>>>>>> 4b276ed3
 static void psr_force_hw_tracking_exit(struct intel_dp *intel_dp)
 {
 	struct drm_i915_private *dev_priv = dp_to_i915(intel_dp);
@@ -1587,14 +1580,7 @@
 {
 	struct intel_crtc *crtc = to_intel_crtc(crtc_state->uapi.crtc);
 	struct drm_i915_private *dev_priv = to_i915(crtc->base.dev);
-<<<<<<< HEAD
-	u32 val = 0;
-
-	if (!IS_ALDERLAKE_P(dev_priv))
-		val = PSR2_MAN_TRK_CTL_ENABLE;
-=======
 	u32 val = man_trk_ctl_enable_bit_get(dev_priv);
->>>>>>> 4b276ed3
 
 	/* SF partial frame enable has to be set even on full update */
 	val |= man_trk_ctl_partial_frame_bit_get(dev_priv);
