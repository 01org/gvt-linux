--- conflicted
+++ resolved
@@ -2238,19 +2238,9 @@
 	if (connector->status != connector_status_connected)
 		return -ENODEV;
 
-<<<<<<< HEAD
-	if (DISPLAY_VER(i915) >= 13) {
-		LPSP_CAPABLE(encoder->port <= PORT_B);
-		return 0;
-	}
-
-	switch (DISPLAY_VER(i915)) {
-	case 12:
-=======
 	if (DISPLAY_VER(i915) >= 13)
 		lpsp_capable = encoder->port <= PORT_B;
 	else if (DISPLAY_VER(i915) >= 12)
->>>>>>> 4e79e12f
 		/*
 		 * Actually TGL can drive LPSP on port till DDI_C
 		 * but there is no physical connected DDI_C on TGL sku's,
