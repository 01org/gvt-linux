/*
 * Copyright © 2006-2007 Intel Corporation
 *
 * Permission is hereby granted, free of charge, to any person obtaining a
 * copy of this software and associated documentation files (the "Software"),
 * to deal in the Software without restriction, including without limitation
 * the rights to use, copy, modify, merge, publish, distribute, sublicense,
 * and/or sell copies of the Software, and to permit persons to whom the
 * Software is furnished to do so, subject to the following conditions:
 *
 * The above copyright notice and this permission notice (including the next
 * paragraph) shall be included in all copies or substantial portions of the
 * Software.
 *
 * THE SOFTWARE IS PROVIDED "AS IS", WITHOUT WARRANTY OF ANY KIND, EXPRESS OR
 * IMPLIED, INCLUDING BUT NOT LIMITED TO THE WARRANTIES OF MERCHANTABILITY,
 * FITNESS FOR A PARTICULAR PURPOSE AND NONINFRINGEMENT.  IN NO EVENT SHALL
 * THE AUTHORS OR COPYRIGHT HOLDERS BE LIABLE FOR ANY CLAIM, DAMAGES OR OTHER
 * LIABILITY, WHETHER IN AN ACTION OF CONTRACT, TORT OR OTHERWISE, ARISING
 * FROM, OUT OF OR IN CONNECTION WITH THE SOFTWARE OR THE USE OR OTHER
 * DEALINGS IN THE SOFTWARE.
 *
 * Authors:
 *	Eric Anholt <eric@anholt.net>
 */

#include <acpi/video.h>
#include <linux/i2c.h>
#include <linux/input.h>
#include <linux/intel-iommu.h>
#include <linux/kernel.h>
#include <linux/module.h>
#include <linux/dma-resv.h>
#include <linux/slab.h>

#include <drm/drm_atomic.h>
#include <drm/drm_atomic_helper.h>
#include <drm/drm_atomic_uapi.h>
#include <drm/drm_damage_helper.h>
#include <drm/drm_dp_helper.h>
#include <drm/drm_edid.h>
#include <drm/drm_fourcc.h>
#include <drm/drm_plane_helper.h>
#include <drm/drm_probe_helper.h>
#include <drm/drm_rect.h>

#include "display/intel_audio.h"
#include "display/intel_crt.h"
#include "display/intel_ddi.h"
#include "display/intel_display_debugfs.h"
#include "display/intel_dp.h"
#include "display/intel_dp_mst.h"
#include "display/intel_dpll.h"
#include "display/intel_dpll_mgr.h"
#include "display/intel_drrs.h"
#include "display/intel_dsi.h"
#include "display/intel_dvo.h"
#include "display/intel_fb.h"
#include "display/intel_gmbus.h"
#include "display/intel_hdmi.h"
#include "display/intel_lvds.h"
#include "display/intel_sdvo.h"
#include "display/intel_snps_phy.h"
#include "display/intel_tv.h"
#include "display/intel_vdsc.h"
#include "display/intel_vrr.h"

#include "gem/i915_gem_lmem.h"
#include "gem/i915_gem_object.h"

#include "gt/intel_rps.h"
#include "gt/gen8_ppgtt.h"

#include "g4x_dp.h"
#include "g4x_hdmi.h"
#include "i915_drv.h"
#include "intel_acpi.h"
#include "intel_atomic.h"
#include "intel_atomic_plane.h"
#include "intel_bw.h"
#include "intel_cdclk.h"
#include "intel_color.h"
#include "intel_crtc.h"
#include "intel_de.h"
#include "intel_display_types.h"
#include "intel_dmc.h"
#include "intel_dp_link_training.h"
#include "intel_dpt.h"
#include "intel_fbc.h"
#include "intel_fdi.h"
#include "intel_fbdev.h"
#include "intel_fifo_underrun.h"
#include "intel_frontbuffer.h"
#include "intel_hdcp.h"
#include "intel_hotplug.h"
#include "intel_overlay.h"
#include "intel_panel.h"
#include "intel_pipe_crc.h"
#include "intel_pm.h"
#include "intel_pps.h"
#include "intel_psr.h"
#include "intel_quirks.h"
#include "intel_sideband.h"
#include "intel_sprite.h"
#include "intel_tc.h"
#include "intel_vga.h"
#include "i9xx_plane.h"
#include "skl_scaler.h"
#include "skl_universal_plane.h"

static void i9xx_crtc_clock_get(struct intel_crtc *crtc,
				struct intel_crtc_state *pipe_config);
static void ilk_pch_clock_get(struct intel_crtc *crtc,
			      struct intel_crtc_state *pipe_config);

static void intel_set_transcoder_timings(const struct intel_crtc_state *crtc_state);
static void intel_set_pipe_src_size(const struct intel_crtc_state *crtc_state);
static void intel_cpu_transcoder_set_m_n(const struct intel_crtc_state *crtc_state,
					 const struct intel_link_m_n *m_n,
					 const struct intel_link_m_n *m2_n2);
static void i9xx_set_pipeconf(const struct intel_crtc_state *crtc_state);
static void ilk_set_pipeconf(const struct intel_crtc_state *crtc_state);
static void hsw_set_pipeconf(const struct intel_crtc_state *crtc_state);
static void bdw_set_pipemisc(const struct intel_crtc_state *crtc_state);
static void ilk_pfit_enable(const struct intel_crtc_state *crtc_state);
static void intel_modeset_setup_hw_state(struct drm_device *dev,
					 struct drm_modeset_acquire_ctx *ctx);

/* returns HPLL frequency in kHz */
int vlv_get_hpll_vco(struct drm_i915_private *dev_priv)
{
	int hpll_freq, vco_freq[] = { 800, 1600, 2000, 2400 };

	/* Obtain SKU information */
	hpll_freq = vlv_cck_read(dev_priv, CCK_FUSE_REG) &
		CCK_FUSE_HPLL_FREQ_MASK;

	return vco_freq[hpll_freq] * 1000;
}

int vlv_get_cck_clock(struct drm_i915_private *dev_priv,
		      const char *name, u32 reg, int ref_freq)
{
	u32 val;
	int divider;

	val = vlv_cck_read(dev_priv, reg);
	divider = val & CCK_FREQUENCY_VALUES;

	drm_WARN(&dev_priv->drm, (val & CCK_FREQUENCY_STATUS) !=
		 (divider << CCK_FREQUENCY_STATUS_SHIFT),
		 "%s change in progress\n", name);

	return DIV_ROUND_CLOSEST(ref_freq << 1, divider + 1);
}

int vlv_get_cck_clock_hpll(struct drm_i915_private *dev_priv,
			   const char *name, u32 reg)
{
	int hpll;

	vlv_cck_get(dev_priv);

	if (dev_priv->hpll_freq == 0)
		dev_priv->hpll_freq = vlv_get_hpll_vco(dev_priv);

	hpll = vlv_get_cck_clock(dev_priv, name, reg, dev_priv->hpll_freq);

	vlv_cck_put(dev_priv);

	return hpll;
}

static void intel_update_czclk(struct drm_i915_private *dev_priv)
{
	if (!(IS_VALLEYVIEW(dev_priv) || IS_CHERRYVIEW(dev_priv)))
		return;

	dev_priv->czclk_freq = vlv_get_cck_clock_hpll(dev_priv, "czclk",
						      CCK_CZ_CLOCK_CONTROL);

	drm_dbg(&dev_priv->drm, "CZ clock rate: %d kHz\n",
		dev_priv->czclk_freq);
}

/* WA Display #0827: Gen9:all */
static void
skl_wa_827(struct drm_i915_private *dev_priv, enum pipe pipe, bool enable)
{
	if (enable)
		intel_de_write(dev_priv, CLKGATE_DIS_PSL(pipe),
		               intel_de_read(dev_priv, CLKGATE_DIS_PSL(pipe)) | DUPS1_GATING_DIS | DUPS2_GATING_DIS);
	else
		intel_de_write(dev_priv, CLKGATE_DIS_PSL(pipe),
		               intel_de_read(dev_priv, CLKGATE_DIS_PSL(pipe)) & ~(DUPS1_GATING_DIS | DUPS2_GATING_DIS));
}

/* Wa_2006604312:icl,ehl */
static void
icl_wa_scalerclkgating(struct drm_i915_private *dev_priv, enum pipe pipe,
		       bool enable)
{
	if (enable)
		intel_de_write(dev_priv, CLKGATE_DIS_PSL(pipe),
		               intel_de_read(dev_priv, CLKGATE_DIS_PSL(pipe)) | DPFR_GATING_DIS);
	else
		intel_de_write(dev_priv, CLKGATE_DIS_PSL(pipe),
		               intel_de_read(dev_priv, CLKGATE_DIS_PSL(pipe)) & ~DPFR_GATING_DIS);
}

static bool
is_trans_port_sync_slave(const struct intel_crtc_state *crtc_state)
{
	return crtc_state->master_transcoder != INVALID_TRANSCODER;
}

static bool
is_trans_port_sync_master(const struct intel_crtc_state *crtc_state)
{
	return crtc_state->sync_mode_slaves_mask != 0;
}

bool
is_trans_port_sync_mode(const struct intel_crtc_state *crtc_state)
{
	return is_trans_port_sync_master(crtc_state) ||
		is_trans_port_sync_slave(crtc_state);
}

static bool pipe_scanline_is_moving(struct drm_i915_private *dev_priv,
				    enum pipe pipe)
{
	i915_reg_t reg = PIPEDSL(pipe);
	u32 line1, line2;
	u32 line_mask;

	if (DISPLAY_VER(dev_priv) == 2)
		line_mask = DSL_LINEMASK_GEN2;
	else
		line_mask = DSL_LINEMASK_GEN3;

	line1 = intel_de_read(dev_priv, reg) & line_mask;
	msleep(5);
	line2 = intel_de_read(dev_priv, reg) & line_mask;

	return line1 != line2;
}

static void wait_for_pipe_scanline_moving(struct intel_crtc *crtc, bool state)
{
	struct drm_i915_private *dev_priv = to_i915(crtc->base.dev);
	enum pipe pipe = crtc->pipe;

	/* Wait for the display line to settle/start moving */
	if (wait_for(pipe_scanline_is_moving(dev_priv, pipe) == state, 100))
		drm_err(&dev_priv->drm,
			"pipe %c scanline %s wait timed out\n",
			pipe_name(pipe), onoff(state));
}

static void intel_wait_for_pipe_scanline_stopped(struct intel_crtc *crtc)
{
	wait_for_pipe_scanline_moving(crtc, false);
}

static void intel_wait_for_pipe_scanline_moving(struct intel_crtc *crtc)
{
	wait_for_pipe_scanline_moving(crtc, true);
}

static void
intel_wait_for_pipe_off(const struct intel_crtc_state *old_crtc_state)
{
	struct intel_crtc *crtc = to_intel_crtc(old_crtc_state->uapi.crtc);
	struct drm_i915_private *dev_priv = to_i915(crtc->base.dev);

	if (DISPLAY_VER(dev_priv) >= 4) {
		enum transcoder cpu_transcoder = old_crtc_state->cpu_transcoder;
		i915_reg_t reg = PIPECONF(cpu_transcoder);

		/* Wait for the Pipe State to go off */
		if (intel_de_wait_for_clear(dev_priv, reg,
					    I965_PIPECONF_ACTIVE, 100))
			drm_WARN(&dev_priv->drm, 1,
				 "pipe_off wait timed out\n");
	} else {
		intel_wait_for_pipe_scanline_stopped(crtc);
	}
}

/* Only for pre-ILK configs */
void assert_pll(struct drm_i915_private *dev_priv,
		enum pipe pipe, bool state)
{
	u32 val;
	bool cur_state;

	val = intel_de_read(dev_priv, DPLL(pipe));
	cur_state = !!(val & DPLL_VCO_ENABLE);
	I915_STATE_WARN(cur_state != state,
	     "PLL state assertion failure (expected %s, current %s)\n",
			onoff(state), onoff(cur_state));
}

/* XXX: the dsi pll is shared between MIPI DSI ports */
void assert_dsi_pll(struct drm_i915_private *dev_priv, bool state)
{
	u32 val;
	bool cur_state;

	vlv_cck_get(dev_priv);
	val = vlv_cck_read(dev_priv, CCK_REG_DSI_PLL_CONTROL);
	vlv_cck_put(dev_priv);

	cur_state = val & DSI_PLL_VCO_EN;
	I915_STATE_WARN(cur_state != state,
	     "DSI PLL state assertion failure (expected %s, current %s)\n",
			onoff(state), onoff(cur_state));
}

static void assert_fdi_tx(struct drm_i915_private *dev_priv,
			  enum pipe pipe, bool state)
{
	bool cur_state;

	if (HAS_DDI(dev_priv)) {
		/*
		 * DDI does not have a specific FDI_TX register.
		 *
		 * FDI is never fed from EDP transcoder
		 * so pipe->transcoder cast is fine here.
		 */
		enum transcoder cpu_transcoder = (enum transcoder)pipe;
		u32 val = intel_de_read(dev_priv,
					TRANS_DDI_FUNC_CTL(cpu_transcoder));
		cur_state = !!(val & TRANS_DDI_FUNC_ENABLE);
	} else {
		u32 val = intel_de_read(dev_priv, FDI_TX_CTL(pipe));
		cur_state = !!(val & FDI_TX_ENABLE);
	}
	I915_STATE_WARN(cur_state != state,
	     "FDI TX state assertion failure (expected %s, current %s)\n",
			onoff(state), onoff(cur_state));
}
#define assert_fdi_tx_enabled(d, p) assert_fdi_tx(d, p, true)
#define assert_fdi_tx_disabled(d, p) assert_fdi_tx(d, p, false)

static void assert_fdi_rx(struct drm_i915_private *dev_priv,
			  enum pipe pipe, bool state)
{
	u32 val;
	bool cur_state;

	val = intel_de_read(dev_priv, FDI_RX_CTL(pipe));
	cur_state = !!(val & FDI_RX_ENABLE);
	I915_STATE_WARN(cur_state != state,
	     "FDI RX state assertion failure (expected %s, current %s)\n",
			onoff(state), onoff(cur_state));
}
#define assert_fdi_rx_enabled(d, p) assert_fdi_rx(d, p, true)
#define assert_fdi_rx_disabled(d, p) assert_fdi_rx(d, p, false)

static void assert_fdi_tx_pll_enabled(struct drm_i915_private *dev_priv,
				      enum pipe pipe)
{
	u32 val;

	/* ILK FDI PLL is always enabled */
	if (IS_IRONLAKE(dev_priv))
		return;

	/* On Haswell, DDI ports are responsible for the FDI PLL setup */
	if (HAS_DDI(dev_priv))
		return;

	val = intel_de_read(dev_priv, FDI_TX_CTL(pipe));
	I915_STATE_WARN(!(val & FDI_TX_PLL_ENABLE), "FDI TX PLL assertion failure, should be active but is disabled\n");
}

void assert_fdi_rx_pll(struct drm_i915_private *dev_priv,
		       enum pipe pipe, bool state)
{
	u32 val;
	bool cur_state;

	val = intel_de_read(dev_priv, FDI_RX_CTL(pipe));
	cur_state = !!(val & FDI_RX_PLL_ENABLE);
	I915_STATE_WARN(cur_state != state,
	     "FDI RX PLL assertion failure (expected %s, current %s)\n",
			onoff(state), onoff(cur_state));
}

void assert_panel_unlocked(struct drm_i915_private *dev_priv, enum pipe pipe)
{
	i915_reg_t pp_reg;
	u32 val;
	enum pipe panel_pipe = INVALID_PIPE;
	bool locked = true;

	if (drm_WARN_ON(&dev_priv->drm, HAS_DDI(dev_priv)))
		return;

	if (HAS_PCH_SPLIT(dev_priv)) {
		u32 port_sel;

		pp_reg = PP_CONTROL(0);
		port_sel = intel_de_read(dev_priv, PP_ON_DELAYS(0)) & PANEL_PORT_SELECT_MASK;

		switch (port_sel) {
		case PANEL_PORT_SELECT_LVDS:
			intel_lvds_port_enabled(dev_priv, PCH_LVDS, &panel_pipe);
			break;
		case PANEL_PORT_SELECT_DPA:
			g4x_dp_port_enabled(dev_priv, DP_A, PORT_A, &panel_pipe);
			break;
		case PANEL_PORT_SELECT_DPC:
			g4x_dp_port_enabled(dev_priv, PCH_DP_C, PORT_C, &panel_pipe);
			break;
		case PANEL_PORT_SELECT_DPD:
			g4x_dp_port_enabled(dev_priv, PCH_DP_D, PORT_D, &panel_pipe);
			break;
		default:
			MISSING_CASE(port_sel);
			break;
		}
	} else if (IS_VALLEYVIEW(dev_priv) || IS_CHERRYVIEW(dev_priv)) {
		/* presumably write lock depends on pipe, not port select */
		pp_reg = PP_CONTROL(pipe);
		panel_pipe = pipe;
	} else {
		u32 port_sel;

		pp_reg = PP_CONTROL(0);
		port_sel = intel_de_read(dev_priv, PP_ON_DELAYS(0)) & PANEL_PORT_SELECT_MASK;

		drm_WARN_ON(&dev_priv->drm,
			    port_sel != PANEL_PORT_SELECT_LVDS);
		intel_lvds_port_enabled(dev_priv, LVDS, &panel_pipe);
	}

	val = intel_de_read(dev_priv, pp_reg);
	if (!(val & PANEL_POWER_ON) ||
	    ((val & PANEL_UNLOCK_MASK) == PANEL_UNLOCK_REGS))
		locked = false;

	I915_STATE_WARN(panel_pipe == pipe && locked,
	     "panel assertion failure, pipe %c regs locked\n",
	     pipe_name(pipe));
}

void assert_pipe(struct drm_i915_private *dev_priv,
		 enum transcoder cpu_transcoder, bool state)
{
	bool cur_state;
	enum intel_display_power_domain power_domain;
	intel_wakeref_t wakeref;

	/* we keep both pipes enabled on 830 */
	if (IS_I830(dev_priv))
		state = true;

	power_domain = POWER_DOMAIN_TRANSCODER(cpu_transcoder);
	wakeref = intel_display_power_get_if_enabled(dev_priv, power_domain);
	if (wakeref) {
		u32 val = intel_de_read(dev_priv, PIPECONF(cpu_transcoder));
		cur_state = !!(val & PIPECONF_ENABLE);

		intel_display_power_put(dev_priv, power_domain, wakeref);
	} else {
		cur_state = false;
	}

	I915_STATE_WARN(cur_state != state,
			"transcoder %s assertion failure (expected %s, current %s)\n",
			transcoder_name(cpu_transcoder),
			onoff(state), onoff(cur_state));
}

static void assert_plane(struct intel_plane *plane, bool state)
{
	enum pipe pipe;
	bool cur_state;

	cur_state = plane->get_hw_state(plane, &pipe);

	I915_STATE_WARN(cur_state != state,
			"%s assertion failure (expected %s, current %s)\n",
			plane->base.name, onoff(state), onoff(cur_state));
}

#define assert_plane_enabled(p) assert_plane(p, true)
#define assert_plane_disabled(p) assert_plane(p, false)

static void assert_planes_disabled(struct intel_crtc *crtc)
{
	struct drm_i915_private *dev_priv = to_i915(crtc->base.dev);
	struct intel_plane *plane;

	for_each_intel_plane_on_crtc(&dev_priv->drm, crtc, plane)
		assert_plane_disabled(plane);
}

void assert_pch_transcoder_disabled(struct drm_i915_private *dev_priv,
				    enum pipe pipe)
{
	u32 val;
	bool enabled;

	val = intel_de_read(dev_priv, PCH_TRANSCONF(pipe));
	enabled = !!(val & TRANS_ENABLE);
	I915_STATE_WARN(enabled,
	     "transcoder assertion failed, should be off on pipe %c but is still active\n",
	     pipe_name(pipe));
}

static void assert_pch_dp_disabled(struct drm_i915_private *dev_priv,
				   enum pipe pipe, enum port port,
				   i915_reg_t dp_reg)
{
	enum pipe port_pipe;
	bool state;

	state = g4x_dp_port_enabled(dev_priv, dp_reg, port, &port_pipe);

	I915_STATE_WARN(state && port_pipe == pipe,
			"PCH DP %c enabled on transcoder %c, should be disabled\n",
			port_name(port), pipe_name(pipe));

	I915_STATE_WARN(HAS_PCH_IBX(dev_priv) && !state && port_pipe == PIPE_B,
			"IBX PCH DP %c still using transcoder B\n",
			port_name(port));
}

static void assert_pch_hdmi_disabled(struct drm_i915_private *dev_priv,
				     enum pipe pipe, enum port port,
				     i915_reg_t hdmi_reg)
{
	enum pipe port_pipe;
	bool state;

	state = intel_sdvo_port_enabled(dev_priv, hdmi_reg, &port_pipe);

	I915_STATE_WARN(state && port_pipe == pipe,
			"PCH HDMI %c enabled on transcoder %c, should be disabled\n",
			port_name(port), pipe_name(pipe));

	I915_STATE_WARN(HAS_PCH_IBX(dev_priv) && !state && port_pipe == PIPE_B,
			"IBX PCH HDMI %c still using transcoder B\n",
			port_name(port));
}

static void assert_pch_ports_disabled(struct drm_i915_private *dev_priv,
				      enum pipe pipe)
{
	enum pipe port_pipe;

	assert_pch_dp_disabled(dev_priv, pipe, PORT_B, PCH_DP_B);
	assert_pch_dp_disabled(dev_priv, pipe, PORT_C, PCH_DP_C);
	assert_pch_dp_disabled(dev_priv, pipe, PORT_D, PCH_DP_D);

	I915_STATE_WARN(intel_crt_port_enabled(dev_priv, PCH_ADPA, &port_pipe) &&
			port_pipe == pipe,
			"PCH VGA enabled on transcoder %c, should be disabled\n",
			pipe_name(pipe));

	I915_STATE_WARN(intel_lvds_port_enabled(dev_priv, PCH_LVDS, &port_pipe) &&
			port_pipe == pipe,
			"PCH LVDS enabled on transcoder %c, should be disabled\n",
			pipe_name(pipe));

	/* PCH SDVOB multiplex with HDMIB */
	assert_pch_hdmi_disabled(dev_priv, pipe, PORT_B, PCH_HDMIB);
	assert_pch_hdmi_disabled(dev_priv, pipe, PORT_C, PCH_HDMIC);
	assert_pch_hdmi_disabled(dev_priv, pipe, PORT_D, PCH_HDMID);
}

void vlv_wait_port_ready(struct drm_i915_private *dev_priv,
			 struct intel_digital_port *dig_port,
			 unsigned int expected_mask)
{
	u32 port_mask;
	i915_reg_t dpll_reg;

	switch (dig_port->base.port) {
	case PORT_B:
		port_mask = DPLL_PORTB_READY_MASK;
		dpll_reg = DPLL(0);
		break;
	case PORT_C:
		port_mask = DPLL_PORTC_READY_MASK;
		dpll_reg = DPLL(0);
		expected_mask <<= 4;
		break;
	case PORT_D:
		port_mask = DPLL_PORTD_READY_MASK;
		dpll_reg = DPIO_PHY_STATUS;
		break;
	default:
		BUG();
	}

	if (intel_de_wait_for_register(dev_priv, dpll_reg,
				       port_mask, expected_mask, 1000))
		drm_WARN(&dev_priv->drm, 1,
			 "timed out waiting for [ENCODER:%d:%s] port ready: got 0x%x, expected 0x%x\n",
			 dig_port->base.base.base.id, dig_port->base.base.name,
			 intel_de_read(dev_priv, dpll_reg) & port_mask,
			 expected_mask);
}

static void ilk_enable_pch_transcoder(const struct intel_crtc_state *crtc_state)
{
	struct intel_crtc *crtc = to_intel_crtc(crtc_state->uapi.crtc);
	struct drm_i915_private *dev_priv = to_i915(crtc->base.dev);
	enum pipe pipe = crtc->pipe;
	i915_reg_t reg;
	u32 val, pipeconf_val;

	/* Make sure PCH DPLL is enabled */
	assert_shared_dpll_enabled(dev_priv, crtc_state->shared_dpll);

	/* FDI must be feeding us bits for PCH ports */
	assert_fdi_tx_enabled(dev_priv, pipe);
	assert_fdi_rx_enabled(dev_priv, pipe);

	if (HAS_PCH_CPT(dev_priv)) {
		reg = TRANS_CHICKEN2(pipe);
		val = intel_de_read(dev_priv, reg);
		/*
		 * Workaround: Set the timing override bit
		 * before enabling the pch transcoder.
		 */
		val |= TRANS_CHICKEN2_TIMING_OVERRIDE;
		/* Configure frame start delay to match the CPU */
		val &= ~TRANS_CHICKEN2_FRAME_START_DELAY_MASK;
		val |= TRANS_CHICKEN2_FRAME_START_DELAY(dev_priv->framestart_delay - 1);
		intel_de_write(dev_priv, reg, val);
	}

	reg = PCH_TRANSCONF(pipe);
	val = intel_de_read(dev_priv, reg);
	pipeconf_val = intel_de_read(dev_priv, PIPECONF(pipe));

	if (HAS_PCH_IBX(dev_priv)) {
		/* Configure frame start delay to match the CPU */
		val &= ~TRANS_FRAME_START_DELAY_MASK;
		val |= TRANS_FRAME_START_DELAY(dev_priv->framestart_delay - 1);

		/*
		 * Make the BPC in transcoder be consistent with
		 * that in pipeconf reg. For HDMI we must use 8bpc
		 * here for both 8bpc and 12bpc.
		 */
		val &= ~PIPECONF_BPC_MASK;
		if (intel_crtc_has_type(crtc_state, INTEL_OUTPUT_HDMI))
			val |= PIPECONF_8BPC;
		else
			val |= pipeconf_val & PIPECONF_BPC_MASK;
	}

	val &= ~TRANS_INTERLACE_MASK;
	if ((pipeconf_val & PIPECONF_INTERLACE_MASK) == PIPECONF_INTERLACED_ILK) {
		if (HAS_PCH_IBX(dev_priv) &&
		    intel_crtc_has_type(crtc_state, INTEL_OUTPUT_SDVO))
			val |= TRANS_LEGACY_INTERLACED_ILK;
		else
			val |= TRANS_INTERLACED;
	} else {
		val |= TRANS_PROGRESSIVE;
	}

	intel_de_write(dev_priv, reg, val | TRANS_ENABLE);
	if (intel_de_wait_for_set(dev_priv, reg, TRANS_STATE_ENABLE, 100))
		drm_err(&dev_priv->drm, "failed to enable transcoder %c\n",
			pipe_name(pipe));
}

static void lpt_enable_pch_transcoder(struct drm_i915_private *dev_priv,
				      enum transcoder cpu_transcoder)
{
	u32 val, pipeconf_val;

	/* FDI must be feeding us bits for PCH ports */
	assert_fdi_tx_enabled(dev_priv, (enum pipe) cpu_transcoder);
	assert_fdi_rx_enabled(dev_priv, PIPE_A);

	val = intel_de_read(dev_priv, TRANS_CHICKEN2(PIPE_A));
	/* Workaround: set timing override bit. */
	val |= TRANS_CHICKEN2_TIMING_OVERRIDE;
	/* Configure frame start delay to match the CPU */
	val &= ~TRANS_CHICKEN2_FRAME_START_DELAY_MASK;
	val |= TRANS_CHICKEN2_FRAME_START_DELAY(dev_priv->framestart_delay - 1);
	intel_de_write(dev_priv, TRANS_CHICKEN2(PIPE_A), val);

	val = TRANS_ENABLE;
	pipeconf_val = intel_de_read(dev_priv, PIPECONF(cpu_transcoder));

	if ((pipeconf_val & PIPECONF_INTERLACE_MASK_HSW) ==
	    PIPECONF_INTERLACED_ILK)
		val |= TRANS_INTERLACED;
	else
		val |= TRANS_PROGRESSIVE;

	intel_de_write(dev_priv, LPT_TRANSCONF, val);
	if (intel_de_wait_for_set(dev_priv, LPT_TRANSCONF,
				  TRANS_STATE_ENABLE, 100))
		drm_err(&dev_priv->drm, "Failed to enable PCH transcoder\n");
}

static void ilk_disable_pch_transcoder(struct drm_i915_private *dev_priv,
				       enum pipe pipe)
{
	i915_reg_t reg;
	u32 val;

	/* FDI relies on the transcoder */
	assert_fdi_tx_disabled(dev_priv, pipe);
	assert_fdi_rx_disabled(dev_priv, pipe);

	/* Ports must be off as well */
	assert_pch_ports_disabled(dev_priv, pipe);

	reg = PCH_TRANSCONF(pipe);
	val = intel_de_read(dev_priv, reg);
	val &= ~TRANS_ENABLE;
	intel_de_write(dev_priv, reg, val);
	/* wait for PCH transcoder off, transcoder state */
	if (intel_de_wait_for_clear(dev_priv, reg, TRANS_STATE_ENABLE, 50))
		drm_err(&dev_priv->drm, "failed to disable transcoder %c\n",
			pipe_name(pipe));

	if (HAS_PCH_CPT(dev_priv)) {
		/* Workaround: Clear the timing override chicken bit again. */
		reg = TRANS_CHICKEN2(pipe);
		val = intel_de_read(dev_priv, reg);
		val &= ~TRANS_CHICKEN2_TIMING_OVERRIDE;
		intel_de_write(dev_priv, reg, val);
	}
}

void lpt_disable_pch_transcoder(struct drm_i915_private *dev_priv)
{
	u32 val;

	val = intel_de_read(dev_priv, LPT_TRANSCONF);
	val &= ~TRANS_ENABLE;
	intel_de_write(dev_priv, LPT_TRANSCONF, val);
	/* wait for PCH transcoder off, transcoder state */
	if (intel_de_wait_for_clear(dev_priv, LPT_TRANSCONF,
				    TRANS_STATE_ENABLE, 50))
		drm_err(&dev_priv->drm, "Failed to disable PCH transcoder\n");

	/* Workaround: clear timing override bit. */
	val = intel_de_read(dev_priv, TRANS_CHICKEN2(PIPE_A));
	val &= ~TRANS_CHICKEN2_TIMING_OVERRIDE;
	intel_de_write(dev_priv, TRANS_CHICKEN2(PIPE_A), val);
}

enum pipe intel_crtc_pch_transcoder(struct intel_crtc *crtc)
{
	struct drm_i915_private *dev_priv = to_i915(crtc->base.dev);

	if (HAS_PCH_LPT(dev_priv))
		return PIPE_A;
	else
		return crtc->pipe;
}

void intel_enable_pipe(const struct intel_crtc_state *new_crtc_state)
{
	struct intel_crtc *crtc = to_intel_crtc(new_crtc_state->uapi.crtc);
	struct drm_i915_private *dev_priv = to_i915(crtc->base.dev);
	enum transcoder cpu_transcoder = new_crtc_state->cpu_transcoder;
	enum pipe pipe = crtc->pipe;
	i915_reg_t reg;
	u32 val;

	drm_dbg_kms(&dev_priv->drm, "enabling pipe %c\n", pipe_name(pipe));

	assert_planes_disabled(crtc);

	/*
	 * A pipe without a PLL won't actually be able to drive bits from
	 * a plane.  On ILK+ the pipe PLLs are integrated, so we don't
	 * need the check.
	 */
	if (HAS_GMCH(dev_priv)) {
		if (intel_crtc_has_type(new_crtc_state, INTEL_OUTPUT_DSI))
			assert_dsi_pll_enabled(dev_priv);
		else
			assert_pll_enabled(dev_priv, pipe);
	} else {
		if (new_crtc_state->has_pch_encoder) {
			/* if driving the PCH, we need FDI enabled */
			assert_fdi_rx_pll_enabled(dev_priv,
						  intel_crtc_pch_transcoder(crtc));
			assert_fdi_tx_pll_enabled(dev_priv,
						  (enum pipe) cpu_transcoder);
		}
		/* FIXME: assert CPU port conditions for SNB+ */
	}

	/* Wa_22012358565:adl-p */
	if (DISPLAY_VER(dev_priv) == 13)
		intel_de_rmw(dev_priv, PIPE_ARB_CTL(pipe),
			     0, PIPE_ARB_USE_PROG_SLOTS);

	reg = PIPECONF(cpu_transcoder);
	val = intel_de_read(dev_priv, reg);
	if (val & PIPECONF_ENABLE) {
		/* we keep both pipes enabled on 830 */
		drm_WARN_ON(&dev_priv->drm, !IS_I830(dev_priv));
		return;
	}

	intel_de_write(dev_priv, reg, val | PIPECONF_ENABLE);
	intel_de_posting_read(dev_priv, reg);

	/*
	 * Until the pipe starts PIPEDSL reads will return a stale value,
	 * which causes an apparent vblank timestamp jump when PIPEDSL
	 * resets to its proper value. That also messes up the frame count
	 * when it's derived from the timestamps. So let's wait for the
	 * pipe to start properly before we call drm_crtc_vblank_on()
	 */
	if (intel_crtc_max_vblank_count(new_crtc_state) == 0)
		intel_wait_for_pipe_scanline_moving(crtc);
}

void intel_disable_pipe(const struct intel_crtc_state *old_crtc_state)
{
	struct intel_crtc *crtc = to_intel_crtc(old_crtc_state->uapi.crtc);
	struct drm_i915_private *dev_priv = to_i915(crtc->base.dev);
	enum transcoder cpu_transcoder = old_crtc_state->cpu_transcoder;
	enum pipe pipe = crtc->pipe;
	i915_reg_t reg;
	u32 val;

	drm_dbg_kms(&dev_priv->drm, "disabling pipe %c\n", pipe_name(pipe));

	/*
	 * Make sure planes won't keep trying to pump pixels to us,
	 * or we might hang the display.
	 */
	assert_planes_disabled(crtc);

	reg = PIPECONF(cpu_transcoder);
	val = intel_de_read(dev_priv, reg);
	if ((val & PIPECONF_ENABLE) == 0)
		return;

	/*
	 * Double wide has implications for planes
	 * so best keep it disabled when not needed.
	 */
	if (old_crtc_state->double_wide)
		val &= ~PIPECONF_DOUBLE_WIDE;

	/* Don't disable pipe or pipe PLLs if needed */
	if (!IS_I830(dev_priv))
		val &= ~PIPECONF_ENABLE;

	if (DISPLAY_VER(dev_priv) >= 12)
		intel_de_rmw(dev_priv, CHICKEN_TRANS(cpu_transcoder),
			     FECSTALL_DIS_DPTSTREAM_DPTTG, 0);

	intel_de_write(dev_priv, reg, val);
	if ((val & PIPECONF_ENABLE) == 0)
		intel_wait_for_pipe_off(old_crtc_state);
}

bool
intel_format_info_is_yuv_semiplanar(const struct drm_format_info *info,
				    u64 modifier)
{
	return info->is_yuv &&
	       info->num_planes == (is_ccs_modifier(modifier) ? 4 : 2);
}

unsigned int intel_rotation_info_size(const struct intel_rotation_info *rot_info)
{
	unsigned int size = 0;
	int i;

	for (i = 0 ; i < ARRAY_SIZE(rot_info->plane); i++)
		size += rot_info->plane[i].dst_stride * rot_info->plane[i].width;

	return size;
}

unsigned int intel_remapped_info_size(const struct intel_remapped_info *rem_info)
{
	unsigned int size = 0;
	int i;

	for (i = 0 ; i < ARRAY_SIZE(rem_info->plane); i++)
		size += rem_info->plane[i].dst_stride * rem_info->plane[i].height;

	return size;
}

static bool intel_plane_uses_fence(const struct intel_plane_state *plane_state)
{
	struct intel_plane *plane = to_intel_plane(plane_state->uapi.plane);
	struct drm_i915_private *dev_priv = to_i915(plane->base.dev);

	return DISPLAY_VER(dev_priv) < 4 ||
		(plane->has_fbc &&
		 plane_state->view.gtt.type == I915_GGTT_VIEW_NORMAL);
}

static struct i915_vma *
intel_pin_fb_obj_dpt(struct drm_framebuffer *fb,
		     const struct i915_ggtt_view *view,
		     bool uses_fence,
		     unsigned long *out_flags,
		     struct i915_address_space *vm)
{
	struct drm_device *dev = fb->dev;
	struct drm_i915_private *dev_priv = to_i915(dev);
	struct drm_i915_gem_object *obj = intel_fb_obj(fb);
	struct i915_vma *vma;
	u32 alignment;
	int ret;

	if (WARN_ON(!i915_gem_object_is_framebuffer(obj)))
		return ERR_PTR(-EINVAL);

	alignment = 4096 * 512;

	atomic_inc(&dev_priv->gpu_error.pending_fb_pin);

	ret = i915_gem_object_set_cache_level(obj, I915_CACHE_NONE);
	if (ret) {
		vma = ERR_PTR(ret);
		goto err;
	}

	vma = i915_vma_instance(obj, vm, view);
	if (IS_ERR(vma))
		goto err;

	if (i915_vma_misplaced(vma, 0, alignment, 0)) {
		ret = i915_vma_unbind(vma);
		if (ret) {
			vma = ERR_PTR(ret);
			goto err;
		}
	}

	ret = i915_vma_pin(vma, 0, alignment, PIN_GLOBAL);
	if (ret) {
		vma = ERR_PTR(ret);
		goto err;
	}

	vma->display_alignment = max_t(u64, vma->display_alignment, alignment);

	i915_gem_object_flush_if_display(obj);

	i915_vma_get(vma);
err:
	atomic_dec(&dev_priv->gpu_error.pending_fb_pin);

	return vma;
}

struct i915_vma *
intel_pin_and_fence_fb_obj(struct drm_framebuffer *fb,
			   bool phys_cursor,
			   const struct i915_ggtt_view *view,
			   bool uses_fence,
			   unsigned long *out_flags)
{
	struct drm_device *dev = fb->dev;
	struct drm_i915_private *dev_priv = to_i915(dev);
	struct drm_i915_gem_object *obj = intel_fb_obj(fb);
	intel_wakeref_t wakeref;
	struct i915_gem_ww_ctx ww;
	struct i915_vma *vma;
	unsigned int pinctl;
	u32 alignment;
	int ret;

	if (drm_WARN_ON(dev, !i915_gem_object_is_framebuffer(obj)))
		return ERR_PTR(-EINVAL);

	if (phys_cursor)
		alignment = intel_cursor_alignment(dev_priv);
	else
		alignment = intel_surf_alignment(fb, 0);
	if (drm_WARN_ON(dev, alignment && !is_power_of_2(alignment)))
		return ERR_PTR(-EINVAL);

	/* Note that the w/a also requires 64 PTE of padding following the
	 * bo. We currently fill all unused PTE with the shadow page and so
	 * we should always have valid PTE following the scanout preventing
	 * the VT-d warning.
	 */
	if (intel_scanout_needs_vtd_wa(dev_priv) && alignment < 256 * 1024)
		alignment = 256 * 1024;

	/*
	 * Global gtt pte registers are special registers which actually forward
	 * writes to a chunk of system memory. Which means that there is no risk
	 * that the register values disappear as soon as we call
	 * intel_runtime_pm_put(), so it is correct to wrap only the
	 * pin/unpin/fence and not more.
	 */
	wakeref = intel_runtime_pm_get(&dev_priv->runtime_pm);

	atomic_inc(&dev_priv->gpu_error.pending_fb_pin);

	/*
	 * Valleyview is definitely limited to scanning out the first
	 * 512MiB. Lets presume this behaviour was inherited from the
	 * g4x display engine and that all earlier gen are similarly
	 * limited. Testing suggests that it is a little more
	 * complicated than this. For example, Cherryview appears quite
	 * happy to scanout from anywhere within its global aperture.
	 */
	pinctl = 0;
	if (HAS_GMCH(dev_priv))
		pinctl |= PIN_MAPPABLE;

	i915_gem_ww_ctx_init(&ww, true);
retry:
	ret = i915_gem_object_lock(obj, &ww);
	if (!ret && phys_cursor)
		ret = i915_gem_object_attach_phys(obj, alignment);
	else if (!ret && HAS_LMEM(dev_priv))
		ret = i915_gem_object_migrate(obj, &ww, INTEL_REGION_LMEM);
	/* TODO: Do we need to sync when migration becomes async? */
	if (!ret)
		ret = i915_gem_object_pin_pages(obj);
	if (ret)
		goto err;

	if (!ret) {
		vma = i915_gem_object_pin_to_display_plane(obj, &ww, alignment,
							   view, pinctl);
		if (IS_ERR(vma)) {
			ret = PTR_ERR(vma);
			goto err_unpin;
		}
	}

	if (uses_fence && i915_vma_is_map_and_fenceable(vma)) {
		/*
		 * Install a fence for tiled scan-out. Pre-i965 always needs a
		 * fence, whereas 965+ only requires a fence if using
		 * framebuffer compression.  For simplicity, we always, when
		 * possible, install a fence as the cost is not that onerous.
		 *
		 * If we fail to fence the tiled scanout, then either the
		 * modeset will reject the change (which is highly unlikely as
		 * the affected systems, all but one, do not have unmappable
		 * space) or we will not be able to enable full powersaving
		 * techniques (also likely not to apply due to various limits
		 * FBC and the like impose on the size of the buffer, which
		 * presumably we violated anyway with this unmappable buffer).
		 * Anyway, it is presumably better to stumble onwards with
		 * something and try to run the system in a "less than optimal"
		 * mode that matches the user configuration.
		 */
		ret = i915_vma_pin_fence(vma);
		if (ret != 0 && DISPLAY_VER(dev_priv) < 4) {
			i915_vma_unpin(vma);
			goto err_unpin;
		}
		ret = 0;

		if (vma->fence)
			*out_flags |= PLANE_HAS_FENCE;
	}

	i915_vma_get(vma);

err_unpin:
	i915_gem_object_unpin_pages(obj);
err:
	if (ret == -EDEADLK) {
		ret = i915_gem_ww_ctx_backoff(&ww);
		if (!ret)
			goto retry;
	}
	i915_gem_ww_ctx_fini(&ww);
	if (ret)
		vma = ERR_PTR(ret);

	atomic_dec(&dev_priv->gpu_error.pending_fb_pin);
	intel_runtime_pm_put(&dev_priv->runtime_pm, wakeref);
	return vma;
}

void intel_unpin_fb_vma(struct i915_vma *vma, unsigned long flags)
{
	if (flags & PLANE_HAS_FENCE)
		i915_vma_unpin_fence(vma);
	i915_vma_unpin(vma);
	i915_vma_put(vma);
}

/*
 * Convert the x/y offsets into a linear offset.
 * Only valid with 0/180 degree rotation, which is fine since linear
 * offset is only used with linear buffers on pre-hsw and tiled buffers
 * with gen2/3, and 90/270 degree rotations isn't supported on any of them.
 */
u32 intel_fb_xy_to_linear(int x, int y,
			  const struct intel_plane_state *state,
			  int color_plane)
{
	const struct drm_framebuffer *fb = state->hw.fb;
	unsigned int cpp = fb->format->cpp[color_plane];
	unsigned int pitch = state->view.color_plane[color_plane].stride;

	return y * pitch + x * cpp;
}

/*
 * Add the x/y offsets derived from fb->offsets[] to the user
 * specified plane src x/y offsets. The resulting x/y offsets
 * specify the start of scanout from the beginning of the gtt mapping.
 */
void intel_add_fb_offsets(int *x, int *y,
			  const struct intel_plane_state *state,
			  int color_plane)

{
	*x += state->view.color_plane[color_plane].x;
	*y += state->view.color_plane[color_plane].y;
}

/*
 * From the Sky Lake PRM:
 * "The Color Control Surface (CCS) contains the compression status of
 *  the cache-line pairs. The compression state of the cache-line pair
 *  is specified by 2 bits in the CCS. Each CCS cache-line represents
 *  an area on the main surface of 16 x16 sets of 128 byte Y-tiled
 *  cache-line-pairs. CCS is always Y tiled."
 *
 * Since cache line pairs refers to horizontally adjacent cache lines,
 * each cache line in the CCS corresponds to an area of 32x16 cache
 * lines on the main surface. Since each pixel is 4 bytes, this gives
 * us a ratio of one byte in the CCS for each 8x16 pixels in the
 * main surface.
 */
static const struct drm_format_info skl_ccs_formats[] = {
	{ .format = DRM_FORMAT_XRGB8888, .depth = 24, .num_planes = 2,
	  .cpp = { 4, 1, }, .hsub = 8, .vsub = 16, },
	{ .format = DRM_FORMAT_XBGR8888, .depth = 24, .num_planes = 2,
	  .cpp = { 4, 1, }, .hsub = 8, .vsub = 16, },
	{ .format = DRM_FORMAT_ARGB8888, .depth = 32, .num_planes = 2,
	  .cpp = { 4, 1, }, .hsub = 8, .vsub = 16, .has_alpha = true, },
	{ .format = DRM_FORMAT_ABGR8888, .depth = 32, .num_planes = 2,
	  .cpp = { 4, 1, }, .hsub = 8, .vsub = 16, .has_alpha = true, },
};

/*
 * Gen-12 compression uses 4 bits of CCS data for each cache line pair in the
 * main surface. And each 64B CCS cache line represents an area of 4x1 Y-tiles
 * in the main surface. With 4 byte pixels and each Y-tile having dimensions of
 * 32x32 pixels, the ratio turns out to 1B in the CCS for every 2x32 pixels in
 * the main surface.
 */
static const struct drm_format_info gen12_ccs_formats[] = {
	{ .format = DRM_FORMAT_XRGB8888, .depth = 24, .num_planes = 2,
	  .char_per_block = { 4, 1 }, .block_w = { 1, 2 }, .block_h = { 1, 1 },
	  .hsub = 1, .vsub = 1, },
	{ .format = DRM_FORMAT_XBGR8888, .depth = 24, .num_planes = 2,
	  .char_per_block = { 4, 1 }, .block_w = { 1, 2 }, .block_h = { 1, 1 },
	  .hsub = 1, .vsub = 1, },
	{ .format = DRM_FORMAT_ARGB8888, .depth = 32, .num_planes = 2,
	  .char_per_block = { 4, 1 }, .block_w = { 1, 2 }, .block_h = { 1, 1 },
	  .hsub = 1, .vsub = 1, .has_alpha = true },
	{ .format = DRM_FORMAT_ABGR8888, .depth = 32, .num_planes = 2,
	  .char_per_block = { 4, 1 }, .block_w = { 1, 2 }, .block_h = { 1, 1 },
	  .hsub = 1, .vsub = 1, .has_alpha = true },
	{ .format = DRM_FORMAT_YUYV, .num_planes = 2,
	  .char_per_block = { 2, 1 }, .block_w = { 1, 2 }, .block_h = { 1, 1 },
	  .hsub = 2, .vsub = 1, .is_yuv = true },
	{ .format = DRM_FORMAT_YVYU, .num_planes = 2,
	  .char_per_block = { 2, 1 }, .block_w = { 1, 2 }, .block_h = { 1, 1 },
	  .hsub = 2, .vsub = 1, .is_yuv = true },
	{ .format = DRM_FORMAT_UYVY, .num_planes = 2,
	  .char_per_block = { 2, 1 }, .block_w = { 1, 2 }, .block_h = { 1, 1 },
	  .hsub = 2, .vsub = 1, .is_yuv = true },
	{ .format = DRM_FORMAT_VYUY, .num_planes = 2,
	  .char_per_block = { 2, 1 }, .block_w = { 1, 2 }, .block_h = { 1, 1 },
	  .hsub = 2, .vsub = 1, .is_yuv = true },
	{ .format = DRM_FORMAT_XYUV8888, .num_planes = 2,
	  .char_per_block = { 4, 1 }, .block_w = { 1, 2 }, .block_h = { 1, 1 },
	  .hsub = 1, .vsub = 1, .is_yuv = true },
	{ .format = DRM_FORMAT_NV12, .num_planes = 4,
	  .char_per_block = { 1, 2, 1, 1 }, .block_w = { 1, 1, 4, 4 }, .block_h = { 1, 1, 1, 1 },
	  .hsub = 2, .vsub = 2, .is_yuv = true },
	{ .format = DRM_FORMAT_P010, .num_planes = 4,
	  .char_per_block = { 2, 4, 1, 1 }, .block_w = { 1, 1, 2, 2 }, .block_h = { 1, 1, 1, 1 },
	  .hsub = 2, .vsub = 2, .is_yuv = true },
	{ .format = DRM_FORMAT_P012, .num_planes = 4,
	  .char_per_block = { 2, 4, 1, 1 }, .block_w = { 1, 1, 2, 2 }, .block_h = { 1, 1, 1, 1 },
	  .hsub = 2, .vsub = 2, .is_yuv = true },
	{ .format = DRM_FORMAT_P016, .num_planes = 4,
	  .char_per_block = { 2, 4, 1, 1 }, .block_w = { 1, 1, 2, 2 }, .block_h = { 1, 1, 1, 1 },
	  .hsub = 2, .vsub = 2, .is_yuv = true },
};

/*
 * Same as gen12_ccs_formats[] above, but with additional surface used
 * to pass Clear Color information in plane 2 with 64 bits of data.
 */
static const struct drm_format_info gen12_ccs_cc_formats[] = {
	{ .format = DRM_FORMAT_XRGB8888, .depth = 24, .num_planes = 3,
	  .char_per_block = { 4, 1, 0 }, .block_w = { 1, 2, 2 }, .block_h = { 1, 1, 1 },
	  .hsub = 1, .vsub = 1, },
	{ .format = DRM_FORMAT_XBGR8888, .depth = 24, .num_planes = 3,
	  .char_per_block = { 4, 1, 0 }, .block_w = { 1, 2, 2 }, .block_h = { 1, 1, 1 },
	  .hsub = 1, .vsub = 1, },
	{ .format = DRM_FORMAT_ARGB8888, .depth = 32, .num_planes = 3,
	  .char_per_block = { 4, 1, 0 }, .block_w = { 1, 2, 2 }, .block_h = { 1, 1, 1 },
	  .hsub = 1, .vsub = 1, .has_alpha = true },
	{ .format = DRM_FORMAT_ABGR8888, .depth = 32, .num_planes = 3,
	  .char_per_block = { 4, 1, 0 }, .block_w = { 1, 2, 2 }, .block_h = { 1, 1, 1 },
	  .hsub = 1, .vsub = 1, .has_alpha = true },
};

static const struct drm_format_info *
lookup_format_info(const struct drm_format_info formats[],
		   int num_formats, u32 format)
{
	int i;

	for (i = 0; i < num_formats; i++) {
		if (formats[i].format == format)
			return &formats[i];
	}

	return NULL;
}

static const struct drm_format_info *
intel_get_format_info(const struct drm_mode_fb_cmd2 *cmd)
{
	switch (cmd->modifier[0]) {
	case I915_FORMAT_MOD_Y_TILED_CCS:
	case I915_FORMAT_MOD_Yf_TILED_CCS:
		return lookup_format_info(skl_ccs_formats,
					  ARRAY_SIZE(skl_ccs_formats),
					  cmd->pixel_format);
	case I915_FORMAT_MOD_Y_TILED_GEN12_RC_CCS:
	case I915_FORMAT_MOD_Y_TILED_GEN12_MC_CCS:
		return lookup_format_info(gen12_ccs_formats,
					  ARRAY_SIZE(gen12_ccs_formats),
					  cmd->pixel_format);
	case I915_FORMAT_MOD_Y_TILED_GEN12_RC_CCS_CC:
		return lookup_format_info(gen12_ccs_cc_formats,
					  ARRAY_SIZE(gen12_ccs_cc_formats),
					  cmd->pixel_format);
	default:
		return NULL;
	}
}

u32 intel_plane_fb_max_stride(struct drm_i915_private *dev_priv,
			      u32 pixel_format, u64 modifier)
{
	struct intel_crtc *crtc;
	struct intel_plane *plane;

	if (!HAS_DISPLAY(dev_priv))
		return 0;

	/*
	 * We assume the primary plane for pipe A has
	 * the highest stride limits of them all,
	 * if in case pipe A is disabled, use the first pipe from pipe_mask.
	 */
	crtc = intel_get_first_crtc(dev_priv);
	if (!crtc)
		return 0;

	plane = to_intel_plane(crtc->base.primary);

	return plane->max_stride(plane, pixel_format, modifier,
				 DRM_MODE_ROTATE_0);
}

static struct i915_vma *
initial_plane_vma(struct drm_i915_private *i915,
		  struct intel_initial_plane_config *plane_config)
{
	struct drm_i915_gem_object *obj;
	struct i915_vma *vma;
	u32 base, size;

	if (plane_config->size == 0)
		return NULL;

	base = round_down(plane_config->base,
			  I915_GTT_MIN_ALIGNMENT);
	size = round_up(plane_config->base + plane_config->size,
			I915_GTT_MIN_ALIGNMENT);
	size -= base;

	/*
	 * If the FB is too big, just don't use it since fbdev is not very
	 * important and we should probably use that space with FBC or other
	 * features.
	 */
	if (IS_ENABLED(CONFIG_FRAMEBUFFER_CONSOLE) &&
	    size * 2 > i915->stolen_usable_size)
		return NULL;

	obj = i915_gem_object_create_stolen_for_preallocated(i915, base, size);
	if (IS_ERR(obj))
		return NULL;

	/*
	 * Mark it WT ahead of time to avoid changing the
	 * cache_level during fbdev initialization. The
	 * unbind there would get stuck waiting for rcu.
	 */
	i915_gem_object_set_cache_coherency(obj, HAS_WT(i915) ?
					    I915_CACHE_WT : I915_CACHE_NONE);

	switch (plane_config->tiling) {
	case I915_TILING_NONE:
		break;
	case I915_TILING_X:
	case I915_TILING_Y:
		obj->tiling_and_stride =
			plane_config->fb->base.pitches[0] |
			plane_config->tiling;
		break;
	default:
		MISSING_CASE(plane_config->tiling);
		goto err_obj;
	}

	vma = i915_vma_instance(obj, &i915->ggtt.vm, NULL);
	if (IS_ERR(vma))
		goto err_obj;

	if (i915_ggtt_pin(vma, NULL, 0, PIN_MAPPABLE | PIN_OFFSET_FIXED | base))
		goto err_obj;

	if (i915_gem_object_is_tiled(obj) &&
	    !i915_vma_is_map_and_fenceable(vma))
		goto err_obj;

	return vma;

err_obj:
	i915_gem_object_put(obj);
	return NULL;
}

static bool
intel_alloc_initial_plane_obj(struct intel_crtc *crtc,
			      struct intel_initial_plane_config *plane_config)
{
	struct drm_device *dev = crtc->base.dev;
	struct drm_i915_private *dev_priv = to_i915(dev);
	struct drm_mode_fb_cmd2 mode_cmd = { 0 };
	struct drm_framebuffer *fb = &plane_config->fb->base;
	struct i915_vma *vma;

	switch (fb->modifier) {
	case DRM_FORMAT_MOD_LINEAR:
	case I915_FORMAT_MOD_X_TILED:
	case I915_FORMAT_MOD_Y_TILED:
		break;
	default:
		drm_dbg(&dev_priv->drm,
			"Unsupported modifier for initial FB: 0x%llx\n",
			fb->modifier);
		return false;
	}

	vma = initial_plane_vma(dev_priv, plane_config);
	if (!vma)
		return false;

	mode_cmd.pixel_format = fb->format->format;
	mode_cmd.width = fb->width;
	mode_cmd.height = fb->height;
	mode_cmd.pitches[0] = fb->pitches[0];
	mode_cmd.modifier[0] = fb->modifier;
	mode_cmd.flags = DRM_MODE_FB_MODIFIERS;

	if (intel_framebuffer_init(to_intel_framebuffer(fb),
				   vma->obj, &mode_cmd)) {
		drm_dbg_kms(&dev_priv->drm, "intel fb init failed\n");
		goto err_vma;
	}

	plane_config->vma = vma;
	return true;

err_vma:
	i915_vma_put(vma);
	return false;
}

static void
intel_set_plane_visible(struct intel_crtc_state *crtc_state,
			struct intel_plane_state *plane_state,
			bool visible)
{
	struct intel_plane *plane = to_intel_plane(plane_state->uapi.plane);

	plane_state->uapi.visible = visible;

	if (visible)
		crtc_state->uapi.plane_mask |= drm_plane_mask(&plane->base);
	else
		crtc_state->uapi.plane_mask &= ~drm_plane_mask(&plane->base);
}

static void fixup_plane_bitmasks(struct intel_crtc_state *crtc_state)
{
	struct drm_i915_private *dev_priv = to_i915(crtc_state->uapi.crtc->dev);
	struct drm_plane *plane;

	/*
	 * Active_planes aliases if multiple "primary" or cursor planes
	 * have been used on the same (or wrong) pipe. plane_mask uses
	 * unique ids, hence we can use that to reconstruct active_planes.
	 */
	crtc_state->enabled_planes = 0;
	crtc_state->active_planes = 0;

	drm_for_each_plane_mask(plane, &dev_priv->drm,
				crtc_state->uapi.plane_mask) {
		crtc_state->enabled_planes |= BIT(to_intel_plane(plane)->id);
		crtc_state->active_planes |= BIT(to_intel_plane(plane)->id);
	}
}

static void intel_plane_disable_noatomic(struct intel_crtc *crtc,
					 struct intel_plane *plane)
{
	struct drm_i915_private *dev_priv = to_i915(crtc->base.dev);
	struct intel_crtc_state *crtc_state =
		to_intel_crtc_state(crtc->base.state);
	struct intel_plane_state *plane_state =
		to_intel_plane_state(plane->base.state);

	drm_dbg_kms(&dev_priv->drm,
		    "Disabling [PLANE:%d:%s] on [CRTC:%d:%s]\n",
		    plane->base.base.id, plane->base.name,
		    crtc->base.base.id, crtc->base.name);

	intel_set_plane_visible(crtc_state, plane_state, false);
	fixup_plane_bitmasks(crtc_state);
	crtc_state->data_rate[plane->id] = 0;
	crtc_state->min_cdclk[plane->id] = 0;

	if (plane->id == PLANE_PRIMARY)
		hsw_disable_ips(crtc_state);

	/*
	 * Vblank time updates from the shadow to live plane control register
	 * are blocked if the memory self-refresh mode is active at that
	 * moment. So to make sure the plane gets truly disabled, disable
	 * first the self-refresh mode. The self-refresh enable bit in turn
	 * will be checked/applied by the HW only at the next frame start
	 * event which is after the vblank start event, so we need to have a
	 * wait-for-vblank between disabling the plane and the pipe.
	 */
	if (HAS_GMCH(dev_priv) &&
	    intel_set_memory_cxsr(dev_priv, false))
		intel_wait_for_vblank(dev_priv, crtc->pipe);

	/*
	 * Gen2 reports pipe underruns whenever all planes are disabled.
	 * So disable underrun reporting before all the planes get disabled.
	 */
	if (DISPLAY_VER(dev_priv) == 2 && !crtc_state->active_planes)
		intel_set_cpu_fifo_underrun_reporting(dev_priv, crtc->pipe, false);

	intel_disable_plane(plane, crtc_state);
	intel_wait_for_vblank(dev_priv, crtc->pipe);
}

static bool
intel_reuse_initial_plane_obj(struct drm_i915_private *i915,
			      const struct intel_initial_plane_config *plane_config,
			      struct drm_framebuffer **fb,
			      struct i915_vma **vma)
{
	struct intel_crtc *crtc;

	for_each_intel_crtc(&i915->drm, crtc) {
		struct intel_crtc_state *crtc_state =
			to_intel_crtc_state(crtc->base.state);
		struct intel_plane *plane =
			to_intel_plane(crtc->base.primary);
		struct intel_plane_state *plane_state =
			to_intel_plane_state(plane->base.state);

		if (!crtc_state->uapi.active)
			continue;

		if (!plane_state->ggtt_vma)
			continue;

		if (intel_plane_ggtt_offset(plane_state) == plane_config->base) {
			*fb = plane_state->hw.fb;
			*vma = plane_state->ggtt_vma;
			return true;
		}
	}

	return false;
}

static void
intel_find_initial_plane_obj(struct intel_crtc *crtc,
			     struct intel_initial_plane_config *plane_config)
{
	struct drm_device *dev = crtc->base.dev;
	struct drm_i915_private *dev_priv = to_i915(dev);
	struct intel_crtc_state *crtc_state =
		to_intel_crtc_state(crtc->base.state);
	struct intel_plane *plane =
		to_intel_plane(crtc->base.primary);
	struct intel_plane_state *plane_state =
		to_intel_plane_state(plane->base.state);
	struct drm_framebuffer *fb;
	struct i915_vma *vma;

	/*
	 * TODO:
	 *   Disable planes if get_initial_plane_config() failed.
	 *   Make sure things work if the surface base is not page aligned.
	 */
	if (!plane_config->fb)
		return;

	if (intel_alloc_initial_plane_obj(crtc, plane_config)) {
		fb = &plane_config->fb->base;
		vma = plane_config->vma;
		goto valid_fb;
	}

	/*
	 * Failed to alloc the obj, check to see if we should share
	 * an fb with another CRTC instead
	 */
	if (intel_reuse_initial_plane_obj(dev_priv, plane_config, &fb, &vma))
		goto valid_fb;

	/*
	 * We've failed to reconstruct the BIOS FB.  Current display state
	 * indicates that the primary plane is visible, but has a NULL FB,
	 * which will lead to problems later if we don't fix it up.  The
	 * simplest solution is to just disable the primary plane now and
	 * pretend the BIOS never had it enabled.
	 */
	intel_plane_disable_noatomic(crtc, plane);
	if (crtc_state->bigjoiner) {
		struct intel_crtc *slave =
			crtc_state->bigjoiner_linked_crtc;
		intel_plane_disable_noatomic(slave, to_intel_plane(slave->base.primary));
	}

	return;

valid_fb:
	plane_state->uapi.rotation = plane_config->rotation;
	intel_fb_fill_view(to_intel_framebuffer(fb),
			   plane_state->uapi.rotation, &plane_state->view);

	__i915_vma_pin(vma);
	plane_state->ggtt_vma = i915_vma_get(vma);
	if (intel_plane_uses_fence(plane_state) &&
	    i915_vma_pin_fence(vma) == 0 && vma->fence)
		plane_state->flags |= PLANE_HAS_FENCE;

	plane_state->uapi.src_x = 0;
	plane_state->uapi.src_y = 0;
	plane_state->uapi.src_w = fb->width << 16;
	plane_state->uapi.src_h = fb->height << 16;

	plane_state->uapi.crtc_x = 0;
	plane_state->uapi.crtc_y = 0;
	plane_state->uapi.crtc_w = fb->width;
	plane_state->uapi.crtc_h = fb->height;

	if (plane_config->tiling)
		dev_priv->preserve_bios_swizzle = true;

	plane_state->uapi.fb = fb;
	drm_framebuffer_get(fb);

	plane_state->uapi.crtc = &crtc->base;
	intel_plane_copy_uapi_to_hw_state(plane_state, plane_state, crtc);

	intel_frontbuffer_flush(to_intel_frontbuffer(fb), ORIGIN_DIRTYFB);

	atomic_or(plane->frontbuffer_bit, &to_intel_frontbuffer(fb)->bits);
}

unsigned int
intel_plane_fence_y_offset(const struct intel_plane_state *plane_state)
{
	int x = 0, y = 0;

	intel_plane_adjust_aligned_offset(&x, &y, plane_state, 0,
					  plane_state->view.color_plane[0].offset, 0);

	return y;
}

static int
__intel_display_resume(struct drm_device *dev,
		       struct drm_atomic_state *state,
		       struct drm_modeset_acquire_ctx *ctx)
{
	struct drm_crtc_state *crtc_state;
	struct drm_crtc *crtc;
	int i, ret;

	intel_modeset_setup_hw_state(dev, ctx);
	intel_vga_redisable(to_i915(dev));

	if (!state)
		return 0;

	/*
	 * We've duplicated the state, pointers to the old state are invalid.
	 *
	 * Don't attempt to use the old state until we commit the duplicated state.
	 */
	for_each_new_crtc_in_state(state, crtc, crtc_state, i) {
		/*
		 * Force recalculation even if we restore
		 * current state. With fast modeset this may not result
		 * in a modeset when the state is compatible.
		 */
		crtc_state->mode_changed = true;
	}

	/* ignore any reset values/BIOS leftovers in the WM registers */
	if (!HAS_GMCH(to_i915(dev)))
		to_intel_atomic_state(state)->skip_intermediate_wm = true;

	ret = drm_atomic_helper_commit_duplicated_state(state, ctx);

	drm_WARN_ON(dev, ret == -EDEADLK);
	return ret;
}

static bool gpu_reset_clobbers_display(struct drm_i915_private *dev_priv)
{
	return (INTEL_INFO(dev_priv)->gpu_reset_clobbers_display &&
		intel_has_gpu_reset(&dev_priv->gt));
}

void intel_display_prepare_reset(struct drm_i915_private *dev_priv)
{
	struct drm_device *dev = &dev_priv->drm;
	struct drm_modeset_acquire_ctx *ctx = &dev_priv->reset_ctx;
	struct drm_atomic_state *state;
	int ret;

	if (!HAS_DISPLAY(dev_priv))
		return;

	/* reset doesn't touch the display */
	if (!dev_priv->params.force_reset_modeset_test &&
	    !gpu_reset_clobbers_display(dev_priv))
		return;

	/* We have a modeset vs reset deadlock, defensively unbreak it. */
	set_bit(I915_RESET_MODESET, &dev_priv->gt.reset.flags);
	smp_mb__after_atomic();
	wake_up_bit(&dev_priv->gt.reset.flags, I915_RESET_MODESET);

	if (atomic_read(&dev_priv->gpu_error.pending_fb_pin)) {
		drm_dbg_kms(&dev_priv->drm,
			    "Modeset potentially stuck, unbreaking through wedging\n");
		intel_gt_set_wedged(&dev_priv->gt);
	}

	/*
	 * Need mode_config.mutex so that we don't
	 * trample ongoing ->detect() and whatnot.
	 */
	mutex_lock(&dev->mode_config.mutex);
	drm_modeset_acquire_init(ctx, 0);
	while (1) {
		ret = drm_modeset_lock_all_ctx(dev, ctx);
		if (ret != -EDEADLK)
			break;

		drm_modeset_backoff(ctx);
	}
	/*
	 * Disabling the crtcs gracefully seems nicer. Also the
	 * g33 docs say we should at least disable all the planes.
	 */
	state = drm_atomic_helper_duplicate_state(dev, ctx);
	if (IS_ERR(state)) {
		ret = PTR_ERR(state);
		drm_err(&dev_priv->drm, "Duplicating state failed with %i\n",
			ret);
		return;
	}

	ret = drm_atomic_helper_disable_all(dev, ctx);
	if (ret) {
		drm_err(&dev_priv->drm, "Suspending crtc's failed with %i\n",
			ret);
		drm_atomic_state_put(state);
		return;
	}

	dev_priv->modeset_restore_state = state;
	state->acquire_ctx = ctx;
}

void intel_display_finish_reset(struct drm_i915_private *dev_priv)
{
	struct drm_device *dev = &dev_priv->drm;
	struct drm_modeset_acquire_ctx *ctx = &dev_priv->reset_ctx;
	struct drm_atomic_state *state;
	int ret;

	if (!HAS_DISPLAY(dev_priv))
		return;

	/* reset doesn't touch the display */
	if (!test_bit(I915_RESET_MODESET, &dev_priv->gt.reset.flags))
		return;

	state = fetch_and_zero(&dev_priv->modeset_restore_state);
	if (!state)
		goto unlock;

	/* reset doesn't touch the display */
	if (!gpu_reset_clobbers_display(dev_priv)) {
		/* for testing only restore the display */
		ret = __intel_display_resume(dev, state, ctx);
		if (ret)
			drm_err(&dev_priv->drm,
				"Restoring old state failed with %i\n", ret);
	} else {
		/*
		 * The display has been reset as well,
		 * so need a full re-initialization.
		 */
		intel_pps_unlock_regs_wa(dev_priv);
		intel_modeset_init_hw(dev_priv);
		intel_init_clock_gating(dev_priv);
		intel_hpd_init(dev_priv);

		ret = __intel_display_resume(dev, state, ctx);
		if (ret)
			drm_err(&dev_priv->drm,
				"Restoring old state failed with %i\n", ret);

		intel_hpd_poll_disable(dev_priv);
	}

	drm_atomic_state_put(state);
unlock:
	drm_modeset_drop_locks(ctx);
	drm_modeset_acquire_fini(ctx);
	mutex_unlock(&dev->mode_config.mutex);

	clear_bit_unlock(I915_RESET_MODESET, &dev_priv->gt.reset.flags);
}

static bool underrun_recovery_supported(const struct intel_crtc_state *crtc_state)
{
	if (crtc_state->pch_pfit.enabled &&
	    (crtc_state->pipe_src_w > drm_rect_width(&crtc_state->pch_pfit.dst) ||
	     crtc_state->pipe_src_h > drm_rect_height(&crtc_state->pch_pfit.dst) ||
	     crtc_state->output_format == INTEL_OUTPUT_FORMAT_YCBCR420))
		return false;

	if (crtc_state->dsc.compression_enable)
		return false;

	if (crtc_state->has_psr2)
		return false;

	if (crtc_state->splitter.enable)
		return false;

	return true;
}

static void icl_set_pipe_chicken(const struct intel_crtc_state *crtc_state)
{
	struct intel_crtc *crtc = to_intel_crtc(crtc_state->uapi.crtc);
	struct drm_i915_private *dev_priv = to_i915(crtc->base.dev);
	enum pipe pipe = crtc->pipe;
	u32 tmp;

	tmp = intel_de_read(dev_priv, PIPE_CHICKEN(pipe));

	/*
	 * Display WA #1153: icl
	 * enable hardware to bypass the alpha math
	 * and rounding for per-pixel values 00 and 0xff
	 */
	tmp |= PER_PIXEL_ALPHA_BYPASS_EN;
	/*
	 * Display WA # 1605353570: icl
	 * Set the pixel rounding bit to 1 for allowing
	 * passthrough of Frame buffer pixels unmodified
	 * across pipe
	 */
	tmp |= PIXEL_ROUNDING_TRUNC_FB_PASSTHRU;

	if (IS_DG2(dev_priv)) {
		/*
		 * Underrun recovery must always be disabled on DG2.  However
		 * the chicken bit meaning is inverted compared to other
		 * platforms.
		 */
		tmp &= ~UNDERRUN_RECOVERY_ENABLE_DG2;
	} else if (DISPLAY_VER(dev_priv) >= 13) {
		if (underrun_recovery_supported(crtc_state))
			tmp &= ~UNDERRUN_RECOVERY_DISABLE_ADLP;
		else
			tmp |= UNDERRUN_RECOVERY_DISABLE_ADLP;
	}

	intel_de_write(dev_priv, PIPE_CHICKEN(pipe), tmp);
}

bool intel_has_pending_fb_unpin(struct drm_i915_private *dev_priv)
{
	struct drm_crtc *crtc;
	bool cleanup_done;

	drm_for_each_crtc(crtc, &dev_priv->drm) {
		struct drm_crtc_commit *commit;
		spin_lock(&crtc->commit_lock);
		commit = list_first_entry_or_null(&crtc->commit_list,
						  struct drm_crtc_commit, commit_entry);
		cleanup_done = commit ?
			try_wait_for_completion(&commit->cleanup_done) : true;
		spin_unlock(&crtc->commit_lock);

		if (cleanup_done)
			continue;

		drm_crtc_wait_one_vblank(crtc);

		return true;
	}

	return false;
}

void lpt_disable_iclkip(struct drm_i915_private *dev_priv)
{
	u32 temp;

	intel_de_write(dev_priv, PIXCLK_GATE, PIXCLK_GATE_GATE);

	mutex_lock(&dev_priv->sb_lock);

	temp = intel_sbi_read(dev_priv, SBI_SSCCTL6, SBI_ICLK);
	temp |= SBI_SSCCTL_DISABLE;
	intel_sbi_write(dev_priv, SBI_SSCCTL6, temp, SBI_ICLK);

	mutex_unlock(&dev_priv->sb_lock);
}

/* Program iCLKIP clock to the desired frequency */
static void lpt_program_iclkip(const struct intel_crtc_state *crtc_state)
{
	struct intel_crtc *crtc = to_intel_crtc(crtc_state->uapi.crtc);
	struct drm_i915_private *dev_priv = to_i915(crtc->base.dev);
	int clock = crtc_state->hw.adjusted_mode.crtc_clock;
	u32 divsel, phaseinc, auxdiv, phasedir = 0;
	u32 temp;

	lpt_disable_iclkip(dev_priv);

	/* The iCLK virtual clock root frequency is in MHz,
	 * but the adjusted_mode->crtc_clock in in KHz. To get the
	 * divisors, it is necessary to divide one by another, so we
	 * convert the virtual clock precision to KHz here for higher
	 * precision.
	 */
	for (auxdiv = 0; auxdiv < 2; auxdiv++) {
		u32 iclk_virtual_root_freq = 172800 * 1000;
		u32 iclk_pi_range = 64;
		u32 desired_divisor;

		desired_divisor = DIV_ROUND_CLOSEST(iclk_virtual_root_freq,
						    clock << auxdiv);
		divsel = (desired_divisor / iclk_pi_range) - 2;
		phaseinc = desired_divisor % iclk_pi_range;

		/*
		 * Near 20MHz is a corner case which is
		 * out of range for the 7-bit divisor
		 */
		if (divsel <= 0x7f)
			break;
	}

	/* This should not happen with any sane values */
	drm_WARN_ON(&dev_priv->drm, SBI_SSCDIVINTPHASE_DIVSEL(divsel) &
		    ~SBI_SSCDIVINTPHASE_DIVSEL_MASK);
	drm_WARN_ON(&dev_priv->drm, SBI_SSCDIVINTPHASE_DIR(phasedir) &
		    ~SBI_SSCDIVINTPHASE_INCVAL_MASK);

	drm_dbg_kms(&dev_priv->drm,
		    "iCLKIP clock: found settings for %dKHz refresh rate: auxdiv=%x, divsel=%x, phasedir=%x, phaseinc=%x\n",
		    clock, auxdiv, divsel, phasedir, phaseinc);

	mutex_lock(&dev_priv->sb_lock);

	/* Program SSCDIVINTPHASE6 */
	temp = intel_sbi_read(dev_priv, SBI_SSCDIVINTPHASE6, SBI_ICLK);
	temp &= ~SBI_SSCDIVINTPHASE_DIVSEL_MASK;
	temp |= SBI_SSCDIVINTPHASE_DIVSEL(divsel);
	temp &= ~SBI_SSCDIVINTPHASE_INCVAL_MASK;
	temp |= SBI_SSCDIVINTPHASE_INCVAL(phaseinc);
	temp |= SBI_SSCDIVINTPHASE_DIR(phasedir);
	temp |= SBI_SSCDIVINTPHASE_PROPAGATE;
	intel_sbi_write(dev_priv, SBI_SSCDIVINTPHASE6, temp, SBI_ICLK);

	/* Program SSCAUXDIV */
	temp = intel_sbi_read(dev_priv, SBI_SSCAUXDIV6, SBI_ICLK);
	temp &= ~SBI_SSCAUXDIV_FINALDIV2SEL(1);
	temp |= SBI_SSCAUXDIV_FINALDIV2SEL(auxdiv);
	intel_sbi_write(dev_priv, SBI_SSCAUXDIV6, temp, SBI_ICLK);

	/* Enable modulator and associated divider */
	temp = intel_sbi_read(dev_priv, SBI_SSCCTL6, SBI_ICLK);
	temp &= ~SBI_SSCCTL_DISABLE;
	intel_sbi_write(dev_priv, SBI_SSCCTL6, temp, SBI_ICLK);

	mutex_unlock(&dev_priv->sb_lock);

	/* Wait for initialization time */
	udelay(24);

	intel_de_write(dev_priv, PIXCLK_GATE, PIXCLK_GATE_UNGATE);
}

int lpt_get_iclkip(struct drm_i915_private *dev_priv)
{
	u32 divsel, phaseinc, auxdiv;
	u32 iclk_virtual_root_freq = 172800 * 1000;
	u32 iclk_pi_range = 64;
	u32 desired_divisor;
	u32 temp;

	if ((intel_de_read(dev_priv, PIXCLK_GATE) & PIXCLK_GATE_UNGATE) == 0)
		return 0;

	mutex_lock(&dev_priv->sb_lock);

	temp = intel_sbi_read(dev_priv, SBI_SSCCTL6, SBI_ICLK);
	if (temp & SBI_SSCCTL_DISABLE) {
		mutex_unlock(&dev_priv->sb_lock);
		return 0;
	}

	temp = intel_sbi_read(dev_priv, SBI_SSCDIVINTPHASE6, SBI_ICLK);
	divsel = (temp & SBI_SSCDIVINTPHASE_DIVSEL_MASK) >>
		SBI_SSCDIVINTPHASE_DIVSEL_SHIFT;
	phaseinc = (temp & SBI_SSCDIVINTPHASE_INCVAL_MASK) >>
		SBI_SSCDIVINTPHASE_INCVAL_SHIFT;

	temp = intel_sbi_read(dev_priv, SBI_SSCAUXDIV6, SBI_ICLK);
	auxdiv = (temp & SBI_SSCAUXDIV_FINALDIV2SEL_MASK) >>
		SBI_SSCAUXDIV_FINALDIV2SEL_SHIFT;

	mutex_unlock(&dev_priv->sb_lock);

	desired_divisor = (divsel + 2) * iclk_pi_range + phaseinc;

	return DIV_ROUND_CLOSEST(iclk_virtual_root_freq,
				 desired_divisor << auxdiv);
}

static void ilk_pch_transcoder_set_timings(const struct intel_crtc_state *crtc_state,
					   enum pipe pch_transcoder)
{
	struct intel_crtc *crtc = to_intel_crtc(crtc_state->uapi.crtc);
	struct drm_i915_private *dev_priv = to_i915(crtc->base.dev);
	enum transcoder cpu_transcoder = crtc_state->cpu_transcoder;

	intel_de_write(dev_priv, PCH_TRANS_HTOTAL(pch_transcoder),
		       intel_de_read(dev_priv, HTOTAL(cpu_transcoder)));
	intel_de_write(dev_priv, PCH_TRANS_HBLANK(pch_transcoder),
		       intel_de_read(dev_priv, HBLANK(cpu_transcoder)));
	intel_de_write(dev_priv, PCH_TRANS_HSYNC(pch_transcoder),
		       intel_de_read(dev_priv, HSYNC(cpu_transcoder)));

	intel_de_write(dev_priv, PCH_TRANS_VTOTAL(pch_transcoder),
		       intel_de_read(dev_priv, VTOTAL(cpu_transcoder)));
	intel_de_write(dev_priv, PCH_TRANS_VBLANK(pch_transcoder),
		       intel_de_read(dev_priv, VBLANK(cpu_transcoder)));
	intel_de_write(dev_priv, PCH_TRANS_VSYNC(pch_transcoder),
		       intel_de_read(dev_priv, VSYNC(cpu_transcoder)));
	intel_de_write(dev_priv, PCH_TRANS_VSYNCSHIFT(pch_transcoder),
		       intel_de_read(dev_priv, VSYNCSHIFT(cpu_transcoder)));
}

/*
 * Finds the encoder associated with the given CRTC. This can only be
 * used when we know that the CRTC isn't feeding multiple encoders!
 */
struct intel_encoder *
intel_get_crtc_new_encoder(const struct intel_atomic_state *state,
			   const struct intel_crtc_state *crtc_state)
{
	struct intel_crtc *crtc = to_intel_crtc(crtc_state->uapi.crtc);
	const struct drm_connector_state *connector_state;
	const struct drm_connector *connector;
	struct intel_encoder *encoder = NULL;
	int num_encoders = 0;
	int i;

	for_each_new_connector_in_state(&state->base, connector, connector_state, i) {
		if (connector_state->crtc != &crtc->base)
			continue;

		encoder = to_intel_encoder(connector_state->best_encoder);
		num_encoders++;
	}

	drm_WARN(encoder->base.dev, num_encoders != 1,
		 "%d encoders for pipe %c\n",
		 num_encoders, pipe_name(crtc->pipe));

	return encoder;
}

/*
 * Enable PCH resources required for PCH ports:
 *   - PCH PLLs
 *   - FDI training & RX/TX
 *   - update transcoder timings
 *   - DP transcoding bits
 *   - transcoder
 */
static void ilk_pch_enable(const struct intel_atomic_state *state,
			   const struct intel_crtc_state *crtc_state)
{
	struct intel_crtc *crtc = to_intel_crtc(crtc_state->uapi.crtc);
	struct drm_device *dev = crtc->base.dev;
	struct drm_i915_private *dev_priv = to_i915(dev);
	enum pipe pipe = crtc->pipe;
	u32 temp;

	assert_pch_transcoder_disabled(dev_priv, pipe);

	/* For PCH output, training FDI link */
	dev_priv->display.fdi_link_train(crtc, crtc_state);

	/* We need to program the right clock selection before writing the pixel
	 * mutliplier into the DPLL. */
	if (HAS_PCH_CPT(dev_priv)) {
		u32 sel;

		temp = intel_de_read(dev_priv, PCH_DPLL_SEL);
		temp |= TRANS_DPLL_ENABLE(pipe);
		sel = TRANS_DPLLB_SEL(pipe);
		if (crtc_state->shared_dpll ==
		    intel_get_shared_dpll_by_id(dev_priv, DPLL_ID_PCH_PLL_B))
			temp |= sel;
		else
			temp &= ~sel;
		intel_de_write(dev_priv, PCH_DPLL_SEL, temp);
	}

	/* XXX: pch pll's can be enabled any time before we enable the PCH
	 * transcoder, and we actually should do this to not upset any PCH
	 * transcoder that already use the clock when we share it.
	 *
	 * Note that enable_shared_dpll tries to do the right thing, but
	 * get_shared_dpll unconditionally resets the pll - we need that to have
	 * the right LVDS enable sequence. */
	intel_enable_shared_dpll(crtc_state);

	/* set transcoder timing, panel must allow it */
	assert_panel_unlocked(dev_priv, pipe);
	ilk_pch_transcoder_set_timings(crtc_state, pipe);

	intel_fdi_normal_train(crtc);

	/* For PCH DP, enable TRANS_DP_CTL */
	if (HAS_PCH_CPT(dev_priv) &&
	    intel_crtc_has_dp_encoder(crtc_state)) {
		const struct drm_display_mode *adjusted_mode =
			&crtc_state->hw.adjusted_mode;
		u32 bpc = (intel_de_read(dev_priv, PIPECONF(pipe)) & PIPECONF_BPC_MASK) >> 5;
		i915_reg_t reg = TRANS_DP_CTL(pipe);
		enum port port;

		temp = intel_de_read(dev_priv, reg);
		temp &= ~(TRANS_DP_PORT_SEL_MASK |
			  TRANS_DP_SYNC_MASK |
			  TRANS_DP_BPC_MASK);
		temp |= TRANS_DP_OUTPUT_ENABLE;
		temp |= bpc << 9; /* same format but at 11:9 */

		if (adjusted_mode->flags & DRM_MODE_FLAG_PHSYNC)
			temp |= TRANS_DP_HSYNC_ACTIVE_HIGH;
		if (adjusted_mode->flags & DRM_MODE_FLAG_PVSYNC)
			temp |= TRANS_DP_VSYNC_ACTIVE_HIGH;

		port = intel_get_crtc_new_encoder(state, crtc_state)->port;
		drm_WARN_ON(dev, port < PORT_B || port > PORT_D);
		temp |= TRANS_DP_PORT_SEL(port);

		intel_de_write(dev_priv, reg, temp);
	}

	ilk_enable_pch_transcoder(crtc_state);
}

void lpt_pch_enable(const struct intel_crtc_state *crtc_state)
{
	struct intel_crtc *crtc = to_intel_crtc(crtc_state->uapi.crtc);
	struct drm_i915_private *dev_priv = to_i915(crtc->base.dev);
	enum transcoder cpu_transcoder = crtc_state->cpu_transcoder;

	assert_pch_transcoder_disabled(dev_priv, PIPE_A);

	lpt_program_iclkip(crtc_state);

	/* Set transcoder timing. */
	ilk_pch_transcoder_set_timings(crtc_state, PIPE_A);

	lpt_enable_pch_transcoder(dev_priv, cpu_transcoder);
}

static void cpt_verify_modeset(struct drm_i915_private *dev_priv,
			       enum pipe pipe)
{
	i915_reg_t dslreg = PIPEDSL(pipe);
	u32 temp;

	temp = intel_de_read(dev_priv, dslreg);
	udelay(500);
	if (wait_for(intel_de_read(dev_priv, dslreg) != temp, 5)) {
		if (wait_for(intel_de_read(dev_priv, dslreg) != temp, 5))
			drm_err(&dev_priv->drm,
				"mode set failed: pipe %c stuck\n",
				pipe_name(pipe));
	}
}

static void ilk_pfit_enable(const struct intel_crtc_state *crtc_state)
{
	struct intel_crtc *crtc = to_intel_crtc(crtc_state->uapi.crtc);
	struct drm_i915_private *dev_priv = to_i915(crtc->base.dev);
	const struct drm_rect *dst = &crtc_state->pch_pfit.dst;
	enum pipe pipe = crtc->pipe;
	int width = drm_rect_width(dst);
	int height = drm_rect_height(dst);
	int x = dst->x1;
	int y = dst->y1;

	if (!crtc_state->pch_pfit.enabled)
		return;

	/* Force use of hard-coded filter coefficients
	 * as some pre-programmed values are broken,
	 * e.g. x201.
	 */
	if (IS_IVYBRIDGE(dev_priv) || IS_HASWELL(dev_priv))
		intel_de_write(dev_priv, PF_CTL(pipe), PF_ENABLE |
			       PF_FILTER_MED_3x3 | PF_PIPE_SEL_IVB(pipe));
	else
		intel_de_write(dev_priv, PF_CTL(pipe), PF_ENABLE |
			       PF_FILTER_MED_3x3);
	intel_de_write(dev_priv, PF_WIN_POS(pipe), x << 16 | y);
	intel_de_write(dev_priv, PF_WIN_SZ(pipe), width << 16 | height);
}

void hsw_enable_ips(const struct intel_crtc_state *crtc_state)
{
	struct intel_crtc *crtc = to_intel_crtc(crtc_state->uapi.crtc);
	struct drm_device *dev = crtc->base.dev;
	struct drm_i915_private *dev_priv = to_i915(dev);

	if (!crtc_state->ips_enabled)
		return;

	/*
	 * We can only enable IPS after we enable a plane and wait for a vblank
	 * This function is called from post_plane_update, which is run after
	 * a vblank wait.
	 */
	drm_WARN_ON(dev, !(crtc_state->active_planes & ~BIT(PLANE_CURSOR)));

	if (IS_BROADWELL(dev_priv)) {
		drm_WARN_ON(dev, sandybridge_pcode_write(dev_priv, DISPLAY_IPS_CONTROL,
							 IPS_ENABLE | IPS_PCODE_CONTROL));
		/* Quoting Art Runyan: "its not safe to expect any particular
		 * value in IPS_CTL bit 31 after enabling IPS through the
		 * mailbox." Moreover, the mailbox may return a bogus state,
		 * so we need to just enable it and continue on.
		 */
	} else {
		intel_de_write(dev_priv, IPS_CTL, IPS_ENABLE);
		/* The bit only becomes 1 in the next vblank, so this wait here
		 * is essentially intel_wait_for_vblank. If we don't have this
		 * and don't wait for vblanks until the end of crtc_enable, then
		 * the HW state readout code will complain that the expected
		 * IPS_CTL value is not the one we read. */
		if (intel_de_wait_for_set(dev_priv, IPS_CTL, IPS_ENABLE, 50))
			drm_err(&dev_priv->drm,
				"Timed out waiting for IPS enable\n");
	}
}

void hsw_disable_ips(const struct intel_crtc_state *crtc_state)
{
	struct intel_crtc *crtc = to_intel_crtc(crtc_state->uapi.crtc);
	struct drm_device *dev = crtc->base.dev;
	struct drm_i915_private *dev_priv = to_i915(dev);

	if (!crtc_state->ips_enabled)
		return;

	if (IS_BROADWELL(dev_priv)) {
		drm_WARN_ON(dev,
			    sandybridge_pcode_write(dev_priv, DISPLAY_IPS_CONTROL, 0));
		/*
		 * Wait for PCODE to finish disabling IPS. The BSpec specified
		 * 42ms timeout value leads to occasional timeouts so use 100ms
		 * instead.
		 */
		if (intel_de_wait_for_clear(dev_priv, IPS_CTL, IPS_ENABLE, 100))
			drm_err(&dev_priv->drm,
				"Timed out waiting for IPS disable\n");
	} else {
		intel_de_write(dev_priv, IPS_CTL, 0);
		intel_de_posting_read(dev_priv, IPS_CTL);
	}

	/* We need to wait for a vblank before we can disable the plane. */
	intel_wait_for_vblank(dev_priv, crtc->pipe);
}

static void intel_crtc_dpms_overlay_disable(struct intel_crtc *crtc)
{
	if (crtc->overlay)
		(void) intel_overlay_switch_off(crtc->overlay);

	/* Let userspace switch the overlay on again. In most cases userspace
	 * has to recompute where to put it anyway.
	 */
}

static bool hsw_pre_update_disable_ips(const struct intel_crtc_state *old_crtc_state,
				       const struct intel_crtc_state *new_crtc_state)
{
	struct intel_crtc *crtc = to_intel_crtc(new_crtc_state->uapi.crtc);
	struct drm_i915_private *dev_priv = to_i915(crtc->base.dev);

	if (!old_crtc_state->ips_enabled)
		return false;

	if (intel_crtc_needs_modeset(new_crtc_state))
		return true;

	/*
	 * Workaround : Do not read or write the pipe palette/gamma data while
	 * GAMMA_MODE is configured for split gamma and IPS_CTL has IPS enabled.
	 *
	 * Disable IPS before we program the LUT.
	 */
	if (IS_HASWELL(dev_priv) &&
	    (new_crtc_state->uapi.color_mgmt_changed ||
	     new_crtc_state->update_pipe) &&
	    new_crtc_state->gamma_mode == GAMMA_MODE_MODE_SPLIT)
		return true;

	return !new_crtc_state->ips_enabled;
}

static bool hsw_post_update_enable_ips(const struct intel_crtc_state *old_crtc_state,
				       const struct intel_crtc_state *new_crtc_state)
{
	struct intel_crtc *crtc = to_intel_crtc(new_crtc_state->uapi.crtc);
	struct drm_i915_private *dev_priv = to_i915(crtc->base.dev);

	if (!new_crtc_state->ips_enabled)
		return false;

	if (intel_crtc_needs_modeset(new_crtc_state))
		return true;

	/*
	 * Workaround : Do not read or write the pipe palette/gamma data while
	 * GAMMA_MODE is configured for split gamma and IPS_CTL has IPS enabled.
	 *
	 * Re-enable IPS after the LUT has been programmed.
	 */
	if (IS_HASWELL(dev_priv) &&
	    (new_crtc_state->uapi.color_mgmt_changed ||
	     new_crtc_state->update_pipe) &&
	    new_crtc_state->gamma_mode == GAMMA_MODE_MODE_SPLIT)
		return true;

	/*
	 * We can't read out IPS on broadwell, assume the worst and
	 * forcibly enable IPS on the first fastset.
	 */
	if (new_crtc_state->update_pipe && old_crtc_state->inherited)
		return true;

	return !old_crtc_state->ips_enabled;
}

static bool needs_nv12_wa(const struct intel_crtc_state *crtc_state)
{
	struct drm_i915_private *dev_priv = to_i915(crtc_state->uapi.crtc->dev);

	if (!crtc_state->nv12_planes)
		return false;

	/* WA Display #0827: Gen9:all */
	if (DISPLAY_VER(dev_priv) == 9)
		return true;

	return false;
}

static bool needs_scalerclk_wa(const struct intel_crtc_state *crtc_state)
{
	struct drm_i915_private *dev_priv = to_i915(crtc_state->uapi.crtc->dev);

	/* Wa_2006604312:icl,ehl */
	if (crtc_state->scaler_state.scaler_users > 0 && DISPLAY_VER(dev_priv) == 11)
		return true;

	return false;
}

static bool planes_enabling(const struct intel_crtc_state *old_crtc_state,
			    const struct intel_crtc_state *new_crtc_state)
{
	return (!old_crtc_state->active_planes || intel_crtc_needs_modeset(new_crtc_state)) &&
		new_crtc_state->active_planes;
}

static bool planes_disabling(const struct intel_crtc_state *old_crtc_state,
			     const struct intel_crtc_state *new_crtc_state)
{
	return old_crtc_state->active_planes &&
		(!new_crtc_state->active_planes || intel_crtc_needs_modeset(new_crtc_state));
}

static void intel_post_plane_update(struct intel_atomic_state *state,
				    struct intel_crtc *crtc)
{
	struct drm_i915_private *dev_priv = to_i915(state->base.dev);
	const struct intel_crtc_state *old_crtc_state =
		intel_atomic_get_old_crtc_state(state, crtc);
	const struct intel_crtc_state *new_crtc_state =
		intel_atomic_get_new_crtc_state(state, crtc);
	enum pipe pipe = crtc->pipe;

	intel_frontbuffer_flip(dev_priv, new_crtc_state->fb_bits);

	if (new_crtc_state->update_wm_post && new_crtc_state->hw.active)
		intel_update_watermarks(crtc);

	if (hsw_post_update_enable_ips(old_crtc_state, new_crtc_state))
		hsw_enable_ips(new_crtc_state);

	intel_fbc_post_update(state, crtc);
	intel_drrs_page_flip(state, crtc);

	if (needs_nv12_wa(old_crtc_state) &&
	    !needs_nv12_wa(new_crtc_state))
		skl_wa_827(dev_priv, pipe, false);

	if (needs_scalerclk_wa(old_crtc_state) &&
	    !needs_scalerclk_wa(new_crtc_state))
		icl_wa_scalerclkgating(dev_priv, pipe, false);
}

static void intel_crtc_enable_flip_done(struct intel_atomic_state *state,
					struct intel_crtc *crtc)
{
	const struct intel_crtc_state *crtc_state =
		intel_atomic_get_new_crtc_state(state, crtc);
	u8 update_planes = crtc_state->update_planes;
	const struct intel_plane_state *plane_state;
	struct intel_plane *plane;
	int i;

	for_each_new_intel_plane_in_state(state, plane, plane_state, i) {
		if (plane->enable_flip_done &&
		    plane->pipe == crtc->pipe &&
		    update_planes & BIT(plane->id))
			plane->enable_flip_done(plane);
	}
}

static void intel_crtc_disable_flip_done(struct intel_atomic_state *state,
					 struct intel_crtc *crtc)
{
	const struct intel_crtc_state *crtc_state =
		intel_atomic_get_new_crtc_state(state, crtc);
	u8 update_planes = crtc_state->update_planes;
	const struct intel_plane_state *plane_state;
	struct intel_plane *plane;
	int i;

	for_each_new_intel_plane_in_state(state, plane, plane_state, i) {
		if (plane->disable_flip_done &&
		    plane->pipe == crtc->pipe &&
		    update_planes & BIT(plane->id))
			plane->disable_flip_done(plane);
	}
}

static void intel_crtc_async_flip_disable_wa(struct intel_atomic_state *state,
					     struct intel_crtc *crtc)
{
	struct drm_i915_private *i915 = to_i915(state->base.dev);
	const struct intel_crtc_state *old_crtc_state =
		intel_atomic_get_old_crtc_state(state, crtc);
	const struct intel_crtc_state *new_crtc_state =
		intel_atomic_get_new_crtc_state(state, crtc);
	u8 update_planes = new_crtc_state->update_planes;
	const struct intel_plane_state *old_plane_state;
	struct intel_plane *plane;
	bool need_vbl_wait = false;
	int i;

	for_each_old_intel_plane_in_state(state, plane, old_plane_state, i) {
		if (plane->need_async_flip_disable_wa &&
		    plane->pipe == crtc->pipe &&
		    update_planes & BIT(plane->id)) {
			/*
			 * Apart from the async flip bit we want to
			 * preserve the old state for the plane.
			 */
			plane->async_flip(plane, old_crtc_state,
					  old_plane_state, false);
			need_vbl_wait = true;
		}
	}

	if (need_vbl_wait)
		intel_wait_for_vblank(i915, crtc->pipe);
}

static void intel_pre_plane_update(struct intel_atomic_state *state,
				   struct intel_crtc *crtc)
{
	struct drm_i915_private *dev_priv = to_i915(state->base.dev);
	const struct intel_crtc_state *old_crtc_state =
		intel_atomic_get_old_crtc_state(state, crtc);
	const struct intel_crtc_state *new_crtc_state =
		intel_atomic_get_new_crtc_state(state, crtc);
	enum pipe pipe = crtc->pipe;

	if (hsw_pre_update_disable_ips(old_crtc_state, new_crtc_state))
		hsw_disable_ips(old_crtc_state);

	if (intel_fbc_pre_update(state, crtc))
		intel_wait_for_vblank(dev_priv, pipe);

	/* Display WA 827 */
	if (!needs_nv12_wa(old_crtc_state) &&
	    needs_nv12_wa(new_crtc_state))
		skl_wa_827(dev_priv, pipe, true);

	/* Wa_2006604312:icl,ehl */
	if (!needs_scalerclk_wa(old_crtc_state) &&
	    needs_scalerclk_wa(new_crtc_state))
		icl_wa_scalerclkgating(dev_priv, pipe, true);

	/*
	 * Vblank time updates from the shadow to live plane control register
	 * are blocked if the memory self-refresh mode is active at that
	 * moment. So to make sure the plane gets truly disabled, disable
	 * first the self-refresh mode. The self-refresh enable bit in turn
	 * will be checked/applied by the HW only at the next frame start
	 * event which is after the vblank start event, so we need to have a
	 * wait-for-vblank between disabling the plane and the pipe.
	 */
	if (HAS_GMCH(dev_priv) && old_crtc_state->hw.active &&
	    new_crtc_state->disable_cxsr && intel_set_memory_cxsr(dev_priv, false))
		intel_wait_for_vblank(dev_priv, pipe);

	/*
	 * IVB workaround: must disable low power watermarks for at least
	 * one frame before enabling scaling.  LP watermarks can be re-enabled
	 * when scaling is disabled.
	 *
	 * WaCxSRDisabledForSpriteScaling:ivb
	 */
	if (old_crtc_state->hw.active &&
	    new_crtc_state->disable_lp_wm && ilk_disable_lp_wm(dev_priv))
		intel_wait_for_vblank(dev_priv, pipe);

	/*
	 * If we're doing a modeset we don't need to do any
	 * pre-vblank watermark programming here.
	 */
	if (!intel_crtc_needs_modeset(new_crtc_state)) {
		/*
		 * For platforms that support atomic watermarks, program the
		 * 'intermediate' watermarks immediately.  On pre-gen9 platforms, these
		 * will be the intermediate values that are safe for both pre- and
		 * post- vblank; when vblank happens, the 'active' values will be set
		 * to the final 'target' values and we'll do this again to get the
		 * optimal watermarks.  For gen9+ platforms, the values we program here
		 * will be the final target values which will get automatically latched
		 * at vblank time; no further programming will be necessary.
		 *
		 * If a platform hasn't been transitioned to atomic watermarks yet,
		 * we'll continue to update watermarks the old way, if flags tell
		 * us to.
		 */
		if (dev_priv->display.initial_watermarks)
			dev_priv->display.initial_watermarks(state, crtc);
		else if (new_crtc_state->update_wm_pre)
			intel_update_watermarks(crtc);
	}

	/*
	 * Gen2 reports pipe underruns whenever all planes are disabled.
	 * So disable underrun reporting before all the planes get disabled.
	 *
	 * We do this after .initial_watermarks() so that we have a
	 * chance of catching underruns with the intermediate watermarks
	 * vs. the old plane configuration.
	 */
	if (DISPLAY_VER(dev_priv) == 2 && planes_disabling(old_crtc_state, new_crtc_state))
		intel_set_cpu_fifo_underrun_reporting(dev_priv, pipe, false);

	/*
	 * WA for platforms where async address update enable bit
	 * is double buffered and only latched at start of vblank.
	 */
	if (old_crtc_state->uapi.async_flip && !new_crtc_state->uapi.async_flip)
		intel_crtc_async_flip_disable_wa(state, crtc);
}

static void intel_crtc_disable_planes(struct intel_atomic_state *state,
				      struct intel_crtc *crtc)
{
	struct drm_i915_private *dev_priv = to_i915(crtc->base.dev);
	const struct intel_crtc_state *new_crtc_state =
		intel_atomic_get_new_crtc_state(state, crtc);
	unsigned int update_mask = new_crtc_state->update_planes;
	const struct intel_plane_state *old_plane_state;
	struct intel_plane *plane;
	unsigned fb_bits = 0;
	int i;

	intel_crtc_dpms_overlay_disable(crtc);

	for_each_old_intel_plane_in_state(state, plane, old_plane_state, i) {
		if (crtc->pipe != plane->pipe ||
		    !(update_mask & BIT(plane->id)))
			continue;

		intel_disable_plane(plane, new_crtc_state);

		if (old_plane_state->uapi.visible)
			fb_bits |= plane->frontbuffer_bit;
	}

	intel_frontbuffer_flip(dev_priv, fb_bits);
}

/*
 * intel_connector_primary_encoder - get the primary encoder for a connector
 * @connector: connector for which to return the encoder
 *
 * Returns the primary encoder for a connector. There is a 1:1 mapping from
 * all connectors to their encoder, except for DP-MST connectors which have
 * both a virtual and a primary encoder. These DP-MST primary encoders can be
 * pointed to by as many DP-MST connectors as there are pipes.
 */
static struct intel_encoder *
intel_connector_primary_encoder(struct intel_connector *connector)
{
	struct intel_encoder *encoder;

	if (connector->mst_port)
		return &dp_to_dig_port(connector->mst_port)->base;

	encoder = intel_attached_encoder(connector);
	drm_WARN_ON(connector->base.dev, !encoder);

	return encoder;
}

static void intel_encoders_update_prepare(struct intel_atomic_state *state)
{
	struct drm_connector_state *new_conn_state;
	struct drm_connector *connector;
	int i;

	for_each_new_connector_in_state(&state->base, connector, new_conn_state,
					i) {
		struct intel_connector *intel_connector;
		struct intel_encoder *encoder;
		struct intel_crtc *crtc;

		if (!intel_connector_needs_modeset(state, connector))
			continue;

		intel_connector = to_intel_connector(connector);
		encoder = intel_connector_primary_encoder(intel_connector);
		if (!encoder->update_prepare)
			continue;

		crtc = new_conn_state->crtc ?
			to_intel_crtc(new_conn_state->crtc) : NULL;
		encoder->update_prepare(state, encoder, crtc);
	}
}

static void intel_encoders_update_complete(struct intel_atomic_state *state)
{
	struct drm_connector_state *new_conn_state;
	struct drm_connector *connector;
	int i;

	for_each_new_connector_in_state(&state->base, connector, new_conn_state,
					i) {
		struct intel_connector *intel_connector;
		struct intel_encoder *encoder;
		struct intel_crtc *crtc;

		if (!intel_connector_needs_modeset(state, connector))
			continue;

		intel_connector = to_intel_connector(connector);
		encoder = intel_connector_primary_encoder(intel_connector);
		if (!encoder->update_complete)
			continue;

		crtc = new_conn_state->crtc ?
			to_intel_crtc(new_conn_state->crtc) : NULL;
		encoder->update_complete(state, encoder, crtc);
	}
}

static void intel_encoders_pre_pll_enable(struct intel_atomic_state *state,
					  struct intel_crtc *crtc)
{
	const struct intel_crtc_state *crtc_state =
		intel_atomic_get_new_crtc_state(state, crtc);
	const struct drm_connector_state *conn_state;
	struct drm_connector *conn;
	int i;

	for_each_new_connector_in_state(&state->base, conn, conn_state, i) {
		struct intel_encoder *encoder =
			to_intel_encoder(conn_state->best_encoder);

		if (conn_state->crtc != &crtc->base)
			continue;

		if (encoder->pre_pll_enable)
			encoder->pre_pll_enable(state, encoder,
						crtc_state, conn_state);
	}
}

static void intel_encoders_pre_enable(struct intel_atomic_state *state,
				      struct intel_crtc *crtc)
{
	const struct intel_crtc_state *crtc_state =
		intel_atomic_get_new_crtc_state(state, crtc);
	const struct drm_connector_state *conn_state;
	struct drm_connector *conn;
	int i;

	for_each_new_connector_in_state(&state->base, conn, conn_state, i) {
		struct intel_encoder *encoder =
			to_intel_encoder(conn_state->best_encoder);

		if (conn_state->crtc != &crtc->base)
			continue;

		if (encoder->pre_enable)
			encoder->pre_enable(state, encoder,
					    crtc_state, conn_state);
	}
}

static void intel_encoders_enable(struct intel_atomic_state *state,
				  struct intel_crtc *crtc)
{
	const struct intel_crtc_state *crtc_state =
		intel_atomic_get_new_crtc_state(state, crtc);
	const struct drm_connector_state *conn_state;
	struct drm_connector *conn;
	int i;

	for_each_new_connector_in_state(&state->base, conn, conn_state, i) {
		struct intel_encoder *encoder =
			to_intel_encoder(conn_state->best_encoder);

		if (conn_state->crtc != &crtc->base)
			continue;

		if (encoder->enable)
			encoder->enable(state, encoder,
					crtc_state, conn_state);
		intel_opregion_notify_encoder(encoder, true);
	}
}

static void intel_encoders_pre_disable(struct intel_atomic_state *state,
				       struct intel_crtc *crtc)
{
	const struct intel_crtc_state *old_crtc_state =
		intel_atomic_get_old_crtc_state(state, crtc);
	const struct drm_connector_state *old_conn_state;
	struct drm_connector *conn;
	int i;

	for_each_old_connector_in_state(&state->base, conn, old_conn_state, i) {
		struct intel_encoder *encoder =
			to_intel_encoder(old_conn_state->best_encoder);

		if (old_conn_state->crtc != &crtc->base)
			continue;

		if (encoder->pre_disable)
			encoder->pre_disable(state, encoder, old_crtc_state,
					     old_conn_state);
	}
}

static void intel_encoders_disable(struct intel_atomic_state *state,
				   struct intel_crtc *crtc)
{
	const struct intel_crtc_state *old_crtc_state =
		intel_atomic_get_old_crtc_state(state, crtc);
	const struct drm_connector_state *old_conn_state;
	struct drm_connector *conn;
	int i;

	for_each_old_connector_in_state(&state->base, conn, old_conn_state, i) {
		struct intel_encoder *encoder =
			to_intel_encoder(old_conn_state->best_encoder);

		if (old_conn_state->crtc != &crtc->base)
			continue;

		intel_opregion_notify_encoder(encoder, false);
		if (encoder->disable)
			encoder->disable(state, encoder,
					 old_crtc_state, old_conn_state);
	}
}

static void intel_encoders_post_disable(struct intel_atomic_state *state,
					struct intel_crtc *crtc)
{
	const struct intel_crtc_state *old_crtc_state =
		intel_atomic_get_old_crtc_state(state, crtc);
	const struct drm_connector_state *old_conn_state;
	struct drm_connector *conn;
	int i;

	for_each_old_connector_in_state(&state->base, conn, old_conn_state, i) {
		struct intel_encoder *encoder =
			to_intel_encoder(old_conn_state->best_encoder);

		if (old_conn_state->crtc != &crtc->base)
			continue;

		if (encoder->post_disable)
			encoder->post_disable(state, encoder,
					      old_crtc_state, old_conn_state);
	}
}

static void intel_encoders_post_pll_disable(struct intel_atomic_state *state,
					    struct intel_crtc *crtc)
{
	const struct intel_crtc_state *old_crtc_state =
		intel_atomic_get_old_crtc_state(state, crtc);
	const struct drm_connector_state *old_conn_state;
	struct drm_connector *conn;
	int i;

	for_each_old_connector_in_state(&state->base, conn, old_conn_state, i) {
		struct intel_encoder *encoder =
			to_intel_encoder(old_conn_state->best_encoder);

		if (old_conn_state->crtc != &crtc->base)
			continue;

		if (encoder->post_pll_disable)
			encoder->post_pll_disable(state, encoder,
						  old_crtc_state, old_conn_state);
	}
}

static void intel_encoders_update_pipe(struct intel_atomic_state *state,
				       struct intel_crtc *crtc)
{
	const struct intel_crtc_state *crtc_state =
		intel_atomic_get_new_crtc_state(state, crtc);
	const struct drm_connector_state *conn_state;
	struct drm_connector *conn;
	int i;

	for_each_new_connector_in_state(&state->base, conn, conn_state, i) {
		struct intel_encoder *encoder =
			to_intel_encoder(conn_state->best_encoder);

		if (conn_state->crtc != &crtc->base)
			continue;

		if (encoder->update_pipe)
			encoder->update_pipe(state, encoder,
					     crtc_state, conn_state);
	}
}

static void intel_disable_primary_plane(const struct intel_crtc_state *crtc_state)
{
	struct intel_crtc *crtc = to_intel_crtc(crtc_state->uapi.crtc);
	struct intel_plane *plane = to_intel_plane(crtc->base.primary);

	plane->disable_plane(plane, crtc_state);
}

static void ilk_crtc_enable(struct intel_atomic_state *state,
			    struct intel_crtc *crtc)
{
	const struct intel_crtc_state *new_crtc_state =
		intel_atomic_get_new_crtc_state(state, crtc);
	struct drm_i915_private *dev_priv = to_i915(crtc->base.dev);
	enum pipe pipe = crtc->pipe;

	if (drm_WARN_ON(&dev_priv->drm, crtc->active))
		return;

	/*
	 * Sometimes spurious CPU pipe underruns happen during FDI
	 * training, at least with VGA+HDMI cloning. Suppress them.
	 *
	 * On ILK we get an occasional spurious CPU pipe underruns
	 * between eDP port A enable and vdd enable. Also PCH port
	 * enable seems to result in the occasional CPU pipe underrun.
	 *
	 * Spurious PCH underruns also occur during PCH enabling.
	 */
	intel_set_cpu_fifo_underrun_reporting(dev_priv, pipe, false);
	intel_set_pch_fifo_underrun_reporting(dev_priv, pipe, false);

	if (intel_crtc_has_dp_encoder(new_crtc_state))
		intel_dp_set_m_n(new_crtc_state, M1_N1);

	intel_set_transcoder_timings(new_crtc_state);
	intel_set_pipe_src_size(new_crtc_state);

	if (new_crtc_state->has_pch_encoder)
		intel_cpu_transcoder_set_m_n(new_crtc_state,
					     &new_crtc_state->fdi_m_n, NULL);

	ilk_set_pipeconf(new_crtc_state);

	crtc->active = true;

	intel_encoders_pre_enable(state, crtc);

	if (new_crtc_state->has_pch_encoder) {
		/* Note: FDI PLL enabling _must_ be done before we enable the
		 * cpu pipes, hence this is separate from all the other fdi/pch
		 * enabling. */
		ilk_fdi_pll_enable(new_crtc_state);
	} else {
		assert_fdi_tx_disabled(dev_priv, pipe);
		assert_fdi_rx_disabled(dev_priv, pipe);
	}

	ilk_pfit_enable(new_crtc_state);

	/*
	 * On ILK+ LUT must be loaded before the pipe is running but with
	 * clocks enabled
	 */
	intel_color_load_luts(new_crtc_state);
	intel_color_commit(new_crtc_state);
	/* update DSPCNTR to configure gamma for pipe bottom color */
	intel_disable_primary_plane(new_crtc_state);

	if (dev_priv->display.initial_watermarks)
		dev_priv->display.initial_watermarks(state, crtc);
	intel_enable_pipe(new_crtc_state);

	if (new_crtc_state->has_pch_encoder)
		ilk_pch_enable(state, new_crtc_state);

	intel_crtc_vblank_on(new_crtc_state);

	intel_encoders_enable(state, crtc);

	if (HAS_PCH_CPT(dev_priv))
		cpt_verify_modeset(dev_priv, pipe);

	/*
	 * Must wait for vblank to avoid spurious PCH FIFO underruns.
	 * And a second vblank wait is needed at least on ILK with
	 * some interlaced HDMI modes. Let's do the double wait always
	 * in case there are more corner cases we don't know about.
	 */
	if (new_crtc_state->has_pch_encoder) {
		intel_wait_for_vblank(dev_priv, pipe);
		intel_wait_for_vblank(dev_priv, pipe);
	}
	intel_set_cpu_fifo_underrun_reporting(dev_priv, pipe, true);
	intel_set_pch_fifo_underrun_reporting(dev_priv, pipe, true);
}

/* IPS only exists on ULT machines and is tied to pipe A. */
static bool hsw_crtc_supports_ips(struct intel_crtc *crtc)
{
	return HAS_IPS(to_i915(crtc->base.dev)) && crtc->pipe == PIPE_A;
}

static void glk_pipe_scaler_clock_gating_wa(struct drm_i915_private *dev_priv,
					    enum pipe pipe, bool apply)
{
	u32 val = intel_de_read(dev_priv, CLKGATE_DIS_PSL(pipe));
	u32 mask = DPF_GATING_DIS | DPF_RAM_GATING_DIS | DPFR_GATING_DIS;

	if (apply)
		val |= mask;
	else
		val &= ~mask;

	intel_de_write(dev_priv, CLKGATE_DIS_PSL(pipe), val);
}

static void icl_pipe_mbus_enable(struct intel_crtc *crtc, bool joined_mbus)
{
	struct drm_i915_private *dev_priv = to_i915(crtc->base.dev);
	enum pipe pipe = crtc->pipe;
	u32 val;

	/* Wa_22010947358:adl-p */
	if (IS_ALDERLAKE_P(dev_priv))
		val = joined_mbus ? MBUS_DBOX_A_CREDIT(6) : MBUS_DBOX_A_CREDIT(4);
	else
		val = MBUS_DBOX_A_CREDIT(2);

	if (DISPLAY_VER(dev_priv) >= 12) {
		val |= MBUS_DBOX_BW_CREDIT(2);
		val |= MBUS_DBOX_B_CREDIT(12);
	} else {
		val |= MBUS_DBOX_BW_CREDIT(1);
		val |= MBUS_DBOX_B_CREDIT(8);
	}

	intel_de_write(dev_priv, PIPE_MBUS_DBOX_CTL(pipe), val);
}

static void hsw_set_linetime_wm(const struct intel_crtc_state *crtc_state)
{
	struct intel_crtc *crtc = to_intel_crtc(crtc_state->uapi.crtc);
	struct drm_i915_private *dev_priv = to_i915(crtc->base.dev);

	intel_de_write(dev_priv, WM_LINETIME(crtc->pipe),
		       HSW_LINETIME(crtc_state->linetime) |
		       HSW_IPS_LINETIME(crtc_state->ips_linetime));
}

static void hsw_set_frame_start_delay(const struct intel_crtc_state *crtc_state)
{
	struct intel_crtc *crtc = to_intel_crtc(crtc_state->uapi.crtc);
	struct drm_i915_private *dev_priv = to_i915(crtc->base.dev);
	i915_reg_t reg = CHICKEN_TRANS(crtc_state->cpu_transcoder);
	u32 val;

	val = intel_de_read(dev_priv, reg);
	val &= ~HSW_FRAME_START_DELAY_MASK;
	val |= HSW_FRAME_START_DELAY(dev_priv->framestart_delay - 1);
	intel_de_write(dev_priv, reg, val);
}

static void icl_ddi_bigjoiner_pre_enable(struct intel_atomic_state *state,
					 const struct intel_crtc_state *crtc_state)
{
	struct intel_crtc *master = to_intel_crtc(crtc_state->uapi.crtc);
	struct drm_i915_private *dev_priv = to_i915(master->base.dev);
	struct intel_crtc_state *master_crtc_state;
	struct drm_connector_state *conn_state;
	struct drm_connector *conn;
	struct intel_encoder *encoder = NULL;
	int i;

	if (crtc_state->bigjoiner_slave)
		master = crtc_state->bigjoiner_linked_crtc;

	master_crtc_state = intel_atomic_get_new_crtc_state(state, master);

	for_each_new_connector_in_state(&state->base, conn, conn_state, i) {
		if (conn_state->crtc != &master->base)
			continue;

		encoder = to_intel_encoder(conn_state->best_encoder);
		break;
	}

	if (!crtc_state->bigjoiner_slave) {
		/* need to enable VDSC, which we skipped in pre-enable */
		intel_dsc_enable(encoder, crtc_state);
	} else {
		/*
		 * Enable sequence steps 1-7 on bigjoiner master
		 */
		intel_encoders_pre_pll_enable(state, master);
		if (master_crtc_state->shared_dpll)
			intel_enable_shared_dpll(master_crtc_state);
		intel_encoders_pre_enable(state, master);

		/* and DSC on slave */
		intel_dsc_enable(NULL, crtc_state);
	}

	if (DISPLAY_VER(dev_priv) >= 13)
		intel_uncompressed_joiner_enable(crtc_state);
}

static void hsw_crtc_enable(struct intel_atomic_state *state,
			    struct intel_crtc *crtc)
{
	const struct intel_crtc_state *new_crtc_state =
		intel_atomic_get_new_crtc_state(state, crtc);
	struct drm_i915_private *dev_priv = to_i915(crtc->base.dev);
	enum pipe pipe = crtc->pipe, hsw_workaround_pipe;
	enum transcoder cpu_transcoder = new_crtc_state->cpu_transcoder;
	bool psl_clkgate_wa;

	if (drm_WARN_ON(&dev_priv->drm, crtc->active))
		return;

	if (!new_crtc_state->bigjoiner) {
		intel_encoders_pre_pll_enable(state, crtc);

		if (new_crtc_state->shared_dpll)
			intel_enable_shared_dpll(new_crtc_state);

		intel_encoders_pre_enable(state, crtc);
	} else {
		icl_ddi_bigjoiner_pre_enable(state, new_crtc_state);
	}

	intel_set_pipe_src_size(new_crtc_state);
	if (DISPLAY_VER(dev_priv) >= 9 || IS_BROADWELL(dev_priv))
		bdw_set_pipemisc(new_crtc_state);

	if (!new_crtc_state->bigjoiner_slave && !transcoder_is_dsi(cpu_transcoder)) {
		intel_set_transcoder_timings(new_crtc_state);

		if (cpu_transcoder != TRANSCODER_EDP)
			intel_de_write(dev_priv, PIPE_MULT(cpu_transcoder),
				       new_crtc_state->pixel_multiplier - 1);

		if (new_crtc_state->has_pch_encoder)
			intel_cpu_transcoder_set_m_n(new_crtc_state,
						     &new_crtc_state->fdi_m_n, NULL);

		hsw_set_frame_start_delay(new_crtc_state);
	}

	if (!transcoder_is_dsi(cpu_transcoder))
		hsw_set_pipeconf(new_crtc_state);

	crtc->active = true;

	/* Display WA #1180: WaDisableScalarClockGating: glk */
	psl_clkgate_wa = DISPLAY_VER(dev_priv) == 10 &&
		new_crtc_state->pch_pfit.enabled;
	if (psl_clkgate_wa)
		glk_pipe_scaler_clock_gating_wa(dev_priv, pipe, true);

	if (DISPLAY_VER(dev_priv) >= 9)
		skl_pfit_enable(new_crtc_state);
	else
		ilk_pfit_enable(new_crtc_state);

	/*
	 * On ILK+ LUT must be loaded before the pipe is running but with
	 * clocks enabled
	 */
	intel_color_load_luts(new_crtc_state);
	intel_color_commit(new_crtc_state);
	/* update DSPCNTR to configure gamma/csc for pipe bottom color */
	if (DISPLAY_VER(dev_priv) < 9)
		intel_disable_primary_plane(new_crtc_state);

	hsw_set_linetime_wm(new_crtc_state);

	if (DISPLAY_VER(dev_priv) >= 11)
		icl_set_pipe_chicken(new_crtc_state);

	if (dev_priv->display.initial_watermarks)
		dev_priv->display.initial_watermarks(state, crtc);

	if (DISPLAY_VER(dev_priv) >= 11) {
		const struct intel_dbuf_state *dbuf_state =
				intel_atomic_get_new_dbuf_state(state);

		icl_pipe_mbus_enable(crtc, dbuf_state->joined_mbus);
	}

	if (new_crtc_state->bigjoiner_slave)
		intel_crtc_vblank_on(new_crtc_state);

	intel_encoders_enable(state, crtc);

	if (psl_clkgate_wa) {
		intel_wait_for_vblank(dev_priv, pipe);
		glk_pipe_scaler_clock_gating_wa(dev_priv, pipe, false);
	}

	/* If we change the relative order between pipe/planes enabling, we need
	 * to change the workaround. */
	hsw_workaround_pipe = new_crtc_state->hsw_workaround_pipe;
	if (IS_HASWELL(dev_priv) && hsw_workaround_pipe != INVALID_PIPE) {
		intel_wait_for_vblank(dev_priv, hsw_workaround_pipe);
		intel_wait_for_vblank(dev_priv, hsw_workaround_pipe);
	}
}

void ilk_pfit_disable(const struct intel_crtc_state *old_crtc_state)
{
	struct intel_crtc *crtc = to_intel_crtc(old_crtc_state->uapi.crtc);
	struct drm_i915_private *dev_priv = to_i915(crtc->base.dev);
	enum pipe pipe = crtc->pipe;

	/* To avoid upsetting the power well on haswell only disable the pfit if
	 * it's in use. The hw state code will make sure we get this right. */
	if (!old_crtc_state->pch_pfit.enabled)
		return;

	intel_de_write(dev_priv, PF_CTL(pipe), 0);
	intel_de_write(dev_priv, PF_WIN_POS(pipe), 0);
	intel_de_write(dev_priv, PF_WIN_SZ(pipe), 0);
}

static void ilk_crtc_disable(struct intel_atomic_state *state,
			     struct intel_crtc *crtc)
{
	const struct intel_crtc_state *old_crtc_state =
		intel_atomic_get_old_crtc_state(state, crtc);
	struct drm_i915_private *dev_priv = to_i915(crtc->base.dev);
	enum pipe pipe = crtc->pipe;

	/*
	 * Sometimes spurious CPU pipe underruns happen when the
	 * pipe is already disabled, but FDI RX/TX is still enabled.
	 * Happens at least with VGA+HDMI cloning. Suppress them.
	 */
	intel_set_cpu_fifo_underrun_reporting(dev_priv, pipe, false);
	intel_set_pch_fifo_underrun_reporting(dev_priv, pipe, false);

	intel_encoders_disable(state, crtc);

	intel_crtc_vblank_off(old_crtc_state);

	intel_disable_pipe(old_crtc_state);

	ilk_pfit_disable(old_crtc_state);

	if (old_crtc_state->has_pch_encoder)
		ilk_fdi_disable(crtc);

	intel_encoders_post_disable(state, crtc);

	if (old_crtc_state->has_pch_encoder) {
		ilk_disable_pch_transcoder(dev_priv, pipe);

		if (HAS_PCH_CPT(dev_priv)) {
			i915_reg_t reg;
			u32 temp;

			/* disable TRANS_DP_CTL */
			reg = TRANS_DP_CTL(pipe);
			temp = intel_de_read(dev_priv, reg);
			temp &= ~(TRANS_DP_OUTPUT_ENABLE |
				  TRANS_DP_PORT_SEL_MASK);
			temp |= TRANS_DP_PORT_SEL_NONE;
			intel_de_write(dev_priv, reg, temp);

			/* disable DPLL_SEL */
			temp = intel_de_read(dev_priv, PCH_DPLL_SEL);
			temp &= ~(TRANS_DPLL_ENABLE(pipe) | TRANS_DPLLB_SEL(pipe));
			intel_de_write(dev_priv, PCH_DPLL_SEL, temp);
		}

		ilk_fdi_pll_disable(crtc);
	}

	intel_set_cpu_fifo_underrun_reporting(dev_priv, pipe, true);
	intel_set_pch_fifo_underrun_reporting(dev_priv, pipe, true);
}

static void hsw_crtc_disable(struct intel_atomic_state *state,
			     struct intel_crtc *crtc)
{
	/*
	 * FIXME collapse everything to one hook.
	 * Need care with mst->ddi interactions.
	 */
	intel_encoders_disable(state, crtc);
	intel_encoders_post_disable(state, crtc);
}

static void i9xx_pfit_enable(const struct intel_crtc_state *crtc_state)
{
	struct intel_crtc *crtc = to_intel_crtc(crtc_state->uapi.crtc);
	struct drm_i915_private *dev_priv = to_i915(crtc->base.dev);

	if (!crtc_state->gmch_pfit.control)
		return;

	/*
	 * The panel fitter should only be adjusted whilst the pipe is disabled,
	 * according to register description and PRM.
	 */
	drm_WARN_ON(&dev_priv->drm,
		    intel_de_read(dev_priv, PFIT_CONTROL) & PFIT_ENABLE);
	assert_pipe_disabled(dev_priv, crtc_state->cpu_transcoder);

	intel_de_write(dev_priv, PFIT_PGM_RATIOS,
		       crtc_state->gmch_pfit.pgm_ratios);
	intel_de_write(dev_priv, PFIT_CONTROL, crtc_state->gmch_pfit.control);

	/* Border color in case we don't scale up to the full screen. Black by
	 * default, change to something else for debugging. */
	intel_de_write(dev_priv, BCLRPAT(crtc->pipe), 0);
}

bool intel_phy_is_combo(struct drm_i915_private *dev_priv, enum phy phy)
{
	if (phy == PHY_NONE)
		return false;
	else if (IS_DG2(dev_priv))
		/*
		 * DG2 outputs labelled as "combo PHY" in the bspec use
		 * SNPS PHYs with completely different programming,
		 * hence we always return false here.
		 */
		return false;
	else if (IS_ALDERLAKE_S(dev_priv))
		return phy <= PHY_E;
	else if (IS_DG1(dev_priv) || IS_ROCKETLAKE(dev_priv))
		return phy <= PHY_D;
	else if (IS_JSL_EHL(dev_priv))
		return phy <= PHY_C;
	else if (DISPLAY_VER(dev_priv) >= 11)
		return phy <= PHY_B;
	else
		return false;
}

bool intel_phy_is_tc(struct drm_i915_private *dev_priv, enum phy phy)
{
	if (IS_DG2(dev_priv))
		/* DG2's "TC1" output uses a SNPS PHY */
		return false;
	else if (IS_ALDERLAKE_P(dev_priv))
		return phy >= PHY_F && phy <= PHY_I;
	else if (IS_TIGERLAKE(dev_priv))
		return phy >= PHY_D && phy <= PHY_I;
	else if (IS_ICELAKE(dev_priv))
		return phy >= PHY_C && phy <= PHY_F;
	else
		return false;
}

bool intel_phy_is_snps(struct drm_i915_private *dev_priv, enum phy phy)
{
	if (phy == PHY_NONE)
		return false;
	else if (IS_DG2(dev_priv))
		/*
		 * All four "combo" ports and the TC1 port (PHY E) use
		 * Synopsis PHYs.
		 */
		return phy <= PHY_E;

	return false;
}

enum phy intel_port_to_phy(struct drm_i915_private *i915, enum port port)
{
	if (DISPLAY_VER(i915) >= 13 && port >= PORT_D_XELPD)
		return PHY_D + port - PORT_D_XELPD;
	else if (DISPLAY_VER(i915) >= 13 && port >= PORT_TC1)
		return PHY_F + port - PORT_TC1;
	else if (IS_ALDERLAKE_S(i915) && port >= PORT_TC1)
		return PHY_B + port - PORT_TC1;
	else if ((IS_DG1(i915) || IS_ROCKETLAKE(i915)) && port >= PORT_TC1)
		return PHY_C + port - PORT_TC1;
	else if (IS_JSL_EHL(i915) && port == PORT_D)
		return PHY_A;

	return PHY_A + port - PORT_A;
}

enum tc_port intel_port_to_tc(struct drm_i915_private *dev_priv, enum port port)
{
	if (!intel_phy_is_tc(dev_priv, intel_port_to_phy(dev_priv, port)))
		return TC_PORT_NONE;

	if (DISPLAY_VER(dev_priv) >= 12)
		return TC_PORT_1 + port - PORT_TC1;
	else
		return TC_PORT_1 + port - PORT_C;
}

enum intel_display_power_domain intel_port_to_power_domain(enum port port)
{
	switch (port) {
	case PORT_A:
		return POWER_DOMAIN_PORT_DDI_A_LANES;
	case PORT_B:
		return POWER_DOMAIN_PORT_DDI_B_LANES;
	case PORT_C:
		return POWER_DOMAIN_PORT_DDI_C_LANES;
	case PORT_D:
		return POWER_DOMAIN_PORT_DDI_D_LANES;
	case PORT_E:
		return POWER_DOMAIN_PORT_DDI_E_LANES;
	case PORT_F:
		return POWER_DOMAIN_PORT_DDI_F_LANES;
	case PORT_G:
		return POWER_DOMAIN_PORT_DDI_G_LANES;
	case PORT_H:
		return POWER_DOMAIN_PORT_DDI_H_LANES;
	case PORT_I:
		return POWER_DOMAIN_PORT_DDI_I_LANES;
	default:
		MISSING_CASE(port);
		return POWER_DOMAIN_PORT_OTHER;
	}
}

enum intel_display_power_domain
intel_aux_power_domain(struct intel_digital_port *dig_port)
{
	struct drm_i915_private *dev_priv = to_i915(dig_port->base.base.dev);
	enum phy phy = intel_port_to_phy(dev_priv, dig_port->base.port);

	if (intel_phy_is_tc(dev_priv, phy) &&
	    dig_port->tc_mode == TC_PORT_TBT_ALT) {
		switch (dig_port->aux_ch) {
		case AUX_CH_C:
			return POWER_DOMAIN_AUX_C_TBT;
		case AUX_CH_D:
			return POWER_DOMAIN_AUX_D_TBT;
		case AUX_CH_E:
			return POWER_DOMAIN_AUX_E_TBT;
		case AUX_CH_F:
			return POWER_DOMAIN_AUX_F_TBT;
		case AUX_CH_G:
			return POWER_DOMAIN_AUX_G_TBT;
		case AUX_CH_H:
			return POWER_DOMAIN_AUX_H_TBT;
		case AUX_CH_I:
			return POWER_DOMAIN_AUX_I_TBT;
		default:
			MISSING_CASE(dig_port->aux_ch);
			return POWER_DOMAIN_AUX_C_TBT;
		}
	}

	return intel_legacy_aux_to_power_domain(dig_port->aux_ch);
}

/*
 * Converts aux_ch to power_domain without caring about TBT ports for that use
 * intel_aux_power_domain()
 */
enum intel_display_power_domain
intel_legacy_aux_to_power_domain(enum aux_ch aux_ch)
{
	switch (aux_ch) {
	case AUX_CH_A:
		return POWER_DOMAIN_AUX_A;
	case AUX_CH_B:
		return POWER_DOMAIN_AUX_B;
	case AUX_CH_C:
		return POWER_DOMAIN_AUX_C;
	case AUX_CH_D:
		return POWER_DOMAIN_AUX_D;
	case AUX_CH_E:
		return POWER_DOMAIN_AUX_E;
	case AUX_CH_F:
		return POWER_DOMAIN_AUX_F;
	case AUX_CH_G:
		return POWER_DOMAIN_AUX_G;
	case AUX_CH_H:
		return POWER_DOMAIN_AUX_H;
	case AUX_CH_I:
		return POWER_DOMAIN_AUX_I;
	default:
		MISSING_CASE(aux_ch);
		return POWER_DOMAIN_AUX_A;
	}
}

static u64 get_crtc_power_domains(struct intel_crtc_state *crtc_state)
{
	struct intel_crtc *crtc = to_intel_crtc(crtc_state->uapi.crtc);
	struct drm_i915_private *dev_priv = to_i915(crtc->base.dev);
	struct drm_encoder *encoder;
	enum pipe pipe = crtc->pipe;
	u64 mask;
	enum transcoder transcoder = crtc_state->cpu_transcoder;

	if (!crtc_state->hw.active)
		return 0;

	mask = BIT_ULL(POWER_DOMAIN_PIPE(pipe));
	mask |= BIT_ULL(POWER_DOMAIN_TRANSCODER(transcoder));
	if (crtc_state->pch_pfit.enabled ||
	    crtc_state->pch_pfit.force_thru)
		mask |= BIT_ULL(POWER_DOMAIN_PIPE_PANEL_FITTER(pipe));

	drm_for_each_encoder_mask(encoder, &dev_priv->drm,
				  crtc_state->uapi.encoder_mask) {
		struct intel_encoder *intel_encoder = to_intel_encoder(encoder);

		mask |= BIT_ULL(intel_encoder->power_domain);
	}

	if (HAS_DDI(dev_priv) && crtc_state->has_audio)
		mask |= BIT_ULL(POWER_DOMAIN_AUDIO_MMIO);

	if (crtc_state->shared_dpll)
		mask |= BIT_ULL(POWER_DOMAIN_DISPLAY_CORE);

	if (crtc_state->dsc.compression_enable)
		mask |= BIT_ULL(intel_dsc_power_domain(crtc_state));

	return mask;
}

static u64
modeset_get_crtc_power_domains(struct intel_crtc_state *crtc_state)
{
	struct intel_crtc *crtc = to_intel_crtc(crtc_state->uapi.crtc);
	struct drm_i915_private *dev_priv = to_i915(crtc->base.dev);
	enum intel_display_power_domain domain;
	u64 domains, new_domains, old_domains;

	domains = get_crtc_power_domains(crtc_state);

	new_domains = domains & ~crtc->enabled_power_domains.mask;
	old_domains = crtc->enabled_power_domains.mask & ~domains;

	for_each_power_domain(domain, new_domains)
		intel_display_power_get_in_set(dev_priv,
					       &crtc->enabled_power_domains,
					       domain);

	return old_domains;
}

static void modeset_put_crtc_power_domains(struct intel_crtc *crtc,
					   u64 domains)
{
	intel_display_power_put_mask_in_set(to_i915(crtc->base.dev),
					    &crtc->enabled_power_domains,
					    domains);
}

static void valleyview_crtc_enable(struct intel_atomic_state *state,
				   struct intel_crtc *crtc)
{
	const struct intel_crtc_state *new_crtc_state =
		intel_atomic_get_new_crtc_state(state, crtc);
	struct drm_i915_private *dev_priv = to_i915(crtc->base.dev);
	enum pipe pipe = crtc->pipe;

	if (drm_WARN_ON(&dev_priv->drm, crtc->active))
		return;

	if (intel_crtc_has_dp_encoder(new_crtc_state))
		intel_dp_set_m_n(new_crtc_state, M1_N1);

	intel_set_transcoder_timings(new_crtc_state);
	intel_set_pipe_src_size(new_crtc_state);

	if (IS_CHERRYVIEW(dev_priv) && pipe == PIPE_B) {
		intel_de_write(dev_priv, CHV_BLEND(pipe), CHV_BLEND_LEGACY);
		intel_de_write(dev_priv, CHV_CANVAS(pipe), 0);
	}

	i9xx_set_pipeconf(new_crtc_state);

	crtc->active = true;

	intel_set_cpu_fifo_underrun_reporting(dev_priv, pipe, true);

	intel_encoders_pre_pll_enable(state, crtc);

	if (IS_CHERRYVIEW(dev_priv))
		chv_enable_pll(new_crtc_state);
	else
		vlv_enable_pll(new_crtc_state);

	intel_encoders_pre_enable(state, crtc);

	i9xx_pfit_enable(new_crtc_state);

	intel_color_load_luts(new_crtc_state);
	intel_color_commit(new_crtc_state);
	/* update DSPCNTR to configure gamma for pipe bottom color */
	intel_disable_primary_plane(new_crtc_state);

	dev_priv->display.initial_watermarks(state, crtc);
	intel_enable_pipe(new_crtc_state);

	intel_crtc_vblank_on(new_crtc_state);

	intel_encoders_enable(state, crtc);
}

static void i9xx_crtc_enable(struct intel_atomic_state *state,
			     struct intel_crtc *crtc)
{
	const struct intel_crtc_state *new_crtc_state =
		intel_atomic_get_new_crtc_state(state, crtc);
	struct drm_i915_private *dev_priv = to_i915(crtc->base.dev);
	enum pipe pipe = crtc->pipe;

	if (drm_WARN_ON(&dev_priv->drm, crtc->active))
		return;

	if (intel_crtc_has_dp_encoder(new_crtc_state))
		intel_dp_set_m_n(new_crtc_state, M1_N1);

	intel_set_transcoder_timings(new_crtc_state);
	intel_set_pipe_src_size(new_crtc_state);

	i9xx_set_pipeconf(new_crtc_state);

	crtc->active = true;

	if (DISPLAY_VER(dev_priv) != 2)
		intel_set_cpu_fifo_underrun_reporting(dev_priv, pipe, true);

	intel_encoders_pre_enable(state, crtc);

	i9xx_enable_pll(new_crtc_state);

	i9xx_pfit_enable(new_crtc_state);

	intel_color_load_luts(new_crtc_state);
	intel_color_commit(new_crtc_state);
	/* update DSPCNTR to configure gamma for pipe bottom color */
	intel_disable_primary_plane(new_crtc_state);

	if (dev_priv->display.initial_watermarks)
		dev_priv->display.initial_watermarks(state, crtc);
	else
		intel_update_watermarks(crtc);
	intel_enable_pipe(new_crtc_state);

	intel_crtc_vblank_on(new_crtc_state);

	intel_encoders_enable(state, crtc);

	/* prevents spurious underruns */
	if (DISPLAY_VER(dev_priv) == 2)
		intel_wait_for_vblank(dev_priv, pipe);
}

static void i9xx_pfit_disable(const struct intel_crtc_state *old_crtc_state)
{
	struct intel_crtc *crtc = to_intel_crtc(old_crtc_state->uapi.crtc);
	struct drm_i915_private *dev_priv = to_i915(crtc->base.dev);

	if (!old_crtc_state->gmch_pfit.control)
		return;

	assert_pipe_disabled(dev_priv, old_crtc_state->cpu_transcoder);

	drm_dbg_kms(&dev_priv->drm, "disabling pfit, current: 0x%08x\n",
		    intel_de_read(dev_priv, PFIT_CONTROL));
	intel_de_write(dev_priv, PFIT_CONTROL, 0);
}

static void i9xx_crtc_disable(struct intel_atomic_state *state,
			      struct intel_crtc *crtc)
{
	struct intel_crtc_state *old_crtc_state =
		intel_atomic_get_old_crtc_state(state, crtc);
	struct drm_i915_private *dev_priv = to_i915(crtc->base.dev);
	enum pipe pipe = crtc->pipe;

	/*
	 * On gen2 planes are double buffered but the pipe isn't, so we must
	 * wait for planes to fully turn off before disabling the pipe.
	 */
	if (DISPLAY_VER(dev_priv) == 2)
		intel_wait_for_vblank(dev_priv, pipe);

	intel_encoders_disable(state, crtc);

	intel_crtc_vblank_off(old_crtc_state);

	intel_disable_pipe(old_crtc_state);

	i9xx_pfit_disable(old_crtc_state);

	intel_encoders_post_disable(state, crtc);

	if (!intel_crtc_has_type(old_crtc_state, INTEL_OUTPUT_DSI)) {
		if (IS_CHERRYVIEW(dev_priv))
			chv_disable_pll(dev_priv, pipe);
		else if (IS_VALLEYVIEW(dev_priv))
			vlv_disable_pll(dev_priv, pipe);
		else
			i9xx_disable_pll(old_crtc_state);
	}

	intel_encoders_post_pll_disable(state, crtc);

	if (DISPLAY_VER(dev_priv) != 2)
		intel_set_cpu_fifo_underrun_reporting(dev_priv, pipe, false);

	if (!dev_priv->display.initial_watermarks)
		intel_update_watermarks(crtc);

	/* clock the pipe down to 640x480@60 to potentially save power */
	if (IS_I830(dev_priv))
		i830_enable_pipe(dev_priv, pipe);
}

static void intel_crtc_disable_noatomic(struct intel_crtc *crtc,
					struct drm_modeset_acquire_ctx *ctx)
{
	struct intel_encoder *encoder;
	struct drm_i915_private *dev_priv = to_i915(crtc->base.dev);
	struct intel_bw_state *bw_state =
		to_intel_bw_state(dev_priv->bw_obj.state);
	struct intel_cdclk_state *cdclk_state =
		to_intel_cdclk_state(dev_priv->cdclk.obj.state);
	struct intel_dbuf_state *dbuf_state =
		to_intel_dbuf_state(dev_priv->dbuf.obj.state);
	struct intel_crtc_state *crtc_state =
		to_intel_crtc_state(crtc->base.state);
	struct intel_plane *plane;
	struct drm_atomic_state *state;
	struct intel_crtc_state *temp_crtc_state;
	enum pipe pipe = crtc->pipe;
	int ret;

	if (!crtc_state->hw.active)
		return;

	for_each_intel_plane_on_crtc(&dev_priv->drm, crtc, plane) {
		const struct intel_plane_state *plane_state =
			to_intel_plane_state(plane->base.state);

		if (plane_state->uapi.visible)
			intel_plane_disable_noatomic(crtc, plane);
	}

	state = drm_atomic_state_alloc(&dev_priv->drm);
	if (!state) {
		drm_dbg_kms(&dev_priv->drm,
			    "failed to disable [CRTC:%d:%s], out of memory",
			    crtc->base.base.id, crtc->base.name);
		return;
	}

	state->acquire_ctx = ctx;

	/* Everything's already locked, -EDEADLK can't happen. */
	temp_crtc_state = intel_atomic_get_crtc_state(state, crtc);
	ret = drm_atomic_add_affected_connectors(state, &crtc->base);

	drm_WARN_ON(&dev_priv->drm, IS_ERR(temp_crtc_state) || ret);

	dev_priv->display.crtc_disable(to_intel_atomic_state(state), crtc);

	drm_atomic_state_put(state);

	drm_dbg_kms(&dev_priv->drm,
		    "[CRTC:%d:%s] hw state adjusted, was enabled, now disabled\n",
		    crtc->base.base.id, crtc->base.name);

	crtc->active = false;
	crtc->base.enabled = false;

	drm_WARN_ON(&dev_priv->drm,
		    drm_atomic_set_mode_for_crtc(&crtc_state->uapi, NULL) < 0);
	crtc_state->uapi.active = false;
	crtc_state->uapi.connector_mask = 0;
	crtc_state->uapi.encoder_mask = 0;
	intel_crtc_free_hw_state(crtc_state);
	memset(&crtc_state->hw, 0, sizeof(crtc_state->hw));

	for_each_encoder_on_crtc(&dev_priv->drm, &crtc->base, encoder)
		encoder->base.crtc = NULL;

	intel_fbc_disable(crtc);
	intel_update_watermarks(crtc);
	intel_disable_shared_dpll(crtc_state);

	intel_display_power_put_all_in_set(dev_priv, &crtc->enabled_power_domains);

	cdclk_state->min_cdclk[pipe] = 0;
	cdclk_state->min_voltage_level[pipe] = 0;
	cdclk_state->active_pipes &= ~BIT(pipe);

	dbuf_state->active_pipes &= ~BIT(pipe);

	bw_state->data_rate[pipe] = 0;
	bw_state->num_active_planes[pipe] = 0;
}

/*
 * turn all crtc's off, but do not adjust state
 * This has to be paired with a call to intel_modeset_setup_hw_state.
 */
int intel_display_suspend(struct drm_device *dev)
{
	struct drm_i915_private *dev_priv = to_i915(dev);
	struct drm_atomic_state *state;
	int ret;

	if (!HAS_DISPLAY(dev_priv))
		return 0;

	state = drm_atomic_helper_suspend(dev);
	ret = PTR_ERR_OR_ZERO(state);
	if (ret)
		drm_err(&dev_priv->drm, "Suspending crtc's failed with %i\n",
			ret);
	else
		dev_priv->modeset_restore_state = state;
	return ret;
}

void intel_encoder_destroy(struct drm_encoder *encoder)
{
	struct intel_encoder *intel_encoder = to_intel_encoder(encoder);

	drm_encoder_cleanup(encoder);
	kfree(intel_encoder);
}

/* Cross check the actual hw state with our own modeset state tracking (and it's
 * internal consistency). */
static void intel_connector_verify_state(struct intel_crtc_state *crtc_state,
					 struct drm_connector_state *conn_state)
{
	struct intel_connector *connector = to_intel_connector(conn_state->connector);
	struct drm_i915_private *i915 = to_i915(connector->base.dev);

	drm_dbg_kms(&i915->drm, "[CONNECTOR:%d:%s]\n",
		    connector->base.base.id, connector->base.name);

	if (connector->get_hw_state(connector)) {
		struct intel_encoder *encoder = intel_attached_encoder(connector);

		I915_STATE_WARN(!crtc_state,
			 "connector enabled without attached crtc\n");

		if (!crtc_state)
			return;

		I915_STATE_WARN(!crtc_state->hw.active,
				"connector is active, but attached crtc isn't\n");

		if (!encoder || encoder->type == INTEL_OUTPUT_DP_MST)
			return;

		I915_STATE_WARN(conn_state->best_encoder != &encoder->base,
			"atomic encoder doesn't match attached encoder\n");

		I915_STATE_WARN(conn_state->crtc != encoder->base.crtc,
			"attached encoder crtc differs from connector crtc\n");
	} else {
		I915_STATE_WARN(crtc_state && crtc_state->hw.active,
				"attached crtc is active, but connector isn't\n");
		I915_STATE_WARN(!crtc_state && conn_state->best_encoder,
			"best encoder set without crtc!\n");
	}
}

bool hsw_crtc_state_ips_capable(const struct intel_crtc_state *crtc_state)
{
	struct intel_crtc *crtc = to_intel_crtc(crtc_state->uapi.crtc);
	struct drm_i915_private *dev_priv = to_i915(crtc->base.dev);

	/* IPS only exists on ULT machines and is tied to pipe A. */
	if (!hsw_crtc_supports_ips(crtc))
		return false;

	if (!dev_priv->params.enable_ips)
		return false;

	if (crtc_state->pipe_bpp > 24)
		return false;

	/*
	 * We compare against max which means we must take
	 * the increased cdclk requirement into account when
	 * calculating the new cdclk.
	 *
	 * Should measure whether using a lower cdclk w/o IPS
	 */
	if (IS_BROADWELL(dev_priv) &&
	    crtc_state->pixel_rate > dev_priv->max_cdclk_freq * 95 / 100)
		return false;

	return true;
}

static int hsw_compute_ips_config(struct intel_crtc_state *crtc_state)
{
	struct drm_i915_private *dev_priv =
		to_i915(crtc_state->uapi.crtc->dev);
	struct intel_atomic_state *state =
		to_intel_atomic_state(crtc_state->uapi.state);

	crtc_state->ips_enabled = false;

	if (!hsw_crtc_state_ips_capable(crtc_state))
		return 0;

	/*
	 * When IPS gets enabled, the pipe CRC changes. Since IPS gets
	 * enabled and disabled dynamically based on package C states,
	 * user space can't make reliable use of the CRCs, so let's just
	 * completely disable it.
	 */
	if (crtc_state->crc_enabled)
		return 0;

	/* IPS should be fine as long as at least one plane is enabled. */
	if (!(crtc_state->active_planes & ~BIT(PLANE_CURSOR)))
		return 0;

	if (IS_BROADWELL(dev_priv)) {
		const struct intel_cdclk_state *cdclk_state;

		cdclk_state = intel_atomic_get_cdclk_state(state);
		if (IS_ERR(cdclk_state))
			return PTR_ERR(cdclk_state);

		/* pixel rate mustn't exceed 95% of cdclk with IPS on BDW */
		if (crtc_state->pixel_rate > cdclk_state->logical.cdclk * 95 / 100)
			return 0;
	}

	crtc_state->ips_enabled = true;

	return 0;
}

static bool intel_crtc_supports_double_wide(const struct intel_crtc *crtc)
{
	const struct drm_i915_private *dev_priv = to_i915(crtc->base.dev);

	/* GDG double wide on either pipe, otherwise pipe A only */
	return DISPLAY_VER(dev_priv) < 4 &&
		(crtc->pipe == PIPE_A || IS_I915G(dev_priv));
}

static u32 ilk_pipe_pixel_rate(const struct intel_crtc_state *crtc_state)
{
	u32 pixel_rate = crtc_state->hw.pipe_mode.crtc_clock;
	struct drm_rect src;

	/*
	 * We only use IF-ID interlacing. If we ever use
	 * PF-ID we'll need to adjust the pixel_rate here.
	 */

	if (!crtc_state->pch_pfit.enabled)
		return pixel_rate;

	drm_rect_init(&src, 0, 0,
		      crtc_state->pipe_src_w << 16,
		      crtc_state->pipe_src_h << 16);

	return intel_adjusted_rate(&src, &crtc_state->pch_pfit.dst,
				   pixel_rate);
}

static void intel_mode_from_crtc_timings(struct drm_display_mode *mode,
					 const struct drm_display_mode *timings)
{
	mode->hdisplay = timings->crtc_hdisplay;
	mode->htotal = timings->crtc_htotal;
	mode->hsync_start = timings->crtc_hsync_start;
	mode->hsync_end = timings->crtc_hsync_end;

	mode->vdisplay = timings->crtc_vdisplay;
	mode->vtotal = timings->crtc_vtotal;
	mode->vsync_start = timings->crtc_vsync_start;
	mode->vsync_end = timings->crtc_vsync_end;

	mode->flags = timings->flags;
	mode->type = DRM_MODE_TYPE_DRIVER;

	mode->clock = timings->crtc_clock;

	drm_mode_set_name(mode);
}

static void intel_crtc_compute_pixel_rate(struct intel_crtc_state *crtc_state)
{
	struct drm_i915_private *dev_priv = to_i915(crtc_state->uapi.crtc->dev);

	if (HAS_GMCH(dev_priv))
		/* FIXME calculate proper pipe pixel rate for GMCH pfit */
		crtc_state->pixel_rate =
			crtc_state->hw.pipe_mode.crtc_clock;
	else
		crtc_state->pixel_rate =
			ilk_pipe_pixel_rate(crtc_state);
}

static void intel_crtc_readout_derived_state(struct intel_crtc_state *crtc_state)
{
	struct drm_display_mode *mode = &crtc_state->hw.mode;
	struct drm_display_mode *pipe_mode = &crtc_state->hw.pipe_mode;
	struct drm_display_mode *adjusted_mode = &crtc_state->hw.adjusted_mode;

	drm_mode_copy(pipe_mode, adjusted_mode);

	if (crtc_state->bigjoiner) {
		/*
		 * transcoder is programmed to the full mode,
		 * but pipe timings are half of the transcoder mode
		 */
		pipe_mode->crtc_hdisplay /= 2;
		pipe_mode->crtc_hblank_start /= 2;
		pipe_mode->crtc_hblank_end /= 2;
		pipe_mode->crtc_hsync_start /= 2;
		pipe_mode->crtc_hsync_end /= 2;
		pipe_mode->crtc_htotal /= 2;
		pipe_mode->crtc_clock /= 2;
	}

	if (crtc_state->splitter.enable) {
		int n = crtc_state->splitter.link_count;
		int overlap = crtc_state->splitter.pixel_overlap;

		/*
		 * eDP MSO uses segment timings from EDID for transcoder
		 * timings, but full mode for everything else.
		 *
		 * h_full = (h_segment - pixel_overlap) * link_count
		 */
		pipe_mode->crtc_hdisplay = (pipe_mode->crtc_hdisplay - overlap) * n;
		pipe_mode->crtc_hblank_start = (pipe_mode->crtc_hblank_start - overlap) * n;
		pipe_mode->crtc_hblank_end = (pipe_mode->crtc_hblank_end - overlap) * n;
		pipe_mode->crtc_hsync_start = (pipe_mode->crtc_hsync_start - overlap) * n;
		pipe_mode->crtc_hsync_end = (pipe_mode->crtc_hsync_end - overlap) * n;
		pipe_mode->crtc_htotal = (pipe_mode->crtc_htotal - overlap) * n;
		pipe_mode->crtc_clock *= n;

		intel_mode_from_crtc_timings(pipe_mode, pipe_mode);
		intel_mode_from_crtc_timings(adjusted_mode, pipe_mode);
	} else {
		intel_mode_from_crtc_timings(pipe_mode, pipe_mode);
		intel_mode_from_crtc_timings(adjusted_mode, adjusted_mode);
	}

	intel_crtc_compute_pixel_rate(crtc_state);

	drm_mode_copy(mode, adjusted_mode);
	mode->hdisplay = crtc_state->pipe_src_w << crtc_state->bigjoiner;
	mode->vdisplay = crtc_state->pipe_src_h;
}

static void intel_encoder_get_config(struct intel_encoder *encoder,
				     struct intel_crtc_state *crtc_state)
{
	encoder->get_config(encoder, crtc_state);

	intel_crtc_readout_derived_state(crtc_state);
}

static int intel_crtc_compute_config(struct intel_crtc *crtc,
				     struct intel_crtc_state *pipe_config)
{
	struct drm_i915_private *dev_priv = to_i915(crtc->base.dev);
	struct drm_display_mode *pipe_mode = &pipe_config->hw.pipe_mode;
	int clock_limit = dev_priv->max_dotclk_freq;

	drm_mode_copy(pipe_mode, &pipe_config->hw.adjusted_mode);

	/* Adjust pipe_mode for bigjoiner, with half the horizontal mode */
	if (pipe_config->bigjoiner) {
		pipe_mode->crtc_clock /= 2;
		pipe_mode->crtc_hdisplay /= 2;
		pipe_mode->crtc_hblank_start /= 2;
		pipe_mode->crtc_hblank_end /= 2;
		pipe_mode->crtc_hsync_start /= 2;
		pipe_mode->crtc_hsync_end /= 2;
		pipe_mode->crtc_htotal /= 2;
		pipe_config->pipe_src_w /= 2;
	}

	if (pipe_config->splitter.enable) {
		int n = pipe_config->splitter.link_count;
		int overlap = pipe_config->splitter.pixel_overlap;

		pipe_mode->crtc_hdisplay = (pipe_mode->crtc_hdisplay - overlap) * n;
		pipe_mode->crtc_hblank_start = (pipe_mode->crtc_hblank_start - overlap) * n;
		pipe_mode->crtc_hblank_end = (pipe_mode->crtc_hblank_end - overlap) * n;
		pipe_mode->crtc_hsync_start = (pipe_mode->crtc_hsync_start - overlap) * n;
		pipe_mode->crtc_hsync_end = (pipe_mode->crtc_hsync_end - overlap) * n;
		pipe_mode->crtc_htotal = (pipe_mode->crtc_htotal - overlap) * n;
		pipe_mode->crtc_clock *= n;
	}

	intel_mode_from_crtc_timings(pipe_mode, pipe_mode);

	if (DISPLAY_VER(dev_priv) < 4) {
		clock_limit = dev_priv->max_cdclk_freq * 9 / 10;

		/*
		 * Enable double wide mode when the dot clock
		 * is > 90% of the (display) core speed.
		 */
		if (intel_crtc_supports_double_wide(crtc) &&
		    pipe_mode->crtc_clock > clock_limit) {
			clock_limit = dev_priv->max_dotclk_freq;
			pipe_config->double_wide = true;
		}
	}

	if (pipe_mode->crtc_clock > clock_limit) {
		drm_dbg_kms(&dev_priv->drm,
			    "requested pixel clock (%d kHz) too high (max: %d kHz, double wide: %s)\n",
			    pipe_mode->crtc_clock, clock_limit,
			    yesno(pipe_config->double_wide));
		return -EINVAL;
	}

	/*
	 * Pipe horizontal size must be even in:
	 * - DVO ganged mode
	 * - LVDS dual channel mode
	 * - Double wide pipe
	 */
	if (pipe_config->pipe_src_w & 1) {
		if (pipe_config->double_wide) {
			drm_dbg_kms(&dev_priv->drm,
				    "Odd pipe source width not supported with double wide pipe\n");
			return -EINVAL;
		}

		if (intel_crtc_has_type(pipe_config, INTEL_OUTPUT_LVDS) &&
		    intel_is_dual_link_lvds(dev_priv)) {
			drm_dbg_kms(&dev_priv->drm,
				    "Odd pipe source width not supported with dual link LVDS\n");
			return -EINVAL;
		}
	}

	/* Cantiga+ cannot handle modes with a hsync front porch of 0.
	 * WaPruneModeWithIncorrectHsyncOffset:ctg,elk,ilk,snb,ivb,vlv,hsw.
	 */
	if ((DISPLAY_VER(dev_priv) > 4 || IS_G4X(dev_priv)) &&
	    pipe_mode->crtc_hsync_start == pipe_mode->crtc_hdisplay)
		return -EINVAL;

	intel_crtc_compute_pixel_rate(pipe_config);

	if (pipe_config->has_pch_encoder)
		return ilk_fdi_compute_config(crtc, pipe_config);

	return 0;
}

static void
intel_reduce_m_n_ratio(u32 *num, u32 *den)
{
	while (*num > DATA_LINK_M_N_MASK ||
	       *den > DATA_LINK_M_N_MASK) {
		*num >>= 1;
		*den >>= 1;
	}
}

static void compute_m_n(unsigned int m, unsigned int n,
			u32 *ret_m, u32 *ret_n,
			bool constant_n)
{
	/*
	 * Several DP dongles in particular seem to be fussy about
	 * too large link M/N values. Give N value as 0x8000 that
	 * should be acceptable by specific devices. 0x8000 is the
	 * specified fixed N value for asynchronous clock mode,
	 * which the devices expect also in synchronous clock mode.
	 */
	if (constant_n)
		*ret_n = DP_LINK_CONSTANT_N_VALUE;
	else
		*ret_n = min_t(unsigned int, roundup_pow_of_two(n), DATA_LINK_N_MAX);

	*ret_m = div_u64(mul_u32_u32(m, *ret_n), n);
	intel_reduce_m_n_ratio(ret_m, ret_n);
}

void
intel_link_compute_m_n(u16 bits_per_pixel, int nlanes,
		       int pixel_clock, int link_clock,
		       struct intel_link_m_n *m_n,
		       bool constant_n, bool fec_enable)
{
	u32 data_clock = bits_per_pixel * pixel_clock;

	if (fec_enable)
		data_clock = intel_dp_mode_to_fec_clock(data_clock);

	m_n->tu = 64;
	compute_m_n(data_clock,
		    link_clock * nlanes * 8,
		    &m_n->gmch_m, &m_n->gmch_n,
		    constant_n);

	compute_m_n(pixel_clock, link_clock,
		    &m_n->link_m, &m_n->link_n,
		    constant_n);
}

static void intel_panel_sanitize_ssc(struct drm_i915_private *dev_priv)
{
	/*
	 * There may be no VBT; and if the BIOS enabled SSC we can
	 * just keep using it to avoid unnecessary flicker.  Whereas if the
	 * BIOS isn't using it, don't assume it will work even if the VBT
	 * indicates as much.
	 */
	if (HAS_PCH_IBX(dev_priv) || HAS_PCH_CPT(dev_priv)) {
		bool bios_lvds_use_ssc = intel_de_read(dev_priv,
						       PCH_DREF_CONTROL) &
			DREF_SSC1_ENABLE;

		if (dev_priv->vbt.lvds_use_ssc != bios_lvds_use_ssc) {
			drm_dbg_kms(&dev_priv->drm,
				    "SSC %s by BIOS, overriding VBT which says %s\n",
				    enableddisabled(bios_lvds_use_ssc),
				    enableddisabled(dev_priv->vbt.lvds_use_ssc));
			dev_priv->vbt.lvds_use_ssc = bios_lvds_use_ssc;
		}
	}
}

static void intel_pch_transcoder_set_m_n(const struct intel_crtc_state *crtc_state,
					 const struct intel_link_m_n *m_n)
{
	struct intel_crtc *crtc = to_intel_crtc(crtc_state->uapi.crtc);
	struct drm_i915_private *dev_priv = to_i915(crtc->base.dev);
	enum pipe pipe = crtc->pipe;

	intel_de_write(dev_priv, PCH_TRANS_DATA_M1(pipe),
		       TU_SIZE(m_n->tu) | m_n->gmch_m);
	intel_de_write(dev_priv, PCH_TRANS_DATA_N1(pipe), m_n->gmch_n);
	intel_de_write(dev_priv, PCH_TRANS_LINK_M1(pipe), m_n->link_m);
	intel_de_write(dev_priv, PCH_TRANS_LINK_N1(pipe), m_n->link_n);
}

static bool transcoder_has_m2_n2(struct drm_i915_private *dev_priv,
				 enum transcoder transcoder)
{
	if (IS_HASWELL(dev_priv))
		return transcoder == TRANSCODER_EDP;

	/*
	 * Strictly speaking some registers are available before
	 * gen7, but we only support DRRS on gen7+
	 */
	return DISPLAY_VER(dev_priv) == 7 || IS_CHERRYVIEW(dev_priv);
}

static void intel_cpu_transcoder_set_m_n(const struct intel_crtc_state *crtc_state,
					 const struct intel_link_m_n *m_n,
					 const struct intel_link_m_n *m2_n2)
{
	struct intel_crtc *crtc = to_intel_crtc(crtc_state->uapi.crtc);
	struct drm_i915_private *dev_priv = to_i915(crtc->base.dev);
	enum pipe pipe = crtc->pipe;
	enum transcoder transcoder = crtc_state->cpu_transcoder;

	if (DISPLAY_VER(dev_priv) >= 5) {
		intel_de_write(dev_priv, PIPE_DATA_M1(transcoder),
			       TU_SIZE(m_n->tu) | m_n->gmch_m);
		intel_de_write(dev_priv, PIPE_DATA_N1(transcoder),
			       m_n->gmch_n);
		intel_de_write(dev_priv, PIPE_LINK_M1(transcoder),
			       m_n->link_m);
		intel_de_write(dev_priv, PIPE_LINK_N1(transcoder),
			       m_n->link_n);
		/*
		 *  M2_N2 registers are set only if DRRS is supported
		 * (to make sure the registers are not unnecessarily accessed).
		 */
		if (m2_n2 && crtc_state->has_drrs &&
		    transcoder_has_m2_n2(dev_priv, transcoder)) {
			intel_de_write(dev_priv, PIPE_DATA_M2(transcoder),
				       TU_SIZE(m2_n2->tu) | m2_n2->gmch_m);
			intel_de_write(dev_priv, PIPE_DATA_N2(transcoder),
				       m2_n2->gmch_n);
			intel_de_write(dev_priv, PIPE_LINK_M2(transcoder),
				       m2_n2->link_m);
			intel_de_write(dev_priv, PIPE_LINK_N2(transcoder),
				       m2_n2->link_n);
		}
	} else {
		intel_de_write(dev_priv, PIPE_DATA_M_G4X(pipe),
			       TU_SIZE(m_n->tu) | m_n->gmch_m);
		intel_de_write(dev_priv, PIPE_DATA_N_G4X(pipe), m_n->gmch_n);
		intel_de_write(dev_priv, PIPE_LINK_M_G4X(pipe), m_n->link_m);
		intel_de_write(dev_priv, PIPE_LINK_N_G4X(pipe), m_n->link_n);
	}
}

void intel_dp_set_m_n(const struct intel_crtc_state *crtc_state, enum link_m_n_set m_n)
{
	const struct intel_link_m_n *dp_m_n, *dp_m2_n2 = NULL;
	struct drm_i915_private *i915 = to_i915(crtc_state->uapi.crtc->dev);

	if (m_n == M1_N1) {
		dp_m_n = &crtc_state->dp_m_n;
		dp_m2_n2 = &crtc_state->dp_m2_n2;
	} else if (m_n == M2_N2) {

		/*
		 * M2_N2 registers are not supported. Hence m2_n2 divider value
		 * needs to be programmed into M1_N1.
		 */
		dp_m_n = &crtc_state->dp_m2_n2;
	} else {
		drm_err(&i915->drm, "Unsupported divider value\n");
		return;
	}

	if (crtc_state->has_pch_encoder)
		intel_pch_transcoder_set_m_n(crtc_state, &crtc_state->dp_m_n);
	else
		intel_cpu_transcoder_set_m_n(crtc_state, dp_m_n, dp_m2_n2);
}

static void intel_set_transcoder_timings(const struct intel_crtc_state *crtc_state)
{
	struct intel_crtc *crtc = to_intel_crtc(crtc_state->uapi.crtc);
	struct drm_i915_private *dev_priv = to_i915(crtc->base.dev);
	enum pipe pipe = crtc->pipe;
	enum transcoder cpu_transcoder = crtc_state->cpu_transcoder;
	const struct drm_display_mode *adjusted_mode = &crtc_state->hw.adjusted_mode;
	u32 crtc_vtotal, crtc_vblank_end;
	int vsyncshift = 0;

	/* We need to be careful not to changed the adjusted mode, for otherwise
	 * the hw state checker will get angry at the mismatch. */
	crtc_vtotal = adjusted_mode->crtc_vtotal;
	crtc_vblank_end = adjusted_mode->crtc_vblank_end;

	if (adjusted_mode->flags & DRM_MODE_FLAG_INTERLACE) {
		/* the chip adds 2 halflines automatically */
		crtc_vtotal -= 1;
		crtc_vblank_end -= 1;

		if (intel_crtc_has_type(crtc_state, INTEL_OUTPUT_SDVO))
			vsyncshift = (adjusted_mode->crtc_htotal - 1) / 2;
		else
			vsyncshift = adjusted_mode->crtc_hsync_start -
				adjusted_mode->crtc_htotal / 2;
		if (vsyncshift < 0)
			vsyncshift += adjusted_mode->crtc_htotal;
	}

	if (DISPLAY_VER(dev_priv) > 3)
		intel_de_write(dev_priv, VSYNCSHIFT(cpu_transcoder),
		               vsyncshift);

	intel_de_write(dev_priv, HTOTAL(cpu_transcoder),
		       (adjusted_mode->crtc_hdisplay - 1) | ((adjusted_mode->crtc_htotal - 1) << 16));
	intel_de_write(dev_priv, HBLANK(cpu_transcoder),
		       (adjusted_mode->crtc_hblank_start - 1) | ((adjusted_mode->crtc_hblank_end - 1) << 16));
	intel_de_write(dev_priv, HSYNC(cpu_transcoder),
		       (adjusted_mode->crtc_hsync_start - 1) | ((adjusted_mode->crtc_hsync_end - 1) << 16));

	intel_de_write(dev_priv, VTOTAL(cpu_transcoder),
		       (adjusted_mode->crtc_vdisplay - 1) | ((crtc_vtotal - 1) << 16));
	intel_de_write(dev_priv, VBLANK(cpu_transcoder),
		       (adjusted_mode->crtc_vblank_start - 1) | ((crtc_vblank_end - 1) << 16));
	intel_de_write(dev_priv, VSYNC(cpu_transcoder),
		       (adjusted_mode->crtc_vsync_start - 1) | ((adjusted_mode->crtc_vsync_end - 1) << 16));

	/* Workaround: when the EDP input selection is B, the VTOTAL_B must be
	 * programmed with the VTOTAL_EDP value. Same for VTOTAL_C. This is
	 * documented on the DDI_FUNC_CTL register description, EDP Input Select
	 * bits. */
	if (IS_HASWELL(dev_priv) && cpu_transcoder == TRANSCODER_EDP &&
	    (pipe == PIPE_B || pipe == PIPE_C))
		intel_de_write(dev_priv, VTOTAL(pipe),
		               intel_de_read(dev_priv, VTOTAL(cpu_transcoder)));

}

static void intel_set_pipe_src_size(const struct intel_crtc_state *crtc_state)
{
	struct intel_crtc *crtc = to_intel_crtc(crtc_state->uapi.crtc);
	struct drm_i915_private *dev_priv = to_i915(crtc->base.dev);
	enum pipe pipe = crtc->pipe;

	/* pipesrc controls the size that is scaled from, which should
	 * always be the user's requested size.
	 */
	intel_de_write(dev_priv, PIPESRC(pipe),
		       ((crtc_state->pipe_src_w - 1) << 16) | (crtc_state->pipe_src_h - 1));
}

static bool intel_pipe_is_interlaced(const struct intel_crtc_state *crtc_state)
{
	struct drm_i915_private *dev_priv = to_i915(crtc_state->uapi.crtc->dev);
	enum transcoder cpu_transcoder = crtc_state->cpu_transcoder;

	if (DISPLAY_VER(dev_priv) == 2)
		return false;

	if (DISPLAY_VER(dev_priv) >= 9 ||
	    IS_BROADWELL(dev_priv) || IS_HASWELL(dev_priv))
		return intel_de_read(dev_priv, PIPECONF(cpu_transcoder)) & PIPECONF_INTERLACE_MASK_HSW;
	else
		return intel_de_read(dev_priv, PIPECONF(cpu_transcoder)) & PIPECONF_INTERLACE_MASK;
}

static void intel_get_transcoder_timings(struct intel_crtc *crtc,
					 struct intel_crtc_state *pipe_config)
{
	struct drm_device *dev = crtc->base.dev;
	struct drm_i915_private *dev_priv = to_i915(dev);
	enum transcoder cpu_transcoder = pipe_config->cpu_transcoder;
	u32 tmp;

	tmp = intel_de_read(dev_priv, HTOTAL(cpu_transcoder));
	pipe_config->hw.adjusted_mode.crtc_hdisplay = (tmp & 0xffff) + 1;
	pipe_config->hw.adjusted_mode.crtc_htotal = ((tmp >> 16) & 0xffff) + 1;

	if (!transcoder_is_dsi(cpu_transcoder)) {
		tmp = intel_de_read(dev_priv, HBLANK(cpu_transcoder));
		pipe_config->hw.adjusted_mode.crtc_hblank_start =
							(tmp & 0xffff) + 1;
		pipe_config->hw.adjusted_mode.crtc_hblank_end =
						((tmp >> 16) & 0xffff) + 1;
	}
	tmp = intel_de_read(dev_priv, HSYNC(cpu_transcoder));
	pipe_config->hw.adjusted_mode.crtc_hsync_start = (tmp & 0xffff) + 1;
	pipe_config->hw.adjusted_mode.crtc_hsync_end = ((tmp >> 16) & 0xffff) + 1;

	tmp = intel_de_read(dev_priv, VTOTAL(cpu_transcoder));
	pipe_config->hw.adjusted_mode.crtc_vdisplay = (tmp & 0xffff) + 1;
	pipe_config->hw.adjusted_mode.crtc_vtotal = ((tmp >> 16) & 0xffff) + 1;

	if (!transcoder_is_dsi(cpu_transcoder)) {
		tmp = intel_de_read(dev_priv, VBLANK(cpu_transcoder));
		pipe_config->hw.adjusted_mode.crtc_vblank_start =
							(tmp & 0xffff) + 1;
		pipe_config->hw.adjusted_mode.crtc_vblank_end =
						((tmp >> 16) & 0xffff) + 1;
	}
	tmp = intel_de_read(dev_priv, VSYNC(cpu_transcoder));
	pipe_config->hw.adjusted_mode.crtc_vsync_start = (tmp & 0xffff) + 1;
	pipe_config->hw.adjusted_mode.crtc_vsync_end = ((tmp >> 16) & 0xffff) + 1;

	if (intel_pipe_is_interlaced(pipe_config)) {
		pipe_config->hw.adjusted_mode.flags |= DRM_MODE_FLAG_INTERLACE;
		pipe_config->hw.adjusted_mode.crtc_vtotal += 1;
		pipe_config->hw.adjusted_mode.crtc_vblank_end += 1;
	}
}

static void intel_get_pipe_src_size(struct intel_crtc *crtc,
				    struct intel_crtc_state *pipe_config)
{
	struct drm_device *dev = crtc->base.dev;
	struct drm_i915_private *dev_priv = to_i915(dev);
	u32 tmp;

	tmp = intel_de_read(dev_priv, PIPESRC(crtc->pipe));
	pipe_config->pipe_src_h = (tmp & 0xffff) + 1;
	pipe_config->pipe_src_w = ((tmp >> 16) & 0xffff) + 1;
}

static void i9xx_set_pipeconf(const struct intel_crtc_state *crtc_state)
{
	struct intel_crtc *crtc = to_intel_crtc(crtc_state->uapi.crtc);
	struct drm_i915_private *dev_priv = to_i915(crtc->base.dev);
	u32 pipeconf;

	pipeconf = 0;

	/* we keep both pipes enabled on 830 */
	if (IS_I830(dev_priv))
		pipeconf |= intel_de_read(dev_priv, PIPECONF(crtc->pipe)) & PIPECONF_ENABLE;

	if (crtc_state->double_wide)
		pipeconf |= PIPECONF_DOUBLE_WIDE;

	/* only g4x and later have fancy bpc/dither controls */
	if (IS_G4X(dev_priv) || IS_VALLEYVIEW(dev_priv) ||
	    IS_CHERRYVIEW(dev_priv)) {
		/* Bspec claims that we can't use dithering for 30bpp pipes. */
		if (crtc_state->dither && crtc_state->pipe_bpp != 30)
			pipeconf |= PIPECONF_DITHER_EN |
				    PIPECONF_DITHER_TYPE_SP;

		switch (crtc_state->pipe_bpp) {
		case 18:
			pipeconf |= PIPECONF_6BPC;
			break;
		case 24:
			pipeconf |= PIPECONF_8BPC;
			break;
		case 30:
			pipeconf |= PIPECONF_10BPC;
			break;
		default:
			/* Case prevented by intel_choose_pipe_bpp_dither. */
			BUG();
		}
	}

	if (crtc_state->hw.adjusted_mode.flags & DRM_MODE_FLAG_INTERLACE) {
		if (DISPLAY_VER(dev_priv) < 4 ||
		    intel_crtc_has_type(crtc_state, INTEL_OUTPUT_SDVO))
			pipeconf |= PIPECONF_INTERLACE_W_FIELD_INDICATION;
		else
			pipeconf |= PIPECONF_INTERLACE_W_SYNC_SHIFT;
	} else {
		pipeconf |= PIPECONF_PROGRESSIVE;
	}

	if ((IS_VALLEYVIEW(dev_priv) || IS_CHERRYVIEW(dev_priv)) &&
	     crtc_state->limited_color_range)
		pipeconf |= PIPECONF_COLOR_RANGE_SELECT;

	pipeconf |= PIPECONF_GAMMA_MODE(crtc_state->gamma_mode);

	pipeconf |= PIPECONF_FRAME_START_DELAY(dev_priv->framestart_delay - 1);

	intel_de_write(dev_priv, PIPECONF(crtc->pipe), pipeconf);
	intel_de_posting_read(dev_priv, PIPECONF(crtc->pipe));
}

static bool i9xx_has_pfit(struct drm_i915_private *dev_priv)
{
	if (IS_I830(dev_priv))
		return false;

	return DISPLAY_VER(dev_priv) >= 4 ||
		IS_PINEVIEW(dev_priv) || IS_MOBILE(dev_priv);
}

static void i9xx_get_pfit_config(struct intel_crtc_state *crtc_state)
{
	struct intel_crtc *crtc = to_intel_crtc(crtc_state->uapi.crtc);
	struct drm_i915_private *dev_priv = to_i915(crtc->base.dev);
	u32 tmp;

	if (!i9xx_has_pfit(dev_priv))
		return;

	tmp = intel_de_read(dev_priv, PFIT_CONTROL);
	if (!(tmp & PFIT_ENABLE))
		return;

	/* Check whether the pfit is attached to our pipe. */
	if (DISPLAY_VER(dev_priv) < 4) {
		if (crtc->pipe != PIPE_B)
			return;
	} else {
		if ((tmp & PFIT_PIPE_MASK) != (crtc->pipe << PFIT_PIPE_SHIFT))
			return;
	}

	crtc_state->gmch_pfit.control = tmp;
	crtc_state->gmch_pfit.pgm_ratios =
		intel_de_read(dev_priv, PFIT_PGM_RATIOS);
}

static void vlv_crtc_clock_get(struct intel_crtc *crtc,
			       struct intel_crtc_state *pipe_config)
{
	struct drm_device *dev = crtc->base.dev;
	struct drm_i915_private *dev_priv = to_i915(dev);
	enum pipe pipe = crtc->pipe;
	struct dpll clock;
	u32 mdiv;
	int refclk = 100000;

	/* In case of DSI, DPLL will not be used */
	if ((pipe_config->dpll_hw_state.dpll & DPLL_VCO_ENABLE) == 0)
		return;

	vlv_dpio_get(dev_priv);
	mdiv = vlv_dpio_read(dev_priv, pipe, VLV_PLL_DW3(pipe));
	vlv_dpio_put(dev_priv);

	clock.m1 = (mdiv >> DPIO_M1DIV_SHIFT) & 7;
	clock.m2 = mdiv & DPIO_M2DIV_MASK;
	clock.n = (mdiv >> DPIO_N_SHIFT) & 0xf;
	clock.p1 = (mdiv >> DPIO_P1_SHIFT) & 7;
	clock.p2 = (mdiv >> DPIO_P2_SHIFT) & 0x1f;

	pipe_config->port_clock = vlv_calc_dpll_params(refclk, &clock);
}

static void chv_crtc_clock_get(struct intel_crtc *crtc,
			       struct intel_crtc_state *pipe_config)
{
	struct drm_device *dev = crtc->base.dev;
	struct drm_i915_private *dev_priv = to_i915(dev);
	enum pipe pipe = crtc->pipe;
	enum dpio_channel port = vlv_pipe_to_channel(pipe);
	struct dpll clock;
	u32 cmn_dw13, pll_dw0, pll_dw1, pll_dw2, pll_dw3;
	int refclk = 100000;

	/* In case of DSI, DPLL will not be used */
	if ((pipe_config->dpll_hw_state.dpll & DPLL_VCO_ENABLE) == 0)
		return;

	vlv_dpio_get(dev_priv);
	cmn_dw13 = vlv_dpio_read(dev_priv, pipe, CHV_CMN_DW13(port));
	pll_dw0 = vlv_dpio_read(dev_priv, pipe, CHV_PLL_DW0(port));
	pll_dw1 = vlv_dpio_read(dev_priv, pipe, CHV_PLL_DW1(port));
	pll_dw2 = vlv_dpio_read(dev_priv, pipe, CHV_PLL_DW2(port));
	pll_dw3 = vlv_dpio_read(dev_priv, pipe, CHV_PLL_DW3(port));
	vlv_dpio_put(dev_priv);

	clock.m1 = (pll_dw1 & 0x7) == DPIO_CHV_M1_DIV_BY_2 ? 2 : 0;
	clock.m2 = (pll_dw0 & 0xff) << 22;
	if (pll_dw3 & DPIO_CHV_FRAC_DIV_EN)
		clock.m2 |= pll_dw2 & 0x3fffff;
	clock.n = (pll_dw1 >> DPIO_CHV_N_DIV_SHIFT) & 0xf;
	clock.p1 = (cmn_dw13 >> DPIO_CHV_P1_DIV_SHIFT) & 0x7;
	clock.p2 = (cmn_dw13 >> DPIO_CHV_P2_DIV_SHIFT) & 0x1f;

	pipe_config->port_clock = chv_calc_dpll_params(refclk, &clock);
}

static enum intel_output_format
bdw_get_pipemisc_output_format(struct intel_crtc *crtc)
{
	struct drm_i915_private *dev_priv = to_i915(crtc->base.dev);
	u32 tmp;

	tmp = intel_de_read(dev_priv, PIPEMISC(crtc->pipe));

	if (tmp & PIPEMISC_YUV420_ENABLE) {
		/* We support 4:2:0 in full blend mode only */
		drm_WARN_ON(&dev_priv->drm,
			    (tmp & PIPEMISC_YUV420_MODE_FULL_BLEND) == 0);

		return INTEL_OUTPUT_FORMAT_YCBCR420;
	} else if (tmp & PIPEMISC_OUTPUT_COLORSPACE_YUV) {
		return INTEL_OUTPUT_FORMAT_YCBCR444;
	} else {
		return INTEL_OUTPUT_FORMAT_RGB;
	}
}

static void i9xx_get_pipe_color_config(struct intel_crtc_state *crtc_state)
{
	struct intel_crtc *crtc = to_intel_crtc(crtc_state->uapi.crtc);
	struct intel_plane *plane = to_intel_plane(crtc->base.primary);
	struct drm_i915_private *dev_priv = to_i915(crtc->base.dev);
	enum i9xx_plane_id i9xx_plane = plane->i9xx_plane;
	u32 tmp;

	tmp = intel_de_read(dev_priv, DSPCNTR(i9xx_plane));

	if (tmp & DISPPLANE_GAMMA_ENABLE)
		crtc_state->gamma_enable = true;

	if (!HAS_GMCH(dev_priv) &&
	    tmp & DISPPLANE_PIPE_CSC_ENABLE)
		crtc_state->csc_enable = true;
}

static bool i9xx_get_pipe_config(struct intel_crtc *crtc,
				 struct intel_crtc_state *pipe_config)
{
	struct drm_i915_private *dev_priv = to_i915(crtc->base.dev);
	enum intel_display_power_domain power_domain;
	intel_wakeref_t wakeref;
	u32 tmp;
	bool ret;

	power_domain = POWER_DOMAIN_PIPE(crtc->pipe);
	wakeref = intel_display_power_get_if_enabled(dev_priv, power_domain);
	if (!wakeref)
		return false;

	pipe_config->output_format = INTEL_OUTPUT_FORMAT_RGB;
	pipe_config->cpu_transcoder = (enum transcoder) crtc->pipe;
	pipe_config->shared_dpll = NULL;

	ret = false;

	tmp = intel_de_read(dev_priv, PIPECONF(crtc->pipe));
	if (!(tmp & PIPECONF_ENABLE))
		goto out;

	if (IS_G4X(dev_priv) || IS_VALLEYVIEW(dev_priv) ||
	    IS_CHERRYVIEW(dev_priv)) {
		switch (tmp & PIPECONF_BPC_MASK) {
		case PIPECONF_6BPC:
			pipe_config->pipe_bpp = 18;
			break;
		case PIPECONF_8BPC:
			pipe_config->pipe_bpp = 24;
			break;
		case PIPECONF_10BPC:
			pipe_config->pipe_bpp = 30;
			break;
		default:
			break;
		}
	}

	if ((IS_VALLEYVIEW(dev_priv) || IS_CHERRYVIEW(dev_priv)) &&
	    (tmp & PIPECONF_COLOR_RANGE_SELECT))
		pipe_config->limited_color_range = true;

	pipe_config->gamma_mode = (tmp & PIPECONF_GAMMA_MODE_MASK_I9XX) >>
		PIPECONF_GAMMA_MODE_SHIFT;

	if (IS_CHERRYVIEW(dev_priv))
		pipe_config->cgm_mode = intel_de_read(dev_priv,
						      CGM_PIPE_MODE(crtc->pipe));

	i9xx_get_pipe_color_config(pipe_config);
	intel_color_get_config(pipe_config);

	if (DISPLAY_VER(dev_priv) < 4)
		pipe_config->double_wide = tmp & PIPECONF_DOUBLE_WIDE;

	intel_get_transcoder_timings(crtc, pipe_config);
	intel_get_pipe_src_size(crtc, pipe_config);

	i9xx_get_pfit_config(pipe_config);

	if (DISPLAY_VER(dev_priv) >= 4) {
		/* No way to read it out on pipes B and C */
		if (IS_CHERRYVIEW(dev_priv) && crtc->pipe != PIPE_A)
			tmp = dev_priv->chv_dpll_md[crtc->pipe];
		else
			tmp = intel_de_read(dev_priv, DPLL_MD(crtc->pipe));
		pipe_config->pixel_multiplier =
			((tmp & DPLL_MD_UDI_MULTIPLIER_MASK)
			 >> DPLL_MD_UDI_MULTIPLIER_SHIFT) + 1;
		pipe_config->dpll_hw_state.dpll_md = tmp;
	} else if (IS_I945G(dev_priv) || IS_I945GM(dev_priv) ||
		   IS_G33(dev_priv) || IS_PINEVIEW(dev_priv)) {
		tmp = intel_de_read(dev_priv, DPLL(crtc->pipe));
		pipe_config->pixel_multiplier =
			((tmp & SDVO_MULTIPLIER_MASK)
			 >> SDVO_MULTIPLIER_SHIFT_HIRES) + 1;
	} else {
		/* Note that on i915G/GM the pixel multiplier is in the sdvo
		 * port and will be fixed up in the encoder->get_config
		 * function. */
		pipe_config->pixel_multiplier = 1;
	}
	pipe_config->dpll_hw_state.dpll = intel_de_read(dev_priv,
							DPLL(crtc->pipe));
	if (!IS_VALLEYVIEW(dev_priv) && !IS_CHERRYVIEW(dev_priv)) {
		pipe_config->dpll_hw_state.fp0 = intel_de_read(dev_priv,
							       FP0(crtc->pipe));
		pipe_config->dpll_hw_state.fp1 = intel_de_read(dev_priv,
							       FP1(crtc->pipe));
	} else {
		/* Mask out read-only status bits. */
		pipe_config->dpll_hw_state.dpll &= ~(DPLL_LOCK_VLV |
						     DPLL_PORTC_READY_MASK |
						     DPLL_PORTB_READY_MASK);
	}

	if (IS_CHERRYVIEW(dev_priv))
		chv_crtc_clock_get(crtc, pipe_config);
	else if (IS_VALLEYVIEW(dev_priv))
		vlv_crtc_clock_get(crtc, pipe_config);
	else
		i9xx_crtc_clock_get(crtc, pipe_config);

	/*
	 * Normally the dotclock is filled in by the encoder .get_config()
	 * but in case the pipe is enabled w/o any ports we need a sane
	 * default.
	 */
	pipe_config->hw.adjusted_mode.crtc_clock =
		pipe_config->port_clock / pipe_config->pixel_multiplier;

	ret = true;

out:
	intel_display_power_put(dev_priv, power_domain, wakeref);

	return ret;
}

static void ilk_init_pch_refclk(struct drm_i915_private *dev_priv)
{
	struct intel_encoder *encoder;
	int i;
	u32 val, final;
	bool has_lvds = false;
	bool has_cpu_edp = false;
	bool has_panel = false;
	bool has_ck505 = false;
	bool can_ssc = false;
	bool using_ssc_source = false;

	/* We need to take the global config into account */
	for_each_intel_encoder(&dev_priv->drm, encoder) {
		switch (encoder->type) {
		case INTEL_OUTPUT_LVDS:
			has_panel = true;
			has_lvds = true;
			break;
		case INTEL_OUTPUT_EDP:
			has_panel = true;
			if (encoder->port == PORT_A)
				has_cpu_edp = true;
			break;
		default:
			break;
		}
	}

	if (HAS_PCH_IBX(dev_priv)) {
		has_ck505 = dev_priv->vbt.display_clock_mode;
		can_ssc = has_ck505;
	} else {
		has_ck505 = false;
		can_ssc = true;
	}

	/* Check if any DPLLs are using the SSC source */
	for (i = 0; i < dev_priv->dpll.num_shared_dpll; i++) {
		u32 temp = intel_de_read(dev_priv, PCH_DPLL(i));

		if (!(temp & DPLL_VCO_ENABLE))
			continue;

		if ((temp & PLL_REF_INPUT_MASK) ==
		    PLLB_REF_INPUT_SPREADSPECTRUMIN) {
			using_ssc_source = true;
			break;
		}
	}

	drm_dbg_kms(&dev_priv->drm,
		    "has_panel %d has_lvds %d has_ck505 %d using_ssc_source %d\n",
		    has_panel, has_lvds, has_ck505, using_ssc_source);

	/* Ironlake: try to setup display ref clock before DPLL
	 * enabling. This is only under driver's control after
	 * PCH B stepping, previous chipset stepping should be
	 * ignoring this setting.
	 */
	val = intel_de_read(dev_priv, PCH_DREF_CONTROL);

	/* As we must carefully and slowly disable/enable each source in turn,
	 * compute the final state we want first and check if we need to
	 * make any changes at all.
	 */
	final = val;
	final &= ~DREF_NONSPREAD_SOURCE_MASK;
	if (has_ck505)
		final |= DREF_NONSPREAD_CK505_ENABLE;
	else
		final |= DREF_NONSPREAD_SOURCE_ENABLE;

	final &= ~DREF_SSC_SOURCE_MASK;
	final &= ~DREF_CPU_SOURCE_OUTPUT_MASK;
	final &= ~DREF_SSC1_ENABLE;

	if (has_panel) {
		final |= DREF_SSC_SOURCE_ENABLE;

		if (intel_panel_use_ssc(dev_priv) && can_ssc)
			final |= DREF_SSC1_ENABLE;

		if (has_cpu_edp) {
			if (intel_panel_use_ssc(dev_priv) && can_ssc)
				final |= DREF_CPU_SOURCE_OUTPUT_DOWNSPREAD;
			else
				final |= DREF_CPU_SOURCE_OUTPUT_NONSPREAD;
		} else
			final |= DREF_CPU_SOURCE_OUTPUT_DISABLE;
	} else if (using_ssc_source) {
		final |= DREF_SSC_SOURCE_ENABLE;
		final |= DREF_SSC1_ENABLE;
	}

	if (final == val)
		return;

	/* Always enable nonspread source */
	val &= ~DREF_NONSPREAD_SOURCE_MASK;

	if (has_ck505)
		val |= DREF_NONSPREAD_CK505_ENABLE;
	else
		val |= DREF_NONSPREAD_SOURCE_ENABLE;

	if (has_panel) {
		val &= ~DREF_SSC_SOURCE_MASK;
		val |= DREF_SSC_SOURCE_ENABLE;

		/* SSC must be turned on before enabling the CPU output  */
		if (intel_panel_use_ssc(dev_priv) && can_ssc) {
			drm_dbg_kms(&dev_priv->drm, "Using SSC on panel\n");
			val |= DREF_SSC1_ENABLE;
		} else
			val &= ~DREF_SSC1_ENABLE;

		/* Get SSC going before enabling the outputs */
		intel_de_write(dev_priv, PCH_DREF_CONTROL, val);
		intel_de_posting_read(dev_priv, PCH_DREF_CONTROL);
		udelay(200);

		val &= ~DREF_CPU_SOURCE_OUTPUT_MASK;

		/* Enable CPU source on CPU attached eDP */
		if (has_cpu_edp) {
			if (intel_panel_use_ssc(dev_priv) && can_ssc) {
				drm_dbg_kms(&dev_priv->drm,
					    "Using SSC on eDP\n");
				val |= DREF_CPU_SOURCE_OUTPUT_DOWNSPREAD;
			} else
				val |= DREF_CPU_SOURCE_OUTPUT_NONSPREAD;
		} else
			val |= DREF_CPU_SOURCE_OUTPUT_DISABLE;

		intel_de_write(dev_priv, PCH_DREF_CONTROL, val);
		intel_de_posting_read(dev_priv, PCH_DREF_CONTROL);
		udelay(200);
	} else {
		drm_dbg_kms(&dev_priv->drm, "Disabling CPU source output\n");

		val &= ~DREF_CPU_SOURCE_OUTPUT_MASK;

		/* Turn off CPU output */
		val |= DREF_CPU_SOURCE_OUTPUT_DISABLE;

		intel_de_write(dev_priv, PCH_DREF_CONTROL, val);
		intel_de_posting_read(dev_priv, PCH_DREF_CONTROL);
		udelay(200);

		if (!using_ssc_source) {
			drm_dbg_kms(&dev_priv->drm, "Disabling SSC source\n");

			/* Turn off the SSC source */
			val &= ~DREF_SSC_SOURCE_MASK;
			val |= DREF_SSC_SOURCE_DISABLE;

			/* Turn off SSC1 */
			val &= ~DREF_SSC1_ENABLE;

			intel_de_write(dev_priv, PCH_DREF_CONTROL, val);
			intel_de_posting_read(dev_priv, PCH_DREF_CONTROL);
			udelay(200);
		}
	}

	BUG_ON(val != final);
}

/* Implements 3 different sequences from BSpec chapter "Display iCLK
 * Programming" based on the parameters passed:
 * - Sequence to enable CLKOUT_DP
 * - Sequence to enable CLKOUT_DP without spread
 * - Sequence to enable CLKOUT_DP for FDI usage and configure PCH FDI I/O
 */
static void lpt_enable_clkout_dp(struct drm_i915_private *dev_priv,
				 bool with_spread, bool with_fdi)
{
	u32 reg, tmp;

	if (drm_WARN(&dev_priv->drm, with_fdi && !with_spread,
		     "FDI requires downspread\n"))
		with_spread = true;
	if (drm_WARN(&dev_priv->drm, HAS_PCH_LPT_LP(dev_priv) &&
		     with_fdi, "LP PCH doesn't have FDI\n"))
		with_fdi = false;

	mutex_lock(&dev_priv->sb_lock);

	tmp = intel_sbi_read(dev_priv, SBI_SSCCTL, SBI_ICLK);
	tmp &= ~SBI_SSCCTL_DISABLE;
	tmp |= SBI_SSCCTL_PATHALT;
	intel_sbi_write(dev_priv, SBI_SSCCTL, tmp, SBI_ICLK);

	udelay(24);

	if (with_spread) {
		tmp = intel_sbi_read(dev_priv, SBI_SSCCTL, SBI_ICLK);
		tmp &= ~SBI_SSCCTL_PATHALT;
		intel_sbi_write(dev_priv, SBI_SSCCTL, tmp, SBI_ICLK);

		if (with_fdi)
			lpt_fdi_program_mphy(dev_priv);
	}

	reg = HAS_PCH_LPT_LP(dev_priv) ? SBI_GEN0 : SBI_DBUFF0;
	tmp = intel_sbi_read(dev_priv, reg, SBI_ICLK);
	tmp |= SBI_GEN0_CFG_BUFFENABLE_DISABLE;
	intel_sbi_write(dev_priv, reg, tmp, SBI_ICLK);

	mutex_unlock(&dev_priv->sb_lock);
}

/* Sequence to disable CLKOUT_DP */
void lpt_disable_clkout_dp(struct drm_i915_private *dev_priv)
{
	u32 reg, tmp;

	mutex_lock(&dev_priv->sb_lock);

	reg = HAS_PCH_LPT_LP(dev_priv) ? SBI_GEN0 : SBI_DBUFF0;
	tmp = intel_sbi_read(dev_priv, reg, SBI_ICLK);
	tmp &= ~SBI_GEN0_CFG_BUFFENABLE_DISABLE;
	intel_sbi_write(dev_priv, reg, tmp, SBI_ICLK);

	tmp = intel_sbi_read(dev_priv, SBI_SSCCTL, SBI_ICLK);
	if (!(tmp & SBI_SSCCTL_DISABLE)) {
		if (!(tmp & SBI_SSCCTL_PATHALT)) {
			tmp |= SBI_SSCCTL_PATHALT;
			intel_sbi_write(dev_priv, SBI_SSCCTL, tmp, SBI_ICLK);
			udelay(32);
		}
		tmp |= SBI_SSCCTL_DISABLE;
		intel_sbi_write(dev_priv, SBI_SSCCTL, tmp, SBI_ICLK);
	}

	mutex_unlock(&dev_priv->sb_lock);
}

#define BEND_IDX(steps) ((50 + (steps)) / 5)

static const u16 sscdivintphase[] = {
	[BEND_IDX( 50)] = 0x3B23,
	[BEND_IDX( 45)] = 0x3B23,
	[BEND_IDX( 40)] = 0x3C23,
	[BEND_IDX( 35)] = 0x3C23,
	[BEND_IDX( 30)] = 0x3D23,
	[BEND_IDX( 25)] = 0x3D23,
	[BEND_IDX( 20)] = 0x3E23,
	[BEND_IDX( 15)] = 0x3E23,
	[BEND_IDX( 10)] = 0x3F23,
	[BEND_IDX(  5)] = 0x3F23,
	[BEND_IDX(  0)] = 0x0025,
	[BEND_IDX( -5)] = 0x0025,
	[BEND_IDX(-10)] = 0x0125,
	[BEND_IDX(-15)] = 0x0125,
	[BEND_IDX(-20)] = 0x0225,
	[BEND_IDX(-25)] = 0x0225,
	[BEND_IDX(-30)] = 0x0325,
	[BEND_IDX(-35)] = 0x0325,
	[BEND_IDX(-40)] = 0x0425,
	[BEND_IDX(-45)] = 0x0425,
	[BEND_IDX(-50)] = 0x0525,
};

/*
 * Bend CLKOUT_DP
 * steps -50 to 50 inclusive, in steps of 5
 * < 0 slow down the clock, > 0 speed up the clock, 0 == no bend (135MHz)
 * change in clock period = -(steps / 10) * 5.787 ps
 */
static void lpt_bend_clkout_dp(struct drm_i915_private *dev_priv, int steps)
{
	u32 tmp;
	int idx = BEND_IDX(steps);

	if (drm_WARN_ON(&dev_priv->drm, steps % 5 != 0))
		return;

	if (drm_WARN_ON(&dev_priv->drm, idx >= ARRAY_SIZE(sscdivintphase)))
		return;

	mutex_lock(&dev_priv->sb_lock);

	if (steps % 10 != 0)
		tmp = 0xAAAAAAAB;
	else
		tmp = 0x00000000;
	intel_sbi_write(dev_priv, SBI_SSCDITHPHASE, tmp, SBI_ICLK);

	tmp = intel_sbi_read(dev_priv, SBI_SSCDIVINTPHASE, SBI_ICLK);
	tmp &= 0xffff0000;
	tmp |= sscdivintphase[idx];
	intel_sbi_write(dev_priv, SBI_SSCDIVINTPHASE, tmp, SBI_ICLK);

	mutex_unlock(&dev_priv->sb_lock);
}

#undef BEND_IDX

static bool spll_uses_pch_ssc(struct drm_i915_private *dev_priv)
{
	u32 fuse_strap = intel_de_read(dev_priv, FUSE_STRAP);
	u32 ctl = intel_de_read(dev_priv, SPLL_CTL);

	if ((ctl & SPLL_PLL_ENABLE) == 0)
		return false;

	if ((ctl & SPLL_REF_MASK) == SPLL_REF_MUXED_SSC &&
	    (fuse_strap & HSW_CPU_SSC_ENABLE) == 0)
		return true;

	if (IS_BROADWELL(dev_priv) &&
	    (ctl & SPLL_REF_MASK) == SPLL_REF_PCH_SSC_BDW)
		return true;

	return false;
}

static bool wrpll_uses_pch_ssc(struct drm_i915_private *dev_priv,
			       enum intel_dpll_id id)
{
	u32 fuse_strap = intel_de_read(dev_priv, FUSE_STRAP);
	u32 ctl = intel_de_read(dev_priv, WRPLL_CTL(id));

	if ((ctl & WRPLL_PLL_ENABLE) == 0)
		return false;

	if ((ctl & WRPLL_REF_MASK) == WRPLL_REF_PCH_SSC)
		return true;

	if ((IS_BROADWELL(dev_priv) || IS_HSW_ULT(dev_priv)) &&
	    (ctl & WRPLL_REF_MASK) == WRPLL_REF_MUXED_SSC_BDW &&
	    (fuse_strap & HSW_CPU_SSC_ENABLE) == 0)
		return true;

	return false;
}

static void lpt_init_pch_refclk(struct drm_i915_private *dev_priv)
{
	struct intel_encoder *encoder;
	bool has_fdi = false;

	for_each_intel_encoder(&dev_priv->drm, encoder) {
		switch (encoder->type) {
		case INTEL_OUTPUT_ANALOG:
			has_fdi = true;
			break;
		default:
			break;
		}
	}

	/*
	 * The BIOS may have decided to use the PCH SSC
	 * reference so we must not disable it until the
	 * relevant PLLs have stopped relying on it. We'll
	 * just leave the PCH SSC reference enabled in case
	 * any active PLL is using it. It will get disabled
	 * after runtime suspend if we don't have FDI.
	 *
	 * TODO: Move the whole reference clock handling
	 * to the modeset sequence proper so that we can
	 * actually enable/disable/reconfigure these things
	 * safely. To do that we need to introduce a real
	 * clock hierarchy. That would also allow us to do
	 * clock bending finally.
	 */
	dev_priv->pch_ssc_use = 0;

	if (spll_uses_pch_ssc(dev_priv)) {
		drm_dbg_kms(&dev_priv->drm, "SPLL using PCH SSC\n");
		dev_priv->pch_ssc_use |= BIT(DPLL_ID_SPLL);
	}

	if (wrpll_uses_pch_ssc(dev_priv, DPLL_ID_WRPLL1)) {
		drm_dbg_kms(&dev_priv->drm, "WRPLL1 using PCH SSC\n");
		dev_priv->pch_ssc_use |= BIT(DPLL_ID_WRPLL1);
	}

	if (wrpll_uses_pch_ssc(dev_priv, DPLL_ID_WRPLL2)) {
		drm_dbg_kms(&dev_priv->drm, "WRPLL2 using PCH SSC\n");
		dev_priv->pch_ssc_use |= BIT(DPLL_ID_WRPLL2);
	}

	if (dev_priv->pch_ssc_use)
		return;

	if (has_fdi) {
		lpt_bend_clkout_dp(dev_priv, 0);
		lpt_enable_clkout_dp(dev_priv, true, true);
	} else {
		lpt_disable_clkout_dp(dev_priv);
	}
}

/*
 * Initialize reference clocks when the driver loads
 */
void intel_init_pch_refclk(struct drm_i915_private *dev_priv)
{
	if (HAS_PCH_IBX(dev_priv) || HAS_PCH_CPT(dev_priv))
		ilk_init_pch_refclk(dev_priv);
	else if (HAS_PCH_LPT(dev_priv))
		lpt_init_pch_refclk(dev_priv);
}

static void ilk_set_pipeconf(const struct intel_crtc_state *crtc_state)
{
	struct intel_crtc *crtc = to_intel_crtc(crtc_state->uapi.crtc);
	struct drm_i915_private *dev_priv = to_i915(crtc->base.dev);
	enum pipe pipe = crtc->pipe;
	u32 val;

	val = 0;

	switch (crtc_state->pipe_bpp) {
	case 18:
		val |= PIPECONF_6BPC;
		break;
	case 24:
		val |= PIPECONF_8BPC;
		break;
	case 30:
		val |= PIPECONF_10BPC;
		break;
	case 36:
		val |= PIPECONF_12BPC;
		break;
	default:
		/* Case prevented by intel_choose_pipe_bpp_dither. */
		BUG();
	}

	if (crtc_state->dither)
		val |= (PIPECONF_DITHER_EN | PIPECONF_DITHER_TYPE_SP);

	if (crtc_state->hw.adjusted_mode.flags & DRM_MODE_FLAG_INTERLACE)
		val |= PIPECONF_INTERLACED_ILK;
	else
		val |= PIPECONF_PROGRESSIVE;

	/*
	 * This would end up with an odd purple hue over
	 * the entire display. Make sure we don't do it.
	 */
	drm_WARN_ON(&dev_priv->drm, crtc_state->limited_color_range &&
		    crtc_state->output_format != INTEL_OUTPUT_FORMAT_RGB);

	if (crtc_state->limited_color_range &&
	    !intel_crtc_has_type(crtc_state, INTEL_OUTPUT_SDVO))
		val |= PIPECONF_COLOR_RANGE_SELECT;

	if (crtc_state->output_format != INTEL_OUTPUT_FORMAT_RGB)
		val |= PIPECONF_OUTPUT_COLORSPACE_YUV709;

	val |= PIPECONF_GAMMA_MODE(crtc_state->gamma_mode);

	val |= PIPECONF_FRAME_START_DELAY(dev_priv->framestart_delay - 1);

	intel_de_write(dev_priv, PIPECONF(pipe), val);
	intel_de_posting_read(dev_priv, PIPECONF(pipe));
}

static void hsw_set_pipeconf(const struct intel_crtc_state *crtc_state)
{
	struct intel_crtc *crtc = to_intel_crtc(crtc_state->uapi.crtc);
	struct drm_i915_private *dev_priv = to_i915(crtc->base.dev);
	enum transcoder cpu_transcoder = crtc_state->cpu_transcoder;
	u32 val = 0;

	if (IS_HASWELL(dev_priv) && crtc_state->dither)
		val |= (PIPECONF_DITHER_EN | PIPECONF_DITHER_TYPE_SP);

	if (crtc_state->hw.adjusted_mode.flags & DRM_MODE_FLAG_INTERLACE)
		val |= PIPECONF_INTERLACED_ILK;
	else
		val |= PIPECONF_PROGRESSIVE;

	if (IS_HASWELL(dev_priv) &&
	    crtc_state->output_format != INTEL_OUTPUT_FORMAT_RGB)
		val |= PIPECONF_OUTPUT_COLORSPACE_YUV_HSW;

	intel_de_write(dev_priv, PIPECONF(cpu_transcoder), val);
	intel_de_posting_read(dev_priv, PIPECONF(cpu_transcoder));
}

static void bdw_set_pipemisc(const struct intel_crtc_state *crtc_state)
{
	struct intel_crtc *crtc = to_intel_crtc(crtc_state->uapi.crtc);
	const struct intel_crtc_scaler_state *scaler_state =
		&crtc_state->scaler_state;

	struct drm_i915_private *dev_priv = to_i915(crtc->base.dev);
	u32 val = 0;
	int i;

	switch (crtc_state->pipe_bpp) {
	case 18:
		val |= PIPEMISC_6_BPC;
		break;
	case 24:
		val |= PIPEMISC_8_BPC;
		break;
	case 30:
		val |= PIPEMISC_10_BPC;
		break;
	case 36:
		/* Port output 12BPC defined for ADLP+ */
		if (DISPLAY_VER(dev_priv) > 12)
			val |= PIPEMISC_12_BPC_ADLP;
		break;
	default:
		MISSING_CASE(crtc_state->pipe_bpp);
		break;
	}

	if (crtc_state->dither)
		val |= PIPEMISC_DITHER_ENABLE | PIPEMISC_DITHER_TYPE_SP;

	if (crtc_state->output_format == INTEL_OUTPUT_FORMAT_YCBCR420 ||
	    crtc_state->output_format == INTEL_OUTPUT_FORMAT_YCBCR444)
		val |= PIPEMISC_OUTPUT_COLORSPACE_YUV;

	if (crtc_state->output_format == INTEL_OUTPUT_FORMAT_YCBCR420)
		val |= PIPEMISC_YUV420_ENABLE |
			PIPEMISC_YUV420_MODE_FULL_BLEND;

	if (DISPLAY_VER(dev_priv) >= 11 &&
	    (crtc_state->active_planes & ~(icl_hdr_plane_mask() |
					   BIT(PLANE_CURSOR))) == 0)
		val |= PIPEMISC_HDR_MODE_PRECISION;

	if (DISPLAY_VER(dev_priv) >= 12)
		val |= PIPEMISC_PIXEL_ROUNDING_TRUNC;

	if (IS_ALDERLAKE_P(dev_priv)) {
		bool scaler_in_use = false;

		for (i = 0; i < crtc->num_scalers; i++) {
			if (!scaler_state->scalers[i].in_use)
				continue;

			scaler_in_use = true;
			break;
		}

		intel_de_rmw(dev_priv, PIPE_MISC2(crtc->pipe),
			     PIPE_MISC2_UNDERRUN_BUBBLE_COUNTER_MASK,
			     scaler_in_use ? PIPE_MISC2_BUBBLE_COUNTER_SCALER_EN :
			     PIPE_MISC2_BUBBLE_COUNTER_SCALER_DIS);
	}

	intel_de_write(dev_priv, PIPEMISC(crtc->pipe), val);
}

int bdw_get_pipemisc_bpp(struct intel_crtc *crtc)
{
	struct drm_i915_private *dev_priv = to_i915(crtc->base.dev);
	u32 tmp;

	tmp = intel_de_read(dev_priv, PIPEMISC(crtc->pipe));

	switch (tmp & PIPEMISC_BPC_MASK) {
	case PIPEMISC_6_BPC:
		return 18;
	case PIPEMISC_8_BPC:
		return 24;
	case PIPEMISC_10_BPC:
		return 30;
	/*
	 * PORT OUTPUT 12 BPC defined for ADLP+.
	 *
	 * TODO:
	 * For previous platforms with DSI interface, bits 5:7
	 * are used for storing pipe_bpp irrespective of dithering.
	 * Since the value of 12 BPC is not defined for these bits
	 * on older platforms, need to find a workaround for 12 BPC
	 * MIPI DSI HW readout.
	 */
	case PIPEMISC_12_BPC_ADLP:
		if (DISPLAY_VER(dev_priv) > 12)
			return 36;
		fallthrough;
	default:
		MISSING_CASE(tmp);
		return 0;
	}
}

int ilk_get_lanes_required(int target_clock, int link_bw, int bpp)
{
	/*
	 * Account for spread spectrum to avoid
	 * oversubscribing the link. Max center spread
	 * is 2.5%; use 5% for safety's sake.
	 */
	u32 bps = target_clock * bpp * 21 / 20;
	return DIV_ROUND_UP(bps, link_bw * 8);
}

static void intel_pch_transcoder_get_m_n(struct intel_crtc *crtc,
					 struct intel_link_m_n *m_n)
{
	struct drm_device *dev = crtc->base.dev;
	struct drm_i915_private *dev_priv = to_i915(dev);
	enum pipe pipe = crtc->pipe;

	m_n->link_m = intel_de_read(dev_priv, PCH_TRANS_LINK_M1(pipe));
	m_n->link_n = intel_de_read(dev_priv, PCH_TRANS_LINK_N1(pipe));
	m_n->gmch_m = intel_de_read(dev_priv, PCH_TRANS_DATA_M1(pipe))
		& ~TU_SIZE_MASK;
	m_n->gmch_n = intel_de_read(dev_priv, PCH_TRANS_DATA_N1(pipe));
	m_n->tu = ((intel_de_read(dev_priv, PCH_TRANS_DATA_M1(pipe))
		    & TU_SIZE_MASK) >> TU_SIZE_SHIFT) + 1;
}

static void intel_cpu_transcoder_get_m_n(struct intel_crtc *crtc,
					 enum transcoder transcoder,
					 struct intel_link_m_n *m_n,
					 struct intel_link_m_n *m2_n2)
{
	struct drm_i915_private *dev_priv = to_i915(crtc->base.dev);
	enum pipe pipe = crtc->pipe;

	if (DISPLAY_VER(dev_priv) >= 5) {
		m_n->link_m = intel_de_read(dev_priv,
					    PIPE_LINK_M1(transcoder));
		m_n->link_n = intel_de_read(dev_priv,
					    PIPE_LINK_N1(transcoder));
		m_n->gmch_m = intel_de_read(dev_priv,
					    PIPE_DATA_M1(transcoder))
			& ~TU_SIZE_MASK;
		m_n->gmch_n = intel_de_read(dev_priv,
					    PIPE_DATA_N1(transcoder));
		m_n->tu = ((intel_de_read(dev_priv, PIPE_DATA_M1(transcoder))
			    & TU_SIZE_MASK) >> TU_SIZE_SHIFT) + 1;

		if (m2_n2 && transcoder_has_m2_n2(dev_priv, transcoder)) {
			m2_n2->link_m = intel_de_read(dev_priv,
						      PIPE_LINK_M2(transcoder));
			m2_n2->link_n =	intel_de_read(dev_priv,
							     PIPE_LINK_N2(transcoder));
			m2_n2->gmch_m =	intel_de_read(dev_priv,
							     PIPE_DATA_M2(transcoder))
					& ~TU_SIZE_MASK;
			m2_n2->gmch_n =	intel_de_read(dev_priv,
							     PIPE_DATA_N2(transcoder));
			m2_n2->tu = ((intel_de_read(dev_priv, PIPE_DATA_M2(transcoder))
					& TU_SIZE_MASK) >> TU_SIZE_SHIFT) + 1;
		}
	} else {
		m_n->link_m = intel_de_read(dev_priv, PIPE_LINK_M_G4X(pipe));
		m_n->link_n = intel_de_read(dev_priv, PIPE_LINK_N_G4X(pipe));
		m_n->gmch_m = intel_de_read(dev_priv, PIPE_DATA_M_G4X(pipe))
			& ~TU_SIZE_MASK;
		m_n->gmch_n = intel_de_read(dev_priv, PIPE_DATA_N_G4X(pipe));
		m_n->tu = ((intel_de_read(dev_priv, PIPE_DATA_M_G4X(pipe))
			    & TU_SIZE_MASK) >> TU_SIZE_SHIFT) + 1;
	}
}

void intel_dp_get_m_n(struct intel_crtc *crtc,
		      struct intel_crtc_state *pipe_config)
{
	if (pipe_config->has_pch_encoder)
		intel_pch_transcoder_get_m_n(crtc, &pipe_config->dp_m_n);
	else
		intel_cpu_transcoder_get_m_n(crtc, pipe_config->cpu_transcoder,
					     &pipe_config->dp_m_n,
					     &pipe_config->dp_m2_n2);
}

static void ilk_get_fdi_m_n_config(struct intel_crtc *crtc,
				   struct intel_crtc_state *pipe_config)
{
	intel_cpu_transcoder_get_m_n(crtc, pipe_config->cpu_transcoder,
				     &pipe_config->fdi_m_n, NULL);
}

static void ilk_get_pfit_pos_size(struct intel_crtc_state *crtc_state,
				  u32 pos, u32 size)
{
	drm_rect_init(&crtc_state->pch_pfit.dst,
		      pos >> 16, pos & 0xffff,
		      size >> 16, size & 0xffff);
}

static void skl_get_pfit_config(struct intel_crtc_state *crtc_state)
{
	struct intel_crtc *crtc = to_intel_crtc(crtc_state->uapi.crtc);
	struct drm_i915_private *dev_priv = to_i915(crtc->base.dev);
	struct intel_crtc_scaler_state *scaler_state = &crtc_state->scaler_state;
	int id = -1;
	int i;

	/* find scaler attached to this pipe */
	for (i = 0; i < crtc->num_scalers; i++) {
		u32 ctl, pos, size;

		ctl = intel_de_read(dev_priv, SKL_PS_CTRL(crtc->pipe, i));
		if ((ctl & (PS_SCALER_EN | PS_PLANE_SEL_MASK)) != PS_SCALER_EN)
			continue;

		id = i;
		crtc_state->pch_pfit.enabled = true;

		pos = intel_de_read(dev_priv, SKL_PS_WIN_POS(crtc->pipe, i));
		size = intel_de_read(dev_priv, SKL_PS_WIN_SZ(crtc->pipe, i));

		ilk_get_pfit_pos_size(crtc_state, pos, size);

		scaler_state->scalers[i].in_use = true;
		break;
	}

	scaler_state->scaler_id = id;
	if (id >= 0)
		scaler_state->scaler_users |= (1 << SKL_CRTC_INDEX);
	else
		scaler_state->scaler_users &= ~(1 << SKL_CRTC_INDEX);
}

static void ilk_get_pfit_config(struct intel_crtc_state *crtc_state)
{
	struct intel_crtc *crtc = to_intel_crtc(crtc_state->uapi.crtc);
	struct drm_i915_private *dev_priv = to_i915(crtc->base.dev);
	u32 ctl, pos, size;

	ctl = intel_de_read(dev_priv, PF_CTL(crtc->pipe));
	if ((ctl & PF_ENABLE) == 0)
		return;

	crtc_state->pch_pfit.enabled = true;

	pos = intel_de_read(dev_priv, PF_WIN_POS(crtc->pipe));
	size = intel_de_read(dev_priv, PF_WIN_SZ(crtc->pipe));

	ilk_get_pfit_pos_size(crtc_state, pos, size);

	/*
	 * We currently do not free assignements of panel fitters on
	 * ivb/hsw (since we don't use the higher upscaling modes which
	 * differentiates them) so just WARN about this case for now.
	 */
	drm_WARN_ON(&dev_priv->drm, DISPLAY_VER(dev_priv) == 7 &&
		    (ctl & PF_PIPE_SEL_MASK_IVB) != PF_PIPE_SEL_IVB(crtc->pipe));
}

static bool ilk_get_pipe_config(struct intel_crtc *crtc,
				struct intel_crtc_state *pipe_config)
{
	struct drm_device *dev = crtc->base.dev;
	struct drm_i915_private *dev_priv = to_i915(dev);
	enum intel_display_power_domain power_domain;
	intel_wakeref_t wakeref;
	u32 tmp;
	bool ret;

	power_domain = POWER_DOMAIN_PIPE(crtc->pipe);
	wakeref = intel_display_power_get_if_enabled(dev_priv, power_domain);
	if (!wakeref)
		return false;

	pipe_config->cpu_transcoder = (enum transcoder) crtc->pipe;
	pipe_config->shared_dpll = NULL;

	ret = false;
	tmp = intel_de_read(dev_priv, PIPECONF(crtc->pipe));
	if (!(tmp & PIPECONF_ENABLE))
		goto out;

	switch (tmp & PIPECONF_BPC_MASK) {
	case PIPECONF_6BPC:
		pipe_config->pipe_bpp = 18;
		break;
	case PIPECONF_8BPC:
		pipe_config->pipe_bpp = 24;
		break;
	case PIPECONF_10BPC:
		pipe_config->pipe_bpp = 30;
		break;
	case PIPECONF_12BPC:
		pipe_config->pipe_bpp = 36;
		break;
	default:
		break;
	}

	if (tmp & PIPECONF_COLOR_RANGE_SELECT)
		pipe_config->limited_color_range = true;

	switch (tmp & PIPECONF_OUTPUT_COLORSPACE_MASK) {
	case PIPECONF_OUTPUT_COLORSPACE_YUV601:
	case PIPECONF_OUTPUT_COLORSPACE_YUV709:
		pipe_config->output_format = INTEL_OUTPUT_FORMAT_YCBCR444;
		break;
	default:
		pipe_config->output_format = INTEL_OUTPUT_FORMAT_RGB;
		break;
	}

	pipe_config->gamma_mode = (tmp & PIPECONF_GAMMA_MODE_MASK_ILK) >>
		PIPECONF_GAMMA_MODE_SHIFT;

	pipe_config->csc_mode = intel_de_read(dev_priv,
					      PIPE_CSC_MODE(crtc->pipe));

	i9xx_get_pipe_color_config(pipe_config);
	intel_color_get_config(pipe_config);

	if (intel_de_read(dev_priv, PCH_TRANSCONF(crtc->pipe)) & TRANS_ENABLE) {
		struct intel_shared_dpll *pll;
		enum intel_dpll_id pll_id;
		bool pll_active;

		pipe_config->has_pch_encoder = true;

		tmp = intel_de_read(dev_priv, FDI_RX_CTL(crtc->pipe));
		pipe_config->fdi_lanes = ((FDI_DP_PORT_WIDTH_MASK & tmp) >>
					  FDI_DP_PORT_WIDTH_SHIFT) + 1;

		ilk_get_fdi_m_n_config(crtc, pipe_config);

		if (HAS_PCH_IBX(dev_priv)) {
			/*
			 * The pipe->pch transcoder and pch transcoder->pll
			 * mapping is fixed.
			 */
			pll_id = (enum intel_dpll_id) crtc->pipe;
		} else {
			tmp = intel_de_read(dev_priv, PCH_DPLL_SEL);
			if (tmp & TRANS_DPLLB_SEL(crtc->pipe))
				pll_id = DPLL_ID_PCH_PLL_B;
			else
				pll_id= DPLL_ID_PCH_PLL_A;
		}

		pipe_config->shared_dpll =
			intel_get_shared_dpll_by_id(dev_priv, pll_id);
		pll = pipe_config->shared_dpll;

		pll_active = intel_dpll_get_hw_state(dev_priv, pll,
						     &pipe_config->dpll_hw_state);
		drm_WARN_ON(dev, !pll_active);

		tmp = pipe_config->dpll_hw_state.dpll;
		pipe_config->pixel_multiplier =
			((tmp & PLL_REF_SDVO_HDMI_MULTIPLIER_MASK)
			 >> PLL_REF_SDVO_HDMI_MULTIPLIER_SHIFT) + 1;

		ilk_pch_clock_get(crtc, pipe_config);
	} else {
		pipe_config->pixel_multiplier = 1;
	}

	intel_get_transcoder_timings(crtc, pipe_config);
	intel_get_pipe_src_size(crtc, pipe_config);

	ilk_get_pfit_config(pipe_config);

	ret = true;

out:
	intel_display_power_put(dev_priv, power_domain, wakeref);

	return ret;
}

static bool hsw_get_transcoder_state(struct intel_crtc *crtc,
				     struct intel_crtc_state *pipe_config,
				     struct intel_display_power_domain_set *power_domain_set)
{
	struct drm_device *dev = crtc->base.dev;
	struct drm_i915_private *dev_priv = to_i915(dev);
	unsigned long panel_transcoder_mask = BIT(TRANSCODER_EDP);
	unsigned long enabled_panel_transcoders = 0;
	enum transcoder panel_transcoder;
	u32 tmp;

	if (DISPLAY_VER(dev_priv) >= 11)
		panel_transcoder_mask |=
			BIT(TRANSCODER_DSI_0) | BIT(TRANSCODER_DSI_1);

	/*
	 * The pipe->transcoder mapping is fixed with the exception of the eDP
	 * and DSI transcoders handled below.
	 */
	pipe_config->cpu_transcoder = (enum transcoder) crtc->pipe;

	/*
	 * XXX: Do intel_display_power_get_if_enabled before reading this (for
	 * consistency and less surprising code; it's in always on power).
	 */
	for_each_cpu_transcoder_masked(dev_priv, panel_transcoder,
				       panel_transcoder_mask) {
		bool force_thru = false;
		enum pipe trans_pipe;

		tmp = intel_de_read(dev_priv,
				    TRANS_DDI_FUNC_CTL(panel_transcoder));
		if (!(tmp & TRANS_DDI_FUNC_ENABLE))
			continue;

		/*
		 * Log all enabled ones, only use the first one.
		 *
		 * FIXME: This won't work for two separate DSI displays.
		 */
		enabled_panel_transcoders |= BIT(panel_transcoder);
		if (enabled_panel_transcoders != BIT(panel_transcoder))
			continue;

		switch (tmp & TRANS_DDI_EDP_INPUT_MASK) {
		default:
			drm_WARN(dev, 1,
				 "unknown pipe linked to transcoder %s\n",
				 transcoder_name(panel_transcoder));
			fallthrough;
		case TRANS_DDI_EDP_INPUT_A_ONOFF:
			force_thru = true;
			fallthrough;
		case TRANS_DDI_EDP_INPUT_A_ON:
			trans_pipe = PIPE_A;
			break;
		case TRANS_DDI_EDP_INPUT_B_ONOFF:
			trans_pipe = PIPE_B;
			break;
		case TRANS_DDI_EDP_INPUT_C_ONOFF:
			trans_pipe = PIPE_C;
			break;
		case TRANS_DDI_EDP_INPUT_D_ONOFF:
			trans_pipe = PIPE_D;
			break;
		}

		if (trans_pipe == crtc->pipe) {
			pipe_config->cpu_transcoder = panel_transcoder;
			pipe_config->pch_pfit.force_thru = force_thru;
		}
	}

	/*
	 * Valid combos: none, eDP, DSI0, DSI1, DSI0+DSI1
	 */
	drm_WARN_ON(dev, (enabled_panel_transcoders & BIT(TRANSCODER_EDP)) &&
		    enabled_panel_transcoders != BIT(TRANSCODER_EDP));

	if (!intel_display_power_get_in_set_if_enabled(dev_priv, power_domain_set,
						       POWER_DOMAIN_TRANSCODER(pipe_config->cpu_transcoder)))
		return false;

	tmp = intel_de_read(dev_priv, PIPECONF(pipe_config->cpu_transcoder));

	return tmp & PIPECONF_ENABLE;
}

static bool bxt_get_dsi_transcoder_state(struct intel_crtc *crtc,
					 struct intel_crtc_state *pipe_config,
					 struct intel_display_power_domain_set *power_domain_set)
{
	struct drm_device *dev = crtc->base.dev;
	struct drm_i915_private *dev_priv = to_i915(dev);
	enum transcoder cpu_transcoder;
	enum port port;
	u32 tmp;

	for_each_port_masked(port, BIT(PORT_A) | BIT(PORT_C)) {
		if (port == PORT_A)
			cpu_transcoder = TRANSCODER_DSI_A;
		else
			cpu_transcoder = TRANSCODER_DSI_C;

		if (!intel_display_power_get_in_set_if_enabled(dev_priv, power_domain_set,
							       POWER_DOMAIN_TRANSCODER(cpu_transcoder)))
			continue;

		/*
		 * The PLL needs to be enabled with a valid divider
		 * configuration, otherwise accessing DSI registers will hang
		 * the machine. See BSpec North Display Engine
		 * registers/MIPI[BXT]. We can break out here early, since we
		 * need the same DSI PLL to be enabled for both DSI ports.
		 */
		if (!bxt_dsi_pll_is_enabled(dev_priv))
			break;

		/* XXX: this works for video mode only */
		tmp = intel_de_read(dev_priv, BXT_MIPI_PORT_CTRL(port));
		if (!(tmp & DPI_ENABLE))
			continue;

		tmp = intel_de_read(dev_priv, MIPI_CTRL(port));
		if ((tmp & BXT_PIPE_SELECT_MASK) != BXT_PIPE_SELECT(crtc->pipe))
			continue;

		pipe_config->cpu_transcoder = cpu_transcoder;
		break;
	}

	return transcoder_is_dsi(pipe_config->cpu_transcoder);
}

static void hsw_get_ddi_port_state(struct intel_crtc *crtc,
				   struct intel_crtc_state *pipe_config)
{
	struct drm_i915_private *dev_priv = to_i915(crtc->base.dev);
	enum transcoder cpu_transcoder = pipe_config->cpu_transcoder;
	enum port port;
	u32 tmp;

	if (transcoder_is_dsi(cpu_transcoder)) {
		port = (cpu_transcoder == TRANSCODER_DSI_A) ?
						PORT_A : PORT_B;
	} else {
		tmp = intel_de_read(dev_priv,
				    TRANS_DDI_FUNC_CTL(cpu_transcoder));
		if (!(tmp & TRANS_DDI_FUNC_ENABLE))
			return;
		if (DISPLAY_VER(dev_priv) >= 12)
			port = TGL_TRANS_DDI_FUNC_CTL_VAL_TO_PORT(tmp);
		else
			port = TRANS_DDI_FUNC_CTL_VAL_TO_PORT(tmp);
	}

	/*
	 * Haswell has only FDI/PCH transcoder A. It is which is connected to
	 * DDI E. So just check whether this pipe is wired to DDI E and whether
	 * the PCH transcoder is on.
	 */
	if (DISPLAY_VER(dev_priv) < 9 &&
	    (port == PORT_E) && intel_de_read(dev_priv, LPT_TRANSCONF) & TRANS_ENABLE) {
		pipe_config->has_pch_encoder = true;

		tmp = intel_de_read(dev_priv, FDI_RX_CTL(PIPE_A));
		pipe_config->fdi_lanes = ((FDI_DP_PORT_WIDTH_MASK & tmp) >>
					  FDI_DP_PORT_WIDTH_SHIFT) + 1;

		ilk_get_fdi_m_n_config(crtc, pipe_config);
	}
}

static bool hsw_get_pipe_config(struct intel_crtc *crtc,
				struct intel_crtc_state *pipe_config)
{
	struct drm_i915_private *dev_priv = to_i915(crtc->base.dev);
	struct intel_display_power_domain_set power_domain_set = { };
	bool active;
	u32 tmp;

	if (!intel_display_power_get_in_set_if_enabled(dev_priv, &power_domain_set,
						       POWER_DOMAIN_PIPE(crtc->pipe)))
		return false;

	pipe_config->shared_dpll = NULL;

	active = hsw_get_transcoder_state(crtc, pipe_config, &power_domain_set);

	if ((IS_GEMINILAKE(dev_priv) || IS_BROXTON(dev_priv)) &&
	    bxt_get_dsi_transcoder_state(crtc, pipe_config, &power_domain_set)) {
		drm_WARN_ON(&dev_priv->drm, active);
		active = true;
	}

	intel_dsc_get_config(pipe_config);
	if (DISPLAY_VER(dev_priv) >= 13 && !pipe_config->dsc.compression_enable)
		intel_uncompressed_joiner_get_config(pipe_config);

	if (!active) {
		/* bigjoiner slave doesn't enable transcoder */
		if (!pipe_config->bigjoiner_slave)
			goto out;

		active = true;
		pipe_config->pixel_multiplier = 1;

		/* we cannot read out most state, so don't bother.. */
		pipe_config->quirks |= PIPE_CONFIG_QUIRK_BIGJOINER_SLAVE;
	} else if (!transcoder_is_dsi(pipe_config->cpu_transcoder) ||
	    DISPLAY_VER(dev_priv) >= 11) {
		hsw_get_ddi_port_state(crtc, pipe_config);
		intel_get_transcoder_timings(crtc, pipe_config);
	}

	if (HAS_VRR(dev_priv) && !transcoder_is_dsi(pipe_config->cpu_transcoder))
		intel_vrr_get_config(crtc, pipe_config);

	intel_get_pipe_src_size(crtc, pipe_config);

	if (IS_HASWELL(dev_priv)) {
		u32 tmp = intel_de_read(dev_priv,
					PIPECONF(pipe_config->cpu_transcoder));

		if (tmp & PIPECONF_OUTPUT_COLORSPACE_YUV_HSW)
			pipe_config->output_format = INTEL_OUTPUT_FORMAT_YCBCR444;
		else
			pipe_config->output_format = INTEL_OUTPUT_FORMAT_RGB;
	} else {
		pipe_config->output_format =
			bdw_get_pipemisc_output_format(crtc);
	}

	pipe_config->gamma_mode = intel_de_read(dev_priv,
						GAMMA_MODE(crtc->pipe));

	pipe_config->csc_mode = intel_de_read(dev_priv,
					      PIPE_CSC_MODE(crtc->pipe));

	if (DISPLAY_VER(dev_priv) >= 9) {
		tmp = intel_de_read(dev_priv, SKL_BOTTOM_COLOR(crtc->pipe));

		if (tmp & SKL_BOTTOM_COLOR_GAMMA_ENABLE)
			pipe_config->gamma_enable = true;

		if (tmp & SKL_BOTTOM_COLOR_CSC_ENABLE)
			pipe_config->csc_enable = true;
	} else {
		i9xx_get_pipe_color_config(pipe_config);
	}

	intel_color_get_config(pipe_config);

	tmp = intel_de_read(dev_priv, WM_LINETIME(crtc->pipe));
	pipe_config->linetime = REG_FIELD_GET(HSW_LINETIME_MASK, tmp);
	if (IS_BROADWELL(dev_priv) || IS_HASWELL(dev_priv))
		pipe_config->ips_linetime =
			REG_FIELD_GET(HSW_IPS_LINETIME_MASK, tmp);

	if (intel_display_power_get_in_set_if_enabled(dev_priv, &power_domain_set,
						      POWER_DOMAIN_PIPE_PANEL_FITTER(crtc->pipe))) {
		if (DISPLAY_VER(dev_priv) >= 9)
			skl_get_pfit_config(pipe_config);
		else
			ilk_get_pfit_config(pipe_config);
	}

	if (hsw_crtc_supports_ips(crtc)) {
		if (IS_HASWELL(dev_priv))
			pipe_config->ips_enabled = intel_de_read(dev_priv,
								 IPS_CTL) & IPS_ENABLE;
		else {
			/*
			 * We cannot readout IPS state on broadwell, set to
			 * true so we can set it to a defined state on first
			 * commit.
			 */
			pipe_config->ips_enabled = true;
		}
	}

	if (pipe_config->bigjoiner_slave) {
		/* Cannot be read out as a slave, set to 0. */
		pipe_config->pixel_multiplier = 0;
	} else if (pipe_config->cpu_transcoder != TRANSCODER_EDP &&
	    !transcoder_is_dsi(pipe_config->cpu_transcoder)) {
		pipe_config->pixel_multiplier =
			intel_de_read(dev_priv,
				      PIPE_MULT(pipe_config->cpu_transcoder)) + 1;
	} else {
		pipe_config->pixel_multiplier = 1;
	}

out:
	intel_display_power_put_all_in_set(dev_priv, &power_domain_set);

	return active;
}

static bool intel_crtc_get_pipe_config(struct intel_crtc_state *crtc_state)
{
	struct intel_crtc *crtc = to_intel_crtc(crtc_state->uapi.crtc);
	struct drm_i915_private *i915 = to_i915(crtc->base.dev);

	if (!i915->display.get_pipe_config(crtc, crtc_state))
		return false;

	crtc_state->hw.active = true;

	intel_crtc_readout_derived_state(crtc_state);

	return true;
}

/* VESA 640x480x72Hz mode to set on the pipe */
static const struct drm_display_mode load_detect_mode = {
	DRM_MODE("640x480", DRM_MODE_TYPE_DEFAULT, 31500, 640, 664,
		 704, 832, 0, 480, 489, 491, 520, 0, DRM_MODE_FLAG_NHSYNC | DRM_MODE_FLAG_NVSYNC),
};

static int intel_modeset_disable_planes(struct drm_atomic_state *state,
					struct drm_crtc *crtc)
{
	struct drm_plane *plane;
	struct drm_plane_state *plane_state;
	int ret, i;

	ret = drm_atomic_add_affected_planes(state, crtc);
	if (ret)
		return ret;

	for_each_new_plane_in_state(state, plane, plane_state, i) {
		if (plane_state->crtc != crtc)
			continue;

		ret = drm_atomic_set_crtc_for_plane(plane_state, NULL);
		if (ret)
			return ret;

		drm_atomic_set_fb_for_plane(plane_state, NULL);
	}

	return 0;
}

int intel_get_load_detect_pipe(struct drm_connector *connector,
			       struct intel_load_detect_pipe *old,
			       struct drm_modeset_acquire_ctx *ctx)
{
	struct intel_encoder *encoder =
		intel_attached_encoder(to_intel_connector(connector));
	struct intel_crtc *possible_crtc;
	struct intel_crtc *crtc = NULL;
	struct drm_device *dev = encoder->base.dev;
	struct drm_i915_private *dev_priv = to_i915(dev);
	struct drm_mode_config *config = &dev->mode_config;
	struct drm_atomic_state *state = NULL, *restore_state = NULL;
	struct drm_connector_state *connector_state;
	struct intel_crtc_state *crtc_state;
	int ret;

	drm_dbg_kms(&dev_priv->drm, "[CONNECTOR:%d:%s], [ENCODER:%d:%s]\n",
		    connector->base.id, connector->name,
		    encoder->base.base.id, encoder->base.name);

	old->restore_state = NULL;

	drm_WARN_ON(dev, !drm_modeset_is_locked(&config->connection_mutex));

	/*
	 * Algorithm gets a little messy:
	 *
	 *   - if the connector already has an assigned crtc, use it (but make
	 *     sure it's on first)
	 *
	 *   - try to find the first unused crtc that can drive this connector,
	 *     and use that if we find one
	 */

	/* See if we already have a CRTC for this connector */
	if (connector->state->crtc) {
		crtc = to_intel_crtc(connector->state->crtc);

		ret = drm_modeset_lock(&crtc->base.mutex, ctx);
		if (ret)
			goto fail;

		/* Make sure the crtc and connector are running */
		goto found;
	}

	/* Find an unused one (if possible) */
	for_each_intel_crtc(dev, possible_crtc) {
		if (!(encoder->base.possible_crtcs &
		      drm_crtc_mask(&possible_crtc->base)))
			continue;

		ret = drm_modeset_lock(&possible_crtc->base.mutex, ctx);
		if (ret)
			goto fail;

		if (possible_crtc->base.state->enable) {
			drm_modeset_unlock(&possible_crtc->base.mutex);
			continue;
		}

		crtc = possible_crtc;
		break;
	}

	/*
	 * If we didn't find an unused CRTC, don't use any.
	 */
	if (!crtc) {
		drm_dbg_kms(&dev_priv->drm,
			    "no pipe available for load-detect\n");
		ret = -ENODEV;
		goto fail;
	}

found:
	state = drm_atomic_state_alloc(dev);
	restore_state = drm_atomic_state_alloc(dev);
	if (!state || !restore_state) {
		ret = -ENOMEM;
		goto fail;
	}

	state->acquire_ctx = ctx;
	restore_state->acquire_ctx = ctx;

	connector_state = drm_atomic_get_connector_state(state, connector);
	if (IS_ERR(connector_state)) {
		ret = PTR_ERR(connector_state);
		goto fail;
	}

	ret = drm_atomic_set_crtc_for_connector(connector_state, &crtc->base);
	if (ret)
		goto fail;

	crtc_state = intel_atomic_get_crtc_state(state, crtc);
	if (IS_ERR(crtc_state)) {
		ret = PTR_ERR(crtc_state);
		goto fail;
	}

	crtc_state->uapi.active = true;

	ret = drm_atomic_set_mode_for_crtc(&crtc_state->uapi,
					   &load_detect_mode);
	if (ret)
		goto fail;

	ret = intel_modeset_disable_planes(state, &crtc->base);
	if (ret)
		goto fail;

	ret = PTR_ERR_OR_ZERO(drm_atomic_get_connector_state(restore_state, connector));
	if (!ret)
		ret = PTR_ERR_OR_ZERO(drm_atomic_get_crtc_state(restore_state, &crtc->base));
	if (!ret)
		ret = drm_atomic_add_affected_planes(restore_state, &crtc->base);
	if (ret) {
		drm_dbg_kms(&dev_priv->drm,
			    "Failed to create a copy of old state to restore: %i\n",
			    ret);
		goto fail;
	}

	ret = drm_atomic_commit(state);
	if (ret) {
		drm_dbg_kms(&dev_priv->drm,
			    "failed to set mode on load-detect pipe\n");
		goto fail;
	}

	old->restore_state = restore_state;
	drm_atomic_state_put(state);

	/* let the connector get through one full cycle before testing */
	intel_wait_for_vblank(dev_priv, crtc->pipe);
	return true;

fail:
	if (state) {
		drm_atomic_state_put(state);
		state = NULL;
	}
	if (restore_state) {
		drm_atomic_state_put(restore_state);
		restore_state = NULL;
	}

	if (ret == -EDEADLK)
		return ret;

	return false;
}

void intel_release_load_detect_pipe(struct drm_connector *connector,
				    struct intel_load_detect_pipe *old,
				    struct drm_modeset_acquire_ctx *ctx)
{
	struct intel_encoder *intel_encoder =
		intel_attached_encoder(to_intel_connector(connector));
	struct drm_i915_private *i915 = to_i915(intel_encoder->base.dev);
	struct drm_encoder *encoder = &intel_encoder->base;
	struct drm_atomic_state *state = old->restore_state;
	int ret;

	drm_dbg_kms(&i915->drm, "[CONNECTOR:%d:%s], [ENCODER:%d:%s]\n",
		    connector->base.id, connector->name,
		    encoder->base.id, encoder->name);

	if (!state)
		return;

	ret = drm_atomic_helper_commit_duplicated_state(state, ctx);
	if (ret)
		drm_dbg_kms(&i915->drm,
			    "Couldn't release load detect pipe: %i\n", ret);
	drm_atomic_state_put(state);
}

static int i9xx_pll_refclk(struct drm_device *dev,
			   const struct intel_crtc_state *pipe_config)
{
	struct drm_i915_private *dev_priv = to_i915(dev);
	u32 dpll = pipe_config->dpll_hw_state.dpll;

	if ((dpll & PLL_REF_INPUT_MASK) == PLLB_REF_INPUT_SPREADSPECTRUMIN)
		return dev_priv->vbt.lvds_ssc_freq;
	else if (HAS_PCH_SPLIT(dev_priv))
		return 120000;
	else if (DISPLAY_VER(dev_priv) != 2)
		return 96000;
	else
		return 48000;
}

/* Returns the clock of the currently programmed mode of the given pipe. */
static void i9xx_crtc_clock_get(struct intel_crtc *crtc,
				struct intel_crtc_state *pipe_config)
{
	struct drm_device *dev = crtc->base.dev;
	struct drm_i915_private *dev_priv = to_i915(dev);
	u32 dpll = pipe_config->dpll_hw_state.dpll;
	u32 fp;
	struct dpll clock;
	int port_clock;
	int refclk = i9xx_pll_refclk(dev, pipe_config);

	if ((dpll & DISPLAY_RATE_SELECT_FPA1) == 0)
		fp = pipe_config->dpll_hw_state.fp0;
	else
		fp = pipe_config->dpll_hw_state.fp1;

	clock.m1 = (fp & FP_M1_DIV_MASK) >> FP_M1_DIV_SHIFT;
	if (IS_PINEVIEW(dev_priv)) {
		clock.n = ffs((fp & FP_N_PINEVIEW_DIV_MASK) >> FP_N_DIV_SHIFT) - 1;
		clock.m2 = (fp & FP_M2_PINEVIEW_DIV_MASK) >> FP_M2_DIV_SHIFT;
	} else {
		clock.n = (fp & FP_N_DIV_MASK) >> FP_N_DIV_SHIFT;
		clock.m2 = (fp & FP_M2_DIV_MASK) >> FP_M2_DIV_SHIFT;
	}

	if (DISPLAY_VER(dev_priv) != 2) {
		if (IS_PINEVIEW(dev_priv))
			clock.p1 = ffs((dpll & DPLL_FPA01_P1_POST_DIV_MASK_PINEVIEW) >>
				DPLL_FPA01_P1_POST_DIV_SHIFT_PINEVIEW);
		else
			clock.p1 = ffs((dpll & DPLL_FPA01_P1_POST_DIV_MASK) >>
			       DPLL_FPA01_P1_POST_DIV_SHIFT);

		switch (dpll & DPLL_MODE_MASK) {
		case DPLLB_MODE_DAC_SERIAL:
			clock.p2 = dpll & DPLL_DAC_SERIAL_P2_CLOCK_DIV_5 ?
				5 : 10;
			break;
		case DPLLB_MODE_LVDS:
			clock.p2 = dpll & DPLLB_LVDS_P2_CLOCK_DIV_7 ?
				7 : 14;
			break;
		default:
			drm_dbg_kms(&dev_priv->drm,
				    "Unknown DPLL mode %08x in programmed "
				    "mode\n", (int)(dpll & DPLL_MODE_MASK));
			return;
		}

		if (IS_PINEVIEW(dev_priv))
			port_clock = pnv_calc_dpll_params(refclk, &clock);
		else
			port_clock = i9xx_calc_dpll_params(refclk, &clock);
	} else {
		enum pipe lvds_pipe;

		if (IS_I85X(dev_priv) &&
		    intel_lvds_port_enabled(dev_priv, LVDS, &lvds_pipe) &&
		    lvds_pipe == crtc->pipe) {
			u32 lvds = intel_de_read(dev_priv, LVDS);

			clock.p1 = ffs((dpll & DPLL_FPA01_P1_POST_DIV_MASK_I830_LVDS) >>
				       DPLL_FPA01_P1_POST_DIV_SHIFT);

			if (lvds & LVDS_CLKB_POWER_UP)
				clock.p2 = 7;
			else
				clock.p2 = 14;
		} else {
			if (dpll & PLL_P1_DIVIDE_BY_TWO)
				clock.p1 = 2;
			else {
				clock.p1 = ((dpll & DPLL_FPA01_P1_POST_DIV_MASK_I830) >>
					    DPLL_FPA01_P1_POST_DIV_SHIFT) + 2;
			}
			if (dpll & PLL_P2_DIVIDE_BY_4)
				clock.p2 = 4;
			else
				clock.p2 = 2;
		}

		port_clock = i9xx_calc_dpll_params(refclk, &clock);
	}

	/*
	 * This value includes pixel_multiplier. We will use
	 * port_clock to compute adjusted_mode.crtc_clock in the
	 * encoder's get_config() function.
	 */
	pipe_config->port_clock = port_clock;
}

int intel_dotclock_calculate(int link_freq,
			     const struct intel_link_m_n *m_n)
{
	/*
	 * The calculation for the data clock is:
	 * pixel_clock = ((m/n)*(link_clock * nr_lanes))/bpp
	 * But we want to avoid losing precison if possible, so:
	 * pixel_clock = ((m * link_clock * nr_lanes)/(n*bpp))
	 *
	 * and the link clock is simpler:
	 * link_clock = (m * link_clock) / n
	 */

	if (!m_n->link_n)
		return 0;

	return div_u64(mul_u32_u32(m_n->link_m, link_freq), m_n->link_n);
}

static void ilk_pch_clock_get(struct intel_crtc *crtc,
			      struct intel_crtc_state *pipe_config)
{
	struct drm_i915_private *dev_priv = to_i915(crtc->base.dev);

	/* read out port_clock from the DPLL */
	i9xx_crtc_clock_get(crtc, pipe_config);

	/*
	 * In case there is an active pipe without active ports,
	 * we may need some idea for the dotclock anyway.
	 * Calculate one based on the FDI configuration.
	 */
	pipe_config->hw.adjusted_mode.crtc_clock =
		intel_dotclock_calculate(intel_fdi_link_freq(dev_priv, pipe_config),
					 &pipe_config->fdi_m_n);
}

/* Returns the currently programmed mode of the given encoder. */
struct drm_display_mode *
intel_encoder_current_mode(struct intel_encoder *encoder)
{
	struct drm_i915_private *dev_priv = to_i915(encoder->base.dev);
	struct intel_crtc_state *crtc_state;
	struct drm_display_mode *mode;
	struct intel_crtc *crtc;
	enum pipe pipe;

	if (!encoder->get_hw_state(encoder, &pipe))
		return NULL;

	crtc = intel_get_crtc_for_pipe(dev_priv, pipe);

	mode = kzalloc(sizeof(*mode), GFP_KERNEL);
	if (!mode)
		return NULL;

	crtc_state = intel_crtc_state_alloc(crtc);
	if (!crtc_state) {
		kfree(mode);
		return NULL;
	}

	if (!intel_crtc_get_pipe_config(crtc_state)) {
		kfree(crtc_state);
		kfree(mode);
		return NULL;
	}

	intel_encoder_get_config(encoder, crtc_state);

	intel_mode_from_crtc_timings(mode, &crtc_state->hw.adjusted_mode);

	kfree(crtc_state);

	return mode;
}

/**
 * intel_wm_need_update - Check whether watermarks need updating
 * @cur: current plane state
 * @new: new plane state
 *
 * Check current plane state versus the new one to determine whether
 * watermarks need to be recalculated.
 *
 * Returns true or false.
 */
static bool intel_wm_need_update(const struct intel_plane_state *cur,
				 struct intel_plane_state *new)
{
	/* Update watermarks on tiling or size changes. */
	if (new->uapi.visible != cur->uapi.visible)
		return true;

	if (!cur->hw.fb || !new->hw.fb)
		return false;

	if (cur->hw.fb->modifier != new->hw.fb->modifier ||
	    cur->hw.rotation != new->hw.rotation ||
	    drm_rect_width(&new->uapi.src) != drm_rect_width(&cur->uapi.src) ||
	    drm_rect_height(&new->uapi.src) != drm_rect_height(&cur->uapi.src) ||
	    drm_rect_width(&new->uapi.dst) != drm_rect_width(&cur->uapi.dst) ||
	    drm_rect_height(&new->uapi.dst) != drm_rect_height(&cur->uapi.dst))
		return true;

	return false;
}

static bool needs_scaling(const struct intel_plane_state *state)
{
	int src_w = drm_rect_width(&state->uapi.src) >> 16;
	int src_h = drm_rect_height(&state->uapi.src) >> 16;
	int dst_w = drm_rect_width(&state->uapi.dst);
	int dst_h = drm_rect_height(&state->uapi.dst);

	return (src_w != dst_w || src_h != dst_h);
}

int intel_plane_atomic_calc_changes(const struct intel_crtc_state *old_crtc_state,
				    struct intel_crtc_state *crtc_state,
				    const struct intel_plane_state *old_plane_state,
				    struct intel_plane_state *plane_state)
{
	struct intel_crtc *crtc = to_intel_crtc(crtc_state->uapi.crtc);
	struct intel_plane *plane = to_intel_plane(plane_state->uapi.plane);
	struct drm_i915_private *dev_priv = to_i915(crtc->base.dev);
	bool mode_changed = intel_crtc_needs_modeset(crtc_state);
	bool was_crtc_enabled = old_crtc_state->hw.active;
	bool is_crtc_enabled = crtc_state->hw.active;
	bool turn_off, turn_on, visible, was_visible;
	int ret;

	if (DISPLAY_VER(dev_priv) >= 9 && plane->id != PLANE_CURSOR) {
		ret = skl_update_scaler_plane(crtc_state, plane_state);
		if (ret)
			return ret;
	}

	was_visible = old_plane_state->uapi.visible;
	visible = plane_state->uapi.visible;

	if (!was_crtc_enabled && drm_WARN_ON(&dev_priv->drm, was_visible))
		was_visible = false;

	/*
	 * Visibility is calculated as if the crtc was on, but
	 * after scaler setup everything depends on it being off
	 * when the crtc isn't active.
	 *
	 * FIXME this is wrong for watermarks. Watermarks should also
	 * be computed as if the pipe would be active. Perhaps move
	 * per-plane wm computation to the .check_plane() hook, and
	 * only combine the results from all planes in the current place?
	 */
	if (!is_crtc_enabled) {
		intel_plane_set_invisible(crtc_state, plane_state);
		visible = false;
	}

	if (!was_visible && !visible)
		return 0;

	turn_off = was_visible && (!visible || mode_changed);
	turn_on = visible && (!was_visible || mode_changed);

	drm_dbg_atomic(&dev_priv->drm,
		       "[CRTC:%d:%s] with [PLANE:%d:%s] visible %i -> %i, off %i, on %i, ms %i\n",
		       crtc->base.base.id, crtc->base.name,
		       plane->base.base.id, plane->base.name,
		       was_visible, visible,
		       turn_off, turn_on, mode_changed);

	if (turn_on) {
		if (DISPLAY_VER(dev_priv) < 5 && !IS_G4X(dev_priv))
			crtc_state->update_wm_pre = true;

		/* must disable cxsr around plane enable/disable */
		if (plane->id != PLANE_CURSOR)
			crtc_state->disable_cxsr = true;
	} else if (turn_off) {
		if (DISPLAY_VER(dev_priv) < 5 && !IS_G4X(dev_priv))
			crtc_state->update_wm_post = true;

		/* must disable cxsr around plane enable/disable */
		if (plane->id != PLANE_CURSOR)
			crtc_state->disable_cxsr = true;
	} else if (intel_wm_need_update(old_plane_state, plane_state)) {
		if (DISPLAY_VER(dev_priv) < 5 && !IS_G4X(dev_priv)) {
			/* FIXME bollocks */
			crtc_state->update_wm_pre = true;
			crtc_state->update_wm_post = true;
		}
	}

	if (visible || was_visible)
		crtc_state->fb_bits |= plane->frontbuffer_bit;

	/*
	 * ILK/SNB DVSACNTR/Sprite Enable
	 * IVB SPR_CTL/Sprite Enable
	 * "When in Self Refresh Big FIFO mode, a write to enable the
	 *  plane will be internally buffered and delayed while Big FIFO
	 *  mode is exiting."
	 *
	 * Which means that enabling the sprite can take an extra frame
	 * when we start in big FIFO mode (LP1+). Thus we need to drop
	 * down to LP0 and wait for vblank in order to make sure the
	 * sprite gets enabled on the next vblank after the register write.
	 * Doing otherwise would risk enabling the sprite one frame after
	 * we've already signalled flip completion. We can resume LP1+
	 * once the sprite has been enabled.
	 *
	 *
	 * WaCxSRDisabledForSpriteScaling:ivb
	 * IVB SPR_SCALE/Scaling Enable
	 * "Low Power watermarks must be disabled for at least one
	 *  frame before enabling sprite scaling, and kept disabled
	 *  until sprite scaling is disabled."
	 *
	 * ILK/SNB DVSASCALE/Scaling Enable
	 * "When in Self Refresh Big FIFO mode, scaling enable will be
	 *  masked off while Big FIFO mode is exiting."
	 *
	 * Despite the w/a only being listed for IVB we assume that
	 * the ILK/SNB note has similar ramifications, hence we apply
	 * the w/a on all three platforms.
	 *
	 * With experimental results seems this is needed also for primary
	 * plane, not only sprite plane.
	 */
	if (plane->id != PLANE_CURSOR &&
	    (IS_IRONLAKE(dev_priv) || IS_SANDYBRIDGE(dev_priv) ||
	     IS_IVYBRIDGE(dev_priv)) &&
	    (turn_on || (!needs_scaling(old_plane_state) &&
			 needs_scaling(plane_state))))
		crtc_state->disable_lp_wm = true;

	return 0;
}

static bool encoders_cloneable(const struct intel_encoder *a,
			       const struct intel_encoder *b)
{
	/* masks could be asymmetric, so check both ways */
	return a == b || (a->cloneable & (1 << b->type) &&
			  b->cloneable & (1 << a->type));
}

static bool check_single_encoder_cloning(struct intel_atomic_state *state,
					 struct intel_crtc *crtc,
					 struct intel_encoder *encoder)
{
	struct intel_encoder *source_encoder;
	struct drm_connector *connector;
	struct drm_connector_state *connector_state;
	int i;

	for_each_new_connector_in_state(&state->base, connector, connector_state, i) {
		if (connector_state->crtc != &crtc->base)
			continue;

		source_encoder =
			to_intel_encoder(connector_state->best_encoder);
		if (!encoders_cloneable(encoder, source_encoder))
			return false;
	}

	return true;
}

static int icl_add_linked_planes(struct intel_atomic_state *state)
{
	struct intel_plane *plane, *linked;
	struct intel_plane_state *plane_state, *linked_plane_state;
	int i;

	for_each_new_intel_plane_in_state(state, plane, plane_state, i) {
		linked = plane_state->planar_linked_plane;

		if (!linked)
			continue;

		linked_plane_state = intel_atomic_get_plane_state(state, linked);
		if (IS_ERR(linked_plane_state))
			return PTR_ERR(linked_plane_state);

		drm_WARN_ON(state->base.dev,
			    linked_plane_state->planar_linked_plane != plane);
		drm_WARN_ON(state->base.dev,
			    linked_plane_state->planar_slave == plane_state->planar_slave);
	}

	return 0;
}

static int icl_check_nv12_planes(struct intel_crtc_state *crtc_state)
{
	struct intel_crtc *crtc = to_intel_crtc(crtc_state->uapi.crtc);
	struct drm_i915_private *dev_priv = to_i915(crtc->base.dev);
	struct intel_atomic_state *state = to_intel_atomic_state(crtc_state->uapi.state);
	struct intel_plane *plane, *linked;
	struct intel_plane_state *plane_state;
	int i;

	if (DISPLAY_VER(dev_priv) < 11)
		return 0;

	/*
	 * Destroy all old plane links and make the slave plane invisible
	 * in the crtc_state->active_planes mask.
	 */
	for_each_new_intel_plane_in_state(state, plane, plane_state, i) {
		if (plane->pipe != crtc->pipe || !plane_state->planar_linked_plane)
			continue;

		plane_state->planar_linked_plane = NULL;
		if (plane_state->planar_slave && !plane_state->uapi.visible) {
			crtc_state->enabled_planes &= ~BIT(plane->id);
			crtc_state->active_planes &= ~BIT(plane->id);
			crtc_state->update_planes |= BIT(plane->id);
		}

		plane_state->planar_slave = false;
	}

	if (!crtc_state->nv12_planes)
		return 0;

	for_each_new_intel_plane_in_state(state, plane, plane_state, i) {
		struct intel_plane_state *linked_state = NULL;

		if (plane->pipe != crtc->pipe ||
		    !(crtc_state->nv12_planes & BIT(plane->id)))
			continue;

		for_each_intel_plane_on_crtc(&dev_priv->drm, crtc, linked) {
			if (!icl_is_nv12_y_plane(dev_priv, linked->id))
				continue;

			if (crtc_state->active_planes & BIT(linked->id))
				continue;

			linked_state = intel_atomic_get_plane_state(state, linked);
			if (IS_ERR(linked_state))
				return PTR_ERR(linked_state);

			break;
		}

		if (!linked_state) {
			drm_dbg_kms(&dev_priv->drm,
				    "Need %d free Y planes for planar YUV\n",
				    hweight8(crtc_state->nv12_planes));

			return -EINVAL;
		}

		plane_state->planar_linked_plane = linked;

		linked_state->planar_slave = true;
		linked_state->planar_linked_plane = plane;
		crtc_state->enabled_planes |= BIT(linked->id);
		crtc_state->active_planes |= BIT(linked->id);
		crtc_state->update_planes |= BIT(linked->id);
		drm_dbg_kms(&dev_priv->drm, "Using %s as Y plane for %s\n",
			    linked->base.name, plane->base.name);

		/* Copy parameters to slave plane */
		linked_state->ctl = plane_state->ctl | PLANE_CTL_YUV420_Y_PLANE;
		linked_state->color_ctl = plane_state->color_ctl;
		linked_state->view = plane_state->view;

		intel_plane_copy_hw_state(linked_state, plane_state);
		linked_state->uapi.src = plane_state->uapi.src;
		linked_state->uapi.dst = plane_state->uapi.dst;

		if (icl_is_hdr_plane(dev_priv, plane->id)) {
			if (linked->id == PLANE_SPRITE5)
				plane_state->cus_ctl |= PLANE_CUS_PLANE_7;
			else if (linked->id == PLANE_SPRITE4)
				plane_state->cus_ctl |= PLANE_CUS_PLANE_6;
			else if (linked->id == PLANE_SPRITE3)
				plane_state->cus_ctl |= PLANE_CUS_PLANE_5_RKL;
			else if (linked->id == PLANE_SPRITE2)
				plane_state->cus_ctl |= PLANE_CUS_PLANE_4_RKL;
			else
				MISSING_CASE(linked->id);
		}
	}

	return 0;
}

static bool c8_planes_changed(const struct intel_crtc_state *new_crtc_state)
{
	struct intel_crtc *crtc = to_intel_crtc(new_crtc_state->uapi.crtc);
	struct intel_atomic_state *state =
		to_intel_atomic_state(new_crtc_state->uapi.state);
	const struct intel_crtc_state *old_crtc_state =
		intel_atomic_get_old_crtc_state(state, crtc);

	return !old_crtc_state->c8_planes != !new_crtc_state->c8_planes;
}

static u16 hsw_linetime_wm(const struct intel_crtc_state *crtc_state)
{
	const struct drm_display_mode *pipe_mode =
		&crtc_state->hw.pipe_mode;
	int linetime_wm;

	if (!crtc_state->hw.enable)
		return 0;

	linetime_wm = DIV_ROUND_CLOSEST(pipe_mode->crtc_htotal * 1000 * 8,
					pipe_mode->crtc_clock);

	return min(linetime_wm, 0x1ff);
}

static u16 hsw_ips_linetime_wm(const struct intel_crtc_state *crtc_state,
			       const struct intel_cdclk_state *cdclk_state)
{
	const struct drm_display_mode *pipe_mode =
		&crtc_state->hw.pipe_mode;
	int linetime_wm;

	if (!crtc_state->hw.enable)
		return 0;

	linetime_wm = DIV_ROUND_CLOSEST(pipe_mode->crtc_htotal * 1000 * 8,
					cdclk_state->logical.cdclk);

	return min(linetime_wm, 0x1ff);
}

static u16 skl_linetime_wm(const struct intel_crtc_state *crtc_state)
{
	struct intel_crtc *crtc = to_intel_crtc(crtc_state->uapi.crtc);
	struct drm_i915_private *dev_priv = to_i915(crtc->base.dev);
	const struct drm_display_mode *pipe_mode =
		&crtc_state->hw.pipe_mode;
	int linetime_wm;

	if (!crtc_state->hw.enable)
		return 0;

	linetime_wm = DIV_ROUND_UP(pipe_mode->crtc_htotal * 1000 * 8,
				   crtc_state->pixel_rate);

	/* Display WA #1135: BXT:ALL GLK:ALL */
	if ((IS_GEMINILAKE(dev_priv) || IS_BROXTON(dev_priv)) &&
	    dev_priv->ipc_enabled)
		linetime_wm /= 2;

	return min(linetime_wm, 0x1ff);
}

static int hsw_compute_linetime_wm(struct intel_atomic_state *state,
				   struct intel_crtc *crtc)
{
	struct drm_i915_private *dev_priv = to_i915(crtc->base.dev);
	struct intel_crtc_state *crtc_state =
		intel_atomic_get_new_crtc_state(state, crtc);
	const struct intel_cdclk_state *cdclk_state;

	if (DISPLAY_VER(dev_priv) >= 9)
		crtc_state->linetime = skl_linetime_wm(crtc_state);
	else
		crtc_state->linetime = hsw_linetime_wm(crtc_state);

	if (!hsw_crtc_supports_ips(crtc))
		return 0;

	cdclk_state = intel_atomic_get_cdclk_state(state);
	if (IS_ERR(cdclk_state))
		return PTR_ERR(cdclk_state);

	crtc_state->ips_linetime = hsw_ips_linetime_wm(crtc_state,
						       cdclk_state);

	return 0;
}

static int intel_crtc_atomic_check(struct intel_atomic_state *state,
				   struct intel_crtc *crtc)
{
	struct drm_i915_private *dev_priv = to_i915(crtc->base.dev);
	struct intel_crtc_state *crtc_state =
		intel_atomic_get_new_crtc_state(state, crtc);
	bool mode_changed = intel_crtc_needs_modeset(crtc_state);
	int ret;

	if (DISPLAY_VER(dev_priv) < 5 && !IS_G4X(dev_priv) &&
	    mode_changed && !crtc_state->hw.active)
		crtc_state->update_wm_post = true;

	if (mode_changed && crtc_state->hw.enable &&
	    dev_priv->display.crtc_compute_clock &&
	    !crtc_state->bigjoiner_slave &&
	    !drm_WARN_ON(&dev_priv->drm, crtc_state->shared_dpll)) {
		ret = dev_priv->display.crtc_compute_clock(crtc_state);
		if (ret)
			return ret;
	}

	/*
	 * May need to update pipe gamma enable bits
	 * when C8 planes are getting enabled/disabled.
	 */
	if (c8_planes_changed(crtc_state))
		crtc_state->uapi.color_mgmt_changed = true;

	if (mode_changed || crtc_state->update_pipe ||
	    crtc_state->uapi.color_mgmt_changed) {
		ret = intel_color_check(crtc_state);
		if (ret)
			return ret;
	}

	if (dev_priv->display.compute_pipe_wm) {
		ret = dev_priv->display.compute_pipe_wm(state, crtc);
		if (ret) {
			drm_dbg_kms(&dev_priv->drm,
				    "Target pipe watermarks are invalid\n");
			return ret;
		}

	}

	if (dev_priv->display.compute_intermediate_wm) {
		if (drm_WARN_ON(&dev_priv->drm,
				!dev_priv->display.compute_pipe_wm))
			return 0;

		/*
		 * Calculate 'intermediate' watermarks that satisfy both the
		 * old state and the new state.  We can program these
		 * immediately.
		 */
		ret = dev_priv->display.compute_intermediate_wm(state, crtc);
		if (ret) {
			drm_dbg_kms(&dev_priv->drm,
				    "No valid intermediate pipe watermarks are possible\n");
			return ret;
		}
	}

	if (DISPLAY_VER(dev_priv) >= 9) {
		if (mode_changed || crtc_state->update_pipe) {
			ret = skl_update_scaler_crtc(crtc_state);
			if (ret)
				return ret;
		}

		ret = intel_atomic_setup_scalers(dev_priv, crtc, crtc_state);
		if (ret)
			return ret;
	}

	if (HAS_IPS(dev_priv)) {
		ret = hsw_compute_ips_config(crtc_state);
		if (ret)
			return ret;
	}

	if (DISPLAY_VER(dev_priv) >= 9 ||
	    IS_BROADWELL(dev_priv) || IS_HASWELL(dev_priv)) {
		ret = hsw_compute_linetime_wm(state, crtc);
		if (ret)
			return ret;

	}

	if (!mode_changed) {
		ret = intel_psr2_sel_fetch_update(state, crtc);
		if (ret)
			return ret;
	}

	return 0;
}

static void intel_modeset_update_connector_atomic_state(struct drm_device *dev)
{
	struct intel_connector *connector;
	struct drm_connector_list_iter conn_iter;

	drm_connector_list_iter_begin(dev, &conn_iter);
	for_each_intel_connector_iter(connector, &conn_iter) {
		struct drm_connector_state *conn_state = connector->base.state;
		struct intel_encoder *encoder =
			to_intel_encoder(connector->base.encoder);

		if (conn_state->crtc)
			drm_connector_put(&connector->base);

		if (encoder) {
			struct intel_crtc *crtc =
				to_intel_crtc(encoder->base.crtc);
			const struct intel_crtc_state *crtc_state =
				to_intel_crtc_state(crtc->base.state);

			conn_state->best_encoder = &encoder->base;
			conn_state->crtc = &crtc->base;
			conn_state->max_bpc = (crtc_state->pipe_bpp ?: 24) / 3;

			drm_connector_get(&connector->base);
		} else {
			conn_state->best_encoder = NULL;
			conn_state->crtc = NULL;
		}
	}
	drm_connector_list_iter_end(&conn_iter);
}

static int
compute_sink_pipe_bpp(const struct drm_connector_state *conn_state,
		      struct intel_crtc_state *pipe_config)
{
	struct drm_connector *connector = conn_state->connector;
	struct drm_i915_private *i915 = to_i915(pipe_config->uapi.crtc->dev);
	const struct drm_display_info *info = &connector->display_info;
	int bpp;

	switch (conn_state->max_bpc) {
	case 6 ... 7:
		bpp = 6 * 3;
		break;
	case 8 ... 9:
		bpp = 8 * 3;
		break;
	case 10 ... 11:
		bpp = 10 * 3;
		break;
	case 12 ... 16:
		bpp = 12 * 3;
		break;
	default:
		MISSING_CASE(conn_state->max_bpc);
		return -EINVAL;
	}

	if (bpp < pipe_config->pipe_bpp) {
		drm_dbg_kms(&i915->drm,
			    "[CONNECTOR:%d:%s] Limiting display bpp to %d instead of "
			    "EDID bpp %d, requested bpp %d, max platform bpp %d\n",
			    connector->base.id, connector->name,
			    bpp, 3 * info->bpc,
			    3 * conn_state->max_requested_bpc,
			    pipe_config->pipe_bpp);

		pipe_config->pipe_bpp = bpp;
	}

	return 0;
}

static int
compute_baseline_pipe_bpp(struct intel_crtc *crtc,
			  struct intel_crtc_state *pipe_config)
{
	struct drm_i915_private *dev_priv = to_i915(crtc->base.dev);
	struct drm_atomic_state *state = pipe_config->uapi.state;
	struct drm_connector *connector;
	struct drm_connector_state *connector_state;
	int bpp, i;

	if ((IS_G4X(dev_priv) || IS_VALLEYVIEW(dev_priv) ||
	    IS_CHERRYVIEW(dev_priv)))
		bpp = 10*3;
	else if (DISPLAY_VER(dev_priv) >= 5)
		bpp = 12*3;
	else
		bpp = 8*3;

	pipe_config->pipe_bpp = bpp;

	/* Clamp display bpp to connector max bpp */
	for_each_new_connector_in_state(state, connector, connector_state, i) {
		int ret;

		if (connector_state->crtc != &crtc->base)
			continue;

		ret = compute_sink_pipe_bpp(connector_state, pipe_config);
		if (ret)
			return ret;
	}

	return 0;
}

static void intel_dump_crtc_timings(struct drm_i915_private *i915,
				    const struct drm_display_mode *mode)
{
	drm_dbg_kms(&i915->drm, "crtc timings: %d %d %d %d %d %d %d %d %d, "
		    "type: 0x%x flags: 0x%x\n",
		    mode->crtc_clock,
		    mode->crtc_hdisplay, mode->crtc_hsync_start,
		    mode->crtc_hsync_end, mode->crtc_htotal,
		    mode->crtc_vdisplay, mode->crtc_vsync_start,
		    mode->crtc_vsync_end, mode->crtc_vtotal,
		    mode->type, mode->flags);
}

static void
intel_dump_m_n_config(const struct intel_crtc_state *pipe_config,
		      const char *id, unsigned int lane_count,
		      const struct intel_link_m_n *m_n)
{
	struct drm_i915_private *i915 = to_i915(pipe_config->uapi.crtc->dev);

	drm_dbg_kms(&i915->drm,
		    "%s: lanes: %i; gmch_m: %u, gmch_n: %u, link_m: %u, link_n: %u, tu: %u\n",
		    id, lane_count,
		    m_n->gmch_m, m_n->gmch_n,
		    m_n->link_m, m_n->link_n, m_n->tu);
}

static void
intel_dump_infoframe(struct drm_i915_private *dev_priv,
		     const union hdmi_infoframe *frame)
{
	if (!drm_debug_enabled(DRM_UT_KMS))
		return;

	hdmi_infoframe_log(KERN_DEBUG, dev_priv->drm.dev, frame);
}

static void
intel_dump_dp_vsc_sdp(struct drm_i915_private *dev_priv,
		      const struct drm_dp_vsc_sdp *vsc)
{
	if (!drm_debug_enabled(DRM_UT_KMS))
		return;

	drm_dp_vsc_sdp_log(KERN_DEBUG, dev_priv->drm.dev, vsc);
}

#define OUTPUT_TYPE(x) [INTEL_OUTPUT_ ## x] = #x

static const char * const output_type_str[] = {
	OUTPUT_TYPE(UNUSED),
	OUTPUT_TYPE(ANALOG),
	OUTPUT_TYPE(DVO),
	OUTPUT_TYPE(SDVO),
	OUTPUT_TYPE(LVDS),
	OUTPUT_TYPE(TVOUT),
	OUTPUT_TYPE(HDMI),
	OUTPUT_TYPE(DP),
	OUTPUT_TYPE(EDP),
	OUTPUT_TYPE(DSI),
	OUTPUT_TYPE(DDI),
	OUTPUT_TYPE(DP_MST),
};

#undef OUTPUT_TYPE

static void snprintf_output_types(char *buf, size_t len,
				  unsigned int output_types)
{
	char *str = buf;
	int i;

	str[0] = '\0';

	for (i = 0; i < ARRAY_SIZE(output_type_str); i++) {
		int r;

		if ((output_types & BIT(i)) == 0)
			continue;

		r = snprintf(str, len, "%s%s",
			     str != buf ? "," : "", output_type_str[i]);
		if (r >= len)
			break;
		str += r;
		len -= r;

		output_types &= ~BIT(i);
	}

	WARN_ON_ONCE(output_types != 0);
}

static const char * const output_format_str[] = {
	[INTEL_OUTPUT_FORMAT_RGB] = "RGB",
	[INTEL_OUTPUT_FORMAT_YCBCR420] = "YCBCR4:2:0",
	[INTEL_OUTPUT_FORMAT_YCBCR444] = "YCBCR4:4:4",
};

static const char *output_formats(enum intel_output_format format)
{
	if (format >= ARRAY_SIZE(output_format_str))
		return "invalid";
	return output_format_str[format];
}

static void intel_dump_plane_state(const struct intel_plane_state *plane_state)
{
	struct intel_plane *plane = to_intel_plane(plane_state->uapi.plane);
	struct drm_i915_private *i915 = to_i915(plane->base.dev);
	const struct drm_framebuffer *fb = plane_state->hw.fb;

	if (!fb) {
		drm_dbg_kms(&i915->drm,
			    "[PLANE:%d:%s] fb: [NOFB], visible: %s\n",
			    plane->base.base.id, plane->base.name,
			    yesno(plane_state->uapi.visible));
		return;
	}

	drm_dbg_kms(&i915->drm,
		    "[PLANE:%d:%s] fb: [FB:%d] %ux%u format = %p4cc modifier = 0x%llx, visible: %s\n",
		    plane->base.base.id, plane->base.name,
		    fb->base.id, fb->width, fb->height, &fb->format->format,
		    fb->modifier, yesno(plane_state->uapi.visible));
	drm_dbg_kms(&i915->drm, "\trotation: 0x%x, scaler: %d\n",
		    plane_state->hw.rotation, plane_state->scaler_id);
	if (plane_state->uapi.visible)
		drm_dbg_kms(&i915->drm,
			    "\tsrc: " DRM_RECT_FP_FMT " dst: " DRM_RECT_FMT "\n",
			    DRM_RECT_FP_ARG(&plane_state->uapi.src),
			    DRM_RECT_ARG(&plane_state->uapi.dst));
}

static void intel_dump_pipe_config(const struct intel_crtc_state *pipe_config,
				   struct intel_atomic_state *state,
				   const char *context)
{
	struct intel_crtc *crtc = to_intel_crtc(pipe_config->uapi.crtc);
	struct drm_i915_private *dev_priv = to_i915(crtc->base.dev);
	const struct intel_plane_state *plane_state;
	struct intel_plane *plane;
	char buf[64];
	int i;

	drm_dbg_kms(&dev_priv->drm, "[CRTC:%d:%s] enable: %s %s\n",
		    crtc->base.base.id, crtc->base.name,
		    yesno(pipe_config->hw.enable), context);

	if (!pipe_config->hw.enable)
		goto dump_planes;

	snprintf_output_types(buf, sizeof(buf), pipe_config->output_types);
	drm_dbg_kms(&dev_priv->drm,
		    "active: %s, output_types: %s (0x%x), output format: %s\n",
		    yesno(pipe_config->hw.active),
		    buf, pipe_config->output_types,
		    output_formats(pipe_config->output_format));

	drm_dbg_kms(&dev_priv->drm,
		    "cpu_transcoder: %s, pipe bpp: %i, dithering: %i\n",
		    transcoder_name(pipe_config->cpu_transcoder),
		    pipe_config->pipe_bpp, pipe_config->dither);

	drm_dbg_kms(&dev_priv->drm, "MST master transcoder: %s\n",
		    transcoder_name(pipe_config->mst_master_transcoder));

	drm_dbg_kms(&dev_priv->drm,
		    "port sync: master transcoder: %s, slave transcoder bitmask = 0x%x\n",
		    transcoder_name(pipe_config->master_transcoder),
		    pipe_config->sync_mode_slaves_mask);

	drm_dbg_kms(&dev_priv->drm, "bigjoiner: %s\n",
		    pipe_config->bigjoiner_slave ? "slave" :
		    pipe_config->bigjoiner ? "master" : "no");

	drm_dbg_kms(&dev_priv->drm, "splitter: %s, link count %d, overlap %d\n",
		    enableddisabled(pipe_config->splitter.enable),
		    pipe_config->splitter.link_count,
		    pipe_config->splitter.pixel_overlap);

	if (pipe_config->has_pch_encoder)
		intel_dump_m_n_config(pipe_config, "fdi",
				      pipe_config->fdi_lanes,
				      &pipe_config->fdi_m_n);

	if (intel_crtc_has_dp_encoder(pipe_config)) {
		intel_dump_m_n_config(pipe_config, "dp m_n",
				pipe_config->lane_count, &pipe_config->dp_m_n);
		if (pipe_config->has_drrs)
			intel_dump_m_n_config(pipe_config, "dp m2_n2",
					      pipe_config->lane_count,
					      &pipe_config->dp_m2_n2);
	}

	drm_dbg_kms(&dev_priv->drm,
		    "audio: %i, infoframes: %i, infoframes enabled: 0x%x\n",
		    pipe_config->has_audio, pipe_config->has_infoframe,
		    pipe_config->infoframes.enable);

	if (pipe_config->infoframes.enable &
	    intel_hdmi_infoframe_enable(HDMI_PACKET_TYPE_GENERAL_CONTROL))
		drm_dbg_kms(&dev_priv->drm, "GCP: 0x%x\n",
			    pipe_config->infoframes.gcp);
	if (pipe_config->infoframes.enable &
	    intel_hdmi_infoframe_enable(HDMI_INFOFRAME_TYPE_AVI))
		intel_dump_infoframe(dev_priv, &pipe_config->infoframes.avi);
	if (pipe_config->infoframes.enable &
	    intel_hdmi_infoframe_enable(HDMI_INFOFRAME_TYPE_SPD))
		intel_dump_infoframe(dev_priv, &pipe_config->infoframes.spd);
	if (pipe_config->infoframes.enable &
	    intel_hdmi_infoframe_enable(HDMI_INFOFRAME_TYPE_VENDOR))
		intel_dump_infoframe(dev_priv, &pipe_config->infoframes.hdmi);
	if (pipe_config->infoframes.enable &
	    intel_hdmi_infoframe_enable(HDMI_INFOFRAME_TYPE_DRM))
		intel_dump_infoframe(dev_priv, &pipe_config->infoframes.drm);
	if (pipe_config->infoframes.enable &
	    intel_hdmi_infoframe_enable(HDMI_PACKET_TYPE_GAMUT_METADATA))
		intel_dump_infoframe(dev_priv, &pipe_config->infoframes.drm);
	if (pipe_config->infoframes.enable &
	    intel_hdmi_infoframe_enable(DP_SDP_VSC))
		intel_dump_dp_vsc_sdp(dev_priv, &pipe_config->infoframes.vsc);

	drm_dbg_kms(&dev_priv->drm, "vrr: %s, vmin: %d, vmax: %d, pipeline full: %d, guardband: %d flipline: %d, vmin vblank: %d, vmax vblank: %d\n",
		    yesno(pipe_config->vrr.enable),
		    pipe_config->vrr.vmin, pipe_config->vrr.vmax,
		    pipe_config->vrr.pipeline_full, pipe_config->vrr.guardband,
		    pipe_config->vrr.flipline,
		    intel_vrr_vmin_vblank_start(pipe_config),
		    intel_vrr_vmax_vblank_start(pipe_config));

	drm_dbg_kms(&dev_priv->drm, "requested mode:\n");
	drm_mode_debug_printmodeline(&pipe_config->hw.mode);
	drm_dbg_kms(&dev_priv->drm, "adjusted mode:\n");
	drm_mode_debug_printmodeline(&pipe_config->hw.adjusted_mode);
	intel_dump_crtc_timings(dev_priv, &pipe_config->hw.adjusted_mode);
	drm_dbg_kms(&dev_priv->drm, "pipe mode:\n");
	drm_mode_debug_printmodeline(&pipe_config->hw.pipe_mode);
	intel_dump_crtc_timings(dev_priv, &pipe_config->hw.pipe_mode);
	drm_dbg_kms(&dev_priv->drm,
		    "port clock: %d, pipe src size: %dx%d, pixel rate %d\n",
		    pipe_config->port_clock,
		    pipe_config->pipe_src_w, pipe_config->pipe_src_h,
		    pipe_config->pixel_rate);

	drm_dbg_kms(&dev_priv->drm, "linetime: %d, ips linetime: %d\n",
		    pipe_config->linetime, pipe_config->ips_linetime);

	if (DISPLAY_VER(dev_priv) >= 9)
		drm_dbg_kms(&dev_priv->drm,
			    "num_scalers: %d, scaler_users: 0x%x, scaler_id: %d\n",
			    crtc->num_scalers,
			    pipe_config->scaler_state.scaler_users,
			    pipe_config->scaler_state.scaler_id);

	if (HAS_GMCH(dev_priv))
		drm_dbg_kms(&dev_priv->drm,
			    "gmch pfit: control: 0x%08x, ratios: 0x%08x, lvds border: 0x%08x\n",
			    pipe_config->gmch_pfit.control,
			    pipe_config->gmch_pfit.pgm_ratios,
			    pipe_config->gmch_pfit.lvds_border_bits);
	else
		drm_dbg_kms(&dev_priv->drm,
			    "pch pfit: " DRM_RECT_FMT ", %s, force thru: %s\n",
			    DRM_RECT_ARG(&pipe_config->pch_pfit.dst),
			    enableddisabled(pipe_config->pch_pfit.enabled),
			    yesno(pipe_config->pch_pfit.force_thru));

	drm_dbg_kms(&dev_priv->drm, "ips: %i, double wide: %i\n",
		    pipe_config->ips_enabled, pipe_config->double_wide);

	intel_dpll_dump_hw_state(dev_priv, &pipe_config->dpll_hw_state);

	if (IS_CHERRYVIEW(dev_priv))
		drm_dbg_kms(&dev_priv->drm,
			    "cgm_mode: 0x%x gamma_mode: 0x%x gamma_enable: %d csc_enable: %d\n",
			    pipe_config->cgm_mode, pipe_config->gamma_mode,
			    pipe_config->gamma_enable, pipe_config->csc_enable);
	else
		drm_dbg_kms(&dev_priv->drm,
			    "csc_mode: 0x%x gamma_mode: 0x%x gamma_enable: %d csc_enable: %d\n",
			    pipe_config->csc_mode, pipe_config->gamma_mode,
			    pipe_config->gamma_enable, pipe_config->csc_enable);

	drm_dbg_kms(&dev_priv->drm, "degamma lut: %d entries, gamma lut: %d entries\n",
		    pipe_config->hw.degamma_lut ?
		    drm_color_lut_size(pipe_config->hw.degamma_lut) : 0,
		    pipe_config->hw.gamma_lut ?
		    drm_color_lut_size(pipe_config->hw.gamma_lut) : 0);

dump_planes:
	if (!state)
		return;

	for_each_new_intel_plane_in_state(state, plane, plane_state, i) {
		if (plane->pipe == crtc->pipe)
			intel_dump_plane_state(plane_state);
	}
}

static bool check_digital_port_conflicts(struct intel_atomic_state *state)
{
	struct drm_device *dev = state->base.dev;
	struct drm_connector *connector;
	struct drm_connector_list_iter conn_iter;
	unsigned int used_ports = 0;
	unsigned int used_mst_ports = 0;
	bool ret = true;

	/*
	 * We're going to peek into connector->state,
	 * hence connection_mutex must be held.
	 */
	drm_modeset_lock_assert_held(&dev->mode_config.connection_mutex);

	/*
	 * Walk the connector list instead of the encoder
	 * list to detect the problem on ddi platforms
	 * where there's just one encoder per digital port.
	 */
	drm_connector_list_iter_begin(dev, &conn_iter);
	drm_for_each_connector_iter(connector, &conn_iter) {
		struct drm_connector_state *connector_state;
		struct intel_encoder *encoder;

		connector_state =
			drm_atomic_get_new_connector_state(&state->base,
							   connector);
		if (!connector_state)
			connector_state = connector->state;

		if (!connector_state->best_encoder)
			continue;

		encoder = to_intel_encoder(connector_state->best_encoder);

		drm_WARN_ON(dev, !connector_state->crtc);

		switch (encoder->type) {
		case INTEL_OUTPUT_DDI:
			if (drm_WARN_ON(dev, !HAS_DDI(to_i915(dev))))
				break;
			fallthrough;
		case INTEL_OUTPUT_DP:
		case INTEL_OUTPUT_HDMI:
		case INTEL_OUTPUT_EDP:
			/* the same port mustn't appear more than once */
			if (used_ports & BIT(encoder->port))
				ret = false;

			used_ports |= BIT(encoder->port);
			break;
		case INTEL_OUTPUT_DP_MST:
			used_mst_ports |=
				1 << encoder->port;
			break;
		default:
			break;
		}
	}
	drm_connector_list_iter_end(&conn_iter);

	/* can't mix MST and SST/HDMI on the same port */
	if (used_ports & used_mst_ports)
		return false;

	return ret;
}

static void
intel_crtc_copy_uapi_to_hw_state_nomodeset(struct intel_atomic_state *state,
					   struct intel_crtc_state *crtc_state)
{
	const struct intel_crtc_state *from_crtc_state = crtc_state;

	if (crtc_state->bigjoiner_slave) {
		from_crtc_state = intel_atomic_get_new_crtc_state(state,
								  crtc_state->bigjoiner_linked_crtc);

		/* No need to copy state if the master state is unchanged */
		if (!from_crtc_state)
			return;
	}

	intel_crtc_copy_color_blobs(crtc_state, from_crtc_state);
}

static void
intel_crtc_copy_uapi_to_hw_state(struct intel_atomic_state *state,
				 struct intel_crtc_state *crtc_state)
{
	crtc_state->hw.enable = crtc_state->uapi.enable;
	crtc_state->hw.active = crtc_state->uapi.active;
	crtc_state->hw.mode = crtc_state->uapi.mode;
	crtc_state->hw.adjusted_mode = crtc_state->uapi.adjusted_mode;
	crtc_state->hw.scaling_filter = crtc_state->uapi.scaling_filter;

	intel_crtc_copy_uapi_to_hw_state_nomodeset(state, crtc_state);
}

static void intel_crtc_copy_hw_to_uapi_state(struct intel_crtc_state *crtc_state)
{
	if (crtc_state->bigjoiner_slave)
		return;

	crtc_state->uapi.enable = crtc_state->hw.enable;
	crtc_state->uapi.active = crtc_state->hw.active;
	drm_WARN_ON(crtc_state->uapi.crtc->dev,
		    drm_atomic_set_mode_for_crtc(&crtc_state->uapi, &crtc_state->hw.mode) < 0);

	crtc_state->uapi.adjusted_mode = crtc_state->hw.adjusted_mode;
	crtc_state->uapi.scaling_filter = crtc_state->hw.scaling_filter;

	/* copy color blobs to uapi */
	drm_property_replace_blob(&crtc_state->uapi.degamma_lut,
				  crtc_state->hw.degamma_lut);
	drm_property_replace_blob(&crtc_state->uapi.gamma_lut,
				  crtc_state->hw.gamma_lut);
	drm_property_replace_blob(&crtc_state->uapi.ctm,
				  crtc_state->hw.ctm);
}

static int
copy_bigjoiner_crtc_state(struct intel_crtc_state *crtc_state,
			  const struct intel_crtc_state *from_crtc_state)
{
	struct intel_crtc_state *saved_state;
	struct intel_crtc *crtc = to_intel_crtc(crtc_state->uapi.crtc);

	saved_state = kmemdup(from_crtc_state, sizeof(*saved_state), GFP_KERNEL);
	if (!saved_state)
		return -ENOMEM;

	saved_state->uapi = crtc_state->uapi;
	saved_state->scaler_state = crtc_state->scaler_state;
	saved_state->shared_dpll = crtc_state->shared_dpll;
	saved_state->dpll_hw_state = crtc_state->dpll_hw_state;
	saved_state->crc_enabled = crtc_state->crc_enabled;

	intel_crtc_free_hw_state(crtc_state);
	memcpy(crtc_state, saved_state, sizeof(*crtc_state));
	kfree(saved_state);

	/* Re-init hw state */
	memset(&crtc_state->hw, 0, sizeof(saved_state->hw));
	crtc_state->hw.enable = from_crtc_state->hw.enable;
	crtc_state->hw.active = from_crtc_state->hw.active;
	crtc_state->hw.pipe_mode = from_crtc_state->hw.pipe_mode;
	crtc_state->hw.adjusted_mode = from_crtc_state->hw.adjusted_mode;

	/* Some fixups */
	crtc_state->uapi.mode_changed = from_crtc_state->uapi.mode_changed;
	crtc_state->uapi.connectors_changed = from_crtc_state->uapi.connectors_changed;
	crtc_state->uapi.active_changed = from_crtc_state->uapi.active_changed;
	crtc_state->nv12_planes = crtc_state->c8_planes = crtc_state->update_planes = 0;
	crtc_state->bigjoiner_linked_crtc = to_intel_crtc(from_crtc_state->uapi.crtc);
	crtc_state->bigjoiner_slave = true;
	crtc_state->cpu_transcoder = (enum transcoder)crtc->pipe;
	crtc_state->has_audio = false;

	return 0;
}

static int
intel_crtc_prepare_cleared_state(struct intel_atomic_state *state,
				 struct intel_crtc_state *crtc_state)
{
	struct intel_crtc *crtc = to_intel_crtc(crtc_state->uapi.crtc);
	struct drm_i915_private *dev_priv = to_i915(crtc->base.dev);
	struct intel_crtc_state *saved_state;

	saved_state = intel_crtc_state_alloc(crtc);
	if (!saved_state)
		return -ENOMEM;

	/* free the old crtc_state->hw members */
	intel_crtc_free_hw_state(crtc_state);

	/* FIXME: before the switch to atomic started, a new pipe_config was
	 * kzalloc'd. Code that depends on any field being zero should be
	 * fixed, so that the crtc_state can be safely duplicated. For now,
	 * only fields that are know to not cause problems are preserved. */

	saved_state->uapi = crtc_state->uapi;
	saved_state->scaler_state = crtc_state->scaler_state;
	saved_state->shared_dpll = crtc_state->shared_dpll;
	saved_state->dpll_hw_state = crtc_state->dpll_hw_state;
	memcpy(saved_state->icl_port_dplls, crtc_state->icl_port_dplls,
	       sizeof(saved_state->icl_port_dplls));
	saved_state->crc_enabled = crtc_state->crc_enabled;
	if (IS_G4X(dev_priv) ||
	    IS_VALLEYVIEW(dev_priv) || IS_CHERRYVIEW(dev_priv))
		saved_state->wm = crtc_state->wm;

	memcpy(crtc_state, saved_state, sizeof(*crtc_state));
	kfree(saved_state);

	intel_crtc_copy_uapi_to_hw_state(state, crtc_state);

	return 0;
}

static int
intel_modeset_pipe_config(struct intel_atomic_state *state,
			  struct intel_crtc_state *pipe_config)
{
	struct drm_crtc *crtc = pipe_config->uapi.crtc;
	struct drm_i915_private *i915 = to_i915(pipe_config->uapi.crtc->dev);
	struct drm_connector *connector;
	struct drm_connector_state *connector_state;
	int base_bpp, ret, i;
	bool retry = true;

	pipe_config->cpu_transcoder =
		(enum transcoder) to_intel_crtc(crtc)->pipe;

	/*
	 * Sanitize sync polarity flags based on requested ones. If neither
	 * positive or negative polarity is requested, treat this as meaning
	 * negative polarity.
	 */
	if (!(pipe_config->hw.adjusted_mode.flags &
	      (DRM_MODE_FLAG_PHSYNC | DRM_MODE_FLAG_NHSYNC)))
		pipe_config->hw.adjusted_mode.flags |= DRM_MODE_FLAG_NHSYNC;

	if (!(pipe_config->hw.adjusted_mode.flags &
	      (DRM_MODE_FLAG_PVSYNC | DRM_MODE_FLAG_NVSYNC)))
		pipe_config->hw.adjusted_mode.flags |= DRM_MODE_FLAG_NVSYNC;

	ret = compute_baseline_pipe_bpp(to_intel_crtc(crtc),
					pipe_config);
	if (ret)
		return ret;

	base_bpp = pipe_config->pipe_bpp;

	/*
	 * Determine the real pipe dimensions. Note that stereo modes can
	 * increase the actual pipe size due to the frame doubling and
	 * insertion of additional space for blanks between the frame. This
	 * is stored in the crtc timings. We use the requested mode to do this
	 * computation to clearly distinguish it from the adjusted mode, which
	 * can be changed by the connectors in the below retry loop.
	 */
	drm_mode_get_hv_timing(&pipe_config->hw.mode,
			       &pipe_config->pipe_src_w,
			       &pipe_config->pipe_src_h);

	for_each_new_connector_in_state(&state->base, connector, connector_state, i) {
		struct intel_encoder *encoder =
			to_intel_encoder(connector_state->best_encoder);

		if (connector_state->crtc != crtc)
			continue;

		if (!check_single_encoder_cloning(state, to_intel_crtc(crtc), encoder)) {
			drm_dbg_kms(&i915->drm,
				    "rejecting invalid cloning configuration\n");
			return -EINVAL;
		}

		/*
		 * Determine output_types before calling the .compute_config()
		 * hooks so that the hooks can use this information safely.
		 */
		if (encoder->compute_output_type)
			pipe_config->output_types |=
				BIT(encoder->compute_output_type(encoder, pipe_config,
								 connector_state));
		else
			pipe_config->output_types |= BIT(encoder->type);
	}

encoder_retry:
	/* Ensure the port clock defaults are reset when retrying. */
	pipe_config->port_clock = 0;
	pipe_config->pixel_multiplier = 1;

	/* Fill in default crtc timings, allow encoders to overwrite them. */
	drm_mode_set_crtcinfo(&pipe_config->hw.adjusted_mode,
			      CRTC_STEREO_DOUBLE);

	/* Pass our mode to the connectors and the CRTC to give them a chance to
	 * adjust it according to limitations or connector properties, and also
	 * a chance to reject the mode entirely.
	 */
	for_each_new_connector_in_state(&state->base, connector, connector_state, i) {
		struct intel_encoder *encoder =
			to_intel_encoder(connector_state->best_encoder);

		if (connector_state->crtc != crtc)
			continue;

		ret = encoder->compute_config(encoder, pipe_config,
					      connector_state);
		if (ret < 0) {
			if (ret != -EDEADLK)
				drm_dbg_kms(&i915->drm,
					    "Encoder config failure: %d\n",
					    ret);
			return ret;
		}
	}

	/* Set default port clock if not overwritten by the encoder. Needs to be
	 * done afterwards in case the encoder adjusts the mode. */
	if (!pipe_config->port_clock)
		pipe_config->port_clock = pipe_config->hw.adjusted_mode.crtc_clock
			* pipe_config->pixel_multiplier;

	ret = intel_crtc_compute_config(to_intel_crtc(crtc), pipe_config);
	if (ret == -EDEADLK)
		return ret;
	if (ret < 0) {
		drm_dbg_kms(&i915->drm, "CRTC fixup failed\n");
		return ret;
	}

	if (ret == I915_DISPLAY_CONFIG_RETRY) {
		if (drm_WARN(&i915->drm, !retry,
			     "loop in pipe configuration computation\n"))
			return -EINVAL;

		drm_dbg_kms(&i915->drm, "CRTC bw constrained, retrying\n");
		retry = false;
		goto encoder_retry;
	}

	/* Dithering seems to not pass-through bits correctly when it should, so
	 * only enable it on 6bpc panels and when its not a compliance
	 * test requesting 6bpc video pattern.
	 */
	pipe_config->dither = (pipe_config->pipe_bpp == 6*3) &&
		!pipe_config->dither_force_disable;
	drm_dbg_kms(&i915->drm,
		    "hw max bpp: %i, pipe bpp: %i, dithering: %i\n",
		    base_bpp, pipe_config->pipe_bpp, pipe_config->dither);

	return 0;
}

static int
intel_modeset_pipe_config_late(struct intel_crtc_state *crtc_state)
{
	struct intel_atomic_state *state =
		to_intel_atomic_state(crtc_state->uapi.state);
	struct intel_crtc *crtc = to_intel_crtc(crtc_state->uapi.crtc);
	struct drm_connector_state *conn_state;
	struct drm_connector *connector;
	int i;

	for_each_new_connector_in_state(&state->base, connector,
					conn_state, i) {
		struct intel_encoder *encoder =
			to_intel_encoder(conn_state->best_encoder);
		int ret;

		if (conn_state->crtc != &crtc->base ||
		    !encoder->compute_config_late)
			continue;

		ret = encoder->compute_config_late(encoder, crtc_state,
						   conn_state);
		if (ret)
			return ret;
	}

	return 0;
}

bool intel_fuzzy_clock_check(int clock1, int clock2)
{
	int diff;

	if (clock1 == clock2)
		return true;

	if (!clock1 || !clock2)
		return false;

	diff = abs(clock1 - clock2);

	if (((((diff + clock1 + clock2) * 100)) / (clock1 + clock2)) < 105)
		return true;

	return false;
}

static bool
intel_compare_m_n(unsigned int m, unsigned int n,
		  unsigned int m2, unsigned int n2,
		  bool exact)
{
	if (m == m2 && n == n2)
		return true;

	if (exact || !m || !n || !m2 || !n2)
		return false;

	BUILD_BUG_ON(DATA_LINK_M_N_MASK > INT_MAX);

	if (n > n2) {
		while (n > n2) {
			m2 <<= 1;
			n2 <<= 1;
		}
	} else if (n < n2) {
		while (n < n2) {
			m <<= 1;
			n <<= 1;
		}
	}

	if (n != n2)
		return false;

	return intel_fuzzy_clock_check(m, m2);
}

static bool
intel_compare_link_m_n(const struct intel_link_m_n *m_n,
		       const struct intel_link_m_n *m2_n2,
		       bool exact)
{
	return m_n->tu == m2_n2->tu &&
		intel_compare_m_n(m_n->gmch_m, m_n->gmch_n,
				  m2_n2->gmch_m, m2_n2->gmch_n, exact) &&
		intel_compare_m_n(m_n->link_m, m_n->link_n,
				  m2_n2->link_m, m2_n2->link_n, exact);
}

static bool
intel_compare_infoframe(const union hdmi_infoframe *a,
			const union hdmi_infoframe *b)
{
	return memcmp(a, b, sizeof(*a)) == 0;
}

static bool
intel_compare_dp_vsc_sdp(const struct drm_dp_vsc_sdp *a,
			 const struct drm_dp_vsc_sdp *b)
{
	return memcmp(a, b, sizeof(*a)) == 0;
}

static void
pipe_config_infoframe_mismatch(struct drm_i915_private *dev_priv,
			       bool fastset, const char *name,
			       const union hdmi_infoframe *a,
			       const union hdmi_infoframe *b)
{
	if (fastset) {
		if (!drm_debug_enabled(DRM_UT_KMS))
			return;

		drm_dbg_kms(&dev_priv->drm,
			    "fastset mismatch in %s infoframe\n", name);
		drm_dbg_kms(&dev_priv->drm, "expected:\n");
		hdmi_infoframe_log(KERN_DEBUG, dev_priv->drm.dev, a);
		drm_dbg_kms(&dev_priv->drm, "found:\n");
		hdmi_infoframe_log(KERN_DEBUG, dev_priv->drm.dev, b);
	} else {
		drm_err(&dev_priv->drm, "mismatch in %s infoframe\n", name);
		drm_err(&dev_priv->drm, "expected:\n");
		hdmi_infoframe_log(KERN_ERR, dev_priv->drm.dev, a);
		drm_err(&dev_priv->drm, "found:\n");
		hdmi_infoframe_log(KERN_ERR, dev_priv->drm.dev, b);
	}
}

static void
pipe_config_dp_vsc_sdp_mismatch(struct drm_i915_private *dev_priv,
				bool fastset, const char *name,
				const struct drm_dp_vsc_sdp *a,
				const struct drm_dp_vsc_sdp *b)
{
	if (fastset) {
		if (!drm_debug_enabled(DRM_UT_KMS))
			return;

		drm_dbg_kms(&dev_priv->drm,
			    "fastset mismatch in %s dp sdp\n", name);
		drm_dbg_kms(&dev_priv->drm, "expected:\n");
		drm_dp_vsc_sdp_log(KERN_DEBUG, dev_priv->drm.dev, a);
		drm_dbg_kms(&dev_priv->drm, "found:\n");
		drm_dp_vsc_sdp_log(KERN_DEBUG, dev_priv->drm.dev, b);
	} else {
		drm_err(&dev_priv->drm, "mismatch in %s dp sdp\n", name);
		drm_err(&dev_priv->drm, "expected:\n");
		drm_dp_vsc_sdp_log(KERN_ERR, dev_priv->drm.dev, a);
		drm_err(&dev_priv->drm, "found:\n");
		drm_dp_vsc_sdp_log(KERN_ERR, dev_priv->drm.dev, b);
	}
}

static void __printf(4, 5)
pipe_config_mismatch(bool fastset, const struct intel_crtc *crtc,
		     const char *name, const char *format, ...)
{
	struct drm_i915_private *i915 = to_i915(crtc->base.dev);
	struct va_format vaf;
	va_list args;

	va_start(args, format);
	vaf.fmt = format;
	vaf.va = &args;

	if (fastset)
		drm_dbg_kms(&i915->drm,
			    "[CRTC:%d:%s] fastset mismatch in %s %pV\n",
			    crtc->base.base.id, crtc->base.name, name, &vaf);
	else
		drm_err(&i915->drm, "[CRTC:%d:%s] mismatch in %s %pV\n",
			crtc->base.base.id, crtc->base.name, name, &vaf);

	va_end(args);
}

static bool fastboot_enabled(struct drm_i915_private *dev_priv)
{
	if (dev_priv->params.fastboot != -1)
		return dev_priv->params.fastboot;

	/* Enable fastboot by default on Skylake and newer */
	if (DISPLAY_VER(dev_priv) >= 9)
		return true;

	/* Enable fastboot by default on VLV and CHV */
	if (IS_VALLEYVIEW(dev_priv) || IS_CHERRYVIEW(dev_priv))
		return true;

	/* Disabled by default on all others */
	return false;
}

static bool
intel_pipe_config_compare(const struct intel_crtc_state *current_config,
			  const struct intel_crtc_state *pipe_config,
			  bool fastset)
{
	struct drm_i915_private *dev_priv = to_i915(current_config->uapi.crtc->dev);
	struct intel_crtc *crtc = to_intel_crtc(pipe_config->uapi.crtc);
	bool ret = true;
	u32 bp_gamma = 0;
	bool fixup_inherited = fastset &&
		current_config->inherited && !pipe_config->inherited;

	if (fixup_inherited && !fastboot_enabled(dev_priv)) {
		drm_dbg_kms(&dev_priv->drm,
			    "initial modeset and fastboot not set\n");
		ret = false;
	}

#define PIPE_CONF_CHECK_X(name) do { \
	if (current_config->name != pipe_config->name) { \
		pipe_config_mismatch(fastset, crtc, __stringify(name), \
				     "(expected 0x%08x, found 0x%08x)", \
				     current_config->name, \
				     pipe_config->name); \
		ret = false; \
	} \
} while (0)

#define PIPE_CONF_CHECK_X_WITH_MASK(name, mask) do { \
	if ((current_config->name & (mask)) != (pipe_config->name & (mask))) { \
		pipe_config_mismatch(fastset, crtc, __stringify(name), \
				     "(expected 0x%08x, found 0x%08x)", \
				     current_config->name & (mask), \
				     pipe_config->name & (mask)); \
		ret = false; \
	} \
} while (0)

#define PIPE_CONF_CHECK_I(name) do { \
	if (current_config->name != pipe_config->name) { \
		pipe_config_mismatch(fastset, crtc, __stringify(name), \
				     "(expected %i, found %i)", \
				     current_config->name, \
				     pipe_config->name); \
		ret = false; \
	} \
} while (0)

#define PIPE_CONF_CHECK_BOOL(name) do { \
	if (current_config->name != pipe_config->name) { \
		pipe_config_mismatch(fastset, crtc,  __stringify(name), \
				     "(expected %s, found %s)", \
				     yesno(current_config->name), \
				     yesno(pipe_config->name)); \
		ret = false; \
	} \
} while (0)

/*
 * Checks state where we only read out the enabling, but not the entire
 * state itself (like full infoframes or ELD for audio). These states
 * require a full modeset on bootup to fix up.
 */
#define PIPE_CONF_CHECK_BOOL_INCOMPLETE(name) do { \
	if (!fixup_inherited || (!current_config->name && !pipe_config->name)) { \
		PIPE_CONF_CHECK_BOOL(name); \
	} else { \
		pipe_config_mismatch(fastset, crtc, __stringify(name), \
				     "unable to verify whether state matches exactly, forcing modeset (expected %s, found %s)", \
				     yesno(current_config->name), \
				     yesno(pipe_config->name)); \
		ret = false; \
	} \
} while (0)

#define PIPE_CONF_CHECK_P(name) do { \
	if (current_config->name != pipe_config->name) { \
		pipe_config_mismatch(fastset, crtc, __stringify(name), \
				     "(expected %p, found %p)", \
				     current_config->name, \
				     pipe_config->name); \
		ret = false; \
	} \
} while (0)

#define PIPE_CONF_CHECK_M_N(name) do { \
	if (!intel_compare_link_m_n(&current_config->name, \
				    &pipe_config->name,\
				    !fastset)) { \
		pipe_config_mismatch(fastset, crtc, __stringify(name), \
				     "(expected tu %i gmch %i/%i link %i/%i, " \
				     "found tu %i, gmch %i/%i link %i/%i)", \
				     current_config->name.tu, \
				     current_config->name.gmch_m, \
				     current_config->name.gmch_n, \
				     current_config->name.link_m, \
				     current_config->name.link_n, \
				     pipe_config->name.tu, \
				     pipe_config->name.gmch_m, \
				     pipe_config->name.gmch_n, \
				     pipe_config->name.link_m, \
				     pipe_config->name.link_n); \
		ret = false; \
	} \
} while (0)

/* This is required for BDW+ where there is only one set of registers for
 * switching between high and low RR.
 * This macro can be used whenever a comparison has to be made between one
 * hw state and multiple sw state variables.
 */
#define PIPE_CONF_CHECK_M_N_ALT(name, alt_name) do { \
	if (!intel_compare_link_m_n(&current_config->name, \
				    &pipe_config->name, !fastset) && \
	    !intel_compare_link_m_n(&current_config->alt_name, \
				    &pipe_config->name, !fastset)) { \
		pipe_config_mismatch(fastset, crtc, __stringify(name), \
				     "(expected tu %i gmch %i/%i link %i/%i, " \
				     "or tu %i gmch %i/%i link %i/%i, " \
				     "found tu %i, gmch %i/%i link %i/%i)", \
				     current_config->name.tu, \
				     current_config->name.gmch_m, \
				     current_config->name.gmch_n, \
				     current_config->name.link_m, \
				     current_config->name.link_n, \
				     current_config->alt_name.tu, \
				     current_config->alt_name.gmch_m, \
				     current_config->alt_name.gmch_n, \
				     current_config->alt_name.link_m, \
				     current_config->alt_name.link_n, \
				     pipe_config->name.tu, \
				     pipe_config->name.gmch_m, \
				     pipe_config->name.gmch_n, \
				     pipe_config->name.link_m, \
				     pipe_config->name.link_n); \
		ret = false; \
	} \
} while (0)

#define PIPE_CONF_CHECK_FLAGS(name, mask) do { \
	if ((current_config->name ^ pipe_config->name) & (mask)) { \
		pipe_config_mismatch(fastset, crtc, __stringify(name), \
				     "(%x) (expected %i, found %i)", \
				     (mask), \
				     current_config->name & (mask), \
				     pipe_config->name & (mask)); \
		ret = false; \
	} \
} while (0)

#define PIPE_CONF_CHECK_CLOCK_FUZZY(name) do { \
	if (!intel_fuzzy_clock_check(current_config->name, pipe_config->name)) { \
		pipe_config_mismatch(fastset, crtc, __stringify(name), \
				     "(expected %i, found %i)", \
				     current_config->name, \
				     pipe_config->name); \
		ret = false; \
	} \
} while (0)

#define PIPE_CONF_CHECK_INFOFRAME(name) do { \
	if (!intel_compare_infoframe(&current_config->infoframes.name, \
				     &pipe_config->infoframes.name)) { \
		pipe_config_infoframe_mismatch(dev_priv, fastset, __stringify(name), \
					       &current_config->infoframes.name, \
					       &pipe_config->infoframes.name); \
		ret = false; \
	} \
} while (0)

#define PIPE_CONF_CHECK_DP_VSC_SDP(name) do { \
	if (!current_config->has_psr && !pipe_config->has_psr && \
	    !intel_compare_dp_vsc_sdp(&current_config->infoframes.name, \
				      &pipe_config->infoframes.name)) { \
		pipe_config_dp_vsc_sdp_mismatch(dev_priv, fastset, __stringify(name), \
						&current_config->infoframes.name, \
						&pipe_config->infoframes.name); \
		ret = false; \
	} \
} while (0)

#define PIPE_CONF_CHECK_COLOR_LUT(name1, name2, bit_precision) do { \
	if (current_config->name1 != pipe_config->name1) { \
		pipe_config_mismatch(fastset, crtc, __stringify(name1), \
				"(expected %i, found %i, won't compare lut values)", \
				current_config->name1, \
				pipe_config->name1); \
		ret = false;\
	} else { \
		if (!intel_color_lut_equal(current_config->name2, \
					pipe_config->name2, pipe_config->name1, \
					bit_precision)) { \
			pipe_config_mismatch(fastset, crtc, __stringify(name2), \
					"hw_state doesn't match sw_state"); \
			ret = false; \
		} \
	} \
} while (0)

#define PIPE_CONF_QUIRK(quirk) \
	((current_config->quirks | pipe_config->quirks) & (quirk))

	PIPE_CONF_CHECK_I(cpu_transcoder);

	PIPE_CONF_CHECK_BOOL(has_pch_encoder);
	PIPE_CONF_CHECK_I(fdi_lanes);
	PIPE_CONF_CHECK_M_N(fdi_m_n);

	PIPE_CONF_CHECK_I(lane_count);
	PIPE_CONF_CHECK_X(lane_lat_optim_mask);

	if (DISPLAY_VER(dev_priv) < 8) {
		PIPE_CONF_CHECK_M_N(dp_m_n);

		if (current_config->has_drrs)
			PIPE_CONF_CHECK_M_N(dp_m2_n2);
	} else
		PIPE_CONF_CHECK_M_N_ALT(dp_m_n, dp_m2_n2);

	PIPE_CONF_CHECK_X(output_types);

	/* FIXME do the readout properly and get rid of this quirk */
	if (!PIPE_CONF_QUIRK(PIPE_CONFIG_QUIRK_BIGJOINER_SLAVE)) {
		PIPE_CONF_CHECK_I(hw.pipe_mode.crtc_hdisplay);
		PIPE_CONF_CHECK_I(hw.pipe_mode.crtc_htotal);
		PIPE_CONF_CHECK_I(hw.pipe_mode.crtc_hblank_start);
		PIPE_CONF_CHECK_I(hw.pipe_mode.crtc_hblank_end);
		PIPE_CONF_CHECK_I(hw.pipe_mode.crtc_hsync_start);
		PIPE_CONF_CHECK_I(hw.pipe_mode.crtc_hsync_end);

		PIPE_CONF_CHECK_I(hw.pipe_mode.crtc_vdisplay);
		PIPE_CONF_CHECK_I(hw.pipe_mode.crtc_vtotal);
		PIPE_CONF_CHECK_I(hw.pipe_mode.crtc_vblank_start);
		PIPE_CONF_CHECK_I(hw.pipe_mode.crtc_vblank_end);
		PIPE_CONF_CHECK_I(hw.pipe_mode.crtc_vsync_start);
		PIPE_CONF_CHECK_I(hw.pipe_mode.crtc_vsync_end);

		PIPE_CONF_CHECK_I(hw.adjusted_mode.crtc_hdisplay);
		PIPE_CONF_CHECK_I(hw.adjusted_mode.crtc_htotal);
		PIPE_CONF_CHECK_I(hw.adjusted_mode.crtc_hblank_start);
		PIPE_CONF_CHECK_I(hw.adjusted_mode.crtc_hblank_end);
		PIPE_CONF_CHECK_I(hw.adjusted_mode.crtc_hsync_start);
		PIPE_CONF_CHECK_I(hw.adjusted_mode.crtc_hsync_end);

		PIPE_CONF_CHECK_I(hw.adjusted_mode.crtc_vdisplay);
		PIPE_CONF_CHECK_I(hw.adjusted_mode.crtc_vtotal);
		PIPE_CONF_CHECK_I(hw.adjusted_mode.crtc_vblank_start);
		PIPE_CONF_CHECK_I(hw.adjusted_mode.crtc_vblank_end);
		PIPE_CONF_CHECK_I(hw.adjusted_mode.crtc_vsync_start);
		PIPE_CONF_CHECK_I(hw.adjusted_mode.crtc_vsync_end);

		PIPE_CONF_CHECK_I(pixel_multiplier);

		PIPE_CONF_CHECK_FLAGS(hw.adjusted_mode.flags,
				      DRM_MODE_FLAG_INTERLACE);

		if (!PIPE_CONF_QUIRK(PIPE_CONFIG_QUIRK_MODE_SYNC_FLAGS)) {
			PIPE_CONF_CHECK_FLAGS(hw.adjusted_mode.flags,
					      DRM_MODE_FLAG_PHSYNC);
			PIPE_CONF_CHECK_FLAGS(hw.adjusted_mode.flags,
					      DRM_MODE_FLAG_NHSYNC);
			PIPE_CONF_CHECK_FLAGS(hw.adjusted_mode.flags,
					      DRM_MODE_FLAG_PVSYNC);
			PIPE_CONF_CHECK_FLAGS(hw.adjusted_mode.flags,
					      DRM_MODE_FLAG_NVSYNC);
		}
	}

	PIPE_CONF_CHECK_I(output_format);
	PIPE_CONF_CHECK_BOOL(has_hdmi_sink);
	if ((DISPLAY_VER(dev_priv) < 8 && !IS_HASWELL(dev_priv)) ||
	    IS_VALLEYVIEW(dev_priv) || IS_CHERRYVIEW(dev_priv))
		PIPE_CONF_CHECK_BOOL(limited_color_range);

	PIPE_CONF_CHECK_BOOL(hdmi_scrambling);
	PIPE_CONF_CHECK_BOOL(hdmi_high_tmds_clock_ratio);
	PIPE_CONF_CHECK_BOOL(has_infoframe);
	/* FIXME do the readout properly and get rid of this quirk */
	if (!PIPE_CONF_QUIRK(PIPE_CONFIG_QUIRK_BIGJOINER_SLAVE))
		PIPE_CONF_CHECK_BOOL(fec_enable);

	PIPE_CONF_CHECK_BOOL_INCOMPLETE(has_audio);

	PIPE_CONF_CHECK_X(gmch_pfit.control);
	/* pfit ratios are autocomputed by the hw on gen4+ */
	if (DISPLAY_VER(dev_priv) < 4)
		PIPE_CONF_CHECK_X(gmch_pfit.pgm_ratios);
	PIPE_CONF_CHECK_X(gmch_pfit.lvds_border_bits);

	/*
	 * Changing the EDP transcoder input mux
	 * (A_ONOFF vs. A_ON) requires a full modeset.
	 */
	PIPE_CONF_CHECK_BOOL(pch_pfit.force_thru);

	if (!fastset) {
		PIPE_CONF_CHECK_I(pipe_src_w);
		PIPE_CONF_CHECK_I(pipe_src_h);

		PIPE_CONF_CHECK_BOOL(pch_pfit.enabled);
		if (current_config->pch_pfit.enabled) {
			PIPE_CONF_CHECK_I(pch_pfit.dst.x1);
			PIPE_CONF_CHECK_I(pch_pfit.dst.y1);
			PIPE_CONF_CHECK_I(pch_pfit.dst.x2);
			PIPE_CONF_CHECK_I(pch_pfit.dst.y2);
		}

		PIPE_CONF_CHECK_I(scaler_state.scaler_id);
		/* FIXME do the readout properly and get rid of this quirk */
		if (!PIPE_CONF_QUIRK(PIPE_CONFIG_QUIRK_BIGJOINER_SLAVE))
			PIPE_CONF_CHECK_CLOCK_FUZZY(pixel_rate);

		PIPE_CONF_CHECK_X(gamma_mode);
		if (IS_CHERRYVIEW(dev_priv))
			PIPE_CONF_CHECK_X(cgm_mode);
		else
			PIPE_CONF_CHECK_X(csc_mode);
		PIPE_CONF_CHECK_BOOL(gamma_enable);
		PIPE_CONF_CHECK_BOOL(csc_enable);

		PIPE_CONF_CHECK_I(linetime);
		PIPE_CONF_CHECK_I(ips_linetime);

		bp_gamma = intel_color_get_gamma_bit_precision(pipe_config);
		if (bp_gamma)
			PIPE_CONF_CHECK_COLOR_LUT(gamma_mode, hw.gamma_lut, bp_gamma);

		PIPE_CONF_CHECK_BOOL(has_psr);
		PIPE_CONF_CHECK_BOOL(has_psr2);
		PIPE_CONF_CHECK_BOOL(enable_psr2_sel_fetch);
		PIPE_CONF_CHECK_I(dc3co_exitline);
	}

	PIPE_CONF_CHECK_BOOL(double_wide);

	if (dev_priv->dpll.mgr)
		PIPE_CONF_CHECK_P(shared_dpll);

	/* FIXME do the readout properly and get rid of this quirk */
	if (dev_priv->dpll.mgr && !PIPE_CONF_QUIRK(PIPE_CONFIG_QUIRK_BIGJOINER_SLAVE)) {
		PIPE_CONF_CHECK_X(dpll_hw_state.dpll);
		PIPE_CONF_CHECK_X(dpll_hw_state.dpll_md);
		PIPE_CONF_CHECK_X(dpll_hw_state.fp0);
		PIPE_CONF_CHECK_X(dpll_hw_state.fp1);
		PIPE_CONF_CHECK_X(dpll_hw_state.wrpll);
		PIPE_CONF_CHECK_X(dpll_hw_state.spll);
		PIPE_CONF_CHECK_X(dpll_hw_state.ctrl1);
		PIPE_CONF_CHECK_X(dpll_hw_state.cfgcr1);
		PIPE_CONF_CHECK_X(dpll_hw_state.cfgcr2);
		PIPE_CONF_CHECK_X(dpll_hw_state.cfgcr0);
		PIPE_CONF_CHECK_X(dpll_hw_state.ebb0);
		PIPE_CONF_CHECK_X(dpll_hw_state.ebb4);
		PIPE_CONF_CHECK_X(dpll_hw_state.pll0);
		PIPE_CONF_CHECK_X(dpll_hw_state.pll1);
		PIPE_CONF_CHECK_X(dpll_hw_state.pll2);
		PIPE_CONF_CHECK_X(dpll_hw_state.pll3);
		PIPE_CONF_CHECK_X(dpll_hw_state.pll6);
		PIPE_CONF_CHECK_X(dpll_hw_state.pll8);
		PIPE_CONF_CHECK_X(dpll_hw_state.pll9);
		PIPE_CONF_CHECK_X(dpll_hw_state.pll10);
		PIPE_CONF_CHECK_X(dpll_hw_state.pcsdw12);
		PIPE_CONF_CHECK_X(dpll_hw_state.mg_refclkin_ctl);
		PIPE_CONF_CHECK_X(dpll_hw_state.mg_clktop2_coreclkctl1);
		PIPE_CONF_CHECK_X(dpll_hw_state.mg_clktop2_hsclkctl);
		PIPE_CONF_CHECK_X(dpll_hw_state.mg_pll_div0);
		PIPE_CONF_CHECK_X(dpll_hw_state.mg_pll_div1);
		PIPE_CONF_CHECK_X(dpll_hw_state.mg_pll_lf);
		PIPE_CONF_CHECK_X(dpll_hw_state.mg_pll_frac_lock);
		PIPE_CONF_CHECK_X(dpll_hw_state.mg_pll_ssc);
		PIPE_CONF_CHECK_X(dpll_hw_state.mg_pll_bias);
		PIPE_CONF_CHECK_X(dpll_hw_state.mg_pll_tdc_coldst_bias);
	}

	if (!PIPE_CONF_QUIRK(PIPE_CONFIG_QUIRK_BIGJOINER_SLAVE)) {
		PIPE_CONF_CHECK_X(dsi_pll.ctrl);
		PIPE_CONF_CHECK_X(dsi_pll.div);

		if (IS_G4X(dev_priv) || DISPLAY_VER(dev_priv) >= 5)
			PIPE_CONF_CHECK_I(pipe_bpp);

		PIPE_CONF_CHECK_CLOCK_FUZZY(hw.pipe_mode.crtc_clock);
		PIPE_CONF_CHECK_CLOCK_FUZZY(hw.adjusted_mode.crtc_clock);
		PIPE_CONF_CHECK_CLOCK_FUZZY(port_clock);

		PIPE_CONF_CHECK_I(min_voltage_level);
	}

	if (fastset && (current_config->has_psr || pipe_config->has_psr))
		PIPE_CONF_CHECK_X_WITH_MASK(infoframes.enable,
					    ~intel_hdmi_infoframe_enable(DP_SDP_VSC));
	else
		PIPE_CONF_CHECK_X(infoframes.enable);

	PIPE_CONF_CHECK_X(infoframes.gcp);
	PIPE_CONF_CHECK_INFOFRAME(avi);
	PIPE_CONF_CHECK_INFOFRAME(spd);
	PIPE_CONF_CHECK_INFOFRAME(hdmi);
	PIPE_CONF_CHECK_INFOFRAME(drm);
	PIPE_CONF_CHECK_DP_VSC_SDP(vsc);

	PIPE_CONF_CHECK_X(sync_mode_slaves_mask);
	PIPE_CONF_CHECK_I(master_transcoder);
	PIPE_CONF_CHECK_BOOL(bigjoiner);
	PIPE_CONF_CHECK_BOOL(bigjoiner_slave);
	PIPE_CONF_CHECK_P(bigjoiner_linked_crtc);

	PIPE_CONF_CHECK_I(dsc.compression_enable);
	PIPE_CONF_CHECK_I(dsc.dsc_split);
	PIPE_CONF_CHECK_I(dsc.compressed_bpp);

	PIPE_CONF_CHECK_BOOL(splitter.enable);
	PIPE_CONF_CHECK_I(splitter.link_count);
	PIPE_CONF_CHECK_I(splitter.pixel_overlap);

	PIPE_CONF_CHECK_I(mst_master_transcoder);

	PIPE_CONF_CHECK_BOOL(vrr.enable);
	PIPE_CONF_CHECK_I(vrr.vmin);
	PIPE_CONF_CHECK_I(vrr.vmax);
	PIPE_CONF_CHECK_I(vrr.flipline);
	PIPE_CONF_CHECK_I(vrr.pipeline_full);
	PIPE_CONF_CHECK_I(vrr.guardband);

#undef PIPE_CONF_CHECK_X
#undef PIPE_CONF_CHECK_I
#undef PIPE_CONF_CHECK_BOOL
#undef PIPE_CONF_CHECK_BOOL_INCOMPLETE
#undef PIPE_CONF_CHECK_P
#undef PIPE_CONF_CHECK_FLAGS
#undef PIPE_CONF_CHECK_CLOCK_FUZZY
#undef PIPE_CONF_CHECK_COLOR_LUT
#undef PIPE_CONF_QUIRK

	return ret;
}

static void intel_pipe_config_sanity_check(struct drm_i915_private *dev_priv,
					   const struct intel_crtc_state *pipe_config)
{
	if (pipe_config->has_pch_encoder) {
		int fdi_dotclock = intel_dotclock_calculate(intel_fdi_link_freq(dev_priv, pipe_config),
							    &pipe_config->fdi_m_n);
		int dotclock = pipe_config->hw.adjusted_mode.crtc_clock;

		/*
		 * FDI already provided one idea for the dotclock.
		 * Yell if the encoder disagrees.
		 */
		drm_WARN(&dev_priv->drm,
			 !intel_fuzzy_clock_check(fdi_dotclock, dotclock),
			 "FDI dotclock and encoder dotclock mismatch, fdi: %i, encoder: %i\n",
			 fdi_dotclock, dotclock);
	}
}

static void verify_wm_state(struct intel_crtc *crtc,
			    struct intel_crtc_state *new_crtc_state)
{
	struct drm_i915_private *dev_priv = to_i915(crtc->base.dev);
	struct skl_hw_state {
		struct skl_ddb_entry ddb_y[I915_MAX_PLANES];
		struct skl_ddb_entry ddb_uv[I915_MAX_PLANES];
		struct skl_pipe_wm wm;
	} *hw;
	const struct skl_pipe_wm *sw_wm = &new_crtc_state->wm.skl.optimal;
	int level, max_level = ilk_wm_max_level(dev_priv);
	struct intel_plane *plane;
	u8 hw_enabled_slices;

	if (DISPLAY_VER(dev_priv) < 9 || !new_crtc_state->hw.active)
		return;

	hw = kzalloc(sizeof(*hw), GFP_KERNEL);
	if (!hw)
		return;

	skl_pipe_wm_get_hw_state(crtc, &hw->wm);

	skl_pipe_ddb_get_hw_state(crtc, hw->ddb_y, hw->ddb_uv);

	hw_enabled_slices = intel_enabled_dbuf_slices_mask(dev_priv);

	if (DISPLAY_VER(dev_priv) >= 11 &&
	    hw_enabled_slices != dev_priv->dbuf.enabled_slices)
		drm_err(&dev_priv->drm,
			"mismatch in DBUF Slices (expected 0x%x, got 0x%x)\n",
			dev_priv->dbuf.enabled_slices,
			hw_enabled_slices);

	for_each_intel_plane_on_crtc(&dev_priv->drm, crtc, plane) {
		const struct skl_ddb_entry *hw_ddb_entry, *sw_ddb_entry;
		const struct skl_wm_level *hw_wm_level, *sw_wm_level;

		/* Watermarks */
		for (level = 0; level <= max_level; level++) {
			hw_wm_level = &hw->wm.planes[plane->id].wm[level];
			sw_wm_level = skl_plane_wm_level(sw_wm, plane->id, level);

			if (skl_wm_level_equals(hw_wm_level, sw_wm_level))
				continue;

			drm_err(&dev_priv->drm,
				"[PLANE:%d:%s] mismatch in WM%d (expected e=%d b=%u l=%u, got e=%d b=%u l=%u)\n",
				plane->base.base.id, plane->base.name, level,
				sw_wm_level->enable,
				sw_wm_level->blocks,
				sw_wm_level->lines,
				hw_wm_level->enable,
				hw_wm_level->blocks,
				hw_wm_level->lines);
		}

		hw_wm_level = &hw->wm.planes[plane->id].trans_wm;
		sw_wm_level = skl_plane_trans_wm(sw_wm, plane->id);

		if (!skl_wm_level_equals(hw_wm_level, sw_wm_level)) {
			drm_err(&dev_priv->drm,
				"[PLANE:%d:%s] mismatch in trans WM (expected e=%d b=%u l=%u, got e=%d b=%u l=%u)\n",
				plane->base.base.id, plane->base.name,
				sw_wm_level->enable,
				sw_wm_level->blocks,
				sw_wm_level->lines,
				hw_wm_level->enable,
				hw_wm_level->blocks,
				hw_wm_level->lines);
		}

		hw_wm_level = &hw->wm.planes[plane->id].sagv.wm0;
		sw_wm_level = &sw_wm->planes[plane->id].sagv.wm0;

		if (HAS_HW_SAGV_WM(dev_priv) &&
		    !skl_wm_level_equals(hw_wm_level, sw_wm_level)) {
			drm_err(&dev_priv->drm,
				"[PLANE:%d:%s] mismatch in SAGV WM (expected e=%d b=%u l=%u, got e=%d b=%u l=%u)\n",
				plane->base.base.id, plane->base.name,
				sw_wm_level->enable,
				sw_wm_level->blocks,
				sw_wm_level->lines,
				hw_wm_level->enable,
				hw_wm_level->blocks,
				hw_wm_level->lines);
		}

		hw_wm_level = &hw->wm.planes[plane->id].sagv.trans_wm;
		sw_wm_level = &sw_wm->planes[plane->id].sagv.trans_wm;

		if (HAS_HW_SAGV_WM(dev_priv) &&
		    !skl_wm_level_equals(hw_wm_level, sw_wm_level)) {
			drm_err(&dev_priv->drm,
				"[PLANE:%d:%s] mismatch in SAGV trans WM (expected e=%d b=%u l=%u, got e=%d b=%u l=%u)\n",
				plane->base.base.id, plane->base.name,
				sw_wm_level->enable,
				sw_wm_level->blocks,
				sw_wm_level->lines,
				hw_wm_level->enable,
				hw_wm_level->blocks,
				hw_wm_level->lines);
		}

		/* DDB */
		hw_ddb_entry = &hw->ddb_y[plane->id];
		sw_ddb_entry = &new_crtc_state->wm.skl.plane_ddb_y[plane->id];

		if (!skl_ddb_entry_equal(hw_ddb_entry, sw_ddb_entry)) {
			drm_err(&dev_priv->drm,
				"[PLANE:%d:%s] mismatch in DDB (expected (%u,%u), found (%u,%u))\n",
				plane->base.base.id, plane->base.name,
				sw_ddb_entry->start, sw_ddb_entry->end,
				hw_ddb_entry->start, hw_ddb_entry->end);
		}
	}

	kfree(hw);
}

static void
verify_connector_state(struct intel_atomic_state *state,
		       struct intel_crtc *crtc)
{
	struct drm_connector *connector;
	struct drm_connector_state *new_conn_state;
	int i;

	for_each_new_connector_in_state(&state->base, connector, new_conn_state, i) {
		struct drm_encoder *encoder = connector->encoder;
		struct intel_crtc_state *crtc_state = NULL;

		if (new_conn_state->crtc != &crtc->base)
			continue;

		if (crtc)
			crtc_state = intel_atomic_get_new_crtc_state(state, crtc);

		intel_connector_verify_state(crtc_state, new_conn_state);

		I915_STATE_WARN(new_conn_state->best_encoder != encoder,
		     "connector's atomic encoder doesn't match legacy encoder\n");
	}
}

static void
verify_encoder_state(struct drm_i915_private *dev_priv, struct intel_atomic_state *state)
{
	struct intel_encoder *encoder;
	struct drm_connector *connector;
	struct drm_connector_state *old_conn_state, *new_conn_state;
	int i;

	for_each_intel_encoder(&dev_priv->drm, encoder) {
		bool enabled = false, found = false;
		enum pipe pipe;

		drm_dbg_kms(&dev_priv->drm, "[ENCODER:%d:%s]\n",
			    encoder->base.base.id,
			    encoder->base.name);

		for_each_oldnew_connector_in_state(&state->base, connector, old_conn_state,
						   new_conn_state, i) {
			if (old_conn_state->best_encoder == &encoder->base)
				found = true;

			if (new_conn_state->best_encoder != &encoder->base)
				continue;
			found = enabled = true;

			I915_STATE_WARN(new_conn_state->crtc !=
					encoder->base.crtc,
			     "connector's crtc doesn't match encoder crtc\n");
		}

		if (!found)
			continue;

		I915_STATE_WARN(!!encoder->base.crtc != enabled,
		     "encoder's enabled state mismatch "
		     "(expected %i, found %i)\n",
		     !!encoder->base.crtc, enabled);

		if (!encoder->base.crtc) {
			bool active;

			active = encoder->get_hw_state(encoder, &pipe);
			I915_STATE_WARN(active,
			     "encoder detached but still enabled on pipe %c.\n",
			     pipe_name(pipe));
		}
	}
}

static void
verify_crtc_state(struct intel_crtc *crtc,
		  struct intel_crtc_state *old_crtc_state,
		  struct intel_crtc_state *new_crtc_state)
{
	struct drm_device *dev = crtc->base.dev;
	struct drm_i915_private *dev_priv = to_i915(dev);
	struct intel_encoder *encoder;
	struct intel_crtc_state *pipe_config = old_crtc_state;
	struct drm_atomic_state *state = old_crtc_state->uapi.state;
	struct intel_crtc *master = crtc;

	__drm_atomic_helper_crtc_destroy_state(&old_crtc_state->uapi);
	intel_crtc_free_hw_state(old_crtc_state);
	intel_crtc_state_reset(old_crtc_state, crtc);
	old_crtc_state->uapi.state = state;

	drm_dbg_kms(&dev_priv->drm, "[CRTC:%d:%s]\n", crtc->base.base.id,
		    crtc->base.name);

	pipe_config->hw.enable = new_crtc_state->hw.enable;

	intel_crtc_get_pipe_config(pipe_config);

	/* we keep both pipes enabled on 830 */
	if (IS_I830(dev_priv) && pipe_config->hw.active)
		pipe_config->hw.active = new_crtc_state->hw.active;

	I915_STATE_WARN(new_crtc_state->hw.active != pipe_config->hw.active,
			"crtc active state doesn't match with hw state "
			"(expected %i, found %i)\n",
			new_crtc_state->hw.active, pipe_config->hw.active);

	I915_STATE_WARN(crtc->active != new_crtc_state->hw.active,
			"transitional active state does not match atomic hw state "
			"(expected %i, found %i)\n",
			new_crtc_state->hw.active, crtc->active);

	if (new_crtc_state->bigjoiner_slave)
		master = new_crtc_state->bigjoiner_linked_crtc;

	for_each_encoder_on_crtc(dev, &master->base, encoder) {
		enum pipe pipe;
		bool active;

		active = encoder->get_hw_state(encoder, &pipe);
		I915_STATE_WARN(active != new_crtc_state->hw.active,
				"[ENCODER:%i] active %i with crtc active %i\n",
				encoder->base.base.id, active,
				new_crtc_state->hw.active);

		I915_STATE_WARN(active && master->pipe != pipe,
				"Encoder connected to wrong pipe %c\n",
				pipe_name(pipe));

		if (active)
			intel_encoder_get_config(encoder, pipe_config);
	}

	if (!new_crtc_state->hw.active)
		return;

	if (new_crtc_state->bigjoiner_slave)
		/* No PLLs set for slave */
		pipe_config->shared_dpll = NULL;

	intel_pipe_config_sanity_check(dev_priv, pipe_config);

	if (!intel_pipe_config_compare(new_crtc_state,
				       pipe_config, false)) {
		I915_STATE_WARN(1, "pipe state doesn't match!\n");
		intel_dump_pipe_config(pipe_config, NULL, "[hw state]");
		intel_dump_pipe_config(new_crtc_state, NULL, "[sw state]");
	}
}

static void
intel_verify_planes(struct intel_atomic_state *state)
{
	struct intel_plane *plane;
	const struct intel_plane_state *plane_state;
	int i;

	for_each_new_intel_plane_in_state(state, plane,
					  plane_state, i)
		assert_plane(plane, plane_state->planar_slave ||
			     plane_state->uapi.visible);
}

static void
verify_single_dpll_state(struct drm_i915_private *dev_priv,
			 struct intel_shared_dpll *pll,
			 struct intel_crtc *crtc,
			 struct intel_crtc_state *new_crtc_state)
{
	struct intel_dpll_hw_state dpll_hw_state;
	u8 pipe_mask;
	bool active;

	memset(&dpll_hw_state, 0, sizeof(dpll_hw_state));

	drm_dbg_kms(&dev_priv->drm, "%s\n", pll->info->name);

	active = intel_dpll_get_hw_state(dev_priv, pll, &dpll_hw_state);

	if (!(pll->info->flags & INTEL_DPLL_ALWAYS_ON)) {
		I915_STATE_WARN(!pll->on && pll->active_mask,
		     "pll in active use but not on in sw tracking\n");
		I915_STATE_WARN(pll->on && !pll->active_mask,
		     "pll is on but not used by any active pipe\n");
		I915_STATE_WARN(pll->on != active,
		     "pll on state mismatch (expected %i, found %i)\n",
		     pll->on, active);
	}

	if (!crtc) {
		I915_STATE_WARN(pll->active_mask & ~pll->state.pipe_mask,
				"more active pll users than references: 0x%x vs 0x%x\n",
				pll->active_mask, pll->state.pipe_mask);

		return;
	}

	pipe_mask = BIT(crtc->pipe);

	if (new_crtc_state->hw.active)
		I915_STATE_WARN(!(pll->active_mask & pipe_mask),
				"pll active mismatch (expected pipe %c in active mask 0x%x)\n",
				pipe_name(crtc->pipe), pll->active_mask);
	else
		I915_STATE_WARN(pll->active_mask & pipe_mask,
				"pll active mismatch (didn't expect pipe %c in active mask 0x%x)\n",
				pipe_name(crtc->pipe), pll->active_mask);

	I915_STATE_WARN(!(pll->state.pipe_mask & pipe_mask),
			"pll enabled crtcs mismatch (expected 0x%x in 0x%x)\n",
			pipe_mask, pll->state.pipe_mask);

	I915_STATE_WARN(pll->on && memcmp(&pll->state.hw_state,
					  &dpll_hw_state,
					  sizeof(dpll_hw_state)),
			"pll hw state mismatch\n");
}

static void
verify_shared_dpll_state(struct intel_crtc *crtc,
			 struct intel_crtc_state *old_crtc_state,
			 struct intel_crtc_state *new_crtc_state)
{
	struct drm_i915_private *dev_priv = to_i915(crtc->base.dev);

	if (new_crtc_state->shared_dpll)
		verify_single_dpll_state(dev_priv, new_crtc_state->shared_dpll, crtc, new_crtc_state);

	if (old_crtc_state->shared_dpll &&
	    old_crtc_state->shared_dpll != new_crtc_state->shared_dpll) {
		u8 pipe_mask = BIT(crtc->pipe);
		struct intel_shared_dpll *pll = old_crtc_state->shared_dpll;

		I915_STATE_WARN(pll->active_mask & pipe_mask,
				"pll active mismatch (didn't expect pipe %c in active mask (0x%x))\n",
				pipe_name(crtc->pipe), pll->active_mask);
		I915_STATE_WARN(pll->state.pipe_mask & pipe_mask,
				"pll enabled crtcs mismatch (found %x in enabled mask (0x%x))\n",
				pipe_name(crtc->pipe), pll->state.pipe_mask);
	}
}

static void
verify_mpllb_state(struct intel_atomic_state *state,
		   struct intel_crtc_state *new_crtc_state)
{
	struct drm_i915_private *i915 = to_i915(state->base.dev);
	struct intel_mpllb_state mpllb_hw_state = { 0 };
	struct intel_mpllb_state *mpllb_sw_state = &new_crtc_state->mpllb_state;
	struct intel_crtc *crtc = to_intel_crtc(new_crtc_state->uapi.crtc);
	struct intel_encoder *encoder;

	if (!IS_DG2(i915))
		return;

	if (!new_crtc_state->hw.active)
		return;

	if (new_crtc_state->bigjoiner_slave)
		return;

	encoder = intel_get_crtc_new_encoder(state, new_crtc_state);
	intel_mpllb_readout_hw_state(encoder, &mpllb_hw_state);

#define MPLLB_CHECK(name) do { \
	if (mpllb_sw_state->name != mpllb_hw_state.name) { \
		pipe_config_mismatch(false, crtc, "MPLLB:" __stringify(name), \
				     "(expected 0x%08x, found 0x%08x)", \
				     mpllb_sw_state->name, \
				     mpllb_hw_state.name); \
	} \
} while (0)

	MPLLB_CHECK(mpllb_cp);
	MPLLB_CHECK(mpllb_div);
	MPLLB_CHECK(mpllb_div2);
	MPLLB_CHECK(mpllb_fracn1);
	MPLLB_CHECK(mpllb_fracn2);
	MPLLB_CHECK(mpllb_sscen);
	MPLLB_CHECK(mpllb_sscstep);

	/*
	 * ref_control is handled by the hardware/firemware and never
	 * programmed by the software, but the proper values are supplied
	 * in the bspec for verification purposes.
	 */
	MPLLB_CHECK(ref_control);

#undef MPLLB_CHECK
}

static void
intel_modeset_verify_crtc(struct intel_crtc *crtc,
			  struct intel_atomic_state *state,
			  struct intel_crtc_state *old_crtc_state,
			  struct intel_crtc_state *new_crtc_state)
{
	if (!intel_crtc_needs_modeset(new_crtc_state) && !new_crtc_state->update_pipe)
		return;

	verify_wm_state(crtc, new_crtc_state);
	verify_connector_state(state, crtc);
	verify_crtc_state(crtc, old_crtc_state, new_crtc_state);
	verify_shared_dpll_state(crtc, old_crtc_state, new_crtc_state);
	verify_mpllb_state(state, new_crtc_state);
}

static void
verify_disabled_dpll_state(struct drm_i915_private *dev_priv)
{
	int i;

	for (i = 0; i < dev_priv->dpll.num_shared_dpll; i++)
		verify_single_dpll_state(dev_priv,
					 &dev_priv->dpll.shared_dplls[i],
					 NULL, NULL);
}

static void
intel_modeset_verify_disabled(struct drm_i915_private *dev_priv,
			      struct intel_atomic_state *state)
{
	verify_encoder_state(dev_priv, state);
	verify_connector_state(state, NULL);
	verify_disabled_dpll_state(dev_priv);
}

int intel_modeset_all_pipes(struct intel_atomic_state *state)
{
	struct drm_i915_private *dev_priv = to_i915(state->base.dev);
	struct intel_crtc *crtc;

	/*
	 * Add all pipes to the state, and force
	 * a modeset on all the active ones.
	 */
	for_each_intel_crtc(&dev_priv->drm, crtc) {
		struct intel_crtc_state *crtc_state;
		int ret;

		crtc_state = intel_atomic_get_crtc_state(&state->base, crtc);
		if (IS_ERR(crtc_state))
			return PTR_ERR(crtc_state);

		if (!crtc_state->hw.active ||
		    drm_atomic_crtc_needs_modeset(&crtc_state->uapi))
			continue;

		crtc_state->uapi.mode_changed = true;

		ret = drm_atomic_add_affected_connectors(&state->base,
							 &crtc->base);
		if (ret)
			return ret;

		ret = intel_atomic_add_affected_planes(state, crtc);
		if (ret)
			return ret;

		crtc_state->update_planes |= crtc_state->active_planes;
	}

	return 0;
}

static void
intel_crtc_update_active_timings(const struct intel_crtc_state *crtc_state)
{
	struct intel_crtc *crtc = to_intel_crtc(crtc_state->uapi.crtc);
	struct drm_i915_private *dev_priv = to_i915(crtc->base.dev);
	struct drm_display_mode adjusted_mode =
		crtc_state->hw.adjusted_mode;

	if (crtc_state->vrr.enable) {
		adjusted_mode.crtc_vtotal = crtc_state->vrr.vmax;
		adjusted_mode.crtc_vblank_end = crtc_state->vrr.vmax;
		adjusted_mode.crtc_vblank_start = intel_vrr_vmin_vblank_start(crtc_state);
		crtc->vmax_vblank_start = intel_vrr_vmax_vblank_start(crtc_state);
	}

	drm_calc_timestamping_constants(&crtc->base, &adjusted_mode);

	crtc->mode_flags = crtc_state->mode_flags;

	/*
	 * The scanline counter increments at the leading edge of hsync.
	 *
	 * On most platforms it starts counting from vtotal-1 on the
	 * first active line. That means the scanline counter value is
	 * always one less than what we would expect. Ie. just after
	 * start of vblank, which also occurs at start of hsync (on the
	 * last active line), the scanline counter will read vblank_start-1.
	 *
	 * On gen2 the scanline counter starts counting from 1 instead
	 * of vtotal-1, so we have to subtract one (or rather add vtotal-1
	 * to keep the value positive), instead of adding one.
	 *
	 * On HSW+ the behaviour of the scanline counter depends on the output
	 * type. For DP ports it behaves like most other platforms, but on HDMI
	 * there's an extra 1 line difference. So we need to add two instead of
	 * one to the value.
	 *
	 * On VLV/CHV DSI the scanline counter would appear to increment
	 * approx. 1/3 of a scanline before start of vblank. Unfortunately
	 * that means we can't tell whether we're in vblank or not while
	 * we're on that particular line. We must still set scanline_offset
	 * to 1 so that the vblank timestamps come out correct when we query
	 * the scanline counter from within the vblank interrupt handler.
	 * However if queried just before the start of vblank we'll get an
	 * answer that's slightly in the future.
	 */
	if (DISPLAY_VER(dev_priv) == 2) {
		int vtotal;

		vtotal = adjusted_mode.crtc_vtotal;
		if (adjusted_mode.flags & DRM_MODE_FLAG_INTERLACE)
			vtotal /= 2;

		crtc->scanline_offset = vtotal - 1;
	} else if (HAS_DDI(dev_priv) &&
		   intel_crtc_has_type(crtc_state, INTEL_OUTPUT_HDMI)) {
		crtc->scanline_offset = 2;
	} else {
		crtc->scanline_offset = 1;
	}
}

static void intel_modeset_clear_plls(struct intel_atomic_state *state)
{
	struct drm_i915_private *dev_priv = to_i915(state->base.dev);
	struct intel_crtc_state *new_crtc_state;
	struct intel_crtc *crtc;
	int i;

	if (!dev_priv->display.crtc_compute_clock)
		return;

	for_each_new_intel_crtc_in_state(state, crtc, new_crtc_state, i) {
		if (!intel_crtc_needs_modeset(new_crtc_state))
			continue;

		intel_release_shared_dplls(state, crtc);
	}
}

/*
 * This implements the workaround described in the "notes" section of the mode
 * set sequence documentation. When going from no pipes or single pipe to
 * multiple pipes, and planes are enabled after the pipe, we need to wait at
 * least 2 vblanks on the first pipe before enabling planes on the second pipe.
 */
static int hsw_mode_set_planes_workaround(struct intel_atomic_state *state)
{
	struct intel_crtc_state *crtc_state;
	struct intel_crtc *crtc;
	struct intel_crtc_state *first_crtc_state = NULL;
	struct intel_crtc_state *other_crtc_state = NULL;
	enum pipe first_pipe = INVALID_PIPE, enabled_pipe = INVALID_PIPE;
	int i;

	/* look at all crtc's that are going to be enabled in during modeset */
	for_each_new_intel_crtc_in_state(state, crtc, crtc_state, i) {
		if (!crtc_state->hw.active ||
		    !intel_crtc_needs_modeset(crtc_state))
			continue;

		if (first_crtc_state) {
			other_crtc_state = crtc_state;
			break;
		} else {
			first_crtc_state = crtc_state;
			first_pipe = crtc->pipe;
		}
	}

	/* No workaround needed? */
	if (!first_crtc_state)
		return 0;

	/* w/a possibly needed, check how many crtc's are already enabled. */
	for_each_intel_crtc(state->base.dev, crtc) {
		crtc_state = intel_atomic_get_crtc_state(&state->base, crtc);
		if (IS_ERR(crtc_state))
			return PTR_ERR(crtc_state);

		crtc_state->hsw_workaround_pipe = INVALID_PIPE;

		if (!crtc_state->hw.active ||
		    intel_crtc_needs_modeset(crtc_state))
			continue;

		/* 2 or more enabled crtcs means no need for w/a */
		if (enabled_pipe != INVALID_PIPE)
			return 0;

		enabled_pipe = crtc->pipe;
	}

	if (enabled_pipe != INVALID_PIPE)
		first_crtc_state->hsw_workaround_pipe = enabled_pipe;
	else if (other_crtc_state)
		other_crtc_state->hsw_workaround_pipe = first_pipe;

	return 0;
}

u8 intel_calc_active_pipes(struct intel_atomic_state *state,
			   u8 active_pipes)
{
	const struct intel_crtc_state *crtc_state;
	struct intel_crtc *crtc;
	int i;

	for_each_new_intel_crtc_in_state(state, crtc, crtc_state, i) {
		if (crtc_state->hw.active)
			active_pipes |= BIT(crtc->pipe);
		else
			active_pipes &= ~BIT(crtc->pipe);
	}

	return active_pipes;
}

static int intel_modeset_checks(struct intel_atomic_state *state)
{
	struct drm_i915_private *dev_priv = to_i915(state->base.dev);

	state->modeset = true;

	if (IS_HASWELL(dev_priv))
		return hsw_mode_set_planes_workaround(state);

	return 0;
}

/*
 * Handle calculation of various watermark data at the end of the atomic check
 * phase.  The code here should be run after the per-crtc and per-plane 'check'
 * handlers to ensure that all derived state has been updated.
 */
static int calc_watermark_data(struct intel_atomic_state *state)
{
	struct drm_device *dev = state->base.dev;
	struct drm_i915_private *dev_priv = to_i915(dev);

	/* Is there platform-specific watermark information to calculate? */
	if (dev_priv->display.compute_global_watermarks)
		return dev_priv->display.compute_global_watermarks(state);

	return 0;
}

static void intel_crtc_check_fastset(const struct intel_crtc_state *old_crtc_state,
				     struct intel_crtc_state *new_crtc_state)
{
	if (!intel_pipe_config_compare(old_crtc_state, new_crtc_state, true))
		return;

	new_crtc_state->uapi.mode_changed = false;
	new_crtc_state->update_pipe = true;
}

static void intel_crtc_copy_fastset(const struct intel_crtc_state *old_crtc_state,
				    struct intel_crtc_state *new_crtc_state)
{
	/*
	 * If we're not doing the full modeset we want to
	 * keep the current M/N values as they may be
	 * sufficiently different to the computed values
	 * to cause problems.
	 *
	 * FIXME: should really copy more fuzzy state here
	 */
	new_crtc_state->fdi_m_n = old_crtc_state->fdi_m_n;
	new_crtc_state->dp_m_n = old_crtc_state->dp_m_n;
	new_crtc_state->dp_m2_n2 = old_crtc_state->dp_m2_n2;
	new_crtc_state->has_drrs = old_crtc_state->has_drrs;
}

static int intel_crtc_add_planes_to_state(struct intel_atomic_state *state,
					  struct intel_crtc *crtc,
					  u8 plane_ids_mask)
{
	struct drm_i915_private *dev_priv = to_i915(state->base.dev);
	struct intel_plane *plane;

	for_each_intel_plane_on_crtc(&dev_priv->drm, crtc, plane) {
		struct intel_plane_state *plane_state;

		if ((plane_ids_mask & BIT(plane->id)) == 0)
			continue;

		plane_state = intel_atomic_get_plane_state(state, plane);
		if (IS_ERR(plane_state))
			return PTR_ERR(plane_state);
	}

	return 0;
}

int intel_atomic_add_affected_planes(struct intel_atomic_state *state,
				     struct intel_crtc *crtc)
{
	const struct intel_crtc_state *old_crtc_state =
		intel_atomic_get_old_crtc_state(state, crtc);
	const struct intel_crtc_state *new_crtc_state =
		intel_atomic_get_new_crtc_state(state, crtc);

	return intel_crtc_add_planes_to_state(state, crtc,
					      old_crtc_state->enabled_planes |
					      new_crtc_state->enabled_planes);
}

static bool active_planes_affects_min_cdclk(struct drm_i915_private *dev_priv)
{
	/* See {hsw,vlv,ivb}_plane_ratio() */
	return IS_BROADWELL(dev_priv) || IS_HASWELL(dev_priv) ||
		IS_CHERRYVIEW(dev_priv) || IS_VALLEYVIEW(dev_priv) ||
		IS_IVYBRIDGE(dev_priv);
}

static int intel_crtc_add_bigjoiner_planes(struct intel_atomic_state *state,
					   struct intel_crtc *crtc,
					   struct intel_crtc *other)
{
	const struct intel_plane_state *plane_state;
	struct intel_plane *plane;
	u8 plane_ids = 0;
	int i;

	for_each_new_intel_plane_in_state(state, plane, plane_state, i) {
		if (plane->pipe == crtc->pipe)
			plane_ids |= BIT(plane->id);
	}

	return intel_crtc_add_planes_to_state(state, other, plane_ids);
}

static int intel_bigjoiner_add_affected_planes(struct intel_atomic_state *state)
{
	const struct intel_crtc_state *crtc_state;
	struct intel_crtc *crtc;
	int i;

	for_each_new_intel_crtc_in_state(state, crtc, crtc_state, i) {
		int ret;

		if (!crtc_state->bigjoiner)
			continue;

		ret = intel_crtc_add_bigjoiner_planes(state, crtc,
						      crtc_state->bigjoiner_linked_crtc);
		if (ret)
			return ret;
	}

	return 0;
}

static int intel_atomic_check_planes(struct intel_atomic_state *state)
{
	struct drm_i915_private *dev_priv = to_i915(state->base.dev);
	struct intel_crtc_state *old_crtc_state, *new_crtc_state;
	struct intel_plane_state *plane_state;
	struct intel_plane *plane;
	struct intel_crtc *crtc;
	int i, ret;

	ret = icl_add_linked_planes(state);
	if (ret)
		return ret;

	ret = intel_bigjoiner_add_affected_planes(state);
	if (ret)
		return ret;

	for_each_new_intel_plane_in_state(state, plane, plane_state, i) {
		ret = intel_plane_atomic_check(state, plane);
		if (ret) {
			drm_dbg_atomic(&dev_priv->drm,
				       "[PLANE:%d:%s] atomic driver check failed\n",
				       plane->base.base.id, plane->base.name);
			return ret;
		}
	}

	for_each_oldnew_intel_crtc_in_state(state, crtc, old_crtc_state,
					    new_crtc_state, i) {
		u8 old_active_planes, new_active_planes;

		ret = icl_check_nv12_planes(new_crtc_state);
		if (ret)
			return ret;

		/*
		 * On some platforms the number of active planes affects
		 * the planes' minimum cdclk calculation. Add such planes
		 * to the state before we compute the minimum cdclk.
		 */
		if (!active_planes_affects_min_cdclk(dev_priv))
			continue;

		old_active_planes = old_crtc_state->active_planes & ~BIT(PLANE_CURSOR);
		new_active_planes = new_crtc_state->active_planes & ~BIT(PLANE_CURSOR);

		if (hweight8(old_active_planes) == hweight8(new_active_planes))
			continue;

		ret = intel_crtc_add_planes_to_state(state, crtc, new_active_planes);
		if (ret)
			return ret;
	}

	return 0;
}

static int intel_atomic_check_cdclk(struct intel_atomic_state *state,
				    bool *need_cdclk_calc)
{
	struct drm_i915_private *dev_priv = to_i915(state->base.dev);
	const struct intel_cdclk_state *old_cdclk_state;
	const struct intel_cdclk_state *new_cdclk_state;
	struct intel_plane_state *plane_state;
	struct intel_bw_state *new_bw_state;
	struct intel_plane *plane;
	int min_cdclk = 0;
	enum pipe pipe;
	int ret;
	int i;
	/*
	 * active_planes bitmask has been updated, and potentially
	 * affected planes are part of the state. We can now
	 * compute the minimum cdclk for each plane.
	 */
	for_each_new_intel_plane_in_state(state, plane, plane_state, i) {
		ret = intel_plane_calc_min_cdclk(state, plane, need_cdclk_calc);
		if (ret)
			return ret;
	}

	old_cdclk_state = intel_atomic_get_old_cdclk_state(state);
	new_cdclk_state = intel_atomic_get_new_cdclk_state(state);

	if (new_cdclk_state &&
	    old_cdclk_state->force_min_cdclk != new_cdclk_state->force_min_cdclk)
		*need_cdclk_calc = true;

	ret = dev_priv->display.bw_calc_min_cdclk(state);
	if (ret)
		return ret;

	new_bw_state = intel_atomic_get_new_bw_state(state);

	if (!new_cdclk_state || !new_bw_state)
		return 0;

	for_each_pipe(dev_priv, pipe) {
		min_cdclk = max(new_cdclk_state->min_cdclk[pipe], min_cdclk);

		/*
		 * Currently do this change only if we need to increase
		 */
		if (new_bw_state->min_cdclk > min_cdclk)
			*need_cdclk_calc = true;
	}

	return 0;
}

static int intel_atomic_check_crtcs(struct intel_atomic_state *state)
{
	struct intel_crtc_state *crtc_state;
	struct intel_crtc *crtc;
	int i;

	for_each_new_intel_crtc_in_state(state, crtc, crtc_state, i) {
		struct drm_i915_private *i915 = to_i915(crtc->base.dev);
		int ret;

		ret = intel_crtc_atomic_check(state, crtc);
		if (ret) {
			drm_dbg_atomic(&i915->drm,
				       "[CRTC:%d:%s] atomic driver check failed\n",
				       crtc->base.base.id, crtc->base.name);
			return ret;
		}
	}

	return 0;
}

static bool intel_cpu_transcoders_need_modeset(struct intel_atomic_state *state,
					       u8 transcoders)
{
	const struct intel_crtc_state *new_crtc_state;
	struct intel_crtc *crtc;
	int i;

	for_each_new_intel_crtc_in_state(state, crtc, new_crtc_state, i) {
		if (new_crtc_state->hw.enable &&
		    transcoders & BIT(new_crtc_state->cpu_transcoder) &&
		    intel_crtc_needs_modeset(new_crtc_state))
			return true;
	}

	return false;
}

static int intel_atomic_check_bigjoiner(struct intel_atomic_state *state,
					struct intel_crtc *crtc,
					struct intel_crtc_state *old_crtc_state,
					struct intel_crtc_state *new_crtc_state)
{
	struct intel_crtc_state *slave_crtc_state, *master_crtc_state;
	struct intel_crtc *slave, *master;

	/* slave being enabled, is master is still claiming this crtc? */
	if (old_crtc_state->bigjoiner_slave) {
		slave = crtc;
		master = old_crtc_state->bigjoiner_linked_crtc;
		master_crtc_state = intel_atomic_get_new_crtc_state(state, master);
		if (!master_crtc_state || !intel_crtc_needs_modeset(master_crtc_state))
			goto claimed;
	}

	if (!new_crtc_state->bigjoiner)
		return 0;

	slave = intel_dsc_get_bigjoiner_secondary(crtc);
	if (!slave) {
		DRM_DEBUG_KMS("[CRTC:%d:%s] Big joiner configuration requires "
			      "CRTC + 1 to be used, doesn't exist\n",
			      crtc->base.base.id, crtc->base.name);
		return -EINVAL;
	}

	new_crtc_state->bigjoiner_linked_crtc = slave;
	slave_crtc_state = intel_atomic_get_crtc_state(&state->base, slave);
	master = crtc;
	if (IS_ERR(slave_crtc_state))
		return PTR_ERR(slave_crtc_state);

	/* master being enabled, slave was already configured? */
	if (slave_crtc_state->uapi.enable)
		goto claimed;

	DRM_DEBUG_KMS("[CRTC:%d:%s] Used as slave for big joiner\n",
		      slave->base.base.id, slave->base.name);

	return copy_bigjoiner_crtc_state(slave_crtc_state, new_crtc_state);

claimed:
	DRM_DEBUG_KMS("[CRTC:%d:%s] Slave is enabled as normal CRTC, but "
		      "[CRTC:%d:%s] claiming this CRTC for bigjoiner.\n",
		      slave->base.base.id, slave->base.name,
		      master->base.base.id, master->base.name);
	return -EINVAL;
}

static void kill_bigjoiner_slave(struct intel_atomic_state *state,
				 struct intel_crtc_state *master_crtc_state)
{
	struct intel_crtc_state *slave_crtc_state =
		intel_atomic_get_new_crtc_state(state, master_crtc_state->bigjoiner_linked_crtc);

	slave_crtc_state->bigjoiner = master_crtc_state->bigjoiner = false;
	slave_crtc_state->bigjoiner_slave = master_crtc_state->bigjoiner_slave = false;
	slave_crtc_state->bigjoiner_linked_crtc = master_crtc_state->bigjoiner_linked_crtc = NULL;
	intel_crtc_copy_uapi_to_hw_state(state, slave_crtc_state);
}

/**
 * DOC: asynchronous flip implementation
 *
 * Asynchronous page flip is the implementation for the DRM_MODE_PAGE_FLIP_ASYNC
 * flag. Currently async flip is only supported via the drmModePageFlip IOCTL.
 * Correspondingly, support is currently added for primary plane only.
 *
 * Async flip can only change the plane surface address, so anything else
 * changing is rejected from the intel_atomic_check_async() function.
 * Once this check is cleared, flip done interrupt is enabled using
 * the intel_crtc_enable_flip_done() function.
 *
 * As soon as the surface address register is written, flip done interrupt is
 * generated and the requested events are sent to the usersapce in the interrupt
 * handler itself. The timestamp and sequence sent during the flip done event
 * correspond to the last vblank and have no relation to the actual time when
 * the flip done event was sent.
 */
static int intel_atomic_check_async(struct intel_atomic_state *state)
{
	struct drm_i915_private *i915 = to_i915(state->base.dev);
	const struct intel_crtc_state *old_crtc_state, *new_crtc_state;
	const struct intel_plane_state *new_plane_state, *old_plane_state;
	struct intel_crtc *crtc;
	struct intel_plane *plane;
	int i;

	for_each_oldnew_intel_crtc_in_state(state, crtc, old_crtc_state,
					    new_crtc_state, i) {
		if (intel_crtc_needs_modeset(new_crtc_state)) {
			drm_dbg_kms(&i915->drm, "Modeset Required. Async flip not supported\n");
			return -EINVAL;
		}

		if (!new_crtc_state->hw.active) {
			drm_dbg_kms(&i915->drm, "CRTC inactive\n");
			return -EINVAL;
		}
		if (old_crtc_state->active_planes != new_crtc_state->active_planes) {
			drm_dbg_kms(&i915->drm,
				    "Active planes cannot be changed during async flip\n");
			return -EINVAL;
		}
	}

	for_each_oldnew_intel_plane_in_state(state, plane, old_plane_state,
					     new_plane_state, i) {
		/*
		 * TODO: Async flip is only supported through the page flip IOCTL
		 * as of now. So support currently added for primary plane only.
		 * Support for other planes on platforms on which supports
		 * this(vlv/chv and icl+) should be added when async flip is
		 * enabled in the atomic IOCTL path.
		 */
		if (!plane->async_flip)
			return -EINVAL;

		/*
		 * FIXME: This check is kept generic for all platforms.
		 * Need to verify this for all gen9 platforms to enable
		 * this selectively if required.
		 */
		switch (new_plane_state->hw.fb->modifier) {
		case I915_FORMAT_MOD_X_TILED:
		case I915_FORMAT_MOD_Y_TILED:
		case I915_FORMAT_MOD_Yf_TILED:
			break;
		default:
			drm_dbg_kms(&i915->drm,
				    "Linear memory/CCS does not support async flips\n");
			return -EINVAL;
		}

		if (old_plane_state->view.color_plane[0].stride !=
		    new_plane_state->view.color_plane[0].stride) {
			drm_dbg_kms(&i915->drm, "Stride cannot be changed in async flip\n");
			return -EINVAL;
		}

		if (old_plane_state->hw.fb->modifier !=
		    new_plane_state->hw.fb->modifier) {
			drm_dbg_kms(&i915->drm,
				    "Framebuffer modifiers cannot be changed in async flip\n");
			return -EINVAL;
		}

		if (old_plane_state->hw.fb->format !=
		    new_plane_state->hw.fb->format) {
			drm_dbg_kms(&i915->drm,
				    "Framebuffer format cannot be changed in async flip\n");
			return -EINVAL;
		}

		if (old_plane_state->hw.rotation !=
		    new_plane_state->hw.rotation) {
			drm_dbg_kms(&i915->drm, "Rotation cannot be changed in async flip\n");
			return -EINVAL;
		}

		if (!drm_rect_equals(&old_plane_state->uapi.src, &new_plane_state->uapi.src) ||
		    !drm_rect_equals(&old_plane_state->uapi.dst, &new_plane_state->uapi.dst)) {
			drm_dbg_kms(&i915->drm,
				    "Plane size/co-ordinates cannot be changed in async flip\n");
			return -EINVAL;
		}

		if (old_plane_state->hw.alpha != new_plane_state->hw.alpha) {
			drm_dbg_kms(&i915->drm, "Alpha value cannot be changed in async flip\n");
			return -EINVAL;
		}

		if (old_plane_state->hw.pixel_blend_mode !=
		    new_plane_state->hw.pixel_blend_mode) {
			drm_dbg_kms(&i915->drm,
				    "Pixel blend mode cannot be changed in async flip\n");
			return -EINVAL;
		}

		if (old_plane_state->hw.color_encoding != new_plane_state->hw.color_encoding) {
			drm_dbg_kms(&i915->drm,
				    "Color encoding cannot be changed in async flip\n");
			return -EINVAL;
		}

		if (old_plane_state->hw.color_range != new_plane_state->hw.color_range) {
			drm_dbg_kms(&i915->drm, "Color range cannot be changed in async flip\n");
			return -EINVAL;
		}
	}

	return 0;
}

static int intel_bigjoiner_add_affected_crtcs(struct intel_atomic_state *state)
{
	struct intel_crtc_state *crtc_state;
	struct intel_crtc *crtc;
	int i;

	for_each_new_intel_crtc_in_state(state, crtc, crtc_state, i) {
		struct intel_crtc_state *linked_crtc_state;
		struct intel_crtc *linked_crtc;
		int ret;

		if (!crtc_state->bigjoiner)
			continue;

		linked_crtc = crtc_state->bigjoiner_linked_crtc;
		linked_crtc_state = intel_atomic_get_crtc_state(&state->base, linked_crtc);
		if (IS_ERR(linked_crtc_state))
			return PTR_ERR(linked_crtc_state);

		if (!intel_crtc_needs_modeset(crtc_state))
			continue;

		linked_crtc_state->uapi.mode_changed = true;

		ret = drm_atomic_add_affected_connectors(&state->base,
							 &linked_crtc->base);
		if (ret)
			return ret;

		ret = intel_atomic_add_affected_planes(state, linked_crtc);
		if (ret)
			return ret;
	}

	for_each_new_intel_crtc_in_state(state, crtc, crtc_state, i) {
		/* Kill old bigjoiner link, we may re-establish afterwards */
		if (intel_crtc_needs_modeset(crtc_state) &&
		    crtc_state->bigjoiner && !crtc_state->bigjoiner_slave)
			kill_bigjoiner_slave(state, crtc_state);
	}

	return 0;
}

/**
 * intel_atomic_check - validate state object
 * @dev: drm device
 * @_state: state to validate
 */
static int intel_atomic_check(struct drm_device *dev,
			      struct drm_atomic_state *_state)
{
	struct drm_i915_private *dev_priv = to_i915(dev);
	struct intel_atomic_state *state = to_intel_atomic_state(_state);
	struct intel_crtc_state *old_crtc_state, *new_crtc_state;
	struct intel_crtc *crtc;
	int ret, i;
	bool any_ms = false;

	for_each_oldnew_intel_crtc_in_state(state, crtc, old_crtc_state,
					    new_crtc_state, i) {
		if (new_crtc_state->inherited != old_crtc_state->inherited)
			new_crtc_state->uapi.mode_changed = true;
	}

	intel_vrr_check_modeset(state);

	ret = drm_atomic_helper_check_modeset(dev, &state->base);
	if (ret)
		goto fail;

	ret = intel_bigjoiner_add_affected_crtcs(state);
	if (ret)
		goto fail;

	for_each_oldnew_intel_crtc_in_state(state, crtc, old_crtc_state,
					    new_crtc_state, i) {
		if (!intel_crtc_needs_modeset(new_crtc_state)) {
			/* Light copy */
			intel_crtc_copy_uapi_to_hw_state_nomodeset(state, new_crtc_state);

			continue;
		}

		if (!new_crtc_state->uapi.enable) {
			if (!new_crtc_state->bigjoiner_slave) {
				intel_crtc_copy_uapi_to_hw_state(state, new_crtc_state);
				any_ms = true;
			}
			continue;
		}

		ret = intel_crtc_prepare_cleared_state(state, new_crtc_state);
		if (ret)
			goto fail;

		ret = intel_modeset_pipe_config(state, new_crtc_state);
		if (ret)
			goto fail;

		ret = intel_atomic_check_bigjoiner(state, crtc, old_crtc_state,
						   new_crtc_state);
		if (ret)
			goto fail;
	}

	for_each_oldnew_intel_crtc_in_state(state, crtc, old_crtc_state,
					    new_crtc_state, i) {
		if (!intel_crtc_needs_modeset(new_crtc_state))
			continue;

		ret = intel_modeset_pipe_config_late(new_crtc_state);
		if (ret)
			goto fail;

		intel_crtc_check_fastset(old_crtc_state, new_crtc_state);
	}

	/**
	 * Check if fastset is allowed by external dependencies like other
	 * pipes and transcoders.
	 *
	 * Right now it only forces a fullmodeset when the MST master
	 * transcoder did not changed but the pipe of the master transcoder
	 * needs a fullmodeset so all slaves also needs to do a fullmodeset or
	 * in case of port synced crtcs, if one of the synced crtcs
	 * needs a full modeset, all other synced crtcs should be
	 * forced a full modeset.
	 */
	for_each_new_intel_crtc_in_state(state, crtc, new_crtc_state, i) {
		if (!new_crtc_state->hw.enable || intel_crtc_needs_modeset(new_crtc_state))
			continue;

		if (intel_dp_mst_is_slave_trans(new_crtc_state)) {
			enum transcoder master = new_crtc_state->mst_master_transcoder;

			if (intel_cpu_transcoders_need_modeset(state, BIT(master))) {
				new_crtc_state->uapi.mode_changed = true;
				new_crtc_state->update_pipe = false;
			}
		}

		if (is_trans_port_sync_mode(new_crtc_state)) {
			u8 trans = new_crtc_state->sync_mode_slaves_mask;

			if (new_crtc_state->master_transcoder != INVALID_TRANSCODER)
				trans |= BIT(new_crtc_state->master_transcoder);

			if (intel_cpu_transcoders_need_modeset(state, trans)) {
				new_crtc_state->uapi.mode_changed = true;
				new_crtc_state->update_pipe = false;
			}
		}

		if (new_crtc_state->bigjoiner) {
			struct intel_crtc_state *linked_crtc_state =
				intel_atomic_get_new_crtc_state(state, new_crtc_state->bigjoiner_linked_crtc);

			if (intel_crtc_needs_modeset(linked_crtc_state)) {
				new_crtc_state->uapi.mode_changed = true;
				new_crtc_state->update_pipe = false;
			}
		}
	}

	for_each_oldnew_intel_crtc_in_state(state, crtc, old_crtc_state,
					    new_crtc_state, i) {
		if (intel_crtc_needs_modeset(new_crtc_state)) {
			any_ms = true;
			continue;
		}

		if (!new_crtc_state->update_pipe)
			continue;

		intel_crtc_copy_fastset(old_crtc_state, new_crtc_state);
	}

	if (any_ms && !check_digital_port_conflicts(state)) {
		drm_dbg_kms(&dev_priv->drm,
			    "rejecting conflicting digital port configuration\n");
		ret = -EINVAL;
		goto fail;
	}

	ret = drm_dp_mst_atomic_check(&state->base);
	if (ret)
		goto fail;

	ret = intel_atomic_check_planes(state);
	if (ret)
		goto fail;

	intel_fbc_choose_crtc(dev_priv, state);
	ret = calc_watermark_data(state);
	if (ret)
		goto fail;

	ret = intel_bw_atomic_check(state);
	if (ret)
		goto fail;

	ret = intel_atomic_check_cdclk(state, &any_ms);
	if (ret)
		goto fail;

	if (intel_any_crtc_needs_modeset(state))
		any_ms = true;

	if (any_ms) {
		ret = intel_modeset_checks(state);
		if (ret)
			goto fail;

		ret = intel_modeset_calc_cdclk(state);
		if (ret)
			return ret;

		intel_modeset_clear_plls(state);
	}

	ret = intel_atomic_check_crtcs(state);
	if (ret)
		goto fail;

	for_each_oldnew_intel_crtc_in_state(state, crtc, old_crtc_state,
					    new_crtc_state, i) {
		if (new_crtc_state->uapi.async_flip) {
			ret = intel_atomic_check_async(state);
			if (ret)
				goto fail;
		}

		if (!intel_crtc_needs_modeset(new_crtc_state) &&
		    !new_crtc_state->update_pipe)
			continue;

		intel_dump_pipe_config(new_crtc_state, state,
				       intel_crtc_needs_modeset(new_crtc_state) ?
				       "[modeset]" : "[fastset]");
	}

	return 0;

 fail:
	if (ret == -EDEADLK)
		return ret;

	/*
	 * FIXME would probably be nice to know which crtc specifically
	 * caused the failure, in cases where we can pinpoint it.
	 */
	for_each_oldnew_intel_crtc_in_state(state, crtc, old_crtc_state,
					    new_crtc_state, i)
		intel_dump_pipe_config(new_crtc_state, state, "[failed]");

	return ret;
}

static int intel_atomic_prepare_commit(struct intel_atomic_state *state)
{
	struct intel_crtc_state *crtc_state;
	struct intel_crtc *crtc;
	int i, ret;

	ret = drm_atomic_helper_prepare_planes(state->base.dev, &state->base);
	if (ret < 0)
		return ret;

	for_each_new_intel_crtc_in_state(state, crtc, crtc_state, i) {
		bool mode_changed = intel_crtc_needs_modeset(crtc_state);

		if (mode_changed || crtc_state->update_pipe ||
		    crtc_state->uapi.color_mgmt_changed) {
			intel_dsb_prepare(crtc_state);
		}
	}

	return 0;
}

void intel_crtc_arm_fifo_underrun(struct intel_crtc *crtc,
				  struct intel_crtc_state *crtc_state)
{
	struct drm_i915_private *dev_priv = to_i915(crtc->base.dev);

	if (DISPLAY_VER(dev_priv) != 2 || crtc_state->active_planes)
		intel_set_cpu_fifo_underrun_reporting(dev_priv, crtc->pipe, true);

	if (crtc_state->has_pch_encoder) {
		enum pipe pch_transcoder =
			intel_crtc_pch_transcoder(crtc);

		intel_set_pch_fifo_underrun_reporting(dev_priv, pch_transcoder, true);
	}
}

static void intel_pipe_fastset(const struct intel_crtc_state *old_crtc_state,
			       const struct intel_crtc_state *new_crtc_state)
{
	struct intel_crtc *crtc = to_intel_crtc(new_crtc_state->uapi.crtc);
	struct drm_i915_private *dev_priv = to_i915(crtc->base.dev);

	/*
	 * Update pipe size and adjust fitter if needed: the reason for this is
	 * that in compute_mode_changes we check the native mode (not the pfit
	 * mode) to see if we can flip rather than do a full mode set. In the
	 * fastboot case, we'll flip, but if we don't update the pipesrc and
	 * pfit state, we'll end up with a big fb scanned out into the wrong
	 * sized surface.
	 */
	intel_set_pipe_src_size(new_crtc_state);

	/* on skylake this is done by detaching scalers */
	if (DISPLAY_VER(dev_priv) >= 9) {
		if (new_crtc_state->pch_pfit.enabled)
			skl_pfit_enable(new_crtc_state);
	} else if (HAS_PCH_SPLIT(dev_priv)) {
		if (new_crtc_state->pch_pfit.enabled)
			ilk_pfit_enable(new_crtc_state);
		else if (old_crtc_state->pch_pfit.enabled)
			ilk_pfit_disable(old_crtc_state);
	}

	/*
	 * The register is supposedly single buffered so perhaps
	 * not 100% correct to do this here. But SKL+ calculate
	 * this based on the adjust pixel rate so pfit changes do
	 * affect it and so it must be updated for fastsets.
	 * HSW/BDW only really need this here for fastboot, after
	 * that the value should not change without a full modeset.
	 */
	if (DISPLAY_VER(dev_priv) >= 9 ||
	    IS_BROADWELL(dev_priv) || IS_HASWELL(dev_priv))
		hsw_set_linetime_wm(new_crtc_state);

	if (DISPLAY_VER(dev_priv) >= 11)
		icl_set_pipe_chicken(new_crtc_state);
}

static void commit_pipe_pre_planes(struct intel_atomic_state *state,
				   struct intel_crtc *crtc)
{
	struct drm_i915_private *dev_priv = to_i915(state->base.dev);
	const struct intel_crtc_state *old_crtc_state =
		intel_atomic_get_old_crtc_state(state, crtc);
	const struct intel_crtc_state *new_crtc_state =
		intel_atomic_get_new_crtc_state(state, crtc);
	bool modeset = intel_crtc_needs_modeset(new_crtc_state);

	/*
	 * During modesets pipe configuration was programmed as the
	 * CRTC was enabled.
	 */
	if (!modeset) {
		if (new_crtc_state->uapi.color_mgmt_changed ||
		    new_crtc_state->update_pipe)
			intel_color_commit(new_crtc_state);

		if (DISPLAY_VER(dev_priv) >= 9 || IS_BROADWELL(dev_priv))
			bdw_set_pipemisc(new_crtc_state);

		if (new_crtc_state->update_pipe)
			intel_pipe_fastset(old_crtc_state, new_crtc_state);

		intel_psr2_program_trans_man_trk_ctl(new_crtc_state);
	}

	if (dev_priv->display.atomic_update_watermarks)
		dev_priv->display.atomic_update_watermarks(state, crtc);
}

static void commit_pipe_post_planes(struct intel_atomic_state *state,
				    struct intel_crtc *crtc)
{
	struct drm_i915_private *dev_priv = to_i915(state->base.dev);
	const struct intel_crtc_state *new_crtc_state =
		intel_atomic_get_new_crtc_state(state, crtc);

	/*
	 * Disable the scaler(s) after the plane(s) so that we don't
	 * get a catastrophic underrun even if the two operations
	 * end up happening in two different frames.
	 */
	if (DISPLAY_VER(dev_priv) >= 9 &&
	    !intel_crtc_needs_modeset(new_crtc_state))
		skl_detach_scalers(new_crtc_state);
}

static void intel_enable_crtc(struct intel_atomic_state *state,
			      struct intel_crtc *crtc)
{
	struct drm_i915_private *dev_priv = to_i915(state->base.dev);
	const struct intel_crtc_state *new_crtc_state =
		intel_atomic_get_new_crtc_state(state, crtc);

	if (!intel_crtc_needs_modeset(new_crtc_state))
		return;

	intel_crtc_update_active_timings(new_crtc_state);

	dev_priv->display.crtc_enable(state, crtc);

	if (new_crtc_state->bigjoiner_slave)
		return;

	/* vblanks work again, re-enable pipe CRC. */
	intel_crtc_enable_pipe_crc(crtc);
}

static void intel_update_crtc(struct intel_atomic_state *state,
			      struct intel_crtc *crtc)
{
	struct drm_i915_private *dev_priv = to_i915(state->base.dev);
	const struct intel_crtc_state *old_crtc_state =
		intel_atomic_get_old_crtc_state(state, crtc);
	struct intel_crtc_state *new_crtc_state =
		intel_atomic_get_new_crtc_state(state, crtc);
	bool modeset = intel_crtc_needs_modeset(new_crtc_state);

	if (!modeset) {
		if (new_crtc_state->preload_luts &&
		    (new_crtc_state->uapi.color_mgmt_changed ||
		     new_crtc_state->update_pipe))
			intel_color_load_luts(new_crtc_state);

		intel_pre_plane_update(state, crtc);

		if (new_crtc_state->update_pipe)
			intel_encoders_update_pipe(state, crtc);
	}

	intel_fbc_update(state, crtc);

	/* Perform vblank evasion around commit operation */
	intel_pipe_update_start(new_crtc_state);

	commit_pipe_pre_planes(state, crtc);

	if (DISPLAY_VER(dev_priv) >= 9)
		skl_update_planes_on_crtc(state, crtc);
	else
		i9xx_update_planes_on_crtc(state, crtc);

	commit_pipe_post_planes(state, crtc);

	intel_pipe_update_end(new_crtc_state);

	/*
	 * We usually enable FIFO underrun interrupts as part of the
	 * CRTC enable sequence during modesets.  But when we inherit a
	 * valid pipe configuration from the BIOS we need to take care
	 * of enabling them on the CRTC's first fastset.
	 */
	if (new_crtc_state->update_pipe && !modeset &&
	    old_crtc_state->inherited)
		intel_crtc_arm_fifo_underrun(crtc, new_crtc_state);
}

static void intel_old_crtc_state_disables(struct intel_atomic_state *state,
					  struct intel_crtc_state *old_crtc_state,
					  struct intel_crtc_state *new_crtc_state,
					  struct intel_crtc *crtc)
{
	struct drm_i915_private *dev_priv = to_i915(state->base.dev);

	drm_WARN_ON(&dev_priv->drm, old_crtc_state->bigjoiner_slave);

	intel_encoders_pre_disable(state, crtc);

	intel_crtc_disable_planes(state, crtc);

	/*
	 * We still need special handling for disabling bigjoiner master
	 * and slaves since for slave we do not have encoder or plls
	 * so we dont need to disable those.
	 */
	if (old_crtc_state->bigjoiner) {
		intel_crtc_disable_planes(state,
					  old_crtc_state->bigjoiner_linked_crtc);
		old_crtc_state->bigjoiner_linked_crtc->active = false;
	}

	/*
	 * We need to disable pipe CRC before disabling the pipe,
	 * or we race against vblank off.
	 */
	intel_crtc_disable_pipe_crc(crtc);

	dev_priv->display.crtc_disable(state, crtc);
	crtc->active = false;
	intel_fbc_disable(crtc);
	intel_disable_shared_dpll(old_crtc_state);

	/* FIXME unify this for all platforms */
	if (!new_crtc_state->hw.active &&
	    !HAS_GMCH(dev_priv) &&
	    dev_priv->display.initial_watermarks)
		dev_priv->display.initial_watermarks(state, crtc);
}

static void intel_commit_modeset_disables(struct intel_atomic_state *state)
{
	struct intel_crtc_state *new_crtc_state, *old_crtc_state;
	struct intel_crtc *crtc;
	u32 handled = 0;
	int i;

	/* Only disable port sync and MST slaves */
	for_each_oldnew_intel_crtc_in_state(state, crtc, old_crtc_state,
					    new_crtc_state, i) {
		if (!intel_crtc_needs_modeset(new_crtc_state) || old_crtc_state->bigjoiner)
			continue;

		if (!old_crtc_state->hw.active)
			continue;

		/* In case of Transcoder port Sync master slave CRTCs can be
		 * assigned in any order and we need to make sure that
		 * slave CRTCs are disabled first and then master CRTC since
		 * Slave vblanks are masked till Master Vblanks.
		 */
		if (!is_trans_port_sync_slave(old_crtc_state) &&
		    !intel_dp_mst_is_slave_trans(old_crtc_state))
			continue;

		intel_pre_plane_update(state, crtc);
		intel_old_crtc_state_disables(state, old_crtc_state,
					      new_crtc_state, crtc);
		handled |= BIT(crtc->pipe);
	}

	/* Disable everything else left on */
	for_each_oldnew_intel_crtc_in_state(state, crtc, old_crtc_state,
					    new_crtc_state, i) {
		if (!intel_crtc_needs_modeset(new_crtc_state) ||
		    (handled & BIT(crtc->pipe)) ||
		    old_crtc_state->bigjoiner_slave)
			continue;

		intel_pre_plane_update(state, crtc);
		if (old_crtc_state->bigjoiner) {
			struct intel_crtc *slave =
				old_crtc_state->bigjoiner_linked_crtc;

			intel_pre_plane_update(state, slave);
		}

		if (old_crtc_state->hw.active)
			intel_old_crtc_state_disables(state, old_crtc_state,
						      new_crtc_state, crtc);
	}
}

static void intel_commit_modeset_enables(struct intel_atomic_state *state)
{
	struct intel_crtc_state *new_crtc_state;
	struct intel_crtc *crtc;
	int i;

	for_each_new_intel_crtc_in_state(state, crtc, new_crtc_state, i) {
		if (!new_crtc_state->hw.active)
			continue;

		intel_enable_crtc(state, crtc);
		intel_update_crtc(state, crtc);
	}
}

static void skl_commit_modeset_enables(struct intel_atomic_state *state)
{
	struct drm_i915_private *dev_priv = to_i915(state->base.dev);
	struct intel_crtc *crtc;
	struct intel_crtc_state *old_crtc_state, *new_crtc_state;
	struct skl_ddb_entry entries[I915_MAX_PIPES] = {};
	u8 update_pipes = 0, modeset_pipes = 0;
	int i;

	for_each_oldnew_intel_crtc_in_state(state, crtc, old_crtc_state, new_crtc_state, i) {
		enum pipe pipe = crtc->pipe;

		if (!new_crtc_state->hw.active)
			continue;

		/* ignore allocations for crtc's that have been turned off. */
		if (!intel_crtc_needs_modeset(new_crtc_state)) {
			entries[pipe] = old_crtc_state->wm.skl.ddb;
			update_pipes |= BIT(pipe);
		} else {
			modeset_pipes |= BIT(pipe);
		}
	}

	/*
	 * Whenever the number of active pipes changes, we need to make sure we
	 * update the pipes in the right order so that their ddb allocations
	 * never overlap with each other between CRTC updates. Otherwise we'll
	 * cause pipe underruns and other bad stuff.
	 *
	 * So first lets enable all pipes that do not need a fullmodeset as
	 * those don't have any external dependency.
	 */
	while (update_pipes) {
		for_each_oldnew_intel_crtc_in_state(state, crtc, old_crtc_state,
						    new_crtc_state, i) {
			enum pipe pipe = crtc->pipe;

			if ((update_pipes & BIT(pipe)) == 0)
				continue;

			if (skl_ddb_allocation_overlaps(&new_crtc_state->wm.skl.ddb,
							entries, I915_MAX_PIPES, pipe))
				continue;

			entries[pipe] = new_crtc_state->wm.skl.ddb;
			update_pipes &= ~BIT(pipe);

			intel_update_crtc(state, crtc);

			/*
			 * If this is an already active pipe, it's DDB changed,
			 * and this isn't the last pipe that needs updating
			 * then we need to wait for a vblank to pass for the
			 * new ddb allocation to take effect.
			 */
			if (!skl_ddb_entry_equal(&new_crtc_state->wm.skl.ddb,
						 &old_crtc_state->wm.skl.ddb) &&
			    (update_pipes | modeset_pipes))
				intel_wait_for_vblank(dev_priv, pipe);
		}
	}

	update_pipes = modeset_pipes;

	/*
	 * Enable all pipes that needs a modeset and do not depends on other
	 * pipes
	 */
	for_each_new_intel_crtc_in_state(state, crtc, new_crtc_state, i) {
		enum pipe pipe = crtc->pipe;

		if ((modeset_pipes & BIT(pipe)) == 0)
			continue;

		if (intel_dp_mst_is_slave_trans(new_crtc_state) ||
		    is_trans_port_sync_master(new_crtc_state) ||
		    (new_crtc_state->bigjoiner && !new_crtc_state->bigjoiner_slave))
			continue;

		modeset_pipes &= ~BIT(pipe);

		intel_enable_crtc(state, crtc);
	}

	/*
	 * Then we enable all remaining pipes that depend on other
	 * pipes: MST slaves and port sync masters, big joiner master
	 */
	for_each_new_intel_crtc_in_state(state, crtc, new_crtc_state, i) {
		enum pipe pipe = crtc->pipe;

		if ((modeset_pipes & BIT(pipe)) == 0)
			continue;

		modeset_pipes &= ~BIT(pipe);

		intel_enable_crtc(state, crtc);
	}

	/*
	 * Finally we do the plane updates/etc. for all pipes that got enabled.
	 */
	for_each_new_intel_crtc_in_state(state, crtc, new_crtc_state, i) {
		enum pipe pipe = crtc->pipe;

		if ((update_pipes & BIT(pipe)) == 0)
			continue;

		drm_WARN_ON(&dev_priv->drm, skl_ddb_allocation_overlaps(&new_crtc_state->wm.skl.ddb,
									entries, I915_MAX_PIPES, pipe));

		entries[pipe] = new_crtc_state->wm.skl.ddb;
		update_pipes &= ~BIT(pipe);

		intel_update_crtc(state, crtc);
	}

	drm_WARN_ON(&dev_priv->drm, modeset_pipes);
	drm_WARN_ON(&dev_priv->drm, update_pipes);
}

static void intel_atomic_helper_free_state(struct drm_i915_private *dev_priv)
{
	struct intel_atomic_state *state, *next;
	struct llist_node *freed;

	freed = llist_del_all(&dev_priv->atomic_helper.free_list);
	llist_for_each_entry_safe(state, next, freed, freed)
		drm_atomic_state_put(&state->base);
}

static void intel_atomic_helper_free_state_worker(struct work_struct *work)
{
	struct drm_i915_private *dev_priv =
		container_of(work, typeof(*dev_priv), atomic_helper.free_work);

	intel_atomic_helper_free_state(dev_priv);
}

static void intel_atomic_commit_fence_wait(struct intel_atomic_state *intel_state)
{
	struct wait_queue_entry wait_fence, wait_reset;
	struct drm_i915_private *dev_priv = to_i915(intel_state->base.dev);

	init_wait_entry(&wait_fence, 0);
	init_wait_entry(&wait_reset, 0);
	for (;;) {
		prepare_to_wait(&intel_state->commit_ready.wait,
				&wait_fence, TASK_UNINTERRUPTIBLE);
		prepare_to_wait(bit_waitqueue(&dev_priv->gt.reset.flags,
					      I915_RESET_MODESET),
				&wait_reset, TASK_UNINTERRUPTIBLE);


		if (i915_sw_fence_done(&intel_state->commit_ready) ||
		    test_bit(I915_RESET_MODESET, &dev_priv->gt.reset.flags))
			break;

		schedule();
	}
	finish_wait(&intel_state->commit_ready.wait, &wait_fence);
	finish_wait(bit_waitqueue(&dev_priv->gt.reset.flags,
				  I915_RESET_MODESET),
		    &wait_reset);
}

static void intel_cleanup_dsbs(struct intel_atomic_state *state)
{
	struct intel_crtc_state *old_crtc_state, *new_crtc_state;
	struct intel_crtc *crtc;
	int i;

	for_each_oldnew_intel_crtc_in_state(state, crtc, old_crtc_state,
					    new_crtc_state, i)
		intel_dsb_cleanup(old_crtc_state);
}

static void intel_atomic_cleanup_work(struct work_struct *work)
{
	struct intel_atomic_state *state =
		container_of(work, struct intel_atomic_state, base.commit_work);
	struct drm_i915_private *i915 = to_i915(state->base.dev);

	intel_cleanup_dsbs(state);
	drm_atomic_helper_cleanup_planes(&i915->drm, &state->base);
	drm_atomic_helper_commit_cleanup_done(&state->base);
	drm_atomic_state_put(&state->base);

	intel_atomic_helper_free_state(i915);
}

static void intel_atomic_prepare_plane_clear_colors(struct intel_atomic_state *state)
{
	struct drm_i915_private *i915 = to_i915(state->base.dev);
	struct intel_plane *plane;
	struct intel_plane_state *plane_state;
	int i;

	for_each_new_intel_plane_in_state(state, plane, plane_state, i) {
		struct drm_framebuffer *fb = plane_state->hw.fb;
		int ret;

		if (!fb ||
		    fb->modifier != I915_FORMAT_MOD_Y_TILED_GEN12_RC_CCS_CC)
			continue;

		/*
		 * The layout of the fast clear color value expected by HW
		 * (the DRM ABI requiring this value to be located in fb at offset 0 of plane#2):
		 * - 4 x 4 bytes per-channel value
		 *   (in surface type specific float/int format provided by the fb user)
		 * - 8 bytes native color value used by the display
		 *   (converted/written by GPU during a fast clear operation using the
		 *    above per-channel values)
		 *
		 * The commit's FB prepare hook already ensured that FB obj is pinned and the
		 * caller made sure that the object is synced wrt. the related color clear value
		 * GPU write on it.
		 */
		ret = i915_gem_object_read_from_page(intel_fb_obj(fb),
						     fb->offsets[2] + 16,
						     &plane_state->ccval,
						     sizeof(plane_state->ccval));
		/* The above could only fail if the FB obj has an unexpected backing store type. */
		drm_WARN_ON(&i915->drm, ret);
	}
}

static void intel_atomic_commit_tail(struct intel_atomic_state *state)
{
	struct drm_device *dev = state->base.dev;
	struct drm_i915_private *dev_priv = to_i915(dev);
	struct intel_crtc_state *new_crtc_state, *old_crtc_state;
	struct intel_crtc *crtc;
	u64 put_domains[I915_MAX_PIPES] = {};
	intel_wakeref_t wakeref = 0;
	int i;

	intel_atomic_commit_fence_wait(state);

	drm_atomic_helper_wait_for_dependencies(&state->base);

	if (state->modeset)
		wakeref = intel_display_power_get(dev_priv, POWER_DOMAIN_MODESET);

	intel_atomic_prepare_plane_clear_colors(state);

	for_each_oldnew_intel_crtc_in_state(state, crtc, old_crtc_state,
					    new_crtc_state, i) {
		if (intel_crtc_needs_modeset(new_crtc_state) ||
		    new_crtc_state->update_pipe) {

			put_domains[crtc->pipe] =
				modeset_get_crtc_power_domains(new_crtc_state);
		}
	}

	intel_commit_modeset_disables(state);

	/* FIXME: Eventually get rid of our crtc->config pointer */
	for_each_new_intel_crtc_in_state(state, crtc, new_crtc_state, i)
		crtc->config = new_crtc_state;

	if (state->modeset) {
		drm_atomic_helper_update_legacy_modeset_state(dev, &state->base);

		intel_set_cdclk_pre_plane_update(state);

		intel_modeset_verify_disabled(dev_priv, state);
	}

	intel_sagv_pre_plane_update(state);

	/* Complete the events for pipes that have now been disabled */
	for_each_new_intel_crtc_in_state(state, crtc, new_crtc_state, i) {
		bool modeset = intel_crtc_needs_modeset(new_crtc_state);

		/* Complete events for now disable pipes here. */
		if (modeset && !new_crtc_state->hw.active && new_crtc_state->uapi.event) {
			spin_lock_irq(&dev->event_lock);
			drm_crtc_send_vblank_event(&crtc->base,
						   new_crtc_state->uapi.event);
			spin_unlock_irq(&dev->event_lock);

			new_crtc_state->uapi.event = NULL;
		}
	}

	if (state->modeset)
		intel_encoders_update_prepare(state);

	intel_dbuf_pre_plane_update(state);

	for_each_new_intel_crtc_in_state(state, crtc, new_crtc_state, i) {
		if (new_crtc_state->uapi.async_flip)
			intel_crtc_enable_flip_done(state, crtc);
	}

	/* Now enable the clocks, plane, pipe, and connectors that we set up. */
	dev_priv->display.commit_modeset_enables(state);

	if (state->modeset) {
		intel_encoders_update_complete(state);

		intel_set_cdclk_post_plane_update(state);
	}

	/* FIXME: We should call drm_atomic_helper_commit_hw_done() here
	 * already, but still need the state for the delayed optimization. To
	 * fix this:
	 * - wrap the optimization/post_plane_update stuff into a per-crtc work.
	 * - schedule that vblank worker _before_ calling hw_done
	 * - at the start of commit_tail, cancel it _synchrously
	 * - switch over to the vblank wait helper in the core after that since
	 *   we don't need out special handling any more.
	 */
	drm_atomic_helper_wait_for_flip_done(dev, &state->base);

	for_each_new_intel_crtc_in_state(state, crtc, new_crtc_state, i) {
		if (new_crtc_state->uapi.async_flip)
			intel_crtc_disable_flip_done(state, crtc);

		if (new_crtc_state->hw.active &&
		    !intel_crtc_needs_modeset(new_crtc_state) &&
		    !new_crtc_state->preload_luts &&
		    (new_crtc_state->uapi.color_mgmt_changed ||
		     new_crtc_state->update_pipe))
			intel_color_load_luts(new_crtc_state);
	}

	/*
	 * Now that the vblank has passed, we can go ahead and program the
	 * optimal watermarks on platforms that need two-step watermark
	 * programming.
	 *
	 * TODO: Move this (and other cleanup) to an async worker eventually.
	 */
	for_each_oldnew_intel_crtc_in_state(state, crtc, old_crtc_state,
					    new_crtc_state, i) {
		/*
		 * Gen2 reports pipe underruns whenever all planes are disabled.
		 * So re-enable underrun reporting after some planes get enabled.
		 *
		 * We do this before .optimize_watermarks() so that we have a
		 * chance of catching underruns with the intermediate watermarks
		 * vs. the new plane configuration.
		 */
		if (DISPLAY_VER(dev_priv) == 2 && planes_enabling(old_crtc_state, new_crtc_state))
			intel_set_cpu_fifo_underrun_reporting(dev_priv, crtc->pipe, true);

		if (dev_priv->display.optimize_watermarks)
			dev_priv->display.optimize_watermarks(state, crtc);
	}

	intel_dbuf_post_plane_update(state);

	for_each_oldnew_intel_crtc_in_state(state, crtc, old_crtc_state, new_crtc_state, i) {
		intel_post_plane_update(state, crtc);

		modeset_put_crtc_power_domains(crtc, put_domains[crtc->pipe]);

		intel_modeset_verify_crtc(crtc, state, old_crtc_state, new_crtc_state);

		/*
		 * DSB cleanup is done in cleanup_work aligning with framebuffer
		 * cleanup. So copy and reset the dsb structure to sync with
		 * commit_done and later do dsb cleanup in cleanup_work.
		 */
		old_crtc_state->dsb = fetch_and_zero(&new_crtc_state->dsb);
	}

	/* Underruns don't always raise interrupts, so check manually */
	intel_check_cpu_fifo_underruns(dev_priv);
	intel_check_pch_fifo_underruns(dev_priv);

	if (state->modeset)
		intel_verify_planes(state);

	intel_sagv_post_plane_update(state);

	drm_atomic_helper_commit_hw_done(&state->base);

	if (state->modeset) {
		/* As one of the primary mmio accessors, KMS has a high
		 * likelihood of triggering bugs in unclaimed access. After we
		 * finish modesetting, see if an error has been flagged, and if
		 * so enable debugging for the next modeset - and hope we catch
		 * the culprit.
		 */
		intel_uncore_arm_unclaimed_mmio_detection(&dev_priv->uncore);
		intel_display_power_put(dev_priv, POWER_DOMAIN_MODESET, wakeref);
	}
	intel_runtime_pm_put(&dev_priv->runtime_pm, state->wakeref);

	/*
	 * Defer the cleanup of the old state to a separate worker to not
	 * impede the current task (userspace for blocking modesets) that
	 * are executed inline. For out-of-line asynchronous modesets/flips,
	 * deferring to a new worker seems overkill, but we would place a
	 * schedule point (cond_resched()) here anyway to keep latencies
	 * down.
	 */
	INIT_WORK(&state->base.commit_work, intel_atomic_cleanup_work);
	queue_work(system_highpri_wq, &state->base.commit_work);
}

static void intel_atomic_commit_work(struct work_struct *work)
{
	struct intel_atomic_state *state =
		container_of(work, struct intel_atomic_state, base.commit_work);

	intel_atomic_commit_tail(state);
}

static int __i915_sw_fence_call
intel_atomic_commit_ready(struct i915_sw_fence *fence,
			  enum i915_sw_fence_notify notify)
{
	struct intel_atomic_state *state =
		container_of(fence, struct intel_atomic_state, commit_ready);

	switch (notify) {
	case FENCE_COMPLETE:
		/* we do blocking waits in the worker, nothing to do here */
		break;
	case FENCE_FREE:
		{
			struct intel_atomic_helper *helper =
				&to_i915(state->base.dev)->atomic_helper;

			if (llist_add(&state->freed, &helper->free_list))
				schedule_work(&helper->free_work);
			break;
		}
	}

	return NOTIFY_DONE;
}

static void intel_atomic_track_fbs(struct intel_atomic_state *state)
{
	struct intel_plane_state *old_plane_state, *new_plane_state;
	struct intel_plane *plane;
	int i;

	for_each_oldnew_intel_plane_in_state(state, plane, old_plane_state,
					     new_plane_state, i)
		intel_frontbuffer_track(to_intel_frontbuffer(old_plane_state->hw.fb),
					to_intel_frontbuffer(new_plane_state->hw.fb),
					plane->frontbuffer_bit);
}

static int intel_atomic_commit(struct drm_device *dev,
			       struct drm_atomic_state *_state,
			       bool nonblock)
{
	struct intel_atomic_state *state = to_intel_atomic_state(_state);
	struct drm_i915_private *dev_priv = to_i915(dev);
	int ret = 0;

	state->wakeref = intel_runtime_pm_get(&dev_priv->runtime_pm);

	drm_atomic_state_get(&state->base);
	i915_sw_fence_init(&state->commit_ready,
			   intel_atomic_commit_ready);

	/*
	 * The intel_legacy_cursor_update() fast path takes care
	 * of avoiding the vblank waits for simple cursor
	 * movement and flips. For cursor on/off and size changes,
	 * we want to perform the vblank waits so that watermark
	 * updates happen during the correct frames. Gen9+ have
	 * double buffered watermarks and so shouldn't need this.
	 *
	 * Unset state->legacy_cursor_update before the call to
	 * drm_atomic_helper_setup_commit() because otherwise
	 * drm_atomic_helper_wait_for_flip_done() is a noop and
	 * we get FIFO underruns because we didn't wait
	 * for vblank.
	 *
	 * FIXME doing watermarks and fb cleanup from a vblank worker
	 * (assuming we had any) would solve these problems.
	 */
	if (DISPLAY_VER(dev_priv) < 9 && state->base.legacy_cursor_update) {
		struct intel_crtc_state *new_crtc_state;
		struct intel_crtc *crtc;
		int i;

		for_each_new_intel_crtc_in_state(state, crtc, new_crtc_state, i)
			if (new_crtc_state->wm.need_postvbl_update ||
			    new_crtc_state->update_wm_post)
				state->base.legacy_cursor_update = false;
	}

	ret = intel_atomic_prepare_commit(state);
	if (ret) {
		drm_dbg_atomic(&dev_priv->drm,
			       "Preparing state failed with %i\n", ret);
		i915_sw_fence_commit(&state->commit_ready);
		intel_runtime_pm_put(&dev_priv->runtime_pm, state->wakeref);
		return ret;
	}

	ret = drm_atomic_helper_setup_commit(&state->base, nonblock);
	if (!ret)
		ret = drm_atomic_helper_swap_state(&state->base, true);
	if (!ret)
		intel_atomic_swap_global_state(state);

	if (ret) {
		struct intel_crtc_state *new_crtc_state;
		struct intel_crtc *crtc;
		int i;

		i915_sw_fence_commit(&state->commit_ready);

		for_each_new_intel_crtc_in_state(state, crtc, new_crtc_state, i)
			intel_dsb_cleanup(new_crtc_state);

		drm_atomic_helper_cleanup_planes(dev, &state->base);
		intel_runtime_pm_put(&dev_priv->runtime_pm, state->wakeref);
		return ret;
	}
	intel_shared_dpll_swap_state(state);
	intel_atomic_track_fbs(state);

	drm_atomic_state_get(&state->base);
	INIT_WORK(&state->base.commit_work, intel_atomic_commit_work);

	i915_sw_fence_commit(&state->commit_ready);
	if (nonblock && state->modeset) {
		queue_work(dev_priv->modeset_wq, &state->base.commit_work);
	} else if (nonblock) {
		queue_work(dev_priv->flip_wq, &state->base.commit_work);
	} else {
		if (state->modeset)
			flush_workqueue(dev_priv->modeset_wq);
		intel_atomic_commit_tail(state);
	}

	return 0;
}

struct wait_rps_boost {
	struct wait_queue_entry wait;

	struct drm_crtc *crtc;
	struct i915_request *request;
};

static int do_rps_boost(struct wait_queue_entry *_wait,
			unsigned mode, int sync, void *key)
{
	struct wait_rps_boost *wait = container_of(_wait, typeof(*wait), wait);
	struct i915_request *rq = wait->request;

	/*
	 * If we missed the vblank, but the request is already running it
	 * is reasonable to assume that it will complete before the next
	 * vblank without our intervention, so leave RPS alone.
	 */
	if (!i915_request_started(rq))
		intel_rps_boost(rq);
	i915_request_put(rq);

	drm_crtc_vblank_put(wait->crtc);

	list_del(&wait->wait.entry);
	kfree(wait);
	return 1;
}

static void add_rps_boost_after_vblank(struct drm_crtc *crtc,
				       struct dma_fence *fence)
{
	struct wait_rps_boost *wait;

	if (!dma_fence_is_i915(fence))
		return;

	if (DISPLAY_VER(to_i915(crtc->dev)) < 6)
		return;

	if (drm_crtc_vblank_get(crtc))
		return;

	wait = kmalloc(sizeof(*wait), GFP_KERNEL);
	if (!wait) {
		drm_crtc_vblank_put(crtc);
		return;
	}

	wait->request = to_request(dma_fence_get(fence));
	wait->crtc = crtc;

	wait->wait.func = do_rps_boost;
	wait->wait.flags = 0;

	add_wait_queue(drm_crtc_vblank_waitqueue(crtc), &wait->wait);
}

int intel_plane_pin_fb(struct intel_plane_state *plane_state)
{
	struct intel_plane *plane = to_intel_plane(plane_state->uapi.plane);
	struct drm_i915_private *dev_priv = to_i915(plane->base.dev);
	struct drm_framebuffer *fb = plane_state->hw.fb;
	struct i915_vma *vma;
	bool phys_cursor =
		plane->id == PLANE_CURSOR &&
		INTEL_INFO(dev_priv)->display.cursor_needs_physical;

	if (!intel_fb_uses_dpt(fb)) {
		vma = intel_pin_and_fence_fb_obj(fb, phys_cursor,
						 &plane_state->view.gtt,
						 intel_plane_uses_fence(plane_state),
						 &plane_state->flags);
		if (IS_ERR(vma))
			return PTR_ERR(vma);

		plane_state->ggtt_vma = vma;
	} else {
		struct intel_framebuffer *intel_fb = to_intel_framebuffer(fb);

		vma = intel_dpt_pin(intel_fb->dpt_vm);
		if (IS_ERR(vma))
			return PTR_ERR(vma);

		plane_state->ggtt_vma = vma;

		vma = intel_pin_fb_obj_dpt(fb, &plane_state->view.gtt, false,
					   &plane_state->flags, intel_fb->dpt_vm);
		if (IS_ERR(vma)) {
			intel_dpt_unpin(intel_fb->dpt_vm);
			plane_state->ggtt_vma = NULL;
			return PTR_ERR(vma);
		}

		plane_state->dpt_vma = vma;

		WARN_ON(plane_state->ggtt_vma == plane_state->dpt_vma);
	}

	return 0;
}

void intel_plane_unpin_fb(struct intel_plane_state *old_plane_state)
{
	struct drm_framebuffer *fb = old_plane_state->hw.fb;
	struct i915_vma *vma;

	if (!intel_fb_uses_dpt(fb)) {
		vma = fetch_and_zero(&old_plane_state->ggtt_vma);
		if (vma)
			intel_unpin_fb_vma(vma, old_plane_state->flags);
	} else {
		struct intel_framebuffer *intel_fb = to_intel_framebuffer(fb);

		vma = fetch_and_zero(&old_plane_state->dpt_vma);
		if (vma)
			intel_unpin_fb_vma(vma, old_plane_state->flags);

		vma = fetch_and_zero(&old_plane_state->ggtt_vma);
		if (vma)
			intel_dpt_unpin(intel_fb->dpt_vm);
	}
}

/**
 * intel_prepare_plane_fb - Prepare fb for usage on plane
 * @_plane: drm plane to prepare for
 * @_new_plane_state: the plane state being prepared
 *
 * Prepares a framebuffer for usage on a display plane.  Generally this
 * involves pinning the underlying object and updating the frontbuffer tracking
 * bits.  Some older platforms need special physical address handling for
 * cursor planes.
 *
 * Returns 0 on success, negative error code on failure.
 */
int
intel_prepare_plane_fb(struct drm_plane *_plane,
		       struct drm_plane_state *_new_plane_state)
{
	struct i915_sched_attr attr = { .priority = I915_PRIORITY_DISPLAY };
	struct intel_plane *plane = to_intel_plane(_plane);
	struct intel_plane_state *new_plane_state =
		to_intel_plane_state(_new_plane_state);
	struct intel_atomic_state *state =
		to_intel_atomic_state(new_plane_state->uapi.state);
	struct drm_i915_private *dev_priv = to_i915(plane->base.dev);
	const struct intel_plane_state *old_plane_state =
		intel_atomic_get_old_plane_state(state, plane);
	struct drm_i915_gem_object *obj = intel_fb_obj(new_plane_state->hw.fb);
	struct drm_i915_gem_object *old_obj = intel_fb_obj(old_plane_state->hw.fb);
	int ret;

	if (old_obj) {
		const struct intel_crtc_state *crtc_state =
			intel_atomic_get_new_crtc_state(state,
							to_intel_crtc(old_plane_state->hw.crtc));

		/* Big Hammer, we also need to ensure that any pending
		 * MI_WAIT_FOR_EVENT inside a user batch buffer on the
		 * current scanout is retired before unpinning the old
		 * framebuffer. Note that we rely on userspace rendering
		 * into the buffer attached to the pipe they are waiting
		 * on. If not, userspace generates a GPU hang with IPEHR
		 * point to the MI_WAIT_FOR_EVENT.
		 *
		 * This should only fail upon a hung GPU, in which case we
		 * can safely continue.
		 */
		if (intel_crtc_needs_modeset(crtc_state)) {
			ret = i915_sw_fence_await_reservation(&state->commit_ready,
							      old_obj->base.resv, NULL,
							      false, 0,
							      GFP_KERNEL);
			if (ret < 0)
				return ret;
		}
	}

	if (new_plane_state->uapi.fence) { /* explicit fencing */
		i915_gem_fence_wait_priority(new_plane_state->uapi.fence,
					     &attr);
		ret = i915_sw_fence_await_dma_fence(&state->commit_ready,
						    new_plane_state->uapi.fence,
						    i915_fence_timeout(dev_priv),
						    GFP_KERNEL);
		if (ret < 0)
			return ret;
	}

	if (!obj)
		return 0;


	ret = intel_plane_pin_fb(new_plane_state);
	if (ret)
		return ret;

	i915_gem_object_wait_priority(obj, 0, &attr);
	i915_gem_object_flush_frontbuffer(obj, ORIGIN_DIRTYFB);

	if (!new_plane_state->uapi.fence) { /* implicit fencing */
		struct dma_fence *fence;

		ret = i915_sw_fence_await_reservation(&state->commit_ready,
						      obj->base.resv, NULL,
						      false,
						      i915_fence_timeout(dev_priv),
						      GFP_KERNEL);
		if (ret < 0)
			goto unpin_fb;

		fence = dma_resv_get_excl_unlocked(obj->base.resv);
		if (fence) {
			add_rps_boost_after_vblank(new_plane_state->hw.crtc,
						   fence);
			dma_fence_put(fence);
		}
	} else {
		add_rps_boost_after_vblank(new_plane_state->hw.crtc,
					   new_plane_state->uapi.fence);
	}

	/*
	 * We declare pageflips to be interactive and so merit a small bias
	 * towards upclocking to deliver the frame on time. By only changing
	 * the RPS thresholds to sample more regularly and aim for higher
	 * clocks we can hopefully deliver low power workloads (like kodi)
	 * that are not quite steady state without resorting to forcing
	 * maximum clocks following a vblank miss (see do_rps_boost()).
	 */
	if (!state->rps_interactive) {
		intel_rps_mark_interactive(&dev_priv->gt.rps, true);
		state->rps_interactive = true;
	}

	return 0;

unpin_fb:
	intel_plane_unpin_fb(new_plane_state);

	return ret;
}

/**
 * intel_cleanup_plane_fb - Cleans up an fb after plane use
 * @plane: drm plane to clean up for
 * @_old_plane_state: the state from the previous modeset
 *
 * Cleans up a framebuffer that has just been removed from a plane.
 */
void
intel_cleanup_plane_fb(struct drm_plane *plane,
		       struct drm_plane_state *_old_plane_state)
{
	struct intel_plane_state *old_plane_state =
		to_intel_plane_state(_old_plane_state);
	struct intel_atomic_state *state =
		to_intel_atomic_state(old_plane_state->uapi.state);
	struct drm_i915_private *dev_priv = to_i915(plane->dev);
	struct drm_i915_gem_object *obj = intel_fb_obj(old_plane_state->hw.fb);

	if (!obj)
		return;

	if (state->rps_interactive) {
		intel_rps_mark_interactive(&dev_priv->gt.rps, false);
		state->rps_interactive = false;
	}

	/* Should only be called after a successful intel_prepare_plane_fb()! */
	intel_plane_unpin_fb(old_plane_state);
}

/**
 * intel_plane_destroy - destroy a plane
 * @plane: plane to destroy
 *
 * Common destruction function for all types of planes (primary, cursor,
 * sprite).
 */
void intel_plane_destroy(struct drm_plane *plane)
{
	drm_plane_cleanup(plane);
	kfree(to_intel_plane(plane));
}

static void intel_plane_possible_crtcs_init(struct drm_i915_private *dev_priv)
{
	struct intel_plane *plane;

	for_each_intel_plane(&dev_priv->drm, plane) {
		struct intel_crtc *crtc = intel_get_crtc_for_pipe(dev_priv,
								  plane->pipe);

		plane->base.possible_crtcs = drm_crtc_mask(&crtc->base);
	}
}


int intel_get_pipe_from_crtc_id_ioctl(struct drm_device *dev, void *data,
				      struct drm_file *file)
{
	struct drm_i915_get_pipe_from_crtc_id *pipe_from_crtc_id = data;
	struct drm_crtc *drmmode_crtc;
	struct intel_crtc *crtc;

	drmmode_crtc = drm_crtc_find(dev, file, pipe_from_crtc_id->crtc_id);
	if (!drmmode_crtc)
		return -ENOENT;

	crtc = to_intel_crtc(drmmode_crtc);
	pipe_from_crtc_id->pipe = crtc->pipe;

	return 0;
}

static u32 intel_encoder_possible_clones(struct intel_encoder *encoder)
{
	struct drm_device *dev = encoder->base.dev;
	struct intel_encoder *source_encoder;
	u32 possible_clones = 0;

	for_each_intel_encoder(dev, source_encoder) {
		if (encoders_cloneable(encoder, source_encoder))
			possible_clones |= drm_encoder_mask(&source_encoder->base);
	}

	return possible_clones;
}

static u32 intel_encoder_possible_crtcs(struct intel_encoder *encoder)
{
	struct drm_device *dev = encoder->base.dev;
	struct intel_crtc *crtc;
	u32 possible_crtcs = 0;

	for_each_intel_crtc(dev, crtc) {
		if (encoder->pipe_mask & BIT(crtc->pipe))
			possible_crtcs |= drm_crtc_mask(&crtc->base);
	}

	return possible_crtcs;
}

static bool ilk_has_edp_a(struct drm_i915_private *dev_priv)
{
	if (!IS_MOBILE(dev_priv))
		return false;

	if ((intel_de_read(dev_priv, DP_A) & DP_DETECTED) == 0)
		return false;

	if (IS_IRONLAKE(dev_priv) && (intel_de_read(dev_priv, FUSE_STRAP) & ILK_eDP_A_DISABLE))
		return false;

	return true;
}

static bool intel_ddi_crt_present(struct drm_i915_private *dev_priv)
{
	if (DISPLAY_VER(dev_priv) >= 9)
		return false;

	if (IS_HSW_ULT(dev_priv) || IS_BDW_ULT(dev_priv))
		return false;

	if (HAS_PCH_LPT_H(dev_priv) &&
	    intel_de_read(dev_priv, SFUSE_STRAP) & SFUSE_STRAP_CRT_DISABLED)
		return false;

	/* DDI E can't be used if DDI A requires 4 lanes */
	if (intel_de_read(dev_priv, DDI_BUF_CTL(PORT_A)) & DDI_A_4_LANES)
		return false;

	if (!dev_priv->vbt.int_crt_support)
		return false;

	return true;
}

static void intel_setup_outputs(struct drm_i915_private *dev_priv)
{
	struct intel_encoder *encoder;
	bool dpd_is_edp = false;

	intel_pps_unlock_regs_wa(dev_priv);

	if (!HAS_DISPLAY(dev_priv))
		return;

	if (IS_DG2(dev_priv)) {
		intel_ddi_init(dev_priv, PORT_A);
		intel_ddi_init(dev_priv, PORT_B);
		intel_ddi_init(dev_priv, PORT_C);
		intel_ddi_init(dev_priv, PORT_D_XELPD);
	} else if (IS_ALDERLAKE_P(dev_priv)) {
		intel_ddi_init(dev_priv, PORT_A);
		intel_ddi_init(dev_priv, PORT_B);
		intel_ddi_init(dev_priv, PORT_TC1);
		intel_ddi_init(dev_priv, PORT_TC2);
		intel_ddi_init(dev_priv, PORT_TC3);
		intel_ddi_init(dev_priv, PORT_TC4);
		icl_dsi_init(dev_priv);
	} else if (IS_ALDERLAKE_S(dev_priv)) {
		intel_ddi_init(dev_priv, PORT_A);
		intel_ddi_init(dev_priv, PORT_TC1);
		intel_ddi_init(dev_priv, PORT_TC2);
		intel_ddi_init(dev_priv, PORT_TC3);
		intel_ddi_init(dev_priv, PORT_TC4);
	} else if (IS_DG1(dev_priv) || IS_ROCKETLAKE(dev_priv)) {
		intel_ddi_init(dev_priv, PORT_A);
		intel_ddi_init(dev_priv, PORT_B);
		intel_ddi_init(dev_priv, PORT_TC1);
		intel_ddi_init(dev_priv, PORT_TC2);
	} else if (DISPLAY_VER(dev_priv) >= 12) {
		intel_ddi_init(dev_priv, PORT_A);
		intel_ddi_init(dev_priv, PORT_B);
		intel_ddi_init(dev_priv, PORT_TC1);
		intel_ddi_init(dev_priv, PORT_TC2);
		intel_ddi_init(dev_priv, PORT_TC3);
		intel_ddi_init(dev_priv, PORT_TC4);
		intel_ddi_init(dev_priv, PORT_TC5);
		intel_ddi_init(dev_priv, PORT_TC6);
		icl_dsi_init(dev_priv);
	} else if (IS_JSL_EHL(dev_priv)) {
		intel_ddi_init(dev_priv, PORT_A);
		intel_ddi_init(dev_priv, PORT_B);
		intel_ddi_init(dev_priv, PORT_C);
		intel_ddi_init(dev_priv, PORT_D);
		icl_dsi_init(dev_priv);
	} else if (DISPLAY_VER(dev_priv) == 11) {
		intel_ddi_init(dev_priv, PORT_A);
		intel_ddi_init(dev_priv, PORT_B);
		intel_ddi_init(dev_priv, PORT_C);
		intel_ddi_init(dev_priv, PORT_D);
		intel_ddi_init(dev_priv, PORT_E);
		intel_ddi_init(dev_priv, PORT_F);
		icl_dsi_init(dev_priv);
	} else if (IS_GEMINILAKE(dev_priv) || IS_BROXTON(dev_priv)) {
		intel_ddi_init(dev_priv, PORT_A);
		intel_ddi_init(dev_priv, PORT_B);
		intel_ddi_init(dev_priv, PORT_C);
		vlv_dsi_init(dev_priv);
	} else if (DISPLAY_VER(dev_priv) >= 9) {
		intel_ddi_init(dev_priv, PORT_A);
		intel_ddi_init(dev_priv, PORT_B);
		intel_ddi_init(dev_priv, PORT_C);
		intel_ddi_init(dev_priv, PORT_D);
		intel_ddi_init(dev_priv, PORT_E);
	} else if (HAS_DDI(dev_priv)) {
		u32 found;

		if (intel_ddi_crt_present(dev_priv))
			intel_crt_init(dev_priv);

		/* Haswell uses DDI functions to detect digital outputs. */
		found = intel_de_read(dev_priv, DDI_BUF_CTL(PORT_A)) & DDI_INIT_DISPLAY_DETECTED;
		if (found)
			intel_ddi_init(dev_priv, PORT_A);

		found = intel_de_read(dev_priv, SFUSE_STRAP);
		if (found & SFUSE_STRAP_DDIB_DETECTED)
			intel_ddi_init(dev_priv, PORT_B);
		if (found & SFUSE_STRAP_DDIC_DETECTED)
			intel_ddi_init(dev_priv, PORT_C);
		if (found & SFUSE_STRAP_DDID_DETECTED)
			intel_ddi_init(dev_priv, PORT_D);
		if (found & SFUSE_STRAP_DDIF_DETECTED)
			intel_ddi_init(dev_priv, PORT_F);
	} else if (HAS_PCH_SPLIT(dev_priv)) {
		int found;

		/*
		 * intel_edp_init_connector() depends on this completing first,
		 * to prevent the registration of both eDP and LVDS and the
		 * incorrect sharing of the PPS.
		 */
		intel_lvds_init(dev_priv);
		intel_crt_init(dev_priv);

		dpd_is_edp = intel_dp_is_port_edp(dev_priv, PORT_D);

		if (ilk_has_edp_a(dev_priv))
			g4x_dp_init(dev_priv, DP_A, PORT_A);

		if (intel_de_read(dev_priv, PCH_HDMIB) & SDVO_DETECTED) {
			/* PCH SDVOB multiplex with HDMIB */
			found = intel_sdvo_init(dev_priv, PCH_SDVOB, PORT_B);
			if (!found)
				g4x_hdmi_init(dev_priv, PCH_HDMIB, PORT_B);
			if (!found && (intel_de_read(dev_priv, PCH_DP_B) & DP_DETECTED))
				g4x_dp_init(dev_priv, PCH_DP_B, PORT_B);
		}

		if (intel_de_read(dev_priv, PCH_HDMIC) & SDVO_DETECTED)
			g4x_hdmi_init(dev_priv, PCH_HDMIC, PORT_C);

		if (!dpd_is_edp && intel_de_read(dev_priv, PCH_HDMID) & SDVO_DETECTED)
			g4x_hdmi_init(dev_priv, PCH_HDMID, PORT_D);

		if (intel_de_read(dev_priv, PCH_DP_C) & DP_DETECTED)
			g4x_dp_init(dev_priv, PCH_DP_C, PORT_C);

		if (intel_de_read(dev_priv, PCH_DP_D) & DP_DETECTED)
			g4x_dp_init(dev_priv, PCH_DP_D, PORT_D);
	} else if (IS_VALLEYVIEW(dev_priv) || IS_CHERRYVIEW(dev_priv)) {
		bool has_edp, has_port;

		if (IS_VALLEYVIEW(dev_priv) && dev_priv->vbt.int_crt_support)
			intel_crt_init(dev_priv);

		/*
		 * The DP_DETECTED bit is the latched state of the DDC
		 * SDA pin at boot. However since eDP doesn't require DDC
		 * (no way to plug in a DP->HDMI dongle) the DDC pins for
		 * eDP ports may have been muxed to an alternate function.
		 * Thus we can't rely on the DP_DETECTED bit alone to detect
		 * eDP ports. Consult the VBT as well as DP_DETECTED to
		 * detect eDP ports.
		 *
		 * Sadly the straps seem to be missing sometimes even for HDMI
		 * ports (eg. on Voyo V3 - CHT x7-Z8700), so check both strap
		 * and VBT for the presence of the port. Additionally we can't
		 * trust the port type the VBT declares as we've seen at least
		 * HDMI ports that the VBT claim are DP or eDP.
		 */
		has_edp = intel_dp_is_port_edp(dev_priv, PORT_B);
		has_port = intel_bios_is_port_present(dev_priv, PORT_B);
		if (intel_de_read(dev_priv, VLV_DP_B) & DP_DETECTED || has_port)
			has_edp &= g4x_dp_init(dev_priv, VLV_DP_B, PORT_B);
		if ((intel_de_read(dev_priv, VLV_HDMIB) & SDVO_DETECTED || has_port) && !has_edp)
			g4x_hdmi_init(dev_priv, VLV_HDMIB, PORT_B);

		has_edp = intel_dp_is_port_edp(dev_priv, PORT_C);
		has_port = intel_bios_is_port_present(dev_priv, PORT_C);
		if (intel_de_read(dev_priv, VLV_DP_C) & DP_DETECTED || has_port)
			has_edp &= g4x_dp_init(dev_priv, VLV_DP_C, PORT_C);
		if ((intel_de_read(dev_priv, VLV_HDMIC) & SDVO_DETECTED || has_port) && !has_edp)
			g4x_hdmi_init(dev_priv, VLV_HDMIC, PORT_C);

		if (IS_CHERRYVIEW(dev_priv)) {
			/*
			 * eDP not supported on port D,
			 * so no need to worry about it
			 */
			has_port = intel_bios_is_port_present(dev_priv, PORT_D);
			if (intel_de_read(dev_priv, CHV_DP_D) & DP_DETECTED || has_port)
				g4x_dp_init(dev_priv, CHV_DP_D, PORT_D);
			if (intel_de_read(dev_priv, CHV_HDMID) & SDVO_DETECTED || has_port)
				g4x_hdmi_init(dev_priv, CHV_HDMID, PORT_D);
		}

		vlv_dsi_init(dev_priv);
	} else if (IS_PINEVIEW(dev_priv)) {
		intel_lvds_init(dev_priv);
		intel_crt_init(dev_priv);
	} else if (IS_DISPLAY_VER(dev_priv, 3, 4)) {
		bool found = false;

		if (IS_MOBILE(dev_priv))
			intel_lvds_init(dev_priv);

		intel_crt_init(dev_priv);

		if (intel_de_read(dev_priv, GEN3_SDVOB) & SDVO_DETECTED) {
			drm_dbg_kms(&dev_priv->drm, "probing SDVOB\n");
			found = intel_sdvo_init(dev_priv, GEN3_SDVOB, PORT_B);
			if (!found && IS_G4X(dev_priv)) {
				drm_dbg_kms(&dev_priv->drm,
					    "probing HDMI on SDVOB\n");
				g4x_hdmi_init(dev_priv, GEN4_HDMIB, PORT_B);
			}

			if (!found && IS_G4X(dev_priv))
				g4x_dp_init(dev_priv, DP_B, PORT_B);
		}

		/* Before G4X SDVOC doesn't have its own detect register */

		if (intel_de_read(dev_priv, GEN3_SDVOB) & SDVO_DETECTED) {
			drm_dbg_kms(&dev_priv->drm, "probing SDVOC\n");
			found = intel_sdvo_init(dev_priv, GEN3_SDVOC, PORT_C);
		}

		if (!found && (intel_de_read(dev_priv, GEN3_SDVOC) & SDVO_DETECTED)) {

			if (IS_G4X(dev_priv)) {
				drm_dbg_kms(&dev_priv->drm,
					    "probing HDMI on SDVOC\n");
				g4x_hdmi_init(dev_priv, GEN4_HDMIC, PORT_C);
			}
			if (IS_G4X(dev_priv))
				g4x_dp_init(dev_priv, DP_C, PORT_C);
		}

		if (IS_G4X(dev_priv) && (intel_de_read(dev_priv, DP_D) & DP_DETECTED))
			g4x_dp_init(dev_priv, DP_D, PORT_D);

		if (SUPPORTS_TV(dev_priv))
			intel_tv_init(dev_priv);
	} else if (DISPLAY_VER(dev_priv) == 2) {
		if (IS_I85X(dev_priv))
			intel_lvds_init(dev_priv);

		intel_crt_init(dev_priv);
		intel_dvo_init(dev_priv);
	}

	for_each_intel_encoder(&dev_priv->drm, encoder) {
		encoder->base.possible_crtcs =
			intel_encoder_possible_crtcs(encoder);
		encoder->base.possible_clones =
			intel_encoder_possible_clones(encoder);
	}

	intel_init_pch_refclk(dev_priv);

	drm_helper_move_panel_connectors_to_head(&dev_priv->drm);
}

<<<<<<< HEAD
static void intel_user_framebuffer_destroy(struct drm_framebuffer *fb)
{
	struct intel_framebuffer *intel_fb = to_intel_framebuffer(fb);

	drm_framebuffer_cleanup(fb);

	if (intel_fb_uses_dpt(fb))
		intel_dpt_destroy(intel_fb->dpt_vm);

	intel_frontbuffer_put(intel_fb->frontbuffer);

	kfree(intel_fb);
}

static int intel_user_framebuffer_create_handle(struct drm_framebuffer *fb,
						struct drm_file *file,
						unsigned int *handle)
{
	struct drm_i915_gem_object *obj = intel_fb_obj(fb);
	struct drm_i915_private *i915 = to_i915(obj->base.dev);

	if (i915_gem_object_is_userptr(obj)) {
		drm_dbg(&i915->drm,
			"attempting to use a userptr for a framebuffer, denied\n");
		return -EINVAL;
	}

	return drm_gem_handle_create(file, &obj->base, handle);
}

static int intel_user_framebuffer_dirty(struct drm_framebuffer *fb,
					struct drm_file *file,
					unsigned flags, unsigned color,
					struct drm_clip_rect *clips,
					unsigned num_clips)
{
	struct drm_i915_gem_object *obj = intel_fb_obj(fb);

	i915_gem_object_flush_if_display(obj);
	intel_frontbuffer_flush(to_intel_frontbuffer(fb), ORIGIN_DIRTYFB);

	return 0;
}

static const struct drm_framebuffer_funcs intel_fb_funcs = {
	.destroy = intel_user_framebuffer_destroy,
	.create_handle = intel_user_framebuffer_create_handle,
	.dirty = intel_user_framebuffer_dirty,
};

static int intel_framebuffer_init(struct intel_framebuffer *intel_fb,
				  struct drm_i915_gem_object *obj,
				  struct drm_mode_fb_cmd2 *mode_cmd)
{
	struct drm_i915_private *dev_priv = to_i915(obj->base.dev);
	struct drm_framebuffer *fb = &intel_fb->base;
	u32 max_stride;
	unsigned int tiling, stride;
	int ret = -EINVAL;
	int i;

	intel_fb->frontbuffer = intel_frontbuffer_get(obj);
	if (!intel_fb->frontbuffer)
		return -ENOMEM;

	i915_gem_object_lock(obj, NULL);
	tiling = i915_gem_object_get_tiling(obj);
	stride = i915_gem_object_get_stride(obj);
	i915_gem_object_unlock(obj);

	if (mode_cmd->flags & DRM_MODE_FB_MODIFIERS) {
		/*
		 * If there's a fence, enforce that
		 * the fb modifier and tiling mode match.
		 */
		if (tiling != I915_TILING_NONE &&
		    tiling != intel_fb_modifier_to_tiling(mode_cmd->modifier[0])) {
			drm_dbg_kms(&dev_priv->drm,
				    "tiling_mode doesn't match fb modifier\n");
			goto err;
		}
	} else {
		if (tiling == I915_TILING_X) {
			mode_cmd->modifier[0] = I915_FORMAT_MOD_X_TILED;
		} else if (tiling == I915_TILING_Y) {
			drm_dbg_kms(&dev_priv->drm,
				    "No Y tiling for legacy addfb\n");
			goto err;
		}
	}

	if (!drm_any_plane_has_format(&dev_priv->drm,
				      mode_cmd->pixel_format,
				      mode_cmd->modifier[0])) {
		drm_dbg_kms(&dev_priv->drm,
			    "unsupported pixel format %p4cc / modifier 0x%llx\n",
			    &mode_cmd->pixel_format, mode_cmd->modifier[0]);
		goto err;
	}

	/*
	 * gen2/3 display engine uses the fence if present,
	 * so the tiling mode must match the fb modifier exactly.
	 */
	if (DISPLAY_VER(dev_priv) < 4 &&
	    tiling != intel_fb_modifier_to_tiling(mode_cmd->modifier[0])) {
		drm_dbg_kms(&dev_priv->drm,
			    "tiling_mode must match fb modifier exactly on gen2/3\n");
		goto err;
	}

	max_stride = intel_fb_max_stride(dev_priv, mode_cmd->pixel_format,
					 mode_cmd->modifier[0]);
	if (mode_cmd->pitches[0] > max_stride) {
		drm_dbg_kms(&dev_priv->drm,
			    "%s pitch (%u) must be at most %d\n",
			    mode_cmd->modifier[0] != DRM_FORMAT_MOD_LINEAR ?
			    "tiled" : "linear",
			    mode_cmd->pitches[0], max_stride);
		goto err;
	}

	/*
	 * If there's a fence, enforce that
	 * the fb pitch and fence stride match.
	 */
	if (tiling != I915_TILING_NONE && mode_cmd->pitches[0] != stride) {
		drm_dbg_kms(&dev_priv->drm,
			    "pitch (%d) must match tiling stride (%d)\n",
			    mode_cmd->pitches[0], stride);
		goto err;
	}

	/* FIXME need to adjust LINOFF/TILEOFF accordingly. */
	if (mode_cmd->offsets[0] != 0) {
		drm_dbg_kms(&dev_priv->drm,
			    "plane 0 offset (0x%08x) must be 0\n",
			    mode_cmd->offsets[0]);
		goto err;
	}

	drm_helper_mode_fill_fb_struct(&dev_priv->drm, fb, mode_cmd);

	for (i = 0; i < fb->format->num_planes; i++) {
		u32 stride_alignment;

		if (mode_cmd->handles[i] != mode_cmd->handles[0]) {
			drm_dbg_kms(&dev_priv->drm, "bad plane %d handle\n",
				    i);
			goto err;
		}

		stride_alignment = intel_fb_stride_alignment(fb, i);
		if (fb->pitches[i] & (stride_alignment - 1)) {
			drm_dbg_kms(&dev_priv->drm,
				    "plane %d pitch (%d) must be at least %u byte aligned\n",
				    i, fb->pitches[i], stride_alignment);
			goto err;
		}

		if (is_gen12_ccs_plane(fb, i) && !is_gen12_ccs_cc_plane(fb, i)) {
			int ccs_aux_stride = gen12_ccs_aux_stride(fb, i);

			if (fb->pitches[i] != ccs_aux_stride) {
				drm_dbg_kms(&dev_priv->drm,
					    "ccs aux plane %d pitch (%d) must be %d\n",
					    i,
					    fb->pitches[i], ccs_aux_stride);
				goto err;
			}
		}

		/* TODO: Add POT stride remapping support for CCS formats as well. */
		if (IS_ALDERLAKE_P(dev_priv) &&
		    mode_cmd->modifier[i] != DRM_FORMAT_MOD_LINEAR &&
		    !intel_fb_needs_pot_stride_remap(intel_fb) &&
		    !is_power_of_2(mode_cmd->pitches[i])) {
			drm_dbg_kms(&dev_priv->drm,
				    "plane %d pitch (%d) must be power of two for tiled buffers\n",
				    i, mode_cmd->pitches[i]);
			goto err;
		}

		fb->obj[i] = &obj->base;
	}

	ret = intel_fill_fb_info(dev_priv, intel_fb);
	if (ret)
		goto err;

	if (intel_fb_uses_dpt(fb)) {
		struct i915_address_space *vm;

		vm = intel_dpt_create(intel_fb);
		if (IS_ERR(vm)) {
			ret = PTR_ERR(vm);
			goto err;
		}

		intel_fb->dpt_vm = vm;
	}

	ret = drm_framebuffer_init(&dev_priv->drm, fb, &intel_fb_funcs);
	if (ret) {
		drm_err(&dev_priv->drm, "framebuffer init failed %d\n", ret);
		goto err;
	}

	return 0;

err:
	intel_frontbuffer_put(intel_fb->frontbuffer);
	return ret;
}

static struct drm_framebuffer *
intel_user_framebuffer_create(struct drm_device *dev,
			      struct drm_file *filp,
			      const struct drm_mode_fb_cmd2 *user_mode_cmd)
{
	struct drm_framebuffer *fb;
	struct drm_i915_gem_object *obj;
	struct drm_mode_fb_cmd2 mode_cmd = *user_mode_cmd;
	struct drm_i915_private *i915;

	obj = i915_gem_object_lookup(filp, mode_cmd.handles[0]);
	if (!obj)
		return ERR_PTR(-ENOENT);

	/* object is backed with LMEM for discrete */
	i915 = to_i915(obj->base.dev);
	if (HAS_LMEM(i915) && !i915_gem_object_can_migrate(obj, INTEL_REGION_LMEM)) {
		/* object is "remote", not in local memory */
		i915_gem_object_put(obj);
		return ERR_PTR(-EREMOTE);
	}

	fb = intel_framebuffer_create(obj, &mode_cmd);
	i915_gem_object_put(obj);

	return fb;
}

=======
>>>>>>> 4e79e12f
static enum drm_mode_status
intel_mode_valid(struct drm_device *dev,
		 const struct drm_display_mode *mode)
{
	struct drm_i915_private *dev_priv = to_i915(dev);
	int hdisplay_max, htotal_max;
	int vdisplay_max, vtotal_max;

	/*
	 * Can't reject DBLSCAN here because Xorg ddxen can add piles
	 * of DBLSCAN modes to the output's mode list when they detect
	 * the scaling mode property on the connector. And they don't
	 * ask the kernel to validate those modes in any way until
	 * modeset time at which point the client gets a protocol error.
	 * So in order to not upset those clients we silently ignore the
	 * DBLSCAN flag on such connectors. For other connectors we will
	 * reject modes with the DBLSCAN flag in encoder->compute_config().
	 * And we always reject DBLSCAN modes in connector->mode_valid()
	 * as we never want such modes on the connector's mode list.
	 */

	if (mode->vscan > 1)
		return MODE_NO_VSCAN;

	if (mode->flags & DRM_MODE_FLAG_HSKEW)
		return MODE_H_ILLEGAL;

	if (mode->flags & (DRM_MODE_FLAG_CSYNC |
			   DRM_MODE_FLAG_NCSYNC |
			   DRM_MODE_FLAG_PCSYNC))
		return MODE_HSYNC;

	if (mode->flags & (DRM_MODE_FLAG_BCAST |
			   DRM_MODE_FLAG_PIXMUX |
			   DRM_MODE_FLAG_CLKDIV2))
		return MODE_BAD;

	/* Transcoder timing limits */
	if (DISPLAY_VER(dev_priv) >= 11) {
		hdisplay_max = 16384;
		vdisplay_max = 8192;
		htotal_max = 16384;
		vtotal_max = 8192;
	} else if (DISPLAY_VER(dev_priv) >= 9 ||
		   IS_BROADWELL(dev_priv) || IS_HASWELL(dev_priv)) {
		hdisplay_max = 8192; /* FDI max 4096 handled elsewhere */
		vdisplay_max = 4096;
		htotal_max = 8192;
		vtotal_max = 8192;
	} else if (DISPLAY_VER(dev_priv) >= 3) {
		hdisplay_max = 4096;
		vdisplay_max = 4096;
		htotal_max = 8192;
		vtotal_max = 8192;
	} else {
		hdisplay_max = 2048;
		vdisplay_max = 2048;
		htotal_max = 4096;
		vtotal_max = 4096;
	}

	if (mode->hdisplay > hdisplay_max ||
	    mode->hsync_start > htotal_max ||
	    mode->hsync_end > htotal_max ||
	    mode->htotal > htotal_max)
		return MODE_H_ILLEGAL;

	if (mode->vdisplay > vdisplay_max ||
	    mode->vsync_start > vtotal_max ||
	    mode->vsync_end > vtotal_max ||
	    mode->vtotal > vtotal_max)
		return MODE_V_ILLEGAL;

	if (DISPLAY_VER(dev_priv) >= 5) {
		if (mode->hdisplay < 64 ||
		    mode->htotal - mode->hdisplay < 32)
			return MODE_H_ILLEGAL;

		if (mode->vtotal - mode->vdisplay < 5)
			return MODE_V_ILLEGAL;
	} else {
		if (mode->htotal - mode->hdisplay < 32)
			return MODE_H_ILLEGAL;

		if (mode->vtotal - mode->vdisplay < 3)
			return MODE_V_ILLEGAL;
	}

	return MODE_OK;
}

enum drm_mode_status
intel_mode_valid_max_plane_size(struct drm_i915_private *dev_priv,
				const struct drm_display_mode *mode,
				bool bigjoiner)
{
	int plane_width_max, plane_height_max;

	/*
	 * intel_mode_valid() should be
	 * sufficient on older platforms.
	 */
	if (DISPLAY_VER(dev_priv) < 9)
		return MODE_OK;

	/*
	 * Most people will probably want a fullscreen
	 * plane so let's not advertize modes that are
	 * too big for that.
	 */
	if (DISPLAY_VER(dev_priv) >= 11) {
		plane_width_max = 5120 << bigjoiner;
		plane_height_max = 4320;
	} else {
		plane_width_max = 5120;
		plane_height_max = 4096;
	}

	if (mode->hdisplay > plane_width_max)
		return MODE_H_ILLEGAL;

	if (mode->vdisplay > plane_height_max)
		return MODE_V_ILLEGAL;

	return MODE_OK;
}

static const struct drm_mode_config_funcs intel_mode_funcs = {
	.fb_create = intel_user_framebuffer_create,
	.get_format_info = intel_get_format_info,
	.output_poll_changed = intel_fbdev_output_poll_changed,
	.mode_valid = intel_mode_valid,
	.atomic_check = intel_atomic_check,
	.atomic_commit = intel_atomic_commit,
	.atomic_state_alloc = intel_atomic_state_alloc,
	.atomic_state_clear = intel_atomic_state_clear,
	.atomic_state_free = intel_atomic_state_free,
};

/**
 * intel_init_display_hooks - initialize the display modesetting hooks
 * @dev_priv: device private
 */
void intel_init_display_hooks(struct drm_i915_private *dev_priv)
{
	if (!HAS_DISPLAY(dev_priv))
		return;

	intel_init_cdclk_hooks(dev_priv);
	intel_init_audio_hooks(dev_priv);

	intel_dpll_init_clock_hook(dev_priv);

	if (DISPLAY_VER(dev_priv) >= 9) {
		dev_priv->display.get_pipe_config = hsw_get_pipe_config;
		dev_priv->display.crtc_enable = hsw_crtc_enable;
		dev_priv->display.crtc_disable = hsw_crtc_disable;
	} else if (HAS_DDI(dev_priv)) {
		dev_priv->display.get_pipe_config = hsw_get_pipe_config;
		dev_priv->display.crtc_enable = hsw_crtc_enable;
		dev_priv->display.crtc_disable = hsw_crtc_disable;
	} else if (HAS_PCH_SPLIT(dev_priv)) {
		dev_priv->display.get_pipe_config = ilk_get_pipe_config;
		dev_priv->display.crtc_enable = ilk_crtc_enable;
		dev_priv->display.crtc_disable = ilk_crtc_disable;
	} else if (IS_CHERRYVIEW(dev_priv) ||
		   IS_VALLEYVIEW(dev_priv)) {
		dev_priv->display.get_pipe_config = i9xx_get_pipe_config;
		dev_priv->display.crtc_enable = valleyview_crtc_enable;
		dev_priv->display.crtc_disable = i9xx_crtc_disable;
	} else {
		dev_priv->display.get_pipe_config = i9xx_get_pipe_config;
		dev_priv->display.crtc_enable = i9xx_crtc_enable;
		dev_priv->display.crtc_disable = i9xx_crtc_disable;
	}

	intel_fdi_init_hook(dev_priv);

	if (DISPLAY_VER(dev_priv) >= 9) {
		dev_priv->display.commit_modeset_enables = skl_commit_modeset_enables;
		dev_priv->display.get_initial_plane_config = skl_get_initial_plane_config;
	} else {
		dev_priv->display.commit_modeset_enables = intel_commit_modeset_enables;
		dev_priv->display.get_initial_plane_config = i9xx_get_initial_plane_config;
	}

}

void intel_modeset_init_hw(struct drm_i915_private *i915)
{
	struct intel_cdclk_state *cdclk_state;

	if (!HAS_DISPLAY(i915))
		return;

	cdclk_state = to_intel_cdclk_state(i915->cdclk.obj.state);

	intel_update_cdclk(i915);
	intel_dump_cdclk_config(&i915->cdclk.hw, "Current CDCLK");
	cdclk_state->logical = cdclk_state->actual = i915->cdclk.hw;
}

static int sanitize_watermarks_add_affected(struct drm_atomic_state *state)
{
	struct drm_plane *plane;
	struct intel_crtc *crtc;

	for_each_intel_crtc(state->dev, crtc) {
		struct intel_crtc_state *crtc_state;

		crtc_state = intel_atomic_get_crtc_state(state, crtc);
		if (IS_ERR(crtc_state))
			return PTR_ERR(crtc_state);

		if (crtc_state->hw.active) {
			/*
			 * Preserve the inherited flag to avoid
			 * taking the full modeset path.
			 */
			crtc_state->inherited = true;
		}
	}

	drm_for_each_plane(plane, state->dev) {
		struct drm_plane_state *plane_state;

		plane_state = drm_atomic_get_plane_state(state, plane);
		if (IS_ERR(plane_state))
			return PTR_ERR(plane_state);
	}

	return 0;
}

/*
 * Calculate what we think the watermarks should be for the state we've read
 * out of the hardware and then immediately program those watermarks so that
 * we ensure the hardware settings match our internal state.
 *
 * We can calculate what we think WM's should be by creating a duplicate of the
 * current state (which was constructed during hardware readout) and running it
 * through the atomic check code to calculate new watermark values in the
 * state object.
 */
static void sanitize_watermarks(struct drm_i915_private *dev_priv)
{
	struct drm_atomic_state *state;
	struct intel_atomic_state *intel_state;
	struct intel_crtc *crtc;
	struct intel_crtc_state *crtc_state;
	struct drm_modeset_acquire_ctx ctx;
	int ret;
	int i;

	/* Only supported on platforms that use atomic watermark design */
	if (!dev_priv->display.optimize_watermarks)
		return;

	state = drm_atomic_state_alloc(&dev_priv->drm);
	if (drm_WARN_ON(&dev_priv->drm, !state))
		return;

	intel_state = to_intel_atomic_state(state);

	drm_modeset_acquire_init(&ctx, 0);

retry:
	state->acquire_ctx = &ctx;

	/*
	 * Hardware readout is the only time we don't want to calculate
	 * intermediate watermarks (since we don't trust the current
	 * watermarks).
	 */
	if (!HAS_GMCH(dev_priv))
		intel_state->skip_intermediate_wm = true;

	ret = sanitize_watermarks_add_affected(state);
	if (ret)
		goto fail;

	ret = intel_atomic_check(&dev_priv->drm, state);
	if (ret)
		goto fail;

	/* Write calculated watermark values back */
	for_each_new_intel_crtc_in_state(intel_state, crtc, crtc_state, i) {
		crtc_state->wm.need_postvbl_update = true;
		dev_priv->display.optimize_watermarks(intel_state, crtc);

		to_intel_crtc_state(crtc->base.state)->wm = crtc_state->wm;
	}

fail:
	if (ret == -EDEADLK) {
		drm_atomic_state_clear(state);
		drm_modeset_backoff(&ctx);
		goto retry;
	}

	/*
	 * If we fail here, it means that the hardware appears to be
	 * programmed in a way that shouldn't be possible, given our
	 * understanding of watermark requirements.  This might mean a
	 * mistake in the hardware readout code or a mistake in the
	 * watermark calculations for a given platform.  Raise a WARN
	 * so that this is noticeable.
	 *
	 * If this actually happens, we'll have to just leave the
	 * BIOS-programmed watermarks untouched and hope for the best.
	 */
	drm_WARN(&dev_priv->drm, ret,
		 "Could not determine valid watermarks for inherited state\n");

	drm_atomic_state_put(state);

	drm_modeset_drop_locks(&ctx);
	drm_modeset_acquire_fini(&ctx);
}

static int intel_initial_commit(struct drm_device *dev)
{
	struct drm_atomic_state *state = NULL;
	struct drm_modeset_acquire_ctx ctx;
	struct intel_crtc *crtc;
	int ret = 0;

	state = drm_atomic_state_alloc(dev);
	if (!state)
		return -ENOMEM;

	drm_modeset_acquire_init(&ctx, 0);

retry:
	state->acquire_ctx = &ctx;

	for_each_intel_crtc(dev, crtc) {
		struct intel_crtc_state *crtc_state =
			intel_atomic_get_crtc_state(state, crtc);

		if (IS_ERR(crtc_state)) {
			ret = PTR_ERR(crtc_state);
			goto out;
		}

		if (crtc_state->hw.active) {
			struct intel_encoder *encoder;

			/*
			 * We've not yet detected sink capabilities
			 * (audio,infoframes,etc.) and thus we don't want to
			 * force a full state recomputation yet. We want that to
			 * happen only for the first real commit from userspace.
			 * So preserve the inherited flag for the time being.
			 */
			crtc_state->inherited = true;

			ret = drm_atomic_add_affected_planes(state, &crtc->base);
			if (ret)
				goto out;

			/*
			 * FIXME hack to force a LUT update to avoid the
			 * plane update forcing the pipe gamma on without
			 * having a proper LUT loaded. Remove once we
			 * have readout for pipe gamma enable.
			 */
			crtc_state->uapi.color_mgmt_changed = true;

			for_each_intel_encoder_mask(dev, encoder,
						    crtc_state->uapi.encoder_mask) {
				if (encoder->initial_fastset_check &&
				    !encoder->initial_fastset_check(encoder, crtc_state)) {
					ret = drm_atomic_add_affected_connectors(state,
										 &crtc->base);
					if (ret)
						goto out;
				}
			}
		}
	}

	ret = drm_atomic_commit(state);

out:
	if (ret == -EDEADLK) {
		drm_atomic_state_clear(state);
		drm_modeset_backoff(&ctx);
		goto retry;
	}

	drm_atomic_state_put(state);

	drm_modeset_drop_locks(&ctx);
	drm_modeset_acquire_fini(&ctx);

	return ret;
}

static void intel_mode_config_init(struct drm_i915_private *i915)
{
	struct drm_mode_config *mode_config = &i915->drm.mode_config;

	drm_mode_config_init(&i915->drm);
	INIT_LIST_HEAD(&i915->global_obj_list);

	mode_config->min_width = 0;
	mode_config->min_height = 0;

	mode_config->preferred_depth = 24;
	mode_config->prefer_shadow = 1;

	mode_config->funcs = &intel_mode_funcs;

	mode_config->async_page_flip = HAS_ASYNC_FLIPS(i915);

	/*
	 * Maximum framebuffer dimensions, chosen to match
	 * the maximum render engine surface size on gen4+.
	 */
	if (DISPLAY_VER(i915) >= 7) {
		mode_config->max_width = 16384;
		mode_config->max_height = 16384;
	} else if (DISPLAY_VER(i915) >= 4) {
		mode_config->max_width = 8192;
		mode_config->max_height = 8192;
	} else if (DISPLAY_VER(i915) == 3) {
		mode_config->max_width = 4096;
		mode_config->max_height = 4096;
	} else {
		mode_config->max_width = 2048;
		mode_config->max_height = 2048;
	}

	if (IS_I845G(i915) || IS_I865G(i915)) {
		mode_config->cursor_width = IS_I845G(i915) ? 64 : 512;
		mode_config->cursor_height = 1023;
	} else if (IS_I830(i915) || IS_I85X(i915) ||
		   IS_I915G(i915) || IS_I915GM(i915)) {
		mode_config->cursor_width = 64;
		mode_config->cursor_height = 64;
	} else {
		mode_config->cursor_width = 256;
		mode_config->cursor_height = 256;
	}
}

static void intel_mode_config_cleanup(struct drm_i915_private *i915)
{
	intel_atomic_global_obj_cleanup(i915);
	drm_mode_config_cleanup(&i915->drm);
}

static void plane_config_fini(struct intel_initial_plane_config *plane_config)
{
	if (plane_config->fb) {
		struct drm_framebuffer *fb = &plane_config->fb->base;

		/* We may only have the stub and not a full framebuffer */
		if (drm_framebuffer_read_refcount(fb))
			drm_framebuffer_put(fb);
		else
			kfree(fb);
	}

	if (plane_config->vma)
		i915_vma_put(plane_config->vma);
}

/* part #1: call before irq install */
int intel_modeset_init_noirq(struct drm_i915_private *i915)
{
	int ret;

	if (i915_inject_probe_failure(i915))
		return -ENODEV;

	if (HAS_DISPLAY(i915)) {
		ret = drm_vblank_init(&i915->drm,
				      INTEL_NUM_PIPES(i915));
		if (ret)
			return ret;
	}

	intel_bios_init(i915);

	ret = intel_vga_register(i915);
	if (ret)
		goto cleanup_bios;

	/* FIXME: completely on the wrong abstraction layer */
	intel_power_domains_init_hw(i915, false);

	if (!HAS_DISPLAY(i915))
		return 0;

	intel_dmc_ucode_init(i915);

	i915->modeset_wq = alloc_ordered_workqueue("i915_modeset", 0);
	i915->flip_wq = alloc_workqueue("i915_flip", WQ_HIGHPRI |
					WQ_UNBOUND, WQ_UNBOUND_MAX_ACTIVE);

	i915->framestart_delay = 1; /* 1-4 */

	i915->window2_delay = 0; /* No DSB so no window2 delay */

	intel_mode_config_init(i915);

	ret = intel_cdclk_init(i915);
	if (ret)
		goto cleanup_vga_client_pw_domain_dmc;

	ret = intel_dbuf_init(i915);
	if (ret)
		goto cleanup_vga_client_pw_domain_dmc;

	ret = intel_bw_init(i915);
	if (ret)
		goto cleanup_vga_client_pw_domain_dmc;

	init_llist_head(&i915->atomic_helper.free_list);
	INIT_WORK(&i915->atomic_helper.free_work,
		  intel_atomic_helper_free_state_worker);

	intel_init_quirks(i915);

	intel_fbc_init(i915);

	return 0;

cleanup_vga_client_pw_domain_dmc:
	intel_dmc_ucode_fini(i915);
	intel_power_domains_driver_remove(i915);
	intel_vga_unregister(i915);
cleanup_bios:
	intel_bios_driver_remove(i915);

	return ret;
}

/* part #2: call after irq install, but before gem init */
int intel_modeset_init_nogem(struct drm_i915_private *i915)
{
	struct drm_device *dev = &i915->drm;
	enum pipe pipe;
	struct intel_crtc *crtc;
	int ret;

	if (!HAS_DISPLAY(i915))
		return 0;

	intel_init_pm(i915);

	intel_panel_sanitize_ssc(i915);

	intel_pps_setup(i915);

	intel_gmbus_setup(i915);

	drm_dbg_kms(&i915->drm, "%d display pipe%s available.\n",
		    INTEL_NUM_PIPES(i915),
		    INTEL_NUM_PIPES(i915) > 1 ? "s" : "");

	for_each_pipe(i915, pipe) {
		ret = intel_crtc_init(i915, pipe);
		if (ret) {
			intel_mode_config_cleanup(i915);
			return ret;
		}
	}

	intel_plane_possible_crtcs_init(i915);
	intel_shared_dpll_init(dev);
	intel_fdi_pll_freq_update(i915);

	intel_update_czclk(i915);
	intel_modeset_init_hw(i915);
	intel_dpll_update_ref_clks(i915);

	intel_hdcp_component_init(i915);

	if (i915->max_cdclk_freq == 0)
		intel_update_max_cdclk(i915);

	/*
	 * If the platform has HTI, we need to find out whether it has reserved
	 * any display resources before we create our display outputs.
	 */
	if (INTEL_INFO(i915)->display.has_hti)
		i915->hti_state = intel_de_read(i915, HDPORT_STATE);

	/* Just disable it once at startup */
	intel_vga_disable(i915);
	intel_setup_outputs(i915);

	drm_modeset_lock_all(dev);
	intel_modeset_setup_hw_state(dev, dev->mode_config.acquire_ctx);
	intel_acpi_assign_connector_fwnodes(i915);
	drm_modeset_unlock_all(dev);

	for_each_intel_crtc(dev, crtc) {
		struct intel_initial_plane_config plane_config = {};

		if (!to_intel_crtc_state(crtc->base.state)->uapi.active)
			continue;

		/*
		 * Note that reserving the BIOS fb up front prevents us
		 * from stuffing other stolen allocations like the ring
		 * on top.  This prevents some ugliness at boot time, and
		 * can even allow for smooth boot transitions if the BIOS
		 * fb is large enough for the active pipe configuration.
		 */
		i915->display.get_initial_plane_config(crtc, &plane_config);

		/*
		 * If the fb is shared between multiple heads, we'll
		 * just get the first one.
		 */
		intel_find_initial_plane_obj(crtc, &plane_config);

		plane_config_fini(&plane_config);
	}

	/*
	 * Make sure hardware watermarks really match the state we read out.
	 * Note that we need to do this after reconstructing the BIOS fb's
	 * since the watermark calculation done here will use pstate->fb.
	 */
	if (!HAS_GMCH(i915))
		sanitize_watermarks(i915);

	return 0;
}

/* part #3: call after gem init */
int intel_modeset_init(struct drm_i915_private *i915)
{
	int ret;

	if (!HAS_DISPLAY(i915))
		return 0;

	/*
	 * Force all active planes to recompute their states. So that on
	 * mode_setcrtc after probe, all the intel_plane_state variables
	 * are already calculated and there is no assert_plane warnings
	 * during bootup.
	 */
	ret = intel_initial_commit(&i915->drm);
	if (ret)
		drm_dbg_kms(&i915->drm, "Initial modeset failed, %d\n", ret);

	intel_overlay_setup(i915);

	ret = intel_fbdev_init(&i915->drm);
	if (ret)
		return ret;

	/* Only enable hotplug handling once the fbdev is fully set up. */
	intel_hpd_init(i915);
	intel_hpd_poll_disable(i915);

	intel_init_ipc(i915);

	return 0;
}

void i830_enable_pipe(struct drm_i915_private *dev_priv, enum pipe pipe)
{
	struct intel_crtc *crtc = intel_get_crtc_for_pipe(dev_priv, pipe);
	/* 640x480@60Hz, ~25175 kHz */
	struct dpll clock = {
		.m1 = 18,
		.m2 = 7,
		.p1 = 13,
		.p2 = 4,
		.n = 2,
	};
	u32 dpll, fp;
	int i;

	drm_WARN_ON(&dev_priv->drm,
		    i9xx_calc_dpll_params(48000, &clock) != 25154);

	drm_dbg_kms(&dev_priv->drm,
		    "enabling pipe %c due to force quirk (vco=%d dot=%d)\n",
		    pipe_name(pipe), clock.vco, clock.dot);

	fp = i9xx_dpll_compute_fp(&clock);
	dpll = DPLL_DVO_2X_MODE |
		DPLL_VGA_MODE_DIS |
		((clock.p1 - 2) << DPLL_FPA01_P1_POST_DIV_SHIFT) |
		PLL_P2_DIVIDE_BY_4 |
		PLL_REF_INPUT_DREFCLK |
		DPLL_VCO_ENABLE;

	intel_de_write(dev_priv, FP0(pipe), fp);
	intel_de_write(dev_priv, FP1(pipe), fp);

	intel_de_write(dev_priv, HTOTAL(pipe), (640 - 1) | ((800 - 1) << 16));
	intel_de_write(dev_priv, HBLANK(pipe), (640 - 1) | ((800 - 1) << 16));
	intel_de_write(dev_priv, HSYNC(pipe), (656 - 1) | ((752 - 1) << 16));
	intel_de_write(dev_priv, VTOTAL(pipe), (480 - 1) | ((525 - 1) << 16));
	intel_de_write(dev_priv, VBLANK(pipe), (480 - 1) | ((525 - 1) << 16));
	intel_de_write(dev_priv, VSYNC(pipe), (490 - 1) | ((492 - 1) << 16));
	intel_de_write(dev_priv, PIPESRC(pipe), ((640 - 1) << 16) | (480 - 1));

	/*
	 * Apparently we need to have VGA mode enabled prior to changing
	 * the P1/P2 dividers. Otherwise the DPLL will keep using the old
	 * dividers, even though the register value does change.
	 */
	intel_de_write(dev_priv, DPLL(pipe), dpll & ~DPLL_VGA_MODE_DIS);
	intel_de_write(dev_priv, DPLL(pipe), dpll);

	/* Wait for the clocks to stabilize. */
	intel_de_posting_read(dev_priv, DPLL(pipe));
	udelay(150);

	/* The pixel multiplier can only be updated once the
	 * DPLL is enabled and the clocks are stable.
	 *
	 * So write it again.
	 */
	intel_de_write(dev_priv, DPLL(pipe), dpll);

	/* We do this three times for luck */
	for (i = 0; i < 3 ; i++) {
		intel_de_write(dev_priv, DPLL(pipe), dpll);
		intel_de_posting_read(dev_priv, DPLL(pipe));
		udelay(150); /* wait for warmup */
	}

	intel_de_write(dev_priv, PIPECONF(pipe),
		       PIPECONF_ENABLE | PIPECONF_PROGRESSIVE);
	intel_de_posting_read(dev_priv, PIPECONF(pipe));

	intel_wait_for_pipe_scanline_moving(crtc);
}

void i830_disable_pipe(struct drm_i915_private *dev_priv, enum pipe pipe)
{
	struct intel_crtc *crtc = intel_get_crtc_for_pipe(dev_priv, pipe);

	drm_dbg_kms(&dev_priv->drm, "disabling pipe %c due to force quirk\n",
		    pipe_name(pipe));

	drm_WARN_ON(&dev_priv->drm,
		    intel_de_read(dev_priv, DSPCNTR(PLANE_A)) &
		    DISPLAY_PLANE_ENABLE);
	drm_WARN_ON(&dev_priv->drm,
		    intel_de_read(dev_priv, DSPCNTR(PLANE_B)) &
		    DISPLAY_PLANE_ENABLE);
	drm_WARN_ON(&dev_priv->drm,
		    intel_de_read(dev_priv, DSPCNTR(PLANE_C)) &
		    DISPLAY_PLANE_ENABLE);
	drm_WARN_ON(&dev_priv->drm,
		    intel_de_read(dev_priv, CURCNTR(PIPE_A)) & MCURSOR_MODE);
	drm_WARN_ON(&dev_priv->drm,
		    intel_de_read(dev_priv, CURCNTR(PIPE_B)) & MCURSOR_MODE);

	intel_de_write(dev_priv, PIPECONF(pipe), 0);
	intel_de_posting_read(dev_priv, PIPECONF(pipe));

	intel_wait_for_pipe_scanline_stopped(crtc);

	intel_de_write(dev_priv, DPLL(pipe), DPLL_VGA_MODE_DIS);
	intel_de_posting_read(dev_priv, DPLL(pipe));
}

static void
intel_sanitize_plane_mapping(struct drm_i915_private *dev_priv)
{
	struct intel_crtc *crtc;

	if (DISPLAY_VER(dev_priv) >= 4)
		return;

	for_each_intel_crtc(&dev_priv->drm, crtc) {
		struct intel_plane *plane =
			to_intel_plane(crtc->base.primary);
		struct intel_crtc *plane_crtc;
		enum pipe pipe;

		if (!plane->get_hw_state(plane, &pipe))
			continue;

		if (pipe == crtc->pipe)
			continue;

		drm_dbg_kms(&dev_priv->drm,
			    "[PLANE:%d:%s] attached to the wrong pipe, disabling plane\n",
			    plane->base.base.id, plane->base.name);

		plane_crtc = intel_get_crtc_for_pipe(dev_priv, pipe);
		intel_plane_disable_noatomic(plane_crtc, plane);
	}
}

static bool intel_crtc_has_encoders(struct intel_crtc *crtc)
{
	struct drm_device *dev = crtc->base.dev;
	struct intel_encoder *encoder;

	for_each_encoder_on_crtc(dev, &crtc->base, encoder)
		return true;

	return false;
}

static struct intel_connector *intel_encoder_find_connector(struct intel_encoder *encoder)
{
	struct drm_device *dev = encoder->base.dev;
	struct intel_connector *connector;

	for_each_connector_on_encoder(dev, &encoder->base, connector)
		return connector;

	return NULL;
}

static bool has_pch_trancoder(struct drm_i915_private *dev_priv,
			      enum pipe pch_transcoder)
{
	return HAS_PCH_IBX(dev_priv) || HAS_PCH_CPT(dev_priv) ||
		(HAS_PCH_LPT_H(dev_priv) && pch_transcoder == PIPE_A);
}

static void intel_sanitize_frame_start_delay(const struct intel_crtc_state *crtc_state)
{
	struct intel_crtc *crtc = to_intel_crtc(crtc_state->uapi.crtc);
	struct drm_i915_private *dev_priv = to_i915(crtc->base.dev);
	enum transcoder cpu_transcoder = crtc_state->cpu_transcoder;

	if (DISPLAY_VER(dev_priv) >= 9 ||
	    IS_BROADWELL(dev_priv) || IS_HASWELL(dev_priv)) {
		i915_reg_t reg = CHICKEN_TRANS(cpu_transcoder);
		u32 val;

		if (transcoder_is_dsi(cpu_transcoder))
			return;

		val = intel_de_read(dev_priv, reg);
		val &= ~HSW_FRAME_START_DELAY_MASK;
		val |= HSW_FRAME_START_DELAY(dev_priv->framestart_delay - 1);
		intel_de_write(dev_priv, reg, val);
	} else {
		i915_reg_t reg = PIPECONF(cpu_transcoder);
		u32 val;

		val = intel_de_read(dev_priv, reg);
		val &= ~PIPECONF_FRAME_START_DELAY_MASK;
		val |= PIPECONF_FRAME_START_DELAY(dev_priv->framestart_delay - 1);
		intel_de_write(dev_priv, reg, val);
	}

	if (!crtc_state->has_pch_encoder)
		return;

	if (HAS_PCH_IBX(dev_priv)) {
		i915_reg_t reg = PCH_TRANSCONF(crtc->pipe);
		u32 val;

		val = intel_de_read(dev_priv, reg);
		val &= ~TRANS_FRAME_START_DELAY_MASK;
		val |= TRANS_FRAME_START_DELAY(dev_priv->framestart_delay - 1);
		intel_de_write(dev_priv, reg, val);
	} else {
		enum pipe pch_transcoder = intel_crtc_pch_transcoder(crtc);
		i915_reg_t reg = TRANS_CHICKEN2(pch_transcoder);
		u32 val;

		val = intel_de_read(dev_priv, reg);
		val &= ~TRANS_CHICKEN2_FRAME_START_DELAY_MASK;
		val |= TRANS_CHICKEN2_FRAME_START_DELAY(dev_priv->framestart_delay - 1);
		intel_de_write(dev_priv, reg, val);
	}
}

static void intel_sanitize_crtc(struct intel_crtc *crtc,
				struct drm_modeset_acquire_ctx *ctx)
{
	struct drm_device *dev = crtc->base.dev;
	struct drm_i915_private *dev_priv = to_i915(dev);
	struct intel_crtc_state *crtc_state = to_intel_crtc_state(crtc->base.state);

	if (crtc_state->hw.active) {
		struct intel_plane *plane;

		/* Clear any frame start delays used for debugging left by the BIOS */
		intel_sanitize_frame_start_delay(crtc_state);

		/* Disable everything but the primary plane */
		for_each_intel_plane_on_crtc(dev, crtc, plane) {
			const struct intel_plane_state *plane_state =
				to_intel_plane_state(plane->base.state);

			if (plane_state->uapi.visible &&
			    plane->base.type != DRM_PLANE_TYPE_PRIMARY)
				intel_plane_disable_noatomic(crtc, plane);
		}

		/*
		 * Disable any background color set by the BIOS, but enable the
		 * gamma and CSC to match how we program our planes.
		 */
		if (DISPLAY_VER(dev_priv) >= 9)
			intel_de_write(dev_priv, SKL_BOTTOM_COLOR(crtc->pipe),
				       SKL_BOTTOM_COLOR_GAMMA_ENABLE | SKL_BOTTOM_COLOR_CSC_ENABLE);
	}

	/* Adjust the state of the output pipe according to whether we
	 * have active connectors/encoders. */
	if (crtc_state->hw.active && !intel_crtc_has_encoders(crtc) &&
	    !crtc_state->bigjoiner_slave)
		intel_crtc_disable_noatomic(crtc, ctx);

	if (crtc_state->hw.active || HAS_GMCH(dev_priv)) {
		/*
		 * We start out with underrun reporting disabled to avoid races.
		 * For correct bookkeeping mark this on active crtcs.
		 *
		 * Also on gmch platforms we dont have any hardware bits to
		 * disable the underrun reporting. Which means we need to start
		 * out with underrun reporting disabled also on inactive pipes,
		 * since otherwise we'll complain about the garbage we read when
		 * e.g. coming up after runtime pm.
		 *
		 * No protection against concurrent access is required - at
		 * worst a fifo underrun happens which also sets this to false.
		 */
		crtc->cpu_fifo_underrun_disabled = true;
		/*
		 * We track the PCH trancoder underrun reporting state
		 * within the crtc. With crtc for pipe A housing the underrun
		 * reporting state for PCH transcoder A, crtc for pipe B housing
		 * it for PCH transcoder B, etc. LPT-H has only PCH transcoder A,
		 * and marking underrun reporting as disabled for the non-existing
		 * PCH transcoders B and C would prevent enabling the south
		 * error interrupt (see cpt_can_enable_serr_int()).
		 */
		if (has_pch_trancoder(dev_priv, crtc->pipe))
			crtc->pch_fifo_underrun_disabled = true;
	}
}

static bool has_bogus_dpll_config(const struct intel_crtc_state *crtc_state)
{
	struct drm_i915_private *dev_priv = to_i915(crtc_state->uapi.crtc->dev);

	/*
	 * Some SNB BIOSen (eg. ASUS K53SV) are known to misprogram
	 * the hardware when a high res displays plugged in. DPLL P
	 * divider is zero, and the pipe timings are bonkers. We'll
	 * try to disable everything in that case.
	 *
	 * FIXME would be nice to be able to sanitize this state
	 * without several WARNs, but for now let's take the easy
	 * road.
	 */
	return IS_SANDYBRIDGE(dev_priv) &&
		crtc_state->hw.active &&
		crtc_state->shared_dpll &&
		crtc_state->port_clock == 0;
}

static void intel_sanitize_encoder(struct intel_encoder *encoder)
{
	struct drm_i915_private *dev_priv = to_i915(encoder->base.dev);
	struct intel_connector *connector;
	struct intel_crtc *crtc = to_intel_crtc(encoder->base.crtc);
	struct intel_crtc_state *crtc_state = crtc ?
		to_intel_crtc_state(crtc->base.state) : NULL;

	/* We need to check both for a crtc link (meaning that the
	 * encoder is active and trying to read from a pipe) and the
	 * pipe itself being active. */
	bool has_active_crtc = crtc_state &&
		crtc_state->hw.active;

	if (crtc_state && has_bogus_dpll_config(crtc_state)) {
		drm_dbg_kms(&dev_priv->drm,
			    "BIOS has misprogrammed the hardware. Disabling pipe %c\n",
			    pipe_name(crtc->pipe));
		has_active_crtc = false;
	}

	connector = intel_encoder_find_connector(encoder);
	if (connector && !has_active_crtc) {
		drm_dbg_kms(&dev_priv->drm,
			    "[ENCODER:%d:%s] has active connectors but no active pipe!\n",
			    encoder->base.base.id,
			    encoder->base.name);

		/* Connector is active, but has no active pipe. This is
		 * fallout from our resume register restoring. Disable
		 * the encoder manually again. */
		if (crtc_state) {
			struct drm_encoder *best_encoder;

			drm_dbg_kms(&dev_priv->drm,
				    "[ENCODER:%d:%s] manually disabled\n",
				    encoder->base.base.id,
				    encoder->base.name);

			/* avoid oopsing in case the hooks consult best_encoder */
			best_encoder = connector->base.state->best_encoder;
			connector->base.state->best_encoder = &encoder->base;

			/* FIXME NULL atomic state passed! */
			if (encoder->disable)
				encoder->disable(NULL, encoder, crtc_state,
						 connector->base.state);
			if (encoder->post_disable)
				encoder->post_disable(NULL, encoder, crtc_state,
						      connector->base.state);

			connector->base.state->best_encoder = best_encoder;
		}
		encoder->base.crtc = NULL;

		/* Inconsistent output/port/pipe state happens presumably due to
		 * a bug in one of the get_hw_state functions. Or someplace else
		 * in our code, like the register restore mess on resume. Clamp
		 * things to off as a safer default. */

		connector->base.dpms = DRM_MODE_DPMS_OFF;
		connector->base.encoder = NULL;
	}

	/* notify opregion of the sanitized encoder state */
	intel_opregion_notify_encoder(encoder, connector && has_active_crtc);

	if (HAS_DDI(dev_priv))
		intel_ddi_sanitize_encoder_pll_mapping(encoder);
}

/* FIXME read out full plane state for all planes */
static void readout_plane_state(struct drm_i915_private *dev_priv)
{
	struct intel_plane *plane;
	struct intel_crtc *crtc;

	for_each_intel_plane(&dev_priv->drm, plane) {
		struct intel_plane_state *plane_state =
			to_intel_plane_state(plane->base.state);
		struct intel_crtc_state *crtc_state;
		enum pipe pipe = PIPE_A;
		bool visible;

		visible = plane->get_hw_state(plane, &pipe);

		crtc = intel_get_crtc_for_pipe(dev_priv, pipe);
		crtc_state = to_intel_crtc_state(crtc->base.state);

		intel_set_plane_visible(crtc_state, plane_state, visible);

		drm_dbg_kms(&dev_priv->drm,
			    "[PLANE:%d:%s] hw state readout: %s, pipe %c\n",
			    plane->base.base.id, plane->base.name,
			    enableddisabled(visible), pipe_name(pipe));
	}

	for_each_intel_crtc(&dev_priv->drm, crtc) {
		struct intel_crtc_state *crtc_state =
			to_intel_crtc_state(crtc->base.state);

		fixup_plane_bitmasks(crtc_state);
	}
}

static void intel_modeset_readout_hw_state(struct drm_device *dev)
{
	struct drm_i915_private *dev_priv = to_i915(dev);
	struct intel_cdclk_state *cdclk_state =
		to_intel_cdclk_state(dev_priv->cdclk.obj.state);
	struct intel_dbuf_state *dbuf_state =
		to_intel_dbuf_state(dev_priv->dbuf.obj.state);
	enum pipe pipe;
	struct intel_crtc *crtc;
	struct intel_encoder *encoder;
	struct intel_connector *connector;
	struct drm_connector_list_iter conn_iter;
	u8 active_pipes = 0;

	for_each_intel_crtc(dev, crtc) {
		struct intel_crtc_state *crtc_state =
			to_intel_crtc_state(crtc->base.state);

		__drm_atomic_helper_crtc_destroy_state(&crtc_state->uapi);
		intel_crtc_free_hw_state(crtc_state);
		intel_crtc_state_reset(crtc_state, crtc);

		intel_crtc_get_pipe_config(crtc_state);

		crtc_state->hw.enable = crtc_state->hw.active;

		crtc->base.enabled = crtc_state->hw.enable;
		crtc->active = crtc_state->hw.active;

		if (crtc_state->hw.active)
			active_pipes |= BIT(crtc->pipe);

		drm_dbg_kms(&dev_priv->drm,
			    "[CRTC:%d:%s] hw state readout: %s\n",
			    crtc->base.base.id, crtc->base.name,
			    enableddisabled(crtc_state->hw.active));
	}

	cdclk_state->active_pipes = dbuf_state->active_pipes = active_pipes;

	readout_plane_state(dev_priv);

	for_each_intel_encoder(dev, encoder) {
		pipe = 0;

		if (encoder->get_hw_state(encoder, &pipe)) {
			struct intel_crtc_state *crtc_state;

			crtc = intel_get_crtc_for_pipe(dev_priv, pipe);
			crtc_state = to_intel_crtc_state(crtc->base.state);

			encoder->base.crtc = &crtc->base;
			intel_encoder_get_config(encoder, crtc_state);
			if (encoder->sync_state)
				encoder->sync_state(encoder, crtc_state);

			/* read out to slave crtc as well for bigjoiner */
			if (crtc_state->bigjoiner) {
				/* encoder should read be linked to bigjoiner master */
				WARN_ON(crtc_state->bigjoiner_slave);

				crtc = crtc_state->bigjoiner_linked_crtc;
				crtc_state = to_intel_crtc_state(crtc->base.state);
				intel_encoder_get_config(encoder, crtc_state);
			}
		} else {
			encoder->base.crtc = NULL;
		}

		drm_dbg_kms(&dev_priv->drm,
			    "[ENCODER:%d:%s] hw state readout: %s, pipe %c\n",
			    encoder->base.base.id, encoder->base.name,
			    enableddisabled(encoder->base.crtc),
			    pipe_name(pipe));
	}

	intel_dpll_readout_hw_state(dev_priv);

	drm_connector_list_iter_begin(dev, &conn_iter);
	for_each_intel_connector_iter(connector, &conn_iter) {
		if (connector->get_hw_state(connector)) {
			struct intel_crtc_state *crtc_state;
			struct intel_crtc *crtc;

			connector->base.dpms = DRM_MODE_DPMS_ON;

			encoder = intel_attached_encoder(connector);
			connector->base.encoder = &encoder->base;

			crtc = to_intel_crtc(encoder->base.crtc);
			crtc_state = crtc ? to_intel_crtc_state(crtc->base.state) : NULL;

			if (crtc_state && crtc_state->hw.active) {
				/*
				 * This has to be done during hardware readout
				 * because anything calling .crtc_disable may
				 * rely on the connector_mask being accurate.
				 */
				crtc_state->uapi.connector_mask |=
					drm_connector_mask(&connector->base);
				crtc_state->uapi.encoder_mask |=
					drm_encoder_mask(&encoder->base);
			}
		} else {
			connector->base.dpms = DRM_MODE_DPMS_OFF;
			connector->base.encoder = NULL;
		}
		drm_dbg_kms(&dev_priv->drm,
			    "[CONNECTOR:%d:%s] hw state readout: %s\n",
			    connector->base.base.id, connector->base.name,
			    enableddisabled(connector->base.encoder));
	}
	drm_connector_list_iter_end(&conn_iter);

	for_each_intel_crtc(dev, crtc) {
		struct intel_bw_state *bw_state =
			to_intel_bw_state(dev_priv->bw_obj.state);
		struct intel_crtc_state *crtc_state =
			to_intel_crtc_state(crtc->base.state);
		struct intel_plane *plane;
		int min_cdclk = 0;

		if (crtc_state->bigjoiner_slave)
			continue;

		if (crtc_state->hw.active) {
			/*
			 * The initial mode needs to be set in order to keep
			 * the atomic core happy. It wants a valid mode if the
			 * crtc's enabled, so we do the above call.
			 *
			 * But we don't set all the derived state fully, hence
			 * set a flag to indicate that a full recalculation is
			 * needed on the next commit.
			 */
			crtc_state->inherited = true;

			intel_crtc_update_active_timings(crtc_state);

			intel_crtc_copy_hw_to_uapi_state(crtc_state);
		}

		for_each_intel_plane_on_crtc(&dev_priv->drm, crtc, plane) {
			const struct intel_plane_state *plane_state =
				to_intel_plane_state(plane->base.state);

			/*
			 * FIXME don't have the fb yet, so can't
			 * use intel_plane_data_rate() :(
			 */
			if (plane_state->uapi.visible)
				crtc_state->data_rate[plane->id] =
					4 * crtc_state->pixel_rate;
			/*
			 * FIXME don't have the fb yet, so can't
			 * use plane->min_cdclk() :(
			 */
			if (plane_state->uapi.visible && plane->min_cdclk) {
				if (crtc_state->double_wide || DISPLAY_VER(dev_priv) >= 10)
					crtc_state->min_cdclk[plane->id] =
						DIV_ROUND_UP(crtc_state->pixel_rate, 2);
				else
					crtc_state->min_cdclk[plane->id] =
						crtc_state->pixel_rate;
			}
			drm_dbg_kms(&dev_priv->drm,
				    "[PLANE:%d:%s] min_cdclk %d kHz\n",
				    plane->base.base.id, plane->base.name,
				    crtc_state->min_cdclk[plane->id]);
		}

		if (crtc_state->hw.active) {
			min_cdclk = intel_crtc_compute_min_cdclk(crtc_state);
			if (drm_WARN_ON(dev, min_cdclk < 0))
				min_cdclk = 0;
		}

		cdclk_state->min_cdclk[crtc->pipe] = min_cdclk;
		cdclk_state->min_voltage_level[crtc->pipe] =
			crtc_state->min_voltage_level;

		intel_bw_crtc_update(bw_state, crtc_state);

		intel_pipe_config_sanity_check(dev_priv, crtc_state);

		/* discard our incomplete slave state, copy it from master */
		if (crtc_state->bigjoiner && crtc_state->hw.active) {
			struct intel_crtc *slave = crtc_state->bigjoiner_linked_crtc;
			struct intel_crtc_state *slave_crtc_state =
				to_intel_crtc_state(slave->base.state);

			copy_bigjoiner_crtc_state(slave_crtc_state, crtc_state);
			slave->base.mode = crtc->base.mode;

			cdclk_state->min_cdclk[slave->pipe] = min_cdclk;
			cdclk_state->min_voltage_level[slave->pipe] =
				crtc_state->min_voltage_level;

			for_each_intel_plane_on_crtc(&dev_priv->drm, slave, plane) {
				const struct intel_plane_state *plane_state =
					to_intel_plane_state(plane->base.state);

				/*
				 * FIXME don't have the fb yet, so can't
				 * use intel_plane_data_rate() :(
				 */
				if (plane_state->uapi.visible)
					crtc_state->data_rate[plane->id] =
						4 * crtc_state->pixel_rate;
				else
					crtc_state->data_rate[plane->id] = 0;
			}

			intel_bw_crtc_update(bw_state, slave_crtc_state);
			drm_calc_timestamping_constants(&slave->base,
							&slave_crtc_state->hw.adjusted_mode);
		}
	}
}

static void
get_encoder_power_domains(struct drm_i915_private *dev_priv)
{
	struct intel_encoder *encoder;

	for_each_intel_encoder(&dev_priv->drm, encoder) {
		struct intel_crtc_state *crtc_state;

		if (!encoder->get_power_domains)
			continue;

		/*
		 * MST-primary and inactive encoders don't have a crtc state
		 * and neither of these require any power domain references.
		 */
		if (!encoder->base.crtc)
			continue;

		crtc_state = to_intel_crtc_state(encoder->base.crtc->state);
		encoder->get_power_domains(encoder, crtc_state);
	}
}

static void intel_early_display_was(struct drm_i915_private *dev_priv)
{
	/*
	 * Display WA #1185 WaDisableDARBFClkGating:glk,icl,ehl,tgl
	 * Also known as Wa_14010480278.
	 */
	if (IS_DISPLAY_VER(dev_priv, 10, 12))
		intel_de_write(dev_priv, GEN9_CLKGATE_DIS_0,
			       intel_de_read(dev_priv, GEN9_CLKGATE_DIS_0) | DARBF_GATING_DIS);

	if (IS_HASWELL(dev_priv)) {
		/*
		 * WaRsPkgCStateDisplayPMReq:hsw
		 * System hang if this isn't done before disabling all planes!
		 */
		intel_de_write(dev_priv, CHICKEN_PAR1_1,
			       intel_de_read(dev_priv, CHICKEN_PAR1_1) | FORCE_ARB_IDLE_PLANES);
	}

	if (IS_KABYLAKE(dev_priv) || IS_COFFEELAKE(dev_priv) || IS_COMETLAKE(dev_priv)) {
		/* Display WA #1142:kbl,cfl,cml */
		intel_de_rmw(dev_priv, CHICKEN_PAR1_1,
			     KBL_ARB_FILL_SPARE_22, KBL_ARB_FILL_SPARE_22);
		intel_de_rmw(dev_priv, CHICKEN_MISC_2,
			     KBL_ARB_FILL_SPARE_13 | KBL_ARB_FILL_SPARE_14,
			     KBL_ARB_FILL_SPARE_14);
	}
}

static void ibx_sanitize_pch_hdmi_port(struct drm_i915_private *dev_priv,
				       enum port port, i915_reg_t hdmi_reg)
{
	u32 val = intel_de_read(dev_priv, hdmi_reg);

	if (val & SDVO_ENABLE ||
	    (val & SDVO_PIPE_SEL_MASK) == SDVO_PIPE_SEL(PIPE_A))
		return;

	drm_dbg_kms(&dev_priv->drm,
		    "Sanitizing transcoder select for HDMI %c\n",
		    port_name(port));

	val &= ~SDVO_PIPE_SEL_MASK;
	val |= SDVO_PIPE_SEL(PIPE_A);

	intel_de_write(dev_priv, hdmi_reg, val);
}

static void ibx_sanitize_pch_dp_port(struct drm_i915_private *dev_priv,
				     enum port port, i915_reg_t dp_reg)
{
	u32 val = intel_de_read(dev_priv, dp_reg);

	if (val & DP_PORT_EN ||
	    (val & DP_PIPE_SEL_MASK) == DP_PIPE_SEL(PIPE_A))
		return;

	drm_dbg_kms(&dev_priv->drm,
		    "Sanitizing transcoder select for DP %c\n",
		    port_name(port));

	val &= ~DP_PIPE_SEL_MASK;
	val |= DP_PIPE_SEL(PIPE_A);

	intel_de_write(dev_priv, dp_reg, val);
}

static void ibx_sanitize_pch_ports(struct drm_i915_private *dev_priv)
{
	/*
	 * The BIOS may select transcoder B on some of the PCH
	 * ports even it doesn't enable the port. This would trip
	 * assert_pch_dp_disabled() and assert_pch_hdmi_disabled().
	 * Sanitize the transcoder select bits to prevent that. We
	 * assume that the BIOS never actually enabled the port,
	 * because if it did we'd actually have to toggle the port
	 * on and back off to make the transcoder A select stick
	 * (see. intel_dp_link_down(), intel_disable_hdmi(),
	 * intel_disable_sdvo()).
	 */
	ibx_sanitize_pch_dp_port(dev_priv, PORT_B, PCH_DP_B);
	ibx_sanitize_pch_dp_port(dev_priv, PORT_C, PCH_DP_C);
	ibx_sanitize_pch_dp_port(dev_priv, PORT_D, PCH_DP_D);

	/* PCH SDVOB multiplex with HDMIB */
	ibx_sanitize_pch_hdmi_port(dev_priv, PORT_B, PCH_HDMIB);
	ibx_sanitize_pch_hdmi_port(dev_priv, PORT_C, PCH_HDMIC);
	ibx_sanitize_pch_hdmi_port(dev_priv, PORT_D, PCH_HDMID);
}

/* Scan out the current hw modeset state,
 * and sanitizes it to the current state
 */
static void
intel_modeset_setup_hw_state(struct drm_device *dev,
			     struct drm_modeset_acquire_ctx *ctx)
{
	struct drm_i915_private *dev_priv = to_i915(dev);
	struct intel_encoder *encoder;
	struct intel_crtc *crtc;
	intel_wakeref_t wakeref;

	wakeref = intel_display_power_get(dev_priv, POWER_DOMAIN_INIT);

	intel_early_display_was(dev_priv);
	intel_modeset_readout_hw_state(dev);

	/* HW state is read out, now we need to sanitize this mess. */

	/* Sanitize the TypeC port mode upfront, encoders depend on this */
	for_each_intel_encoder(dev, encoder) {
		enum phy phy = intel_port_to_phy(dev_priv, encoder->port);

		/* We need to sanitize only the MST primary port. */
		if (encoder->type != INTEL_OUTPUT_DP_MST &&
		    intel_phy_is_tc(dev_priv, phy))
			intel_tc_port_sanitize(enc_to_dig_port(encoder));
	}

	get_encoder_power_domains(dev_priv);

	if (HAS_PCH_IBX(dev_priv))
		ibx_sanitize_pch_ports(dev_priv);

	/*
	 * intel_sanitize_plane_mapping() may need to do vblank
	 * waits, so we need vblank interrupts restored beforehand.
	 */
	for_each_intel_crtc(&dev_priv->drm, crtc) {
		struct intel_crtc_state *crtc_state =
			to_intel_crtc_state(crtc->base.state);

		drm_crtc_vblank_reset(&crtc->base);

		if (crtc_state->hw.active)
			intel_crtc_vblank_on(crtc_state);
	}

	intel_sanitize_plane_mapping(dev_priv);

	for_each_intel_encoder(dev, encoder)
		intel_sanitize_encoder(encoder);

	for_each_intel_crtc(&dev_priv->drm, crtc) {
		struct intel_crtc_state *crtc_state =
			to_intel_crtc_state(crtc->base.state);

		intel_sanitize_crtc(crtc, ctx);
		intel_dump_pipe_config(crtc_state, NULL, "[setup_hw_state]");
	}

	intel_modeset_update_connector_atomic_state(dev);

	intel_dpll_sanitize_state(dev_priv);

	if (IS_G4X(dev_priv)) {
		g4x_wm_get_hw_state(dev_priv);
		g4x_wm_sanitize(dev_priv);
	} else if (IS_VALLEYVIEW(dev_priv) || IS_CHERRYVIEW(dev_priv)) {
		vlv_wm_get_hw_state(dev_priv);
		vlv_wm_sanitize(dev_priv);
	} else if (DISPLAY_VER(dev_priv) >= 9) {
		skl_wm_get_hw_state(dev_priv);
	} else if (HAS_PCH_SPLIT(dev_priv)) {
		ilk_wm_get_hw_state(dev_priv);
	}

	for_each_intel_crtc(dev, crtc) {
		struct intel_crtc_state *crtc_state =
			to_intel_crtc_state(crtc->base.state);
		u64 put_domains;

		put_domains = modeset_get_crtc_power_domains(crtc_state);
		if (drm_WARN_ON(dev, put_domains))
			modeset_put_crtc_power_domains(crtc, put_domains);
	}

	intel_display_power_put(dev_priv, POWER_DOMAIN_INIT, wakeref);
}

void intel_display_resume(struct drm_device *dev)
{
	struct drm_i915_private *dev_priv = to_i915(dev);
	struct drm_atomic_state *state = dev_priv->modeset_restore_state;
	struct drm_modeset_acquire_ctx ctx;
	int ret;

	if (!HAS_DISPLAY(dev_priv))
		return;

	dev_priv->modeset_restore_state = NULL;
	if (state)
		state->acquire_ctx = &ctx;

	drm_modeset_acquire_init(&ctx, 0);

	while (1) {
		ret = drm_modeset_lock_all_ctx(dev, &ctx);
		if (ret != -EDEADLK)
			break;

		drm_modeset_backoff(&ctx);
	}

	if (!ret)
		ret = __intel_display_resume(dev, state, &ctx);

	intel_enable_ipc(dev_priv);
	drm_modeset_drop_locks(&ctx);
	drm_modeset_acquire_fini(&ctx);

	if (ret)
		drm_err(&dev_priv->drm,
			"Restoring old state failed with %i\n", ret);
	if (state)
		drm_atomic_state_put(state);
}

static void intel_hpd_poll_fini(struct drm_i915_private *i915)
{
	struct intel_connector *connector;
	struct drm_connector_list_iter conn_iter;

	/* Kill all the work that may have been queued by hpd. */
	drm_connector_list_iter_begin(&i915->drm, &conn_iter);
	for_each_intel_connector_iter(connector, &conn_iter) {
		if (connector->modeset_retry_work.func)
			cancel_work_sync(&connector->modeset_retry_work);
		if (connector->hdcp.shim) {
			cancel_delayed_work_sync(&connector->hdcp.check_work);
			cancel_work_sync(&connector->hdcp.prop_work);
		}
	}
	drm_connector_list_iter_end(&conn_iter);
}

/* part #1: call before irq uninstall */
void intel_modeset_driver_remove(struct drm_i915_private *i915)
{
	if (!HAS_DISPLAY(i915))
		return;

	flush_workqueue(i915->flip_wq);
	flush_workqueue(i915->modeset_wq);

	flush_work(&i915->atomic_helper.free_work);
	drm_WARN_ON(&i915->drm, !llist_empty(&i915->atomic_helper.free_list));
}

/* part #2: call after irq uninstall */
void intel_modeset_driver_remove_noirq(struct drm_i915_private *i915)
{
	if (!HAS_DISPLAY(i915))
		return;

	/*
	 * Due to the hpd irq storm handling the hotplug work can re-arm the
	 * poll handlers. Hence disable polling after hpd handling is shut down.
	 */
	intel_hpd_poll_fini(i915);

	/*
	 * MST topology needs to be suspended so we don't have any calls to
	 * fbdev after it's finalized. MST will be destroyed later as part of
	 * drm_mode_config_cleanup()
	 */
	intel_dp_mst_suspend(i915);

	/* poll work can call into fbdev, hence clean that up afterwards */
	intel_fbdev_fini(i915);

	intel_unregister_dsm_handler();

	intel_fbc_global_disable(i915);

	/* flush any delayed tasks or pending work */
	flush_scheduled_work();

	intel_hdcp_component_fini(i915);

	intel_mode_config_cleanup(i915);

	intel_overlay_cleanup(i915);

	intel_gmbus_teardown(i915);

	destroy_workqueue(i915->flip_wq);
	destroy_workqueue(i915->modeset_wq);

	intel_fbc_cleanup_cfb(i915);
}

/* part #3: call after gem init */
void intel_modeset_driver_remove_nogem(struct drm_i915_private *i915)
{
	intel_dmc_ucode_fini(i915);

	intel_power_domains_driver_remove(i915);

	intel_vga_unregister(i915);

	intel_bios_driver_remove(i915);
}

void intel_display_driver_register(struct drm_i915_private *i915)
{
	if (!HAS_DISPLAY(i915))
		return;

	intel_display_debugfs_register(i915);

	/* Must be done after probing outputs */
	intel_opregion_register(i915);
	acpi_video_register();

	intel_audio_init(i915);

	/*
	 * Some ports require correctly set-up hpd registers for
	 * detection to work properly (leading to ghost connected
	 * connector status), e.g. VGA on gm45.  Hence we can only set
	 * up the initial fbdev config after hpd irqs are fully
	 * enabled. We do it last so that the async config cannot run
	 * before the connectors are registered.
	 */
	intel_fbdev_initial_config_async(&i915->drm);

	/*
	 * We need to coordinate the hotplugs with the asynchronous
	 * fbdev configuration, for which we use the
	 * fbdev->async_cookie.
	 */
	drm_kms_helper_poll_init(&i915->drm);
}

void intel_display_driver_unregister(struct drm_i915_private *i915)
{
	if (!HAS_DISPLAY(i915))
		return;

	intel_fbdev_unregister(i915);
	intel_audio_deinit(i915);

	/*
	 * After flushing the fbdev (incl. a late async config which
	 * will have delayed queuing of a hotplug event), then flush
	 * the hotplug events.
	 */
	drm_kms_helper_poll_fini(&i915->drm);
	drm_atomic_helper_shutdown(&i915->drm);

	acpi_video_unregister();
	intel_opregion_unregister(i915);
}<|MERGE_RESOLUTION|>--- conflicted
+++ resolved
@@ -11073,252 +11073,6 @@
 	drm_helper_move_panel_connectors_to_head(&dev_priv->drm);
 }
 
-<<<<<<< HEAD
-static void intel_user_framebuffer_destroy(struct drm_framebuffer *fb)
-{
-	struct intel_framebuffer *intel_fb = to_intel_framebuffer(fb);
-
-	drm_framebuffer_cleanup(fb);
-
-	if (intel_fb_uses_dpt(fb))
-		intel_dpt_destroy(intel_fb->dpt_vm);
-
-	intel_frontbuffer_put(intel_fb->frontbuffer);
-
-	kfree(intel_fb);
-}
-
-static int intel_user_framebuffer_create_handle(struct drm_framebuffer *fb,
-						struct drm_file *file,
-						unsigned int *handle)
-{
-	struct drm_i915_gem_object *obj = intel_fb_obj(fb);
-	struct drm_i915_private *i915 = to_i915(obj->base.dev);
-
-	if (i915_gem_object_is_userptr(obj)) {
-		drm_dbg(&i915->drm,
-			"attempting to use a userptr for a framebuffer, denied\n");
-		return -EINVAL;
-	}
-
-	return drm_gem_handle_create(file, &obj->base, handle);
-}
-
-static int intel_user_framebuffer_dirty(struct drm_framebuffer *fb,
-					struct drm_file *file,
-					unsigned flags, unsigned color,
-					struct drm_clip_rect *clips,
-					unsigned num_clips)
-{
-	struct drm_i915_gem_object *obj = intel_fb_obj(fb);
-
-	i915_gem_object_flush_if_display(obj);
-	intel_frontbuffer_flush(to_intel_frontbuffer(fb), ORIGIN_DIRTYFB);
-
-	return 0;
-}
-
-static const struct drm_framebuffer_funcs intel_fb_funcs = {
-	.destroy = intel_user_framebuffer_destroy,
-	.create_handle = intel_user_framebuffer_create_handle,
-	.dirty = intel_user_framebuffer_dirty,
-};
-
-static int intel_framebuffer_init(struct intel_framebuffer *intel_fb,
-				  struct drm_i915_gem_object *obj,
-				  struct drm_mode_fb_cmd2 *mode_cmd)
-{
-	struct drm_i915_private *dev_priv = to_i915(obj->base.dev);
-	struct drm_framebuffer *fb = &intel_fb->base;
-	u32 max_stride;
-	unsigned int tiling, stride;
-	int ret = -EINVAL;
-	int i;
-
-	intel_fb->frontbuffer = intel_frontbuffer_get(obj);
-	if (!intel_fb->frontbuffer)
-		return -ENOMEM;
-
-	i915_gem_object_lock(obj, NULL);
-	tiling = i915_gem_object_get_tiling(obj);
-	stride = i915_gem_object_get_stride(obj);
-	i915_gem_object_unlock(obj);
-
-	if (mode_cmd->flags & DRM_MODE_FB_MODIFIERS) {
-		/*
-		 * If there's a fence, enforce that
-		 * the fb modifier and tiling mode match.
-		 */
-		if (tiling != I915_TILING_NONE &&
-		    tiling != intel_fb_modifier_to_tiling(mode_cmd->modifier[0])) {
-			drm_dbg_kms(&dev_priv->drm,
-				    "tiling_mode doesn't match fb modifier\n");
-			goto err;
-		}
-	} else {
-		if (tiling == I915_TILING_X) {
-			mode_cmd->modifier[0] = I915_FORMAT_MOD_X_TILED;
-		} else if (tiling == I915_TILING_Y) {
-			drm_dbg_kms(&dev_priv->drm,
-				    "No Y tiling for legacy addfb\n");
-			goto err;
-		}
-	}
-
-	if (!drm_any_plane_has_format(&dev_priv->drm,
-				      mode_cmd->pixel_format,
-				      mode_cmd->modifier[0])) {
-		drm_dbg_kms(&dev_priv->drm,
-			    "unsupported pixel format %p4cc / modifier 0x%llx\n",
-			    &mode_cmd->pixel_format, mode_cmd->modifier[0]);
-		goto err;
-	}
-
-	/*
-	 * gen2/3 display engine uses the fence if present,
-	 * so the tiling mode must match the fb modifier exactly.
-	 */
-	if (DISPLAY_VER(dev_priv) < 4 &&
-	    tiling != intel_fb_modifier_to_tiling(mode_cmd->modifier[0])) {
-		drm_dbg_kms(&dev_priv->drm,
-			    "tiling_mode must match fb modifier exactly on gen2/3\n");
-		goto err;
-	}
-
-	max_stride = intel_fb_max_stride(dev_priv, mode_cmd->pixel_format,
-					 mode_cmd->modifier[0]);
-	if (mode_cmd->pitches[0] > max_stride) {
-		drm_dbg_kms(&dev_priv->drm,
-			    "%s pitch (%u) must be at most %d\n",
-			    mode_cmd->modifier[0] != DRM_FORMAT_MOD_LINEAR ?
-			    "tiled" : "linear",
-			    mode_cmd->pitches[0], max_stride);
-		goto err;
-	}
-
-	/*
-	 * If there's a fence, enforce that
-	 * the fb pitch and fence stride match.
-	 */
-	if (tiling != I915_TILING_NONE && mode_cmd->pitches[0] != stride) {
-		drm_dbg_kms(&dev_priv->drm,
-			    "pitch (%d) must match tiling stride (%d)\n",
-			    mode_cmd->pitches[0], stride);
-		goto err;
-	}
-
-	/* FIXME need to adjust LINOFF/TILEOFF accordingly. */
-	if (mode_cmd->offsets[0] != 0) {
-		drm_dbg_kms(&dev_priv->drm,
-			    "plane 0 offset (0x%08x) must be 0\n",
-			    mode_cmd->offsets[0]);
-		goto err;
-	}
-
-	drm_helper_mode_fill_fb_struct(&dev_priv->drm, fb, mode_cmd);
-
-	for (i = 0; i < fb->format->num_planes; i++) {
-		u32 stride_alignment;
-
-		if (mode_cmd->handles[i] != mode_cmd->handles[0]) {
-			drm_dbg_kms(&dev_priv->drm, "bad plane %d handle\n",
-				    i);
-			goto err;
-		}
-
-		stride_alignment = intel_fb_stride_alignment(fb, i);
-		if (fb->pitches[i] & (stride_alignment - 1)) {
-			drm_dbg_kms(&dev_priv->drm,
-				    "plane %d pitch (%d) must be at least %u byte aligned\n",
-				    i, fb->pitches[i], stride_alignment);
-			goto err;
-		}
-
-		if (is_gen12_ccs_plane(fb, i) && !is_gen12_ccs_cc_plane(fb, i)) {
-			int ccs_aux_stride = gen12_ccs_aux_stride(fb, i);
-
-			if (fb->pitches[i] != ccs_aux_stride) {
-				drm_dbg_kms(&dev_priv->drm,
-					    "ccs aux plane %d pitch (%d) must be %d\n",
-					    i,
-					    fb->pitches[i], ccs_aux_stride);
-				goto err;
-			}
-		}
-
-		/* TODO: Add POT stride remapping support for CCS formats as well. */
-		if (IS_ALDERLAKE_P(dev_priv) &&
-		    mode_cmd->modifier[i] != DRM_FORMAT_MOD_LINEAR &&
-		    !intel_fb_needs_pot_stride_remap(intel_fb) &&
-		    !is_power_of_2(mode_cmd->pitches[i])) {
-			drm_dbg_kms(&dev_priv->drm,
-				    "plane %d pitch (%d) must be power of two for tiled buffers\n",
-				    i, mode_cmd->pitches[i]);
-			goto err;
-		}
-
-		fb->obj[i] = &obj->base;
-	}
-
-	ret = intel_fill_fb_info(dev_priv, intel_fb);
-	if (ret)
-		goto err;
-
-	if (intel_fb_uses_dpt(fb)) {
-		struct i915_address_space *vm;
-
-		vm = intel_dpt_create(intel_fb);
-		if (IS_ERR(vm)) {
-			ret = PTR_ERR(vm);
-			goto err;
-		}
-
-		intel_fb->dpt_vm = vm;
-	}
-
-	ret = drm_framebuffer_init(&dev_priv->drm, fb, &intel_fb_funcs);
-	if (ret) {
-		drm_err(&dev_priv->drm, "framebuffer init failed %d\n", ret);
-		goto err;
-	}
-
-	return 0;
-
-err:
-	intel_frontbuffer_put(intel_fb->frontbuffer);
-	return ret;
-}
-
-static struct drm_framebuffer *
-intel_user_framebuffer_create(struct drm_device *dev,
-			      struct drm_file *filp,
-			      const struct drm_mode_fb_cmd2 *user_mode_cmd)
-{
-	struct drm_framebuffer *fb;
-	struct drm_i915_gem_object *obj;
-	struct drm_mode_fb_cmd2 mode_cmd = *user_mode_cmd;
-	struct drm_i915_private *i915;
-
-	obj = i915_gem_object_lookup(filp, mode_cmd.handles[0]);
-	if (!obj)
-		return ERR_PTR(-ENOENT);
-
-	/* object is backed with LMEM for discrete */
-	i915 = to_i915(obj->base.dev);
-	if (HAS_LMEM(i915) && !i915_gem_object_can_migrate(obj, INTEL_REGION_LMEM)) {
-		/* object is "remote", not in local memory */
-		i915_gem_object_put(obj);
-		return ERR_PTR(-EREMOTE);
-	}
-
-	fb = intel_framebuffer_create(obj, &mode_cmd);
-	i915_gem_object_put(obj);
-
-	return fb;
-}
-
-=======
->>>>>>> 4e79e12f
 static enum drm_mode_status
 intel_mode_valid(struct drm_device *dev,
 		 const struct drm_display_mode *mode)
