--- conflicted
+++ resolved
@@ -485,13 +485,9 @@
 	if (!ret)
 		goto err_llb;
 	else if (ret > 1) {
-<<<<<<< HEAD
-		DRM_INFO_ONCE("Reducing the compressed framebuffer size. This may lead to less power savings than a non-reduced-size. Try to increase stolen memory size if available in BIOS.\n");
-=======
 		drm_info(&dev_priv->drm,
 			 "Reducing the compressed framebuffer size. This may lead to less power savings than a non-reduced-size. Try to increase stolen memory size if available in BIOS.\n");
 
->>>>>>> 3fd911b6
 	}
 
 	fbc->threshold = ret;
