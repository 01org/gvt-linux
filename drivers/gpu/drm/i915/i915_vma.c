--- conflicted
+++ resolved
@@ -170,17 +170,10 @@
 		pos = ERR_PTR(err);
 		goto err_vma;
 	}
-<<<<<<< HEAD
 
 	vma->vm = vm;
 	list_add_tail(&vma->vm_link, &vm->unbound_list);
 
-=======
-
-	vma->vm = vm;
-	list_add_tail(&vma->vm_link, &vm->unbound_list);
-
->>>>>>> 78353039
 	spin_lock(&obj->vma.lock);
 	if (i915_is_ggtt(vm)) {
 		if (unlikely(overflows_type(vma->size, u32)))
@@ -558,16 +551,6 @@
 
 	if (WARN_ON_ONCE(vma->obj->flags & I915_BO_ALLOC_GPU_ONLY))
 		return IOMEM_ERR_PTR(-EINVAL);
-<<<<<<< HEAD
-
-	if (!i915_gem_object_is_lmem(vma->obj)) {
-		if (GEM_WARN_ON(!i915_vma_is_map_and_fenceable(vma))) {
-			err = -ENODEV;
-			goto err;
-		}
-	}
-=======
->>>>>>> 78353039
 
 	GEM_BUG_ON(!i915_vma_is_ggtt(vma));
 	GEM_BUG_ON(!i915_vma_is_bound(vma, I915_VMA_GLOBAL_BIND));
@@ -1680,17 +1663,10 @@
 	spin_lock_irq(&gt->closed_lock);
 	__i915_vma_remove_closed(vma);
 	spin_unlock_irq(&gt->closed_lock);
-<<<<<<< HEAD
 
 	if (vm_ddestroy)
 		i915_vm_resv_put(vma->vm);
 
-=======
-
-	if (vm_ddestroy)
-		i915_vm_resv_put(vma->vm);
-
->>>>>>> 78353039
 	i915_active_fini(&vma->active);
 	GEM_WARN_ON(vma->resource);
 	i915_vma_free(vma);
