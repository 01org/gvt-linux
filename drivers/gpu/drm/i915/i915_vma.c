--- conflicted
+++ resolved
@@ -170,17 +170,10 @@
 		pos = ERR_PTR(err);
 		goto err_vma;
 	}
-<<<<<<< HEAD
 
 	vma->vm = vm;
 	list_add_tail(&vma->vm_link, &vm->unbound_list);
 
-=======
-
-	vma->vm = vm;
-	list_add_tail(&vma->vm_link, &vm->unbound_list);
-
->>>>>>> 5ac342ef
 	spin_lock(&obj->vma.lock);
 	if (i915_is_ggtt(vm)) {
 		if (unlikely(overflows_type(vma->size, u32)))
