/*
 * Copyright © 2010 Daniel Vetter
 * Copyright © 2011-2014 Intel Corporation
 *
 * Permission is hereby granted, free of charge, to any person obtaining a
 * copy of this software and associated documentation files (the "Software"),
 * to deal in the Software without restriction, including without limitation
 * the rights to use, copy, modify, merge, publish, distribute, sublicense,
 * and/or sell copies of the Software, and to permit persons to whom the
 * Software is furnished to do so, subject to the following conditions:
 *
 * The above copyright notice and this permission notice (including the next
 * paragraph) shall be included in all copies or substantial portions of the
 * Software.
 *
 * THE SOFTWARE IS PROVIDED "AS IS", WITHOUT WARRANTY OF ANY KIND, EXPRESS OR
 * IMPLIED, INCLUDING BUT NOT LIMITED TO THE WARRANTIES OF MERCHANTABILITY,
 * FITNESS FOR A PARTICULAR PURPOSE AND NONINFRINGEMENT.  IN NO EVENT SHALL
 * THE AUTHORS OR COPYRIGHT HOLDERS BE LIABLE FOR ANY CLAIM, DAMAGES OR OTHER
 * LIABILITY, WHETHER IN AN ACTION OF CONTRACT, TORT OR OTHERWISE, ARISING
 * FROM, OUT OF OR IN CONNECTION WITH THE SOFTWARE OR THE USE OR OTHER DEALINGS
 * IN THE SOFTWARE.
 *
 */

#include <linux/seq_file.h>
#include <linux/stop_machine.h>
#include <drm/drmP.h>
#include <drm/i915_drm.h>
#include "i915_drv.h"
#include "i915_vgpu.h"
#include "i915_trace.h"
#include "intel_drv.h"
#include "intel_frontbuffer.h"

#define I915_GFP_DMA (GFP_KERNEL | __GFP_HIGHMEM)

/**
 * DOC: Global GTT views
 *
 * Background and previous state
 *
 * Historically objects could exists (be bound) in global GTT space only as
 * singular instances with a view representing all of the object's backing pages
 * in a linear fashion. This view will be called a normal view.
 *
 * To support multiple views of the same object, where the number of mapped
 * pages is not equal to the backing store, or where the layout of the pages
 * is not linear, concept of a GGTT view was added.
 *
 * One example of an alternative view is a stereo display driven by a single
 * image. In this case we would have a framebuffer looking like this
 * (2x2 pages):
 *
 *    12
 *    34
 *
 * Above would represent a normal GGTT view as normally mapped for GPU or CPU
 * rendering. In contrast, fed to the display engine would be an alternative
 * view which could look something like this:
 *
 *   1212
 *   3434
 *
 * In this example both the size and layout of pages in the alternative view is
 * different from the normal view.
 *
 * Implementation and usage
 *
 * GGTT views are implemented using VMAs and are distinguished via enum
 * i915_ggtt_view_type and struct i915_ggtt_view.
 *
 * A new flavour of core GEM functions which work with GGTT bound objects were
 * added with the _ggtt_ infix, and sometimes with _view postfix to avoid
 * renaming  in large amounts of code. They take the struct i915_ggtt_view
 * parameter encapsulating all metadata required to implement a view.
 *
 * As a helper for callers which are only interested in the normal view,
 * globally const i915_ggtt_view_normal singleton instance exists. All old core
 * GEM API functions, the ones not taking the view parameter, are operating on,
 * or with the normal GGTT view.
 *
 * Code wanting to add or use a new GGTT view needs to:
 *
 * 1. Add a new enum with a suitable name.
 * 2. Extend the metadata in the i915_ggtt_view structure if required.
 * 3. Add support to i915_get_vma_pages().
 *
 * New views are required to build a scatter-gather table from within the
 * i915_get_vma_pages function. This table is stored in the vma.ggtt_view and
 * exists for the lifetime of an VMA.
 *
 * Core API is designed to have copy semantics which means that passed in
 * struct i915_ggtt_view does not need to be persistent (left around after
 * calling the core API functions).
 *
 */

static int
i915_get_ggtt_vma_pages(struct i915_vma *vma);

const struct i915_ggtt_view i915_ggtt_view_normal = {
	.type = I915_GGTT_VIEW_NORMAL,
};
const struct i915_ggtt_view i915_ggtt_view_rotated = {
	.type = I915_GGTT_VIEW_ROTATED,
};

int intel_sanitize_enable_ppgtt(struct drm_i915_private *dev_priv,
			       	int enable_ppgtt)
{
	bool has_aliasing_ppgtt;
	bool has_full_ppgtt;
	bool has_full_48bit_ppgtt;

	has_aliasing_ppgtt = INTEL_GEN(dev_priv) >= 6;
	has_full_ppgtt = INTEL_GEN(dev_priv) >= 7;
	has_full_48bit_ppgtt =
	       	IS_BROADWELL(dev_priv) || INTEL_GEN(dev_priv) >= 9;

	if (intel_vgpu_active(dev_priv)) {
		/* emulation is too hard */
		has_full_ppgtt = false;
		has_full_48bit_ppgtt = false;
	}

	if (!has_aliasing_ppgtt)
		return 0;

	/*
	 * We don't allow disabling PPGTT for gen9+ as it's a requirement for
	 * execlists, the sole mechanism available to submit work.
	 */
	if (enable_ppgtt == 0 && INTEL_GEN(dev_priv) < 9)
		return 0;

	if (enable_ppgtt == 1)
		return 1;

	if (enable_ppgtt == 2 && has_full_ppgtt)
		return 2;

	if (enable_ppgtt == 3 && has_full_48bit_ppgtt)
		return 3;

#ifdef CONFIG_INTEL_IOMMU
	/* Disable ppgtt on SNB if VT-d is on. */
	if (IS_GEN6(dev_priv) && intel_iommu_gfx_mapped) {
		DRM_INFO("Disabling PPGTT because VT-d is on\n");
		return 0;
	}
#endif

	/* Early VLV doesn't have this */
	if (IS_VALLEYVIEW(dev_priv) && dev_priv->drm.pdev->revision < 0xb) {
		DRM_DEBUG_DRIVER("disabling PPGTT on pre-B3 step VLV\n");
		return 0;
	}

	if (INTEL_GEN(dev_priv) >= 8 && i915.enable_execlists && has_full_ppgtt)
		return has_full_48bit_ppgtt ? 3 : 2;
	else
		return has_aliasing_ppgtt ? 1 : 0;
}

static int ppgtt_bind_vma(struct i915_vma *vma,
			  enum i915_cache_level cache_level,
			  u32 unused)
{
	u32 pte_flags = 0;

	vma->pages = vma->obj->mm.pages;

	/* Currently applicable only to VLV */
	if (vma->obj->gt_ro)
		pte_flags |= PTE_READ_ONLY;

	vma->vm->insert_entries(vma->vm, vma->pages, vma->node.start,
				cache_level, pte_flags);

	return 0;
}

static void ppgtt_unbind_vma(struct i915_vma *vma)
{
	vma->vm->clear_range(vma->vm,
			     vma->node.start,
			     vma->size);
}

static gen8_pte_t gen8_pte_encode(dma_addr_t addr,
				  enum i915_cache_level level)
{
	gen8_pte_t pte = _PAGE_PRESENT | _PAGE_RW;
	pte |= addr;

	switch (level) {
	case I915_CACHE_NONE:
		pte |= PPAT_UNCACHED_INDEX;
		break;
	case I915_CACHE_WT:
		pte |= PPAT_DISPLAY_ELLC_INDEX;
		break;
	default:
		pte |= PPAT_CACHED_INDEX;
		break;
	}

	return pte;
}

static gen8_pde_t gen8_pde_encode(const dma_addr_t addr,
				  const enum i915_cache_level level)
{
	gen8_pde_t pde = _PAGE_PRESENT | _PAGE_RW;
	pde |= addr;
	if (level != I915_CACHE_NONE)
		pde |= PPAT_CACHED_PDE_INDEX;
	else
		pde |= PPAT_UNCACHED_INDEX;
	return pde;
}

#define gen8_pdpe_encode gen8_pde_encode
#define gen8_pml4e_encode gen8_pde_encode

static gen6_pte_t snb_pte_encode(dma_addr_t addr,
				 enum i915_cache_level level,
				 u32 unused)
{
	gen6_pte_t pte = GEN6_PTE_VALID;
	pte |= GEN6_PTE_ADDR_ENCODE(addr);

	switch (level) {
	case I915_CACHE_L3_LLC:
	case I915_CACHE_LLC:
		pte |= GEN6_PTE_CACHE_LLC;
		break;
	case I915_CACHE_NONE:
		pte |= GEN6_PTE_UNCACHED;
		break;
	default:
		MISSING_CASE(level);
	}

	return pte;
}

static gen6_pte_t ivb_pte_encode(dma_addr_t addr,
				 enum i915_cache_level level,
				 u32 unused)
{
	gen6_pte_t pte = GEN6_PTE_VALID;
	pte |= GEN6_PTE_ADDR_ENCODE(addr);

	switch (level) {
	case I915_CACHE_L3_LLC:
		pte |= GEN7_PTE_CACHE_L3_LLC;
		break;
	case I915_CACHE_LLC:
		pte |= GEN6_PTE_CACHE_LLC;
		break;
	case I915_CACHE_NONE:
		pte |= GEN6_PTE_UNCACHED;
		break;
	default:
		MISSING_CASE(level);
	}

	return pte;
}

static gen6_pte_t byt_pte_encode(dma_addr_t addr,
				 enum i915_cache_level level,
				 u32 flags)
{
	gen6_pte_t pte = GEN6_PTE_VALID;
	pte |= GEN6_PTE_ADDR_ENCODE(addr);

	if (!(flags & PTE_READ_ONLY))
		pte |= BYT_PTE_WRITEABLE;

	if (level != I915_CACHE_NONE)
		pte |= BYT_PTE_SNOOPED_BY_CPU_CACHES;

	return pte;
}

static gen6_pte_t hsw_pte_encode(dma_addr_t addr,
				 enum i915_cache_level level,
				 u32 unused)
{
	gen6_pte_t pte = GEN6_PTE_VALID;
	pte |= HSW_PTE_ADDR_ENCODE(addr);

	if (level != I915_CACHE_NONE)
		pte |= HSW_WB_LLC_AGE3;

	return pte;
}

static gen6_pte_t iris_pte_encode(dma_addr_t addr,
				  enum i915_cache_level level,
				  u32 unused)
{
	gen6_pte_t pte = GEN6_PTE_VALID;
	pte |= HSW_PTE_ADDR_ENCODE(addr);

	switch (level) {
	case I915_CACHE_NONE:
		break;
	case I915_CACHE_WT:
		pte |= HSW_WT_ELLC_LLC_AGE3;
		break;
	default:
		pte |= HSW_WB_ELLC_LLC_AGE3;
		break;
	}

	return pte;
}

static int __setup_page_dma(struct drm_i915_private *dev_priv,
			    struct i915_page_dma *p, gfp_t flags)
{
	struct device *kdev = &dev_priv->drm.pdev->dev;

	p->page = alloc_page(flags);
	if (!p->page)
		return -ENOMEM;

	p->daddr = dma_map_page(kdev,
				p->page, 0, 4096, PCI_DMA_BIDIRECTIONAL);

	if (dma_mapping_error(kdev, p->daddr)) {
		__free_page(p->page);
		return -EINVAL;
	}

	return 0;
}

static int setup_page_dma(struct drm_i915_private *dev_priv,
			  struct i915_page_dma *p)
{
	return __setup_page_dma(dev_priv, p, I915_GFP_DMA);
}

static void cleanup_page_dma(struct drm_i915_private *dev_priv,
			     struct i915_page_dma *p)
{
	struct pci_dev *pdev = dev_priv->drm.pdev;

	if (WARN_ON(!p->page))
		return;

	dma_unmap_page(&pdev->dev, p->daddr, 4096, PCI_DMA_BIDIRECTIONAL);
	__free_page(p->page);
	memset(p, 0, sizeof(*p));
}

static void *kmap_page_dma(struct i915_page_dma *p)
{
	return kmap_atomic(p->page);
}

/* We use the flushing unmap only with ppgtt structures:
 * page directories, page tables and scratch pages.
 */
static void kunmap_page_dma(struct drm_i915_private *dev_priv, void *vaddr)
{
	/* There are only few exceptions for gen >=6. chv and bxt.
	 * And we are not sure about the latter so play safe for now.
	 */
<<<<<<< HEAD
	if (IS_CHERRYVIEW(dev_priv) || IS_BROXTON(dev_priv))
=======
	if (IS_CHERRYVIEW(dev_priv) || IS_GEN9_LP(dev_priv))
>>>>>>> d637c178
		drm_clflush_virt_range(vaddr, PAGE_SIZE);

	kunmap_atomic(vaddr);
}

#define kmap_px(px) kmap_page_dma(px_base(px))
#define kunmap_px(ppgtt, vaddr) \
<<<<<<< HEAD
		kunmap_page_dma(to_i915((ppgtt)->base.dev), (vaddr))
=======
		kunmap_page_dma((ppgtt)->base.i915, (vaddr))
>>>>>>> d637c178

#define setup_px(dev_priv, px) setup_page_dma((dev_priv), px_base(px))
#define cleanup_px(dev_priv, px) cleanup_page_dma((dev_priv), px_base(px))
#define fill_px(dev_priv, px, v) fill_page_dma((dev_priv), px_base(px), (v))
#define fill32_px(dev_priv, px, v) \
		fill_page_dma_32((dev_priv), px_base(px), (v))

static void fill_page_dma(struct drm_i915_private *dev_priv,
			  struct i915_page_dma *p, const uint64_t val)
{
	int i;
	uint64_t * const vaddr = kmap_page_dma(p);

	for (i = 0; i < 512; i++)
		vaddr[i] = val;

	kunmap_page_dma(dev_priv, vaddr);
}

static void fill_page_dma_32(struct drm_i915_private *dev_priv,
			     struct i915_page_dma *p, const uint32_t val32)
{
	uint64_t v = val32;

	v = v << 32 | val32;

	fill_page_dma(dev_priv, p, v);
}

static int
setup_scratch_page(struct drm_i915_private *dev_priv,
		   struct i915_page_dma *scratch,
		   gfp_t gfp)
{
	return __setup_page_dma(dev_priv, scratch, gfp | __GFP_ZERO);
}

static void cleanup_scratch_page(struct drm_i915_private *dev_priv,
				 struct i915_page_dma *scratch)
{
	cleanup_page_dma(dev_priv, scratch);
}

static struct i915_page_table *alloc_pt(struct drm_i915_private *dev_priv)
{
	struct i915_page_table *pt;
	const size_t count = INTEL_GEN(dev_priv) >= 8 ? GEN8_PTES : GEN6_PTES;
	int ret = -ENOMEM;

	pt = kzalloc(sizeof(*pt), GFP_KERNEL);
	if (!pt)
		return ERR_PTR(-ENOMEM);

	pt->used_ptes = kcalloc(BITS_TO_LONGS(count), sizeof(*pt->used_ptes),
				GFP_KERNEL);

	if (!pt->used_ptes)
		goto fail_bitmap;

	ret = setup_px(dev_priv, pt);
	if (ret)
		goto fail_page_m;

	return pt;

fail_page_m:
	kfree(pt->used_ptes);
fail_bitmap:
	kfree(pt);

	return ERR_PTR(ret);
}

static void free_pt(struct drm_i915_private *dev_priv,
		    struct i915_page_table *pt)
{
	cleanup_px(dev_priv, pt);
	kfree(pt->used_ptes);
	kfree(pt);
}

static void gen8_initialize_pt(struct i915_address_space *vm,
			       struct i915_page_table *pt)
{
	gen8_pte_t scratch_pte;

	scratch_pte = gen8_pte_encode(vm->scratch_page.daddr,
				      I915_CACHE_LLC);

<<<<<<< HEAD
	fill_px(to_i915(vm->dev), pt, scratch_pte);
=======
	fill_px(vm->i915, pt, scratch_pte);
>>>>>>> d637c178
}

static void gen6_initialize_pt(struct i915_address_space *vm,
			       struct i915_page_table *pt)
{
	gen6_pte_t scratch_pte;

	WARN_ON(vm->scratch_page.daddr == 0);

	scratch_pte = vm->pte_encode(vm->scratch_page.daddr,
				     I915_CACHE_LLC, 0);

<<<<<<< HEAD
	fill32_px(to_i915(vm->dev), pt, scratch_pte);
=======
	fill32_px(vm->i915, pt, scratch_pte);
>>>>>>> d637c178
}

static struct i915_page_directory *alloc_pd(struct drm_i915_private *dev_priv)
{
	struct i915_page_directory *pd;
	int ret = -ENOMEM;

	pd = kzalloc(sizeof(*pd), GFP_KERNEL);
	if (!pd)
		return ERR_PTR(-ENOMEM);

	pd->used_pdes = kcalloc(BITS_TO_LONGS(I915_PDES),
				sizeof(*pd->used_pdes), GFP_KERNEL);
	if (!pd->used_pdes)
		goto fail_bitmap;

	ret = setup_px(dev_priv, pd);
	if (ret)
		goto fail_page_m;

	return pd;

fail_page_m:
	kfree(pd->used_pdes);
fail_bitmap:
	kfree(pd);

	return ERR_PTR(ret);
}

static void free_pd(struct drm_i915_private *dev_priv,
		    struct i915_page_directory *pd)
{
	if (px_page(pd)) {
		cleanup_px(dev_priv, pd);
		kfree(pd->used_pdes);
		kfree(pd);
	}
}

static void gen8_initialize_pd(struct i915_address_space *vm,
			       struct i915_page_directory *pd)
{
	gen8_pde_t scratch_pde;

	scratch_pde = gen8_pde_encode(px_dma(vm->scratch_pt), I915_CACHE_LLC);

<<<<<<< HEAD
	fill_px(to_i915(vm->dev), pd, scratch_pde);
=======
	fill_px(vm->i915, pd, scratch_pde);
>>>>>>> d637c178
}

static int __pdp_init(struct drm_i915_private *dev_priv,
		      struct i915_page_directory_pointer *pdp)
{
	size_t pdpes = I915_PDPES_PER_PDP(dev_priv);

	pdp->used_pdpes = kcalloc(BITS_TO_LONGS(pdpes),
				  sizeof(unsigned long),
				  GFP_KERNEL);
	if (!pdp->used_pdpes)
		return -ENOMEM;

	pdp->page_directory = kcalloc(pdpes, sizeof(*pdp->page_directory),
				      GFP_KERNEL);
	if (!pdp->page_directory) {
		kfree(pdp->used_pdpes);
		/* the PDP might be the statically allocated top level. Keep it
		 * as clean as possible */
		pdp->used_pdpes = NULL;
		return -ENOMEM;
	}

	return 0;
}

static void __pdp_fini(struct i915_page_directory_pointer *pdp)
{
	kfree(pdp->used_pdpes);
	kfree(pdp->page_directory);
	pdp->page_directory = NULL;
}

static struct
i915_page_directory_pointer *alloc_pdp(struct drm_i915_private *dev_priv)
{
	struct i915_page_directory_pointer *pdp;
	int ret = -ENOMEM;

	WARN_ON(!USES_FULL_48BIT_PPGTT(dev_priv));

	pdp = kzalloc(sizeof(*pdp), GFP_KERNEL);
	if (!pdp)
		return ERR_PTR(-ENOMEM);

	ret = __pdp_init(dev_priv, pdp);
	if (ret)
		goto fail_bitmap;

	ret = setup_px(dev_priv, pdp);
	if (ret)
		goto fail_page_m;

	return pdp;

fail_page_m:
	__pdp_fini(pdp);
fail_bitmap:
	kfree(pdp);

	return ERR_PTR(ret);
}

static void free_pdp(struct drm_i915_private *dev_priv,
		     struct i915_page_directory_pointer *pdp)
{
	__pdp_fini(pdp);
	if (USES_FULL_48BIT_PPGTT(dev_priv)) {
		cleanup_px(dev_priv, pdp);
		kfree(pdp);
	}
}

static void gen8_initialize_pdp(struct i915_address_space *vm,
				struct i915_page_directory_pointer *pdp)
{
	gen8_ppgtt_pdpe_t scratch_pdpe;

	scratch_pdpe = gen8_pdpe_encode(px_dma(vm->scratch_pd), I915_CACHE_LLC);

<<<<<<< HEAD
	fill_px(to_i915(vm->dev), pdp, scratch_pdpe);
=======
	fill_px(vm->i915, pdp, scratch_pdpe);
>>>>>>> d637c178
}

static void gen8_initialize_pml4(struct i915_address_space *vm,
				 struct i915_pml4 *pml4)
{
	gen8_ppgtt_pml4e_t scratch_pml4e;

	scratch_pml4e = gen8_pml4e_encode(px_dma(vm->scratch_pdp),
					  I915_CACHE_LLC);

<<<<<<< HEAD
	fill_px(to_i915(vm->dev), pml4, scratch_pml4e);
=======
	fill_px(vm->i915, pml4, scratch_pml4e);
>>>>>>> d637c178
}

static void
gen8_setup_page_directory(struct i915_hw_ppgtt *ppgtt,
			  struct i915_page_directory_pointer *pdp,
			  struct i915_page_directory *pd,
			  int index)
{
	gen8_ppgtt_pdpe_t *page_directorypo;

	if (!USES_FULL_48BIT_PPGTT(to_i915(ppgtt->base.dev)))
		return;

	page_directorypo = kmap_px(pdp);
	page_directorypo[index] = gen8_pdpe_encode(px_dma(pd), I915_CACHE_LLC);
	kunmap_px(ppgtt, page_directorypo);
}

static void
gen8_setup_page_directory_pointer(struct i915_hw_ppgtt *ppgtt,
				  struct i915_pml4 *pml4,
				  struct i915_page_directory_pointer *pdp,
				  int index)
{
	gen8_ppgtt_pml4e_t *pagemap = kmap_px(pml4);

	WARN_ON(!USES_FULL_48BIT_PPGTT(to_i915(ppgtt->base.dev)));
	pagemap[index] = gen8_pml4e_encode(px_dma(pdp), I915_CACHE_LLC);
	kunmap_px(ppgtt, pagemap);
}

/* Broadwell Page Directory Pointer Descriptors */
static int gen8_write_pdp(struct drm_i915_gem_request *req,
			  unsigned entry,
			  dma_addr_t addr)
{
	struct intel_ring *ring = req->ring;
	struct intel_engine_cs *engine = req->engine;
	int ret;

	BUG_ON(entry >= 4);

	ret = intel_ring_begin(req, 6);
	if (ret)
		return ret;

	intel_ring_emit(ring, MI_LOAD_REGISTER_IMM(1));
	intel_ring_emit_reg(ring, GEN8_RING_PDP_UDW(engine, entry));
	intel_ring_emit(ring, upper_32_bits(addr));
	intel_ring_emit(ring, MI_LOAD_REGISTER_IMM(1));
	intel_ring_emit_reg(ring, GEN8_RING_PDP_LDW(engine, entry));
	intel_ring_emit(ring, lower_32_bits(addr));
	intel_ring_advance(ring);

	return 0;
}

static int gen8_legacy_mm_switch(struct i915_hw_ppgtt *ppgtt,
				 struct drm_i915_gem_request *req)
{
	int i, ret;

	for (i = GEN8_LEGACY_PDPES - 1; i >= 0; i--) {
		const dma_addr_t pd_daddr = i915_page_dir_dma_addr(ppgtt, i);

		ret = gen8_write_pdp(req, i, pd_daddr);
		if (ret)
			return ret;
	}

	return 0;
}

static int gen8_48b_mm_switch(struct i915_hw_ppgtt *ppgtt,
			      struct drm_i915_gem_request *req)
{
	return gen8_write_pdp(req, 0, px_dma(&ppgtt->pml4));
}

/* PDE TLBs are a pain to invalidate on GEN8+. When we modify
 * the page table structures, we mark them dirty so that
 * context switching/execlist queuing code takes extra steps
 * to ensure that tlbs are flushed.
 */
static void mark_tlbs_dirty(struct i915_hw_ppgtt *ppgtt)
{
<<<<<<< HEAD
	ppgtt->pd_dirty_rings = INTEL_INFO(to_i915(ppgtt->base.dev))->ring_mask;
=======
	ppgtt->pd_dirty_rings = INTEL_INFO(ppgtt->base.i915)->ring_mask;
>>>>>>> d637c178
}

/* Removes entries from a single page table, releasing it if it's empty.
 * Caller can use the return value to update higher-level entries.
 */
static bool gen8_ppgtt_clear_pt(struct i915_address_space *vm,
				struct i915_page_table *pt,
				uint64_t start,
				uint64_t length)
{
	struct i915_hw_ppgtt *ppgtt = i915_vm_to_ppgtt(vm);
	unsigned int num_entries = gen8_pte_count(start, length);
	unsigned int pte = gen8_pte_index(start);
	unsigned int pte_end = pte + num_entries;
	gen8_pte_t *pt_vaddr;
	gen8_pte_t scratch_pte = gen8_pte_encode(vm->scratch_page.daddr,
						 I915_CACHE_LLC);

	if (WARN_ON(!px_page(pt)))
		return false;

	GEM_BUG_ON(pte_end > GEN8_PTES);

	bitmap_clear(pt->used_ptes, pte, num_entries);

<<<<<<< HEAD
	if (bitmap_empty(pt->used_ptes, GEN8_PTES)) {
		free_pt(to_i915(vm->dev), pt);
		return true;
	}
=======
	if (bitmap_empty(pt->used_ptes, GEN8_PTES))
		return true;
>>>>>>> d637c178

	pt_vaddr = kmap_px(pt);

	while (pte < pte_end)
		pt_vaddr[pte++] = scratch_pte;
<<<<<<< HEAD

	kunmap_px(ppgtt, pt_vaddr);

	return false;
}

/* Removes entries from a single page dir, releasing it if it's empty.
 * Caller can use the return value to update higher-level entries
 */
static bool gen8_ppgtt_clear_pd(struct i915_address_space *vm,
				struct i915_page_directory *pd,
				uint64_t start,
				uint64_t length)
{
	struct i915_hw_ppgtt *ppgtt = i915_vm_to_ppgtt(vm);
	struct i915_page_table *pt;
	uint64_t pde;
	gen8_pde_t *pde_vaddr;
	gen8_pde_t scratch_pde = gen8_pde_encode(px_dma(vm->scratch_pt),
						 I915_CACHE_LLC);

	gen8_for_each_pde(pt, pd, start, length, pde) {
		if (WARN_ON(!pd->page_table[pde]))
			break;

		if (gen8_ppgtt_clear_pt(vm, pt, start, length)) {
			__clear_bit(pde, pd->used_pdes);
			pde_vaddr = kmap_px(pd);
			pde_vaddr[pde] = scratch_pde;
			kunmap_px(ppgtt, pde_vaddr);
		}
	}

	if (bitmap_empty(pd->used_pdes, I915_PDES)) {
		free_pd(to_i915(vm->dev), pd);
		return true;
	}

	return false;
}

/* Removes entries from a single page dir pointer, releasing it if it's empty.
 * Caller can use the return value to update higher-level entries
 */
static bool gen8_ppgtt_clear_pdp(struct i915_address_space *vm,
				 struct i915_page_directory_pointer *pdp,
				 uint64_t start,
				 uint64_t length)
{
	struct i915_hw_ppgtt *ppgtt = i915_vm_to_ppgtt(vm);
	struct drm_i915_private *dev_priv = to_i915(vm->dev);
	struct i915_page_directory *pd;
	uint64_t pdpe;
	gen8_ppgtt_pdpe_t *pdpe_vaddr;
	gen8_ppgtt_pdpe_t scratch_pdpe =
		gen8_pdpe_encode(px_dma(vm->scratch_pd), I915_CACHE_LLC);

	gen8_for_each_pdpe(pd, pdp, start, length, pdpe) {
		if (WARN_ON(!pdp->page_directory[pdpe]))
			break;

		if (gen8_ppgtt_clear_pd(vm, pd, start, length)) {
			__clear_bit(pdpe, pdp->used_pdpes);
			if (USES_FULL_48BIT_PPGTT(dev_priv)) {
				pdpe_vaddr = kmap_px(pdp);
				pdpe_vaddr[pdpe] = scratch_pdpe;
				kunmap_px(ppgtt, pdpe_vaddr);
			}
		}
	}

	mark_tlbs_dirty(ppgtt);

	if (USES_FULL_48BIT_PPGTT(dev_priv) &&
	    bitmap_empty(pdp->used_pdpes, I915_PDPES_PER_PDP(dev_priv))) {
		free_pdp(dev_priv, pdp);
		return true;
	}

=======

	kunmap_px(ppgtt, pt_vaddr);

	return false;
}

/* Removes entries from a single page dir, releasing it if it's empty.
 * Caller can use the return value to update higher-level entries
 */
static bool gen8_ppgtt_clear_pd(struct i915_address_space *vm,
				struct i915_page_directory *pd,
				uint64_t start,
				uint64_t length)
{
	struct i915_hw_ppgtt *ppgtt = i915_vm_to_ppgtt(vm);
	struct i915_page_table *pt;
	uint64_t pde;
	gen8_pde_t *pde_vaddr;
	gen8_pde_t scratch_pde = gen8_pde_encode(px_dma(vm->scratch_pt),
						 I915_CACHE_LLC);

	gen8_for_each_pde(pt, pd, start, length, pde) {
		if (WARN_ON(!pd->page_table[pde]))
			break;

		if (gen8_ppgtt_clear_pt(vm, pt, start, length)) {
			__clear_bit(pde, pd->used_pdes);
			pde_vaddr = kmap_px(pd);
			pde_vaddr[pde] = scratch_pde;
			kunmap_px(ppgtt, pde_vaddr);
			free_pt(vm->i915, pt);
		}
	}

	if (bitmap_empty(pd->used_pdes, I915_PDES))
		return true;

	return false;
}

/* Removes entries from a single page dir pointer, releasing it if it's empty.
 * Caller can use the return value to update higher-level entries
 */
static bool gen8_ppgtt_clear_pdp(struct i915_address_space *vm,
				 struct i915_page_directory_pointer *pdp,
				 uint64_t start,
				 uint64_t length)
{
	struct i915_hw_ppgtt *ppgtt = i915_vm_to_ppgtt(vm);
	struct i915_page_directory *pd;
	uint64_t pdpe;
	gen8_ppgtt_pdpe_t *pdpe_vaddr;
	gen8_ppgtt_pdpe_t scratch_pdpe =
		gen8_pdpe_encode(px_dma(vm->scratch_pd), I915_CACHE_LLC);

	gen8_for_each_pdpe(pd, pdp, start, length, pdpe) {
		if (WARN_ON(!pdp->page_directory[pdpe]))
			break;

		if (gen8_ppgtt_clear_pd(vm, pd, start, length)) {
			__clear_bit(pdpe, pdp->used_pdpes);
			if (USES_FULL_48BIT_PPGTT(dev_priv)) {
				pdpe_vaddr = kmap_px(pdp);
				pdpe_vaddr[pdpe] = scratch_pdpe;
				kunmap_px(ppgtt, pdpe_vaddr);
			}
			free_pd(vm->i915, pd);
		}
	}

	mark_tlbs_dirty(ppgtt);

	if (bitmap_empty(pdp->used_pdpes, I915_PDPES_PER_PDP(dev_priv)))
		return true;

>>>>>>> d637c178
	return false;
}

/* Removes entries from a single pml4.
 * This is the top-level structure in 4-level page tables used on gen8+.
 * Empty entries are always scratch pml4e.
 */
static void gen8_ppgtt_clear_pml4(struct i915_address_space *vm,
				  struct i915_pml4 *pml4,
				  uint64_t start,
				  uint64_t length)
{
	struct i915_hw_ppgtt *ppgtt = i915_vm_to_ppgtt(vm);
	struct i915_page_directory_pointer *pdp;
	uint64_t pml4e;
	gen8_ppgtt_pml4e_t *pml4e_vaddr;
	gen8_ppgtt_pml4e_t scratch_pml4e =
		gen8_pml4e_encode(px_dma(vm->scratch_pdp), I915_CACHE_LLC);

<<<<<<< HEAD
	GEM_BUG_ON(!USES_FULL_48BIT_PPGTT(to_i915(vm->dev)));
=======
	GEM_BUG_ON(!USES_FULL_48BIT_PPGTT(vm->i915));
>>>>>>> d637c178

	gen8_for_each_pml4e(pdp, pml4, start, length, pml4e) {
		if (WARN_ON(!pml4->pdps[pml4e]))
			break;

		if (gen8_ppgtt_clear_pdp(vm, pdp, start, length)) {
			__clear_bit(pml4e, pml4->used_pml4es);
			pml4e_vaddr = kmap_px(pml4);
			pml4e_vaddr[pml4e] = scratch_pml4e;
			kunmap_px(ppgtt, pml4e_vaddr);
<<<<<<< HEAD
=======
			free_pdp(vm->i915, pdp);
>>>>>>> d637c178
		}
	}
}

static void gen8_ppgtt_clear_range(struct i915_address_space *vm,
				   uint64_t start, uint64_t length)
{
	struct i915_hw_ppgtt *ppgtt = i915_vm_to_ppgtt(vm);

<<<<<<< HEAD
	if (USES_FULL_48BIT_PPGTT(to_i915(vm->dev)))
=======
	if (USES_FULL_48BIT_PPGTT(vm->i915))
>>>>>>> d637c178
		gen8_ppgtt_clear_pml4(vm, &ppgtt->pml4, start, length);
	else
		gen8_ppgtt_clear_pdp(vm, &ppgtt->pdp, start, length);
}

static void
gen8_ppgtt_insert_pte_entries(struct i915_address_space *vm,
			      struct i915_page_directory_pointer *pdp,
			      struct sg_page_iter *sg_iter,
			      uint64_t start,
			      enum i915_cache_level cache_level)
{
	struct i915_hw_ppgtt *ppgtt = i915_vm_to_ppgtt(vm);
	gen8_pte_t *pt_vaddr;
	unsigned pdpe = gen8_pdpe_index(start);
	unsigned pde = gen8_pde_index(start);
	unsigned pte = gen8_pte_index(start);

	pt_vaddr = NULL;

	while (__sg_page_iter_next(sg_iter)) {
		if (pt_vaddr == NULL) {
			struct i915_page_directory *pd = pdp->page_directory[pdpe];
			struct i915_page_table *pt = pd->page_table[pde];
			pt_vaddr = kmap_px(pt);
		}

		pt_vaddr[pte] =
			gen8_pte_encode(sg_page_iter_dma_address(sg_iter),
					cache_level);
		if (++pte == GEN8_PTES) {
			kunmap_px(ppgtt, pt_vaddr);
			pt_vaddr = NULL;
			if (++pde == I915_PDES) {
<<<<<<< HEAD
				if (++pdpe == I915_PDPES_PER_PDP(to_i915(vm->dev)))
=======
				if (++pdpe == I915_PDPES_PER_PDP(vm->i915))
>>>>>>> d637c178
					break;
				pde = 0;
			}
			pte = 0;
		}
	}

	if (pt_vaddr)
		kunmap_px(ppgtt, pt_vaddr);
}

static void gen8_ppgtt_insert_entries(struct i915_address_space *vm,
				      struct sg_table *pages,
				      uint64_t start,
				      enum i915_cache_level cache_level,
				      u32 unused)
{
	struct i915_hw_ppgtt *ppgtt = i915_vm_to_ppgtt(vm);
	struct sg_page_iter sg_iter;

	__sg_page_iter_start(&sg_iter, pages->sgl, sg_nents(pages->sgl), 0);

<<<<<<< HEAD
	if (!USES_FULL_48BIT_PPGTT(to_i915(vm->dev))) {
=======
	if (!USES_FULL_48BIT_PPGTT(vm->i915)) {
>>>>>>> d637c178
		gen8_ppgtt_insert_pte_entries(vm, &ppgtt->pdp, &sg_iter, start,
					      cache_level);
	} else {
		struct i915_page_directory_pointer *pdp;
		uint64_t pml4e;
		uint64_t length = (uint64_t)pages->orig_nents << PAGE_SHIFT;

		gen8_for_each_pml4e(pdp, &ppgtt->pml4, start, length, pml4e) {
			gen8_ppgtt_insert_pte_entries(vm, pdp, &sg_iter,
						      start, cache_level);
		}
	}
}

static void gen8_free_page_tables(struct drm_i915_private *dev_priv,
				  struct i915_page_directory *pd)
{
	int i;

	if (!px_page(pd))
		return;

	for_each_set_bit(i, pd->used_pdes, I915_PDES) {
		if (WARN_ON(!pd->page_table[i]))
			continue;

		free_pt(dev_priv, pd->page_table[i]);
		pd->page_table[i] = NULL;
	}
}

static int gen8_init_scratch(struct i915_address_space *vm)
{
<<<<<<< HEAD
	struct drm_i915_private *dev_priv = to_i915(vm->dev);
=======
	struct drm_i915_private *dev_priv = vm->i915;
>>>>>>> d637c178
	int ret;

	ret = setup_scratch_page(dev_priv, &vm->scratch_page, I915_GFP_DMA);
	if (ret)
		return ret;

	vm->scratch_pt = alloc_pt(dev_priv);
	if (IS_ERR(vm->scratch_pt)) {
		ret = PTR_ERR(vm->scratch_pt);
		goto free_scratch_page;
	}

	vm->scratch_pd = alloc_pd(dev_priv);
	if (IS_ERR(vm->scratch_pd)) {
		ret = PTR_ERR(vm->scratch_pd);
		goto free_pt;
	}

	if (USES_FULL_48BIT_PPGTT(dev_priv)) {
		vm->scratch_pdp = alloc_pdp(dev_priv);
		if (IS_ERR(vm->scratch_pdp)) {
			ret = PTR_ERR(vm->scratch_pdp);
			goto free_pd;
		}
	}

	gen8_initialize_pt(vm, vm->scratch_pt);
	gen8_initialize_pd(vm, vm->scratch_pd);
	if (USES_FULL_48BIT_PPGTT(dev_priv))
		gen8_initialize_pdp(vm, vm->scratch_pdp);

	return 0;

free_pd:
	free_pd(dev_priv, vm->scratch_pd);
free_pt:
	free_pt(dev_priv, vm->scratch_pt);
free_scratch_page:
	cleanup_scratch_page(dev_priv, &vm->scratch_page);

	return ret;
}

static int gen8_ppgtt_notify_vgt(struct i915_hw_ppgtt *ppgtt, bool create)
{
	enum vgt_g2v_type msg;
	struct drm_i915_private *dev_priv = ppgtt->base.i915;
	int i;

	if (USES_FULL_48BIT_PPGTT(dev_priv)) {
		u64 daddr = px_dma(&ppgtt->pml4);

		I915_WRITE(vgtif_reg(pdp[0].lo), lower_32_bits(daddr));
		I915_WRITE(vgtif_reg(pdp[0].hi), upper_32_bits(daddr));

		msg = (create ? VGT_G2V_PPGTT_L4_PAGE_TABLE_CREATE :
				VGT_G2V_PPGTT_L4_PAGE_TABLE_DESTROY);
	} else {
		for (i = 0; i < GEN8_LEGACY_PDPES; i++) {
			u64 daddr = i915_page_dir_dma_addr(ppgtt, i);

			I915_WRITE(vgtif_reg(pdp[i].lo), lower_32_bits(daddr));
			I915_WRITE(vgtif_reg(pdp[i].hi), upper_32_bits(daddr));
		}

		msg = (create ? VGT_G2V_PPGTT_L3_PAGE_TABLE_CREATE :
				VGT_G2V_PPGTT_L3_PAGE_TABLE_DESTROY);
	}

	I915_WRITE(vgtif_reg(g2v_notify), msg);

	return 0;
}

static void gen8_free_scratch(struct i915_address_space *vm)
{
<<<<<<< HEAD
	struct drm_i915_private *dev_priv = to_i915(vm->dev);
=======
	struct drm_i915_private *dev_priv = vm->i915;
>>>>>>> d637c178

	if (USES_FULL_48BIT_PPGTT(dev_priv))
		free_pdp(dev_priv, vm->scratch_pdp);
	free_pd(dev_priv, vm->scratch_pd);
	free_pt(dev_priv, vm->scratch_pt);
	cleanup_scratch_page(dev_priv, &vm->scratch_page);
}

static void gen8_ppgtt_cleanup_3lvl(struct drm_i915_private *dev_priv,
				    struct i915_page_directory_pointer *pdp)
{
	int i;

	for_each_set_bit(i, pdp->used_pdpes, I915_PDPES_PER_PDP(dev_priv)) {
		if (WARN_ON(!pdp->page_directory[i]))
			continue;

		gen8_free_page_tables(dev_priv, pdp->page_directory[i]);
		free_pd(dev_priv, pdp->page_directory[i]);
	}

	free_pdp(dev_priv, pdp);
}

static void gen8_ppgtt_cleanup_4lvl(struct i915_hw_ppgtt *ppgtt)
{
<<<<<<< HEAD
	struct drm_i915_private *dev_priv = to_i915(ppgtt->base.dev);
=======
	struct drm_i915_private *dev_priv = ppgtt->base.i915;
>>>>>>> d637c178
	int i;

	for_each_set_bit(i, ppgtt->pml4.used_pml4es, GEN8_PML4ES_PER_PML4) {
		if (WARN_ON(!ppgtt->pml4.pdps[i]))
			continue;

		gen8_ppgtt_cleanup_3lvl(dev_priv, ppgtt->pml4.pdps[i]);
	}

	cleanup_px(dev_priv, &ppgtt->pml4);
}

static void gen8_ppgtt_cleanup(struct i915_address_space *vm)
{
<<<<<<< HEAD
	struct drm_i915_private *dev_priv = to_i915(vm->dev);
=======
	struct drm_i915_private *dev_priv = vm->i915;
>>>>>>> d637c178
	struct i915_hw_ppgtt *ppgtt = i915_vm_to_ppgtt(vm);

	if (intel_vgpu_active(dev_priv))
		gen8_ppgtt_notify_vgt(ppgtt, false);

	if (!USES_FULL_48BIT_PPGTT(dev_priv))
		gen8_ppgtt_cleanup_3lvl(dev_priv, &ppgtt->pdp);
	else
		gen8_ppgtt_cleanup_4lvl(ppgtt);

	gen8_free_scratch(vm);
}

/**
 * gen8_ppgtt_alloc_pagetabs() - Allocate page tables for VA range.
 * @vm:	Master vm structure.
 * @pd:	Page directory for this address range.
 * @start:	Starting virtual address to begin allocations.
 * @length:	Size of the allocations.
 * @new_pts:	Bitmap set by function with new allocations. Likely used by the
 *		caller to free on error.
 *
 * Allocate the required number of page tables. Extremely similar to
 * gen8_ppgtt_alloc_page_directories(). The main difference is here we are limited by
 * the page directory boundary (instead of the page directory pointer). That
 * boundary is 1GB virtual. Therefore, unlike gen8_ppgtt_alloc_page_directories(), it is
 * possible, and likely that the caller will need to use multiple calls of this
 * function to achieve the appropriate allocation.
 *
 * Return: 0 if success; negative error code otherwise.
 */
static int gen8_ppgtt_alloc_pagetabs(struct i915_address_space *vm,
				     struct i915_page_directory *pd,
				     uint64_t start,
				     uint64_t length,
				     unsigned long *new_pts)
{
<<<<<<< HEAD
	struct drm_i915_private *dev_priv = to_i915(vm->dev);
=======
	struct drm_i915_private *dev_priv = vm->i915;
>>>>>>> d637c178
	struct i915_page_table *pt;
	uint32_t pde;

	gen8_for_each_pde(pt, pd, start, length, pde) {
		/* Don't reallocate page tables */
		if (test_bit(pde, pd->used_pdes)) {
			/* Scratch is never allocated this way */
			WARN_ON(pt == vm->scratch_pt);
			continue;
		}

		pt = alloc_pt(dev_priv);
		if (IS_ERR(pt))
			goto unwind_out;

		gen8_initialize_pt(vm, pt);
		pd->page_table[pde] = pt;
		__set_bit(pde, new_pts);
		trace_i915_page_table_entry_alloc(vm, pde, start, GEN8_PDE_SHIFT);
	}

	return 0;

unwind_out:
	for_each_set_bit(pde, new_pts, I915_PDES)
		free_pt(dev_priv, pd->page_table[pde]);

	return -ENOMEM;
}

/**
 * gen8_ppgtt_alloc_page_directories() - Allocate page directories for VA range.
 * @vm:	Master vm structure.
 * @pdp:	Page directory pointer for this address range.
 * @start:	Starting virtual address to begin allocations.
 * @length:	Size of the allocations.
 * @new_pds:	Bitmap set by function with new allocations. Likely used by the
 *		caller to free on error.
 *
 * Allocate the required number of page directories starting at the pde index of
 * @start, and ending at the pde index @start + @length. This function will skip
 * over already allocated page directories within the range, and only allocate
 * new ones, setting the appropriate pointer within the pdp as well as the
 * correct position in the bitmap @new_pds.
 *
 * The function will only allocate the pages within the range for a give page
 * directory pointer. In other words, if @start + @length straddles a virtually
 * addressed PDP boundary (512GB for 4k pages), there will be more allocations
 * required by the caller, This is not currently possible, and the BUG in the
 * code will prevent it.
 *
 * Return: 0 if success; negative error code otherwise.
 */
static int
gen8_ppgtt_alloc_page_directories(struct i915_address_space *vm,
				  struct i915_page_directory_pointer *pdp,
				  uint64_t start,
				  uint64_t length,
				  unsigned long *new_pds)
{
<<<<<<< HEAD
	struct drm_i915_private *dev_priv = to_i915(vm->dev);
=======
	struct drm_i915_private *dev_priv = vm->i915;
>>>>>>> d637c178
	struct i915_page_directory *pd;
	uint32_t pdpe;
	uint32_t pdpes = I915_PDPES_PER_PDP(dev_priv);

	WARN_ON(!bitmap_empty(new_pds, pdpes));

	gen8_for_each_pdpe(pd, pdp, start, length, pdpe) {
		if (test_bit(pdpe, pdp->used_pdpes))
			continue;

		pd = alloc_pd(dev_priv);
		if (IS_ERR(pd))
			goto unwind_out;

		gen8_initialize_pd(vm, pd);
		pdp->page_directory[pdpe] = pd;
		__set_bit(pdpe, new_pds);
		trace_i915_page_directory_entry_alloc(vm, pdpe, start, GEN8_PDPE_SHIFT);
	}

	return 0;

unwind_out:
	for_each_set_bit(pdpe, new_pds, pdpes)
		free_pd(dev_priv, pdp->page_directory[pdpe]);

	return -ENOMEM;
}

/**
 * gen8_ppgtt_alloc_page_dirpointers() - Allocate pdps for VA range.
 * @vm:	Master vm structure.
 * @pml4:	Page map level 4 for this address range.
 * @start:	Starting virtual address to begin allocations.
 * @length:	Size of the allocations.
 * @new_pdps:	Bitmap set by function with new allocations. Likely used by the
 *		caller to free on error.
 *
 * Allocate the required number of page directory pointers. Extremely similar to
 * gen8_ppgtt_alloc_page_directories() and gen8_ppgtt_alloc_pagetabs().
 * The main difference is here we are limited by the pml4 boundary (instead of
 * the page directory pointer).
 *
 * Return: 0 if success; negative error code otherwise.
 */
static int
gen8_ppgtt_alloc_page_dirpointers(struct i915_address_space *vm,
				  struct i915_pml4 *pml4,
				  uint64_t start,
				  uint64_t length,
				  unsigned long *new_pdps)
{
<<<<<<< HEAD
	struct drm_i915_private *dev_priv = to_i915(vm->dev);
=======
	struct drm_i915_private *dev_priv = vm->i915;
>>>>>>> d637c178
	struct i915_page_directory_pointer *pdp;
	uint32_t pml4e;

	WARN_ON(!bitmap_empty(new_pdps, GEN8_PML4ES_PER_PML4));

	gen8_for_each_pml4e(pdp, pml4, start, length, pml4e) {
		if (!test_bit(pml4e, pml4->used_pml4es)) {
			pdp = alloc_pdp(dev_priv);
			if (IS_ERR(pdp))
				goto unwind_out;

			gen8_initialize_pdp(vm, pdp);
			pml4->pdps[pml4e] = pdp;
			__set_bit(pml4e, new_pdps);
			trace_i915_page_directory_pointer_entry_alloc(vm,
								      pml4e,
								      start,
								      GEN8_PML4E_SHIFT);
		}
	}

	return 0;

unwind_out:
	for_each_set_bit(pml4e, new_pdps, GEN8_PML4ES_PER_PML4)
		free_pdp(dev_priv, pml4->pdps[pml4e]);

	return -ENOMEM;
}

static void
free_gen8_temp_bitmaps(unsigned long *new_pds, unsigned long *new_pts)
{
	kfree(new_pts);
	kfree(new_pds);
}

/* Fills in the page directory bitmap, and the array of page tables bitmap. Both
 * of these are based on the number of PDPEs in the system.
 */
static
int __must_check alloc_gen8_temp_bitmaps(unsigned long **new_pds,
					 unsigned long **new_pts,
					 uint32_t pdpes)
{
	unsigned long *pds;
	unsigned long *pts;

	pds = kcalloc(BITS_TO_LONGS(pdpes), sizeof(unsigned long), GFP_TEMPORARY);
	if (!pds)
		return -ENOMEM;

	pts = kcalloc(pdpes, BITS_TO_LONGS(I915_PDES) * sizeof(unsigned long),
		      GFP_TEMPORARY);
	if (!pts)
		goto err_out;

	*new_pds = pds;
	*new_pts = pts;

	return 0;

err_out:
	free_gen8_temp_bitmaps(pds, pts);
	return -ENOMEM;
}

static int gen8_alloc_va_range_3lvl(struct i915_address_space *vm,
				    struct i915_page_directory_pointer *pdp,
				    uint64_t start,
				    uint64_t length)
{
	struct i915_hw_ppgtt *ppgtt = i915_vm_to_ppgtt(vm);
	unsigned long *new_page_dirs, *new_page_tables;
<<<<<<< HEAD
	struct drm_i915_private *dev_priv = to_i915(vm->dev);
=======
	struct drm_i915_private *dev_priv = vm->i915;
>>>>>>> d637c178
	struct i915_page_directory *pd;
	const uint64_t orig_start = start;
	const uint64_t orig_length = length;
	uint32_t pdpe;
	uint32_t pdpes = I915_PDPES_PER_PDP(dev_priv);
	int ret;

	/* Wrap is never okay since we can only represent 48b, and we don't
	 * actually use the other side of the canonical address space.
	 */
	if (WARN_ON(start + length < start))
		return -ENODEV;

	if (WARN_ON(start + length > vm->total))
		return -ENODEV;

	ret = alloc_gen8_temp_bitmaps(&new_page_dirs, &new_page_tables, pdpes);
	if (ret)
		return ret;

	/* Do the allocations first so we can easily bail out */
	ret = gen8_ppgtt_alloc_page_directories(vm, pdp, start, length,
						new_page_dirs);
	if (ret) {
		free_gen8_temp_bitmaps(new_page_dirs, new_page_tables);
		return ret;
	}

	/* For every page directory referenced, allocate page tables */
	gen8_for_each_pdpe(pd, pdp, start, length, pdpe) {
		ret = gen8_ppgtt_alloc_pagetabs(vm, pd, start, length,
						new_page_tables + pdpe * BITS_TO_LONGS(I915_PDES));
		if (ret)
			goto err_out;
	}

	start = orig_start;
	length = orig_length;

	/* Allocations have completed successfully, so set the bitmaps, and do
	 * the mappings. */
	gen8_for_each_pdpe(pd, pdp, start, length, pdpe) {
		gen8_pde_t *const page_directory = kmap_px(pd);
		struct i915_page_table *pt;
		uint64_t pd_len = length;
		uint64_t pd_start = start;
		uint32_t pde;

		/* Every pd should be allocated, we just did that above. */
		WARN_ON(!pd);

		gen8_for_each_pde(pt, pd, pd_start, pd_len, pde) {
			/* Same reasoning as pd */
			WARN_ON(!pt);
			WARN_ON(!pd_len);
			WARN_ON(!gen8_pte_count(pd_start, pd_len));

			/* Set our used ptes within the page table */
			bitmap_set(pt->used_ptes,
				   gen8_pte_index(pd_start),
				   gen8_pte_count(pd_start, pd_len));

			/* Our pde is now pointing to the pagetable, pt */
			__set_bit(pde, pd->used_pdes);

			/* Map the PDE to the page table */
			page_directory[pde] = gen8_pde_encode(px_dma(pt),
							      I915_CACHE_LLC);
			trace_i915_page_table_entry_map(&ppgtt->base, pde, pt,
							gen8_pte_index(start),
							gen8_pte_count(start, length),
							GEN8_PTES);

			/* NB: We haven't yet mapped ptes to pages. At this
			 * point we're still relying on insert_entries() */
		}

		kunmap_px(ppgtt, page_directory);
		__set_bit(pdpe, pdp->used_pdpes);
		gen8_setup_page_directory(ppgtt, pdp, pd, pdpe);
	}

	free_gen8_temp_bitmaps(new_page_dirs, new_page_tables);
	mark_tlbs_dirty(ppgtt);
	return 0;

err_out:
	while (pdpe--) {
		unsigned long temp;

		for_each_set_bit(temp, new_page_tables + pdpe *
				BITS_TO_LONGS(I915_PDES), I915_PDES)
			free_pt(dev_priv,
				pdp->page_directory[pdpe]->page_table[temp]);
	}

	for_each_set_bit(pdpe, new_page_dirs, pdpes)
		free_pd(dev_priv, pdp->page_directory[pdpe]);

	free_gen8_temp_bitmaps(new_page_dirs, new_page_tables);
	mark_tlbs_dirty(ppgtt);
	return ret;
}

static int gen8_alloc_va_range_4lvl(struct i915_address_space *vm,
				    struct i915_pml4 *pml4,
				    uint64_t start,
				    uint64_t length)
{
	DECLARE_BITMAP(new_pdps, GEN8_PML4ES_PER_PML4);
	struct i915_hw_ppgtt *ppgtt = i915_vm_to_ppgtt(vm);
	struct i915_page_directory_pointer *pdp;
	uint64_t pml4e;
	int ret = 0;

	/* Do the pml4 allocations first, so we don't need to track the newly
	 * allocated tables below the pdp */
	bitmap_zero(new_pdps, GEN8_PML4ES_PER_PML4);

	/* The pagedirectory and pagetable allocations are done in the shared 3
	 * and 4 level code. Just allocate the pdps.
	 */
	ret = gen8_ppgtt_alloc_page_dirpointers(vm, pml4, start, length,
						new_pdps);
	if (ret)
		return ret;

	WARN(bitmap_weight(new_pdps, GEN8_PML4ES_PER_PML4) > 2,
	     "The allocation has spanned more than 512GB. "
	     "It is highly likely this is incorrect.");

	gen8_for_each_pml4e(pdp, pml4, start, length, pml4e) {
		WARN_ON(!pdp);

		ret = gen8_alloc_va_range_3lvl(vm, pdp, start, length);
		if (ret)
			goto err_out;

		gen8_setup_page_directory_pointer(ppgtt, pml4, pdp, pml4e);
	}

	bitmap_or(pml4->used_pml4es, new_pdps, pml4->used_pml4es,
		  GEN8_PML4ES_PER_PML4);

	return 0;

err_out:
	for_each_set_bit(pml4e, new_pdps, GEN8_PML4ES_PER_PML4)
<<<<<<< HEAD
		gen8_ppgtt_cleanup_3lvl(to_i915(vm->dev), pml4->pdps[pml4e]);
=======
		gen8_ppgtt_cleanup_3lvl(vm->i915, pml4->pdps[pml4e]);
>>>>>>> d637c178

	return ret;
}

static int gen8_alloc_va_range(struct i915_address_space *vm,
			       uint64_t start, uint64_t length)
{
	struct i915_hw_ppgtt *ppgtt = i915_vm_to_ppgtt(vm);

<<<<<<< HEAD
	if (USES_FULL_48BIT_PPGTT(to_i915(vm->dev)))
=======
	if (USES_FULL_48BIT_PPGTT(vm->i915))
>>>>>>> d637c178
		return gen8_alloc_va_range_4lvl(vm, &ppgtt->pml4, start, length);
	else
		return gen8_alloc_va_range_3lvl(vm, &ppgtt->pdp, start, length);
}

static void gen8_dump_pdp(struct i915_page_directory_pointer *pdp,
			  uint64_t start, uint64_t length,
			  gen8_pte_t scratch_pte,
			  struct seq_file *m)
{
	struct i915_page_directory *pd;
	uint32_t pdpe;

	gen8_for_each_pdpe(pd, pdp, start, length, pdpe) {
		struct i915_page_table *pt;
		uint64_t pd_len = length;
		uint64_t pd_start = start;
		uint32_t pde;

		if (!test_bit(pdpe, pdp->used_pdpes))
			continue;

		seq_printf(m, "\tPDPE #%d\n", pdpe);
		gen8_for_each_pde(pt, pd, pd_start, pd_len, pde) {
			uint32_t  pte;
			gen8_pte_t *pt_vaddr;

			if (!test_bit(pde, pd->used_pdes))
				continue;

			pt_vaddr = kmap_px(pt);
			for (pte = 0; pte < GEN8_PTES; pte += 4) {
				uint64_t va =
					(pdpe << GEN8_PDPE_SHIFT) |
					(pde << GEN8_PDE_SHIFT) |
					(pte << GEN8_PTE_SHIFT);
				int i;
				bool found = false;

				for (i = 0; i < 4; i++)
					if (pt_vaddr[pte + i] != scratch_pte)
						found = true;
				if (!found)
					continue;

				seq_printf(m, "\t\t0x%llx [%03d,%03d,%04d]: =", va, pdpe, pde, pte);
				for (i = 0; i < 4; i++) {
					if (pt_vaddr[pte + i] != scratch_pte)
						seq_printf(m, " %llx", pt_vaddr[pte + i]);
					else
						seq_puts(m, "  SCRATCH ");
				}
				seq_puts(m, "\n");
			}
			/* don't use kunmap_px, it could trigger
			 * an unnecessary flush.
			 */
			kunmap_atomic(pt_vaddr);
		}
	}
}

static void gen8_dump_ppgtt(struct i915_hw_ppgtt *ppgtt, struct seq_file *m)
{
	struct i915_address_space *vm = &ppgtt->base;
	uint64_t start = ppgtt->base.start;
	uint64_t length = ppgtt->base.total;
	gen8_pte_t scratch_pte = gen8_pte_encode(vm->scratch_page.daddr,
						 I915_CACHE_LLC);

<<<<<<< HEAD
	if (!USES_FULL_48BIT_PPGTT(to_i915(vm->dev))) {
=======
	if (!USES_FULL_48BIT_PPGTT(vm->i915)) {
>>>>>>> d637c178
		gen8_dump_pdp(&ppgtt->pdp, start, length, scratch_pte, m);
	} else {
		uint64_t pml4e;
		struct i915_pml4 *pml4 = &ppgtt->pml4;
		struct i915_page_directory_pointer *pdp;

		gen8_for_each_pml4e(pdp, pml4, start, length, pml4e) {
			if (!test_bit(pml4e, pml4->used_pml4es))
				continue;

			seq_printf(m, "    PML4E #%llu\n", pml4e);
			gen8_dump_pdp(pdp, start, length, scratch_pte, m);
		}
	}
}

static int gen8_preallocate_top_level_pdps(struct i915_hw_ppgtt *ppgtt)
{
	unsigned long *new_page_dirs, *new_page_tables;
	uint32_t pdpes = I915_PDPES_PER_PDP(to_i915(ppgtt->base.dev));
	int ret;

	/* We allocate temp bitmap for page tables for no gain
	 * but as this is for init only, lets keep the things simple
	 */
	ret = alloc_gen8_temp_bitmaps(&new_page_dirs, &new_page_tables, pdpes);
	if (ret)
		return ret;

	/* Allocate for all pdps regardless of how the ppgtt
	 * was defined.
	 */
	ret = gen8_ppgtt_alloc_page_directories(&ppgtt->base, &ppgtt->pdp,
						0, 1ULL << 32,
						new_page_dirs);
	if (!ret)
		*ppgtt->pdp.used_pdpes = *new_page_dirs;

	free_gen8_temp_bitmaps(new_page_dirs, new_page_tables);

	return ret;
}

/*
 * GEN8 legacy ppgtt programming is accomplished through a max 4 PDP registers
 * with a net effect resembling a 2-level page table in normal x86 terms. Each
 * PDP represents 1GB of memory 4 * 512 * 512 * 4096 = 4GB legacy 32b address
 * space.
 *
 */
static int gen8_ppgtt_init(struct i915_hw_ppgtt *ppgtt)
{
<<<<<<< HEAD
	struct drm_i915_private *dev_priv = to_i915(ppgtt->base.dev);
=======
	struct drm_i915_private *dev_priv = ppgtt->base.i915;
>>>>>>> d637c178
	int ret;

	ret = gen8_init_scratch(&ppgtt->base);
	if (ret)
		return ret;

	ppgtt->base.start = 0;
	ppgtt->base.cleanup = gen8_ppgtt_cleanup;
	ppgtt->base.allocate_va_range = gen8_alloc_va_range;
	ppgtt->base.insert_entries = gen8_ppgtt_insert_entries;
	ppgtt->base.clear_range = gen8_ppgtt_clear_range;
	ppgtt->base.unbind_vma = ppgtt_unbind_vma;
	ppgtt->base.bind_vma = ppgtt_bind_vma;
	ppgtt->debug_dump = gen8_dump_ppgtt;

	if (USES_FULL_48BIT_PPGTT(dev_priv)) {
		ret = setup_px(dev_priv, &ppgtt->pml4);
		if (ret)
			goto free_scratch;

		gen8_initialize_pml4(&ppgtt->base, &ppgtt->pml4);

		ppgtt->base.total = 1ULL << 48;
		ppgtt->switch_mm = gen8_48b_mm_switch;
	} else {
		ret = __pdp_init(dev_priv, &ppgtt->pdp);
		if (ret)
			goto free_scratch;

		ppgtt->base.total = 1ULL << 32;
		ppgtt->switch_mm = gen8_legacy_mm_switch;
		trace_i915_page_directory_pointer_entry_alloc(&ppgtt->base,
							      0, 0,
							      GEN8_PML4E_SHIFT);

		if (intel_vgpu_active(dev_priv)) {
			ret = gen8_preallocate_top_level_pdps(ppgtt);
			if (ret)
				goto free_scratch;
		}
	}

	if (intel_vgpu_active(dev_priv))
		gen8_ppgtt_notify_vgt(ppgtt, true);

	return 0;

free_scratch:
	gen8_free_scratch(&ppgtt->base);
	return ret;
}

static void gen6_dump_ppgtt(struct i915_hw_ppgtt *ppgtt, struct seq_file *m)
{
	struct i915_address_space *vm = &ppgtt->base;
	struct i915_page_table *unused;
	gen6_pte_t scratch_pte;
	uint32_t pd_entry;
	uint32_t  pte, pde;
	uint32_t start = ppgtt->base.start, length = ppgtt->base.total;

	scratch_pte = vm->pte_encode(vm->scratch_page.daddr,
				     I915_CACHE_LLC, 0);

	gen6_for_each_pde(unused, &ppgtt->pd, start, length, pde) {
		u32 expected;
		gen6_pte_t *pt_vaddr;
		const dma_addr_t pt_addr = px_dma(ppgtt->pd.page_table[pde]);
		pd_entry = readl(ppgtt->pd_addr + pde);
		expected = (GEN6_PDE_ADDR_ENCODE(pt_addr) | GEN6_PDE_VALID);

		if (pd_entry != expected)
			seq_printf(m, "\tPDE #%d mismatch: Actual PDE: %x Expected PDE: %x\n",
				   pde,
				   pd_entry,
				   expected);
		seq_printf(m, "\tPDE: %x\n", pd_entry);

		pt_vaddr = kmap_px(ppgtt->pd.page_table[pde]);

		for (pte = 0; pte < GEN6_PTES; pte+=4) {
			unsigned long va =
				(pde * PAGE_SIZE * GEN6_PTES) +
				(pte * PAGE_SIZE);
			int i;
			bool found = false;
			for (i = 0; i < 4; i++)
				if (pt_vaddr[pte + i] != scratch_pte)
					found = true;
			if (!found)
				continue;

			seq_printf(m, "\t\t0x%lx [%03d,%04d]: =", va, pde, pte);
			for (i = 0; i < 4; i++) {
				if (pt_vaddr[pte + i] != scratch_pte)
					seq_printf(m, " %08x", pt_vaddr[pte + i]);
				else
					seq_puts(m, "  SCRATCH ");
			}
			seq_puts(m, "\n");
		}
		kunmap_px(ppgtt, pt_vaddr);
	}
}

/* Write pde (index) from the page directory @pd to the page table @pt */
static void gen6_write_pde(struct i915_page_directory *pd,
			    const int pde, struct i915_page_table *pt)
{
	/* Caller needs to make sure the write completes if necessary */
	struct i915_hw_ppgtt *ppgtt =
		container_of(pd, struct i915_hw_ppgtt, pd);
	u32 pd_entry;

	pd_entry = GEN6_PDE_ADDR_ENCODE(px_dma(pt));
	pd_entry |= GEN6_PDE_VALID;

	writel(pd_entry, ppgtt->pd_addr + pde);
}

/* Write all the page tables found in the ppgtt structure to incrementing page
 * directories. */
static void gen6_write_page_range(struct drm_i915_private *dev_priv,
				  struct i915_page_directory *pd,
				  uint32_t start, uint32_t length)
{
	struct i915_ggtt *ggtt = &dev_priv->ggtt;
	struct i915_page_table *pt;
	uint32_t pde;

	gen6_for_each_pde(pt, pd, start, length, pde)
		gen6_write_pde(pd, pde, pt);

	/* Make sure write is complete before other code can use this page
	 * table. Also require for WC mapped PTEs */
	readl(ggtt->gsm);
}

static uint32_t get_pd_offset(struct i915_hw_ppgtt *ppgtt)
{
	BUG_ON(ppgtt->pd.base.ggtt_offset & 0x3f);

	return (ppgtt->pd.base.ggtt_offset / 64) << 16;
}

static int hsw_mm_switch(struct i915_hw_ppgtt *ppgtt,
			 struct drm_i915_gem_request *req)
{
	struct intel_ring *ring = req->ring;
	struct intel_engine_cs *engine = req->engine;
	int ret;

	/* NB: TLBs must be flushed and invalidated before a switch */
	ret = engine->emit_flush(req, EMIT_INVALIDATE | EMIT_FLUSH);
	if (ret)
		return ret;

	ret = intel_ring_begin(req, 6);
	if (ret)
		return ret;

	intel_ring_emit(ring, MI_LOAD_REGISTER_IMM(2));
	intel_ring_emit_reg(ring, RING_PP_DIR_DCLV(engine));
	intel_ring_emit(ring, PP_DIR_DCLV_2G);
	intel_ring_emit_reg(ring, RING_PP_DIR_BASE(engine));
	intel_ring_emit(ring, get_pd_offset(ppgtt));
	intel_ring_emit(ring, MI_NOOP);
	intel_ring_advance(ring);

	return 0;
}

static int gen7_mm_switch(struct i915_hw_ppgtt *ppgtt,
			  struct drm_i915_gem_request *req)
{
	struct intel_ring *ring = req->ring;
	struct intel_engine_cs *engine = req->engine;
	int ret;

	/* NB: TLBs must be flushed and invalidated before a switch */
	ret = engine->emit_flush(req, EMIT_INVALIDATE | EMIT_FLUSH);
	if (ret)
		return ret;

	ret = intel_ring_begin(req, 6);
	if (ret)
		return ret;

	intel_ring_emit(ring, MI_LOAD_REGISTER_IMM(2));
	intel_ring_emit_reg(ring, RING_PP_DIR_DCLV(engine));
	intel_ring_emit(ring, PP_DIR_DCLV_2G);
	intel_ring_emit_reg(ring, RING_PP_DIR_BASE(engine));
	intel_ring_emit(ring, get_pd_offset(ppgtt));
	intel_ring_emit(ring, MI_NOOP);
	intel_ring_advance(ring);

	/* XXX: RCS is the only one to auto invalidate the TLBs? */
	if (engine->id != RCS) {
		ret = engine->emit_flush(req, EMIT_INVALIDATE | EMIT_FLUSH);
		if (ret)
			return ret;
	}

	return 0;
}

static int gen6_mm_switch(struct i915_hw_ppgtt *ppgtt,
			  struct drm_i915_gem_request *req)
{
	struct intel_engine_cs *engine = req->engine;
	struct drm_i915_private *dev_priv = req->i915;

	I915_WRITE(RING_PP_DIR_DCLV(engine), PP_DIR_DCLV_2G);
	I915_WRITE(RING_PP_DIR_BASE(engine), get_pd_offset(ppgtt));
	return 0;
}

static void gen8_ppgtt_enable(struct drm_i915_private *dev_priv)
{
	struct intel_engine_cs *engine;
	enum intel_engine_id id;

	for_each_engine(engine, dev_priv, id) {
		u32 four_level = USES_FULL_48BIT_PPGTT(dev_priv) ?
				 GEN8_GFX_PPGTT_48B : 0;
		I915_WRITE(RING_MODE_GEN7(engine),
			   _MASKED_BIT_ENABLE(GFX_PPGTT_ENABLE | four_level));
	}
}

static void gen7_ppgtt_enable(struct drm_i915_private *dev_priv)
{
	struct intel_engine_cs *engine;
	uint32_t ecochk, ecobits;
	enum intel_engine_id id;

	ecobits = I915_READ(GAC_ECO_BITS);
	I915_WRITE(GAC_ECO_BITS, ecobits | ECOBITS_PPGTT_CACHE64B);

	ecochk = I915_READ(GAM_ECOCHK);
	if (IS_HASWELL(dev_priv)) {
		ecochk |= ECOCHK_PPGTT_WB_HSW;
	} else {
		ecochk |= ECOCHK_PPGTT_LLC_IVB;
		ecochk &= ~ECOCHK_PPGTT_GFDT_IVB;
	}
	I915_WRITE(GAM_ECOCHK, ecochk);

	for_each_engine(engine, dev_priv, id) {
		/* GFX_MODE is per-ring on gen7+ */
		I915_WRITE(RING_MODE_GEN7(engine),
			   _MASKED_BIT_ENABLE(GFX_PPGTT_ENABLE));
	}
}

static void gen6_ppgtt_enable(struct drm_i915_private *dev_priv)
{
	uint32_t ecochk, gab_ctl, ecobits;

	ecobits = I915_READ(GAC_ECO_BITS);
	I915_WRITE(GAC_ECO_BITS, ecobits | ECOBITS_SNB_BIT |
		   ECOBITS_PPGTT_CACHE64B);

	gab_ctl = I915_READ(GAB_CTL);
	I915_WRITE(GAB_CTL, gab_ctl | GAB_CTL_CONT_AFTER_PAGEFAULT);

	ecochk = I915_READ(GAM_ECOCHK);
	I915_WRITE(GAM_ECOCHK, ecochk | ECOCHK_SNB_BIT | ECOCHK_PPGTT_CACHE64B);

	I915_WRITE(GFX_MODE, _MASKED_BIT_ENABLE(GFX_PPGTT_ENABLE));
}

/* PPGTT support for Sandybdrige/Gen6 and later */
static void gen6_ppgtt_clear_range(struct i915_address_space *vm,
				   uint64_t start,
				   uint64_t length)
{
	struct i915_hw_ppgtt *ppgtt = i915_vm_to_ppgtt(vm);
	gen6_pte_t *pt_vaddr, scratch_pte;
	unsigned first_entry = start >> PAGE_SHIFT;
	unsigned num_entries = length >> PAGE_SHIFT;
	unsigned act_pt = first_entry / GEN6_PTES;
	unsigned first_pte = first_entry % GEN6_PTES;
	unsigned last_pte, i;

	scratch_pte = vm->pte_encode(vm->scratch_page.daddr,
				     I915_CACHE_LLC, 0);

	while (num_entries) {
		last_pte = first_pte + num_entries;
		if (last_pte > GEN6_PTES)
			last_pte = GEN6_PTES;

		pt_vaddr = kmap_px(ppgtt->pd.page_table[act_pt]);

		for (i = first_pte; i < last_pte; i++)
			pt_vaddr[i] = scratch_pte;

		kunmap_px(ppgtt, pt_vaddr);

		num_entries -= last_pte - first_pte;
		first_pte = 0;
		act_pt++;
	}
}

static void gen6_ppgtt_insert_entries(struct i915_address_space *vm,
				      struct sg_table *pages,
				      uint64_t start,
				      enum i915_cache_level cache_level, u32 flags)
{
	struct i915_hw_ppgtt *ppgtt = i915_vm_to_ppgtt(vm);
	unsigned first_entry = start >> PAGE_SHIFT;
	unsigned act_pt = first_entry / GEN6_PTES;
	unsigned act_pte = first_entry % GEN6_PTES;
	gen6_pte_t *pt_vaddr = NULL;
	struct sgt_iter sgt_iter;
	dma_addr_t addr;

	for_each_sgt_dma(addr, sgt_iter, pages) {
		if (pt_vaddr == NULL)
			pt_vaddr = kmap_px(ppgtt->pd.page_table[act_pt]);

		pt_vaddr[act_pte] =
			vm->pte_encode(addr, cache_level, flags);

		if (++act_pte == GEN6_PTES) {
			kunmap_px(ppgtt, pt_vaddr);
			pt_vaddr = NULL;
			act_pt++;
			act_pte = 0;
		}
	}

	if (pt_vaddr)
		kunmap_px(ppgtt, pt_vaddr);
}

static int gen6_alloc_va_range(struct i915_address_space *vm,
			       uint64_t start_in, uint64_t length_in)
{
	DECLARE_BITMAP(new_page_tables, I915_PDES);
<<<<<<< HEAD
	struct drm_i915_private *dev_priv = to_i915(vm->dev);
=======
	struct drm_i915_private *dev_priv = vm->i915;
>>>>>>> d637c178
	struct i915_ggtt *ggtt = &dev_priv->ggtt;
	struct i915_hw_ppgtt *ppgtt = i915_vm_to_ppgtt(vm);
	struct i915_page_table *pt;
	uint32_t start, length, start_save, length_save;
	uint32_t pde;
	int ret;

	if (WARN_ON(start_in + length_in > ppgtt->base.total))
		return -ENODEV;

	start = start_save = start_in;
	length = length_save = length_in;

	bitmap_zero(new_page_tables, I915_PDES);

	/* The allocation is done in two stages so that we can bail out with
	 * minimal amount of pain. The first stage finds new page tables that
	 * need allocation. The second stage marks use ptes within the page
	 * tables.
	 */
	gen6_for_each_pde(pt, &ppgtt->pd, start, length, pde) {
		if (pt != vm->scratch_pt) {
			WARN_ON(bitmap_empty(pt->used_ptes, GEN6_PTES));
			continue;
		}

		/* We've already allocated a page table */
		WARN_ON(!bitmap_empty(pt->used_ptes, GEN6_PTES));

		pt = alloc_pt(dev_priv);
		if (IS_ERR(pt)) {
			ret = PTR_ERR(pt);
			goto unwind_out;
		}

		gen6_initialize_pt(vm, pt);

		ppgtt->pd.page_table[pde] = pt;
		__set_bit(pde, new_page_tables);
		trace_i915_page_table_entry_alloc(vm, pde, start, GEN6_PDE_SHIFT);
	}

	start = start_save;
	length = length_save;

	gen6_for_each_pde(pt, &ppgtt->pd, start, length, pde) {
		DECLARE_BITMAP(tmp_bitmap, GEN6_PTES);

		bitmap_zero(tmp_bitmap, GEN6_PTES);
		bitmap_set(tmp_bitmap, gen6_pte_index(start),
			   gen6_pte_count(start, length));

		if (__test_and_clear_bit(pde, new_page_tables))
			gen6_write_pde(&ppgtt->pd, pde, pt);

		trace_i915_page_table_entry_map(vm, pde, pt,
					 gen6_pte_index(start),
					 gen6_pte_count(start, length),
					 GEN6_PTES);
		bitmap_or(pt->used_ptes, tmp_bitmap, pt->used_ptes,
				GEN6_PTES);
	}

	WARN_ON(!bitmap_empty(new_page_tables, I915_PDES));

	/* Make sure write is complete before other code can use this page
	 * table. Also require for WC mapped PTEs */
	readl(ggtt->gsm);

	mark_tlbs_dirty(ppgtt);
	return 0;

unwind_out:
	for_each_set_bit(pde, new_page_tables, I915_PDES) {
		struct i915_page_table *pt = ppgtt->pd.page_table[pde];

		ppgtt->pd.page_table[pde] = vm->scratch_pt;
		free_pt(dev_priv, pt);
	}

	mark_tlbs_dirty(ppgtt);
	return ret;
}

static int gen6_init_scratch(struct i915_address_space *vm)
{
<<<<<<< HEAD
	struct drm_i915_private *dev_priv = to_i915(vm->dev);
=======
	struct drm_i915_private *dev_priv = vm->i915;
>>>>>>> d637c178
	int ret;

	ret = setup_scratch_page(dev_priv, &vm->scratch_page, I915_GFP_DMA);
	if (ret)
		return ret;

	vm->scratch_pt = alloc_pt(dev_priv);
	if (IS_ERR(vm->scratch_pt)) {
		cleanup_scratch_page(dev_priv, &vm->scratch_page);
		return PTR_ERR(vm->scratch_pt);
	}

	gen6_initialize_pt(vm, vm->scratch_pt);

	return 0;
}

static void gen6_free_scratch(struct i915_address_space *vm)
{
<<<<<<< HEAD
	struct drm_i915_private *dev_priv = to_i915(vm->dev);
=======
	struct drm_i915_private *dev_priv = vm->i915;
>>>>>>> d637c178

	free_pt(dev_priv, vm->scratch_pt);
	cleanup_scratch_page(dev_priv, &vm->scratch_page);
}

static void gen6_ppgtt_cleanup(struct i915_address_space *vm)
{
	struct i915_hw_ppgtt *ppgtt = i915_vm_to_ppgtt(vm);
	struct i915_page_directory *pd = &ppgtt->pd;
<<<<<<< HEAD
	struct drm_i915_private *dev_priv = to_i915(vm->dev);
=======
	struct drm_i915_private *dev_priv = vm->i915;
>>>>>>> d637c178
	struct i915_page_table *pt;
	uint32_t pde;

	drm_mm_remove_node(&ppgtt->node);

	gen6_for_all_pdes(pt, pd, pde)
		if (pt != vm->scratch_pt)
			free_pt(dev_priv, pt);

	gen6_free_scratch(vm);
}

static int gen6_ppgtt_allocate_page_directories(struct i915_hw_ppgtt *ppgtt)
{
	struct i915_address_space *vm = &ppgtt->base;
<<<<<<< HEAD
	struct drm_i915_private *dev_priv = to_i915(ppgtt->base.dev);
=======
	struct drm_i915_private *dev_priv = ppgtt->base.i915;
>>>>>>> d637c178
	struct i915_ggtt *ggtt = &dev_priv->ggtt;
	bool retried = false;
	int ret;

	/* PPGTT PDEs reside in the GGTT and consists of 512 entries. The
	 * allocator works in address space sizes, so it's multiplied by page
	 * size. We allocate at the top of the GTT to avoid fragmentation.
	 */
	BUG_ON(!drm_mm_initialized(&ggtt->base.mm));

	ret = gen6_init_scratch(vm);
	if (ret)
		return ret;

alloc:
	ret = drm_mm_insert_node_in_range_generic(&ggtt->base.mm, &ppgtt->node,
						  GEN6_PD_SIZE, GEN6_PD_ALIGN,
						  I915_COLOR_UNEVICTABLE,
						  0, ggtt->base.total,
						  DRM_MM_TOPDOWN);
	if (ret == -ENOSPC && !retried) {
		ret = i915_gem_evict_something(&ggtt->base,
					       GEN6_PD_SIZE, GEN6_PD_ALIGN,
					       I915_COLOR_UNEVICTABLE,
					       0, ggtt->base.total,
					       0);
		if (ret)
			goto err_out;

		retried = true;
		goto alloc;
	}

	if (ret)
		goto err_out;


	if (ppgtt->node.start < ggtt->mappable_end)
		DRM_DEBUG("Forced to use aperture for PDEs\n");

	return 0;

err_out:
	gen6_free_scratch(vm);
	return ret;
}

static int gen6_ppgtt_alloc(struct i915_hw_ppgtt *ppgtt)
{
	return gen6_ppgtt_allocate_page_directories(ppgtt);
}

static void gen6_scratch_va_range(struct i915_hw_ppgtt *ppgtt,
				  uint64_t start, uint64_t length)
{
	struct i915_page_table *unused;
	uint32_t pde;

	gen6_for_each_pde(unused, &ppgtt->pd, start, length, pde)
		ppgtt->pd.page_table[pde] = ppgtt->base.scratch_pt;
}

static int gen6_ppgtt_init(struct i915_hw_ppgtt *ppgtt)
{
<<<<<<< HEAD
	struct drm_i915_private *dev_priv = to_i915(ppgtt->base.dev);
=======
	struct drm_i915_private *dev_priv = ppgtt->base.i915;
>>>>>>> d637c178
	struct i915_ggtt *ggtt = &dev_priv->ggtt;
	int ret;

	ppgtt->base.pte_encode = ggtt->base.pte_encode;
	if (intel_vgpu_active(dev_priv) || IS_GEN6(dev_priv))
		ppgtt->switch_mm = gen6_mm_switch;
	else if (IS_HASWELL(dev_priv))
		ppgtt->switch_mm = hsw_mm_switch;
	else if (IS_GEN7(dev_priv))
		ppgtt->switch_mm = gen7_mm_switch;
	else
		BUG();

	ret = gen6_ppgtt_alloc(ppgtt);
	if (ret)
		return ret;

	ppgtt->base.allocate_va_range = gen6_alloc_va_range;
	ppgtt->base.clear_range = gen6_ppgtt_clear_range;
	ppgtt->base.insert_entries = gen6_ppgtt_insert_entries;
	ppgtt->base.unbind_vma = ppgtt_unbind_vma;
	ppgtt->base.bind_vma = ppgtt_bind_vma;
	ppgtt->base.cleanup = gen6_ppgtt_cleanup;
	ppgtt->base.start = 0;
	ppgtt->base.total = I915_PDES * GEN6_PTES * PAGE_SIZE;
	ppgtt->debug_dump = gen6_dump_ppgtt;

	ppgtt->pd.base.ggtt_offset =
		ppgtt->node.start / PAGE_SIZE * sizeof(gen6_pte_t);

	ppgtt->pd_addr = (gen6_pte_t __iomem *)ggtt->gsm +
		ppgtt->pd.base.ggtt_offset / sizeof(gen6_pte_t);

	gen6_scratch_va_range(ppgtt, 0, ppgtt->base.total);

	gen6_write_page_range(dev_priv, &ppgtt->pd, 0, ppgtt->base.total);

	DRM_DEBUG_DRIVER("Allocated pde space (%lldM) at GTT entry: %llx\n",
			 ppgtt->node.size >> 20,
			 ppgtt->node.start / PAGE_SIZE);

	DRM_DEBUG("Adding PPGTT at offset %x\n",
		  ppgtt->pd.base.ggtt_offset << 10);

	return 0;
}

static int __hw_ppgtt_init(struct i915_hw_ppgtt *ppgtt,
			   struct drm_i915_private *dev_priv)
{
	ppgtt->base.i915 = dev_priv;

	if (INTEL_INFO(dev_priv)->gen < 8)
		return gen6_ppgtt_init(ppgtt);
	else
		return gen8_ppgtt_init(ppgtt);
}

static void i915_address_space_init(struct i915_address_space *vm,
				    struct drm_i915_private *dev_priv,
				    const char *name)
{
	i915_gem_timeline_init(dev_priv, &vm->timeline, name);
	drm_mm_init(&vm->mm, vm->start, vm->total);
	INIT_LIST_HEAD(&vm->active_list);
	INIT_LIST_HEAD(&vm->inactive_list);
	INIT_LIST_HEAD(&vm->unbound_list);
	list_add_tail(&vm->global_link, &dev_priv->vm_list);
}

static void i915_address_space_fini(struct i915_address_space *vm)
{
	i915_gem_timeline_fini(&vm->timeline);
	drm_mm_takedown(&vm->mm);
	list_del(&vm->global_link);
}

static void gtt_write_workarounds(struct drm_i915_private *dev_priv)
{
	/* This function is for gtt related workarounds. This function is
	 * called on driver load and after a GPU reset, so you can place
	 * workarounds here even if they get overwritten by GPU reset.
	 */
	/* WaIncreaseDefaultTLBEntries:chv,bdw,skl,bxt */
	if (IS_BROADWELL(dev_priv))
		I915_WRITE(GEN8_L3_LRA_1_GPGPU, GEN8_L3_LRA_1_GPGPU_DEFAULT_VALUE_BDW);
	else if (IS_CHERRYVIEW(dev_priv))
		I915_WRITE(GEN8_L3_LRA_1_GPGPU, GEN8_L3_LRA_1_GPGPU_DEFAULT_VALUE_CHV);
	else if (IS_SKYLAKE(dev_priv))
		I915_WRITE(GEN8_L3_LRA_1_GPGPU, GEN9_L3_LRA_1_GPGPU_DEFAULT_VALUE_SKL);
	else if (IS_BROXTON(dev_priv))
		I915_WRITE(GEN8_L3_LRA_1_GPGPU, GEN9_L3_LRA_1_GPGPU_DEFAULT_VALUE_BXT);
}

static int i915_ppgtt_init(struct i915_hw_ppgtt *ppgtt,
			   struct drm_i915_private *dev_priv,
			   struct drm_i915_file_private *file_priv,
			   const char *name)
{
	int ret;

	ret = __hw_ppgtt_init(ppgtt, dev_priv);
	if (ret == 0) {
		kref_init(&ppgtt->ref);
		i915_address_space_init(&ppgtt->base, dev_priv, name);
		ppgtt->base.file = file_priv;
	}

	return ret;
}

int i915_ppgtt_init_hw(struct drm_i915_private *dev_priv)
{
	gtt_write_workarounds(dev_priv);

	/* In the case of execlists, PPGTT is enabled by the context descriptor
	 * and the PDPs are contained within the context itself.  We don't
	 * need to do anything here. */
	if (i915.enable_execlists)
		return 0;

	if (!USES_PPGTT(dev_priv))
		return 0;

	if (IS_GEN6(dev_priv))
		gen6_ppgtt_enable(dev_priv);
	else if (IS_GEN7(dev_priv))
		gen7_ppgtt_enable(dev_priv);
	else if (INTEL_GEN(dev_priv) >= 8)
		gen8_ppgtt_enable(dev_priv);
	else
		MISSING_CASE(INTEL_GEN(dev_priv));

	return 0;
}

struct i915_hw_ppgtt *
i915_ppgtt_create(struct drm_i915_private *dev_priv,
		  struct drm_i915_file_private *fpriv,
		  const char *name)
{
	struct i915_hw_ppgtt *ppgtt;
	int ret;

	ppgtt = kzalloc(sizeof(*ppgtt), GFP_KERNEL);
	if (!ppgtt)
		return ERR_PTR(-ENOMEM);

	ret = i915_ppgtt_init(ppgtt, dev_priv, fpriv, name);
	if (ret) {
		kfree(ppgtt);
		return ERR_PTR(ret);
	}

	trace_i915_ppgtt_create(&ppgtt->base);

	return ppgtt;
}

void i915_ppgtt_release(struct kref *kref)
{
	struct i915_hw_ppgtt *ppgtt =
		container_of(kref, struct i915_hw_ppgtt, ref);

	trace_i915_ppgtt_release(&ppgtt->base);

	/* vmas should already be unbound and destroyed */
	WARN_ON(!list_empty(&ppgtt->base.active_list));
	WARN_ON(!list_empty(&ppgtt->base.inactive_list));
	WARN_ON(!list_empty(&ppgtt->base.unbound_list));

	i915_address_space_fini(&ppgtt->base);

	ppgtt->base.cleanup(&ppgtt->base);
	kfree(ppgtt);
}

/* Certain Gen5 chipsets require require idling the GPU before
 * unmapping anything from the GTT when VT-d is enabled.
 */
static bool needs_idle_maps(struct drm_i915_private *dev_priv)
{
#ifdef CONFIG_INTEL_IOMMU
	/* Query intel_iommu to see if we need the workaround. Presumably that
	 * was loaded first.
	 */
	if (IS_GEN5(dev_priv) && IS_MOBILE(dev_priv) && intel_iommu_gfx_mapped)
		return true;
#endif
	return false;
}

void i915_check_and_clear_faults(struct drm_i915_private *dev_priv)
{
	struct intel_engine_cs *engine;
	enum intel_engine_id id;

	if (INTEL_INFO(dev_priv)->gen < 6)
		return;

	for_each_engine(engine, dev_priv, id) {
		u32 fault_reg;
		fault_reg = I915_READ(RING_FAULT_REG(engine));
		if (fault_reg & RING_FAULT_VALID) {
			DRM_DEBUG_DRIVER("Unexpected fault\n"
					 "\tAddr: 0x%08lx\n"
					 "\tAddress space: %s\n"
					 "\tSource ID: %d\n"
					 "\tType: %d\n",
					 fault_reg & PAGE_MASK,
					 fault_reg & RING_FAULT_GTTSEL_MASK ? "GGTT" : "PPGTT",
					 RING_FAULT_SRCID(fault_reg),
					 RING_FAULT_FAULT_TYPE(fault_reg));
			I915_WRITE(RING_FAULT_REG(engine),
				   fault_reg & ~RING_FAULT_VALID);
		}
	}

	/* Engine specific init may not have been done till this point. */
	if (dev_priv->engine[RCS])
		POSTING_READ(RING_FAULT_REG(dev_priv->engine[RCS]));
}

static void i915_ggtt_flush(struct drm_i915_private *dev_priv)
{
	if (INTEL_INFO(dev_priv)->gen < 6) {
		intel_gtt_chipset_flush();
	} else {
		I915_WRITE(GFX_FLSH_CNTL_GEN6, GFX_FLSH_CNTL_EN);
		POSTING_READ(GFX_FLSH_CNTL_GEN6);
	}
}

void i915_gem_suspend_gtt_mappings(struct drm_i915_private *dev_priv)
{
	struct i915_ggtt *ggtt = &dev_priv->ggtt;

	/* Don't bother messing with faults pre GEN6 as we have little
	 * documentation supporting that it's a good idea.
	 */
	if (INTEL_GEN(dev_priv) < 6)
		return;

	i915_check_and_clear_faults(dev_priv);

	ggtt->base.clear_range(&ggtt->base, ggtt->base.start, ggtt->base.total);

	i915_ggtt_flush(dev_priv);
}

int i915_gem_gtt_prepare_pages(struct drm_i915_gem_object *obj,
			       struct sg_table *pages)
{
	if (dma_map_sg(&obj->base.dev->pdev->dev,
		       pages->sgl, pages->nents,
		       PCI_DMA_BIDIRECTIONAL))
		return 0;

	return -ENOSPC;
}

static void gen8_set_pte(void __iomem *addr, gen8_pte_t pte)
{
	writeq(pte, addr);
}

static void gen8_ggtt_insert_page(struct i915_address_space *vm,
				  dma_addr_t addr,
				  uint64_t offset,
				  enum i915_cache_level level,
				  u32 unused)
{
	struct drm_i915_private *dev_priv = vm->i915;
	gen8_pte_t __iomem *pte =
		(gen8_pte_t __iomem *)dev_priv->ggtt.gsm +
		(offset >> PAGE_SHIFT);

	gen8_set_pte(pte, gen8_pte_encode(addr, level));

	I915_WRITE(GFX_FLSH_CNTL_GEN6, GFX_FLSH_CNTL_EN);
	POSTING_READ(GFX_FLSH_CNTL_GEN6);
}

static void gen8_ggtt_insert_entries(struct i915_address_space *vm,
				     struct sg_table *st,
				     uint64_t start,
				     enum i915_cache_level level, u32 unused)
{
	struct drm_i915_private *dev_priv = vm->i915;
	struct i915_ggtt *ggtt = i915_vm_to_ggtt(vm);
	struct sgt_iter sgt_iter;
	gen8_pte_t __iomem *gtt_entries;
	gen8_pte_t gtt_entry;
	dma_addr_t addr;
	int i = 0;

	gtt_entries = (gen8_pte_t __iomem *)ggtt->gsm + (start >> PAGE_SHIFT);

	for_each_sgt_dma(addr, sgt_iter, st) {
		gtt_entry = gen8_pte_encode(addr, level);
		gen8_set_pte(&gtt_entries[i++], gtt_entry);
	}

	/*
	 * XXX: This serves as a posting read to make sure that the PTE has
	 * actually been updated. There is some concern that even though
	 * registers and PTEs are within the same BAR that they are potentially
	 * of NUMA access patterns. Therefore, even with the way we assume
	 * hardware should work, we must keep this posting read for paranoia.
	 */
	if (i != 0)
		WARN_ON(readq(&gtt_entries[i-1]) != gtt_entry);

	/* This next bit makes the above posting read even more important. We
	 * want to flush the TLBs only after we're certain all the PTE updates
	 * have finished.
	 */
	I915_WRITE(GFX_FLSH_CNTL_GEN6, GFX_FLSH_CNTL_EN);
	POSTING_READ(GFX_FLSH_CNTL_GEN6);
}

struct insert_entries {
	struct i915_address_space *vm;
	struct sg_table *st;
	uint64_t start;
	enum i915_cache_level level;
	u32 flags;
};

static int gen8_ggtt_insert_entries__cb(void *_arg)
{
	struct insert_entries *arg = _arg;
	gen8_ggtt_insert_entries(arg->vm, arg->st,
				 arg->start, arg->level, arg->flags);
	return 0;
}

static void gen8_ggtt_insert_entries__BKL(struct i915_address_space *vm,
					  struct sg_table *st,
					  uint64_t start,
					  enum i915_cache_level level,
					  u32 flags)
{
	struct insert_entries arg = { vm, st, start, level, flags };
	stop_machine(gen8_ggtt_insert_entries__cb, &arg, NULL);
}

static void gen6_ggtt_insert_page(struct i915_address_space *vm,
				  dma_addr_t addr,
				  uint64_t offset,
				  enum i915_cache_level level,
				  u32 flags)
{
	struct drm_i915_private *dev_priv = vm->i915;
	gen6_pte_t __iomem *pte =
		(gen6_pte_t __iomem *)dev_priv->ggtt.gsm +
		(offset >> PAGE_SHIFT);

	iowrite32(vm->pte_encode(addr, level, flags), pte);

	I915_WRITE(GFX_FLSH_CNTL_GEN6, GFX_FLSH_CNTL_EN);
	POSTING_READ(GFX_FLSH_CNTL_GEN6);
}

/*
 * Binds an object into the global gtt with the specified cache level. The object
 * will be accessible to the GPU via commands whose operands reference offsets
 * within the global GTT as well as accessible by the GPU through the GMADR
 * mapped BAR (dev_priv->mm.gtt->gtt).
 */
static void gen6_ggtt_insert_entries(struct i915_address_space *vm,
				     struct sg_table *st,
				     uint64_t start,
				     enum i915_cache_level level, u32 flags)
{
	struct drm_i915_private *dev_priv = vm->i915;
	struct i915_ggtt *ggtt = i915_vm_to_ggtt(vm);
	struct sgt_iter sgt_iter;
	gen6_pte_t __iomem *gtt_entries;
	gen6_pte_t gtt_entry;
	dma_addr_t addr;
	int i = 0;

	gtt_entries = (gen6_pte_t __iomem *)ggtt->gsm + (start >> PAGE_SHIFT);

	for_each_sgt_dma(addr, sgt_iter, st) {
		gtt_entry = vm->pte_encode(addr, level, flags);
		iowrite32(gtt_entry, &gtt_entries[i++]);
	}

	/* XXX: This serves as a posting read to make sure that the PTE has
	 * actually been updated. There is some concern that even though
	 * registers and PTEs are within the same BAR that they are potentially
	 * of NUMA access patterns. Therefore, even with the way we assume
	 * hardware should work, we must keep this posting read for paranoia.
	 */
	if (i != 0)
		WARN_ON(readl(&gtt_entries[i-1]) != gtt_entry);

	/* This next bit makes the above posting read even more important. We
	 * want to flush the TLBs only after we're certain all the PTE updates
	 * have finished.
	 */
	I915_WRITE(GFX_FLSH_CNTL_GEN6, GFX_FLSH_CNTL_EN);
	POSTING_READ(GFX_FLSH_CNTL_GEN6);
}

static void nop_clear_range(struct i915_address_space *vm,
			    uint64_t start, uint64_t length)
{
}

static void gen8_ggtt_clear_range(struct i915_address_space *vm,
				  uint64_t start, uint64_t length)
{
	struct i915_ggtt *ggtt = i915_vm_to_ggtt(vm);
	unsigned first_entry = start >> PAGE_SHIFT;
	unsigned num_entries = length >> PAGE_SHIFT;
	gen8_pte_t scratch_pte, __iomem *gtt_base =
		(gen8_pte_t __iomem *)ggtt->gsm + first_entry;
	const int max_entries = ggtt_total_entries(ggtt) - first_entry;
	int i;

	if (WARN(num_entries > max_entries,
		 "First entry = %d; Num entries = %d (max=%d)\n",
		 first_entry, num_entries, max_entries))
		num_entries = max_entries;

	scratch_pte = gen8_pte_encode(vm->scratch_page.daddr,
				      I915_CACHE_LLC);
	for (i = 0; i < num_entries; i++)
		gen8_set_pte(&gtt_base[i], scratch_pte);
	readl(gtt_base);
}

static void gen6_ggtt_clear_range(struct i915_address_space *vm,
				  uint64_t start,
				  uint64_t length)
{
	struct i915_ggtt *ggtt = i915_vm_to_ggtt(vm);
	unsigned first_entry = start >> PAGE_SHIFT;
	unsigned num_entries = length >> PAGE_SHIFT;
	gen6_pte_t scratch_pte, __iomem *gtt_base =
		(gen6_pte_t __iomem *)ggtt->gsm + first_entry;
	const int max_entries = ggtt_total_entries(ggtt) - first_entry;
	int i;

	if (WARN(num_entries > max_entries,
		 "First entry = %d; Num entries = %d (max=%d)\n",
		 first_entry, num_entries, max_entries))
		num_entries = max_entries;

	scratch_pte = vm->pte_encode(vm->scratch_page.daddr,
				     I915_CACHE_LLC, 0);

	for (i = 0; i < num_entries; i++)
		iowrite32(scratch_pte, &gtt_base[i]);
	readl(gtt_base);
}

static void i915_ggtt_insert_page(struct i915_address_space *vm,
				  dma_addr_t addr,
				  uint64_t offset,
				  enum i915_cache_level cache_level,
				  u32 unused)
{
	unsigned int flags = (cache_level == I915_CACHE_NONE) ?
		AGP_USER_MEMORY : AGP_USER_CACHED_MEMORY;

	intel_gtt_insert_page(addr, offset >> PAGE_SHIFT, flags);
}

static void i915_ggtt_insert_entries(struct i915_address_space *vm,
				     struct sg_table *pages,
				     uint64_t start,
				     enum i915_cache_level cache_level, u32 unused)
{
	unsigned int flags = (cache_level == I915_CACHE_NONE) ?
		AGP_USER_MEMORY : AGP_USER_CACHED_MEMORY;

	intel_gtt_insert_sg_entries(pages, start >> PAGE_SHIFT, flags);

}

static void i915_ggtt_clear_range(struct i915_address_space *vm,
				  uint64_t start,
				  uint64_t length)
{
	intel_gtt_clear_range(start >> PAGE_SHIFT, length >> PAGE_SHIFT);
}

static int ggtt_bind_vma(struct i915_vma *vma,
			 enum i915_cache_level cache_level,
			 u32 flags)
{
<<<<<<< HEAD
	struct drm_i915_private *i915 = to_i915(vma->vm->dev);
=======
	struct drm_i915_private *i915 = vma->vm->i915;
>>>>>>> d637c178
	struct drm_i915_gem_object *obj = vma->obj;
	u32 pte_flags = 0;
	int ret;

	ret = i915_get_ggtt_vma_pages(vma);
	if (ret)
		return ret;

	/* Currently applicable only to VLV */
	if (obj->gt_ro)
		pte_flags |= PTE_READ_ONLY;

	intel_runtime_pm_get(i915);
	vma->vm->insert_entries(vma->vm, vma->pages, vma->node.start,
				cache_level, pte_flags);
	intel_runtime_pm_put(i915);

	/*
	 * Without aliasing PPGTT there's no difference between
	 * GLOBAL/LOCAL_BIND, it's all the same ptes. Hence unconditionally
	 * upgrade to both bound if we bind either to avoid double-binding.
	 */
	vma->flags |= I915_VMA_GLOBAL_BIND | I915_VMA_LOCAL_BIND;

	return 0;
}

static int aliasing_gtt_bind_vma(struct i915_vma *vma,
				 enum i915_cache_level cache_level,
				 u32 flags)
{
<<<<<<< HEAD
	struct drm_i915_private *i915 = to_i915(vma->vm->dev);
=======
	struct drm_i915_private *i915 = vma->vm->i915;
>>>>>>> d637c178
	u32 pte_flags;
	int ret;

	ret = i915_get_ggtt_vma_pages(vma);
	if (ret)
		return ret;

	/* Currently applicable only to VLV */
	pte_flags = 0;
	if (vma->obj->gt_ro)
		pte_flags |= PTE_READ_ONLY;


	if (flags & I915_VMA_GLOBAL_BIND) {
		intel_runtime_pm_get(i915);
		vma->vm->insert_entries(vma->vm,
					vma->pages, vma->node.start,
					cache_level, pte_flags);
		intel_runtime_pm_put(i915);
	}

	if (flags & I915_VMA_LOCAL_BIND) {
		struct i915_hw_ppgtt *appgtt = i915->mm.aliasing_ppgtt;
		appgtt->base.insert_entries(&appgtt->base,
					    vma->pages, vma->node.start,
					    cache_level, pte_flags);
	}

	return 0;
}

static void ggtt_unbind_vma(struct i915_vma *vma)
{
<<<<<<< HEAD
	struct drm_i915_private *i915 = to_i915(vma->vm->dev);
=======
	struct drm_i915_private *i915 = vma->vm->i915;
>>>>>>> d637c178
	struct i915_hw_ppgtt *appgtt = i915->mm.aliasing_ppgtt;
	const u64 size = min(vma->size, vma->node.size);

	if (vma->flags & I915_VMA_GLOBAL_BIND) {
		intel_runtime_pm_get(i915);
		vma->vm->clear_range(vma->vm,
				     vma->node.start, size);
		intel_runtime_pm_put(i915);
	}

	if (vma->flags & I915_VMA_LOCAL_BIND && appgtt)
		appgtt->base.clear_range(&appgtt->base,
					 vma->node.start, size);
}

void i915_gem_gtt_finish_pages(struct drm_i915_gem_object *obj,
			       struct sg_table *pages)
{
	struct drm_i915_private *dev_priv = to_i915(obj->base.dev);
	struct device *kdev = &dev_priv->drm.pdev->dev;
	struct i915_ggtt *ggtt = &dev_priv->ggtt;

	if (unlikely(ggtt->do_idle_maps)) {
		if (i915_gem_wait_for_idle(dev_priv, I915_WAIT_LOCKED)) {
			DRM_ERROR("Failed to wait for idle; VT'd may hang.\n");
			/* Wait a bit, in hopes it avoids the hang */
			udelay(10);
		}
	}

	dma_unmap_sg(kdev, pages->sgl, pages->nents, PCI_DMA_BIDIRECTIONAL);
}

static void i915_gtt_color_adjust(struct drm_mm_node *node,
				  unsigned long color,
				  u64 *start,
				  u64 *end)
{
	if (node->color != color)
		*start += 4096;

	node = list_first_entry_or_null(&node->node_list,
					struct drm_mm_node,
					node_list);
	if (node && node->allocated && node->color != color)
		*end -= 4096;
}

int i915_gem_init_ggtt(struct drm_i915_private *dev_priv)
{
	/* Let GEM Manage all of the aperture.
	 *
	 * However, leave one page at the end still bound to the scratch page.
	 * There are a number of places where the hardware apparently prefetches
	 * past the end of the object, and we've seen multiple hangs with the
	 * GPU head pointer stuck in a batchbuffer bound at the last page of the
	 * aperture.  One page should be enough to keep any prefetching inside
	 * of the aperture.
	 */
	struct i915_ggtt *ggtt = &dev_priv->ggtt;
	unsigned long hole_start, hole_end;
	struct i915_hw_ppgtt *ppgtt;
	struct drm_mm_node *entry;
	int ret;

	ret = intel_vgt_balloon(dev_priv);
	if (ret)
		return ret;

	/* Reserve a mappable slot for our lockless error capture */
	ret = drm_mm_insert_node_in_range_generic(&ggtt->base.mm,
						  &ggtt->error_capture,
<<<<<<< HEAD
						  4096, 0, -1,
=======
						  4096, 0,
						  I915_COLOR_UNEVICTABLE,
>>>>>>> d637c178
						  0, ggtt->mappable_end,
						  0, 0);
	if (ret)
		return ret;

	/* Clear any non-preallocated blocks */
	drm_mm_for_each_hole(entry, &ggtt->base.mm, hole_start, hole_end) {
		DRM_DEBUG_KMS("clearing unused GTT space: [%lx, %lx]\n",
			      hole_start, hole_end);
		ggtt->base.clear_range(&ggtt->base, hole_start,
				       hole_end - hole_start);
	}

	/* And finally clear the reserved guard page */
	ggtt->base.clear_range(&ggtt->base,
			       ggtt->base.total - PAGE_SIZE, PAGE_SIZE);

	if (USES_PPGTT(dev_priv) && !USES_FULL_PPGTT(dev_priv)) {
		ppgtt = kzalloc(sizeof(*ppgtt), GFP_KERNEL);
		if (!ppgtt) {
			ret = -ENOMEM;
			goto err;
		}

		ret = __hw_ppgtt_init(ppgtt, dev_priv);
		if (ret)
			goto err_ppgtt;

		if (ppgtt->base.allocate_va_range) {
			ret = ppgtt->base.allocate_va_range(&ppgtt->base, 0,
							    ppgtt->base.total);
			if (ret)
				goto err_ppgtt_cleanup;
		}

		ppgtt->base.clear_range(&ppgtt->base,
					ppgtt->base.start,
					ppgtt->base.total);

		dev_priv->mm.aliasing_ppgtt = ppgtt;
		WARN_ON(ggtt->base.bind_vma != ggtt_bind_vma);
		ggtt->base.bind_vma = aliasing_gtt_bind_vma;
	}

	return 0;

err_ppgtt_cleanup:
	ppgtt->base.cleanup(&ppgtt->base);
err_ppgtt:
	kfree(ppgtt);
err:
	drm_mm_remove_node(&ggtt->error_capture);
	return ret;
}

/**
 * i915_ggtt_cleanup_hw - Clean up GGTT hardware initialization
 * @dev_priv: i915 device
 */
void i915_ggtt_cleanup_hw(struct drm_i915_private *dev_priv)
{
	struct i915_ggtt *ggtt = &dev_priv->ggtt;

	if (dev_priv->mm.aliasing_ppgtt) {
		struct i915_hw_ppgtt *ppgtt = dev_priv->mm.aliasing_ppgtt;
		ppgtt->base.cleanup(&ppgtt->base);
		kfree(ppgtt);
	}

	i915_gem_cleanup_stolen(&dev_priv->drm);

	if (drm_mm_node_allocated(&ggtt->error_capture))
		drm_mm_remove_node(&ggtt->error_capture);

	if (drm_mm_initialized(&ggtt->base.mm)) {
		intel_vgt_deballoon(dev_priv);

		mutex_lock(&dev_priv->drm.struct_mutex);
		i915_address_space_fini(&ggtt->base);
		mutex_unlock(&dev_priv->drm.struct_mutex);
	}

	ggtt->base.cleanup(&ggtt->base);

	arch_phys_wc_del(ggtt->mtrr);
	io_mapping_fini(&ggtt->mappable);
}

static unsigned int gen6_get_total_gtt_size(u16 snb_gmch_ctl)
{
	snb_gmch_ctl >>= SNB_GMCH_GGMS_SHIFT;
	snb_gmch_ctl &= SNB_GMCH_GGMS_MASK;
	return snb_gmch_ctl << 20;
}

static unsigned int gen8_get_total_gtt_size(u16 bdw_gmch_ctl)
{
	bdw_gmch_ctl >>= BDW_GMCH_GGMS_SHIFT;
	bdw_gmch_ctl &= BDW_GMCH_GGMS_MASK;
	if (bdw_gmch_ctl)
		bdw_gmch_ctl = 1 << bdw_gmch_ctl;

#ifdef CONFIG_X86_32
	/* Limit 32b platforms to a 2GB GGTT: 4 << 20 / pte size * PAGE_SIZE */
	if (bdw_gmch_ctl > 4)
		bdw_gmch_ctl = 4;
#endif

	return bdw_gmch_ctl << 20;
}

static unsigned int chv_get_total_gtt_size(u16 gmch_ctrl)
{
	gmch_ctrl >>= SNB_GMCH_GGMS_SHIFT;
	gmch_ctrl &= SNB_GMCH_GGMS_MASK;

	if (gmch_ctrl)
		return 1 << (20 + gmch_ctrl);

	return 0;
}

static size_t gen6_get_stolen_size(u16 snb_gmch_ctl)
{
	snb_gmch_ctl >>= SNB_GMCH_GMS_SHIFT;
	snb_gmch_ctl &= SNB_GMCH_GMS_MASK;
	return snb_gmch_ctl << 25; /* 32 MB units */
}

static size_t gen8_get_stolen_size(u16 bdw_gmch_ctl)
{
	bdw_gmch_ctl >>= BDW_GMCH_GMS_SHIFT;
	bdw_gmch_ctl &= BDW_GMCH_GMS_MASK;
	return bdw_gmch_ctl << 25; /* 32 MB units */
}

static size_t chv_get_stolen_size(u16 gmch_ctrl)
{
	gmch_ctrl >>= SNB_GMCH_GMS_SHIFT;
	gmch_ctrl &= SNB_GMCH_GMS_MASK;

	/*
	 * 0x0  to 0x10: 32MB increments starting at 0MB
	 * 0x11 to 0x16: 4MB increments starting at 8MB
	 * 0x17 to 0x1d: 4MB increments start at 36MB
	 */
	if (gmch_ctrl < 0x11)
		return gmch_ctrl << 25;
	else if (gmch_ctrl < 0x17)
		return (gmch_ctrl - 0x11 + 2) << 22;
	else
		return (gmch_ctrl - 0x17 + 9) << 22;
}

static size_t gen9_get_stolen_size(u16 gen9_gmch_ctl)
{
	gen9_gmch_ctl >>= BDW_GMCH_GMS_SHIFT;
	gen9_gmch_ctl &= BDW_GMCH_GMS_MASK;

	if (gen9_gmch_ctl < 0xf0)
		return gen9_gmch_ctl << 25; /* 32 MB units */
	else
		/* 4MB increments starting at 0xf0 for 4MB */
		return (gen9_gmch_ctl - 0xf0 + 1) << 22;
}

static int ggtt_probe_common(struct i915_ggtt *ggtt, u64 size)
{
<<<<<<< HEAD
	struct drm_i915_private *dev_priv = to_i915(ggtt->base.dev);
	struct pci_dev *pdev = ggtt->base.dev->pdev;
=======
	struct drm_i915_private *dev_priv = ggtt->base.i915;
	struct pci_dev *pdev = dev_priv->drm.pdev;
>>>>>>> d637c178
	phys_addr_t phys_addr;
	int ret;

	/* For Modern GENs the PTEs and register space are split in the BAR */
	phys_addr = pci_resource_start(pdev, 0) + pci_resource_len(pdev, 0) / 2;

	/*
	 * On BXT writes larger than 64 bit to the GTT pagetable range will be
	 * dropped. For WC mappings in general we have 64 byte burst writes
	 * when the WC buffer is flushed, so we can't use it, but have to
	 * resort to an uncached mapping. The WC issue is easily caught by the
	 * readback check when writing GTT PTE entries.
	 */
<<<<<<< HEAD
	if (IS_BROXTON(dev_priv))
=======
	if (IS_GEN9_LP(dev_priv))
>>>>>>> d637c178
		ggtt->gsm = ioremap_nocache(phys_addr, size);
	else
		ggtt->gsm = ioremap_wc(phys_addr, size);
	if (!ggtt->gsm) {
		DRM_ERROR("Failed to map the ggtt page table\n");
		return -ENOMEM;
	}

	ret = setup_scratch_page(dev_priv, &ggtt->base.scratch_page, GFP_DMA32);
	if (ret) {
		DRM_ERROR("Scratch setup failed\n");
		/* iounmap will also get called at remove, but meh */
		iounmap(ggtt->gsm);
		return ret;
	}

	return 0;
}

/* The GGTT and PPGTT need a private PPAT setup in order to handle cacheability
 * bits. When using advanced contexts each context stores its own PAT, but
 * writing this data shouldn't be harmful even in those cases. */
static void bdw_setup_private_ppat(struct drm_i915_private *dev_priv)
{
	uint64_t pat;

	pat = GEN8_PPAT(0, GEN8_PPAT_WB | GEN8_PPAT_LLC)     | /* for normal objects, no eLLC */
	      GEN8_PPAT(1, GEN8_PPAT_WC | GEN8_PPAT_LLCELLC) | /* for something pointing to ptes? */
	      GEN8_PPAT(2, GEN8_PPAT_WT | GEN8_PPAT_LLCELLC) | /* for scanout with eLLC */
	      GEN8_PPAT(3, GEN8_PPAT_UC)                     | /* Uncached objects, mostly for scanout */
	      GEN8_PPAT(4, GEN8_PPAT_WB | GEN8_PPAT_LLCELLC | GEN8_PPAT_AGE(0)) |
	      GEN8_PPAT(5, GEN8_PPAT_WB | GEN8_PPAT_LLCELLC | GEN8_PPAT_AGE(1)) |
	      GEN8_PPAT(6, GEN8_PPAT_WB | GEN8_PPAT_LLCELLC | GEN8_PPAT_AGE(2)) |
	      GEN8_PPAT(7, GEN8_PPAT_WB | GEN8_PPAT_LLCELLC | GEN8_PPAT_AGE(3));

	if (!USES_PPGTT(dev_priv))
		/* Spec: "For GGTT, there is NO pat_sel[2:0] from the entry,
		 * so RTL will always use the value corresponding to
		 * pat_sel = 000".
		 * So let's disable cache for GGTT to avoid screen corruptions.
		 * MOCS still can be used though.
		 * - System agent ggtt writes (i.e. cpu gtt mmaps) already work
		 * before this patch, i.e. the same uncached + snooping access
		 * like on gen6/7 seems to be in effect.
		 * - So this just fixes blitter/render access. Again it looks
		 * like it's not just uncached access, but uncached + snooping.
		 * So we can still hold onto all our assumptions wrt cpu
		 * clflushing on LLC machines.
		 */
		pat = GEN8_PPAT(0, GEN8_PPAT_UC);

	/* XXX: spec defines this as 2 distinct registers. It's unclear if a 64b
	 * write would work. */
	I915_WRITE(GEN8_PRIVATE_PAT_LO, pat);
	I915_WRITE(GEN8_PRIVATE_PAT_HI, pat >> 32);
}

static void chv_setup_private_ppat(struct drm_i915_private *dev_priv)
{
	uint64_t pat;

	/*
	 * Map WB on BDW to snooped on CHV.
	 *
	 * Only the snoop bit has meaning for CHV, the rest is
	 * ignored.
	 *
	 * The hardware will never snoop for certain types of accesses:
	 * - CPU GTT (GMADR->GGTT->no snoop->memory)
	 * - PPGTT page tables
	 * - some other special cycles
	 *
	 * As with BDW, we also need to consider the following for GT accesses:
	 * "For GGTT, there is NO pat_sel[2:0] from the entry,
	 * so RTL will always use the value corresponding to
	 * pat_sel = 000".
	 * Which means we must set the snoop bit in PAT entry 0
	 * in order to keep the global status page working.
	 */
	pat = GEN8_PPAT(0, CHV_PPAT_SNOOP) |
	      GEN8_PPAT(1, 0) |
	      GEN8_PPAT(2, 0) |
	      GEN8_PPAT(3, 0) |
	      GEN8_PPAT(4, CHV_PPAT_SNOOP) |
	      GEN8_PPAT(5, CHV_PPAT_SNOOP) |
	      GEN8_PPAT(6, CHV_PPAT_SNOOP) |
	      GEN8_PPAT(7, CHV_PPAT_SNOOP);

	I915_WRITE(GEN8_PRIVATE_PAT_LO, pat);
	I915_WRITE(GEN8_PRIVATE_PAT_HI, pat >> 32);
}

static void gen6_gmch_remove(struct i915_address_space *vm)
{
	struct i915_ggtt *ggtt = i915_vm_to_ggtt(vm);

	iounmap(ggtt->gsm);
<<<<<<< HEAD
	cleanup_scratch_page(to_i915(vm->dev), &vm->scratch_page);
=======
	cleanup_scratch_page(vm->i915, &vm->scratch_page);
>>>>>>> d637c178
}

static int gen8_gmch_probe(struct i915_ggtt *ggtt)
{
	struct drm_i915_private *dev_priv = ggtt->base.i915;
	struct pci_dev *pdev = dev_priv->drm.pdev;
	unsigned int size;
	u16 snb_gmch_ctl;

	/* TODO: We're not aware of mappable constraints on gen8 yet */
	ggtt->mappable_base = pci_resource_start(pdev, 2);
	ggtt->mappable_end = pci_resource_len(pdev, 2);

	if (!pci_set_dma_mask(pdev, DMA_BIT_MASK(39)))
		pci_set_consistent_dma_mask(pdev, DMA_BIT_MASK(39));

	pci_read_config_word(pdev, SNB_GMCH_CTRL, &snb_gmch_ctl);

	if (INTEL_GEN(dev_priv) >= 9) {
		ggtt->stolen_size = gen9_get_stolen_size(snb_gmch_ctl);
		size = gen8_get_total_gtt_size(snb_gmch_ctl);
	} else if (IS_CHERRYVIEW(dev_priv)) {
		ggtt->stolen_size = chv_get_stolen_size(snb_gmch_ctl);
		size = chv_get_total_gtt_size(snb_gmch_ctl);
	} else {
		ggtt->stolen_size = gen8_get_stolen_size(snb_gmch_ctl);
		size = gen8_get_total_gtt_size(snb_gmch_ctl);
	}

	ggtt->base.total = (size / sizeof(gen8_pte_t)) << PAGE_SHIFT;

	if (IS_CHERRYVIEW(dev_priv) || IS_GEN9_LP(dev_priv))
		chv_setup_private_ppat(dev_priv);
	else
		bdw_setup_private_ppat(dev_priv);

	ggtt->base.cleanup = gen6_gmch_remove;
	ggtt->base.bind_vma = ggtt_bind_vma;
	ggtt->base.unbind_vma = ggtt_unbind_vma;
	ggtt->base.insert_page = gen8_ggtt_insert_page;
	ggtt->base.clear_range = nop_clear_range;
	if (!USES_FULL_PPGTT(dev_priv) || intel_scanout_needs_vtd_wa(dev_priv))
		ggtt->base.clear_range = gen8_ggtt_clear_range;

	ggtt->base.insert_entries = gen8_ggtt_insert_entries;
	if (IS_CHERRYVIEW(dev_priv))
		ggtt->base.insert_entries = gen8_ggtt_insert_entries__BKL;

	return ggtt_probe_common(ggtt, size);
}

static int gen6_gmch_probe(struct i915_ggtt *ggtt)
{
	struct drm_i915_private *dev_priv = ggtt->base.i915;
	struct pci_dev *pdev = dev_priv->drm.pdev;
	unsigned int size;
	u16 snb_gmch_ctl;

	ggtt->mappable_base = pci_resource_start(pdev, 2);
	ggtt->mappable_end = pci_resource_len(pdev, 2);

	/* 64/512MB is the current min/max we actually know of, but this is just
	 * a coarse sanity check.
	 */
	if (ggtt->mappable_end < (64<<20) || ggtt->mappable_end > (512<<20)) {
		DRM_ERROR("Unknown GMADR size (%llx)\n", ggtt->mappable_end);
		return -ENXIO;
	}

	if (!pci_set_dma_mask(pdev, DMA_BIT_MASK(40)))
		pci_set_consistent_dma_mask(pdev, DMA_BIT_MASK(40));
	pci_read_config_word(pdev, SNB_GMCH_CTRL, &snb_gmch_ctl);

	ggtt->stolen_size = gen6_get_stolen_size(snb_gmch_ctl);

	size = gen6_get_total_gtt_size(snb_gmch_ctl);
	ggtt->base.total = (size / sizeof(gen6_pte_t)) << PAGE_SHIFT;

	ggtt->base.clear_range = gen6_ggtt_clear_range;
	ggtt->base.insert_page = gen6_ggtt_insert_page;
	ggtt->base.insert_entries = gen6_ggtt_insert_entries;
	ggtt->base.bind_vma = ggtt_bind_vma;
	ggtt->base.unbind_vma = ggtt_unbind_vma;
	ggtt->base.cleanup = gen6_gmch_remove;

	if (HAS_EDRAM(dev_priv))
		ggtt->base.pte_encode = iris_pte_encode;
	else if (IS_HASWELL(dev_priv))
		ggtt->base.pte_encode = hsw_pte_encode;
	else if (IS_VALLEYVIEW(dev_priv))
		ggtt->base.pte_encode = byt_pte_encode;
	else if (INTEL_GEN(dev_priv) >= 7)
		ggtt->base.pte_encode = ivb_pte_encode;
	else
		ggtt->base.pte_encode = snb_pte_encode;

	return ggtt_probe_common(ggtt, size);
}

static void i915_gmch_remove(struct i915_address_space *vm)
{
	intel_gmch_remove();
}

static int i915_gmch_probe(struct i915_ggtt *ggtt)
{
	struct drm_i915_private *dev_priv = ggtt->base.i915;
	int ret;

	ret = intel_gmch_probe(dev_priv->bridge_dev, dev_priv->drm.pdev, NULL);
	if (!ret) {
		DRM_ERROR("failed to set up gmch\n");
		return -EIO;
	}

	intel_gtt_get(&ggtt->base.total, &ggtt->stolen_size,
		      &ggtt->mappable_base, &ggtt->mappable_end);

	ggtt->do_idle_maps = needs_idle_maps(dev_priv);
	ggtt->base.insert_page = i915_ggtt_insert_page;
	ggtt->base.insert_entries = i915_ggtt_insert_entries;
	ggtt->base.clear_range = i915_ggtt_clear_range;
	ggtt->base.bind_vma = ggtt_bind_vma;
	ggtt->base.unbind_vma = ggtt_unbind_vma;
	ggtt->base.cleanup = i915_gmch_remove;

	if (unlikely(ggtt->do_idle_maps))
		DRM_INFO("applying Ironlake quirks for intel_iommu\n");

	return 0;
}

/**
 * i915_ggtt_probe_hw - Probe GGTT hardware location
 * @dev_priv: i915 device
 */
int i915_ggtt_probe_hw(struct drm_i915_private *dev_priv)
{
	struct i915_ggtt *ggtt = &dev_priv->ggtt;
	int ret;

	ggtt->base.i915 = dev_priv;

	if (INTEL_GEN(dev_priv) <= 5)
		ret = i915_gmch_probe(ggtt);
	else if (INTEL_GEN(dev_priv) < 8)
		ret = gen6_gmch_probe(ggtt);
	else
		ret = gen8_gmch_probe(ggtt);
	if (ret)
		return ret;

	if ((ggtt->base.total - 1) >> 32) {
		DRM_ERROR("We never expected a Global GTT with more than 32bits"
			  " of address space! Found %lldM!\n",
			  ggtt->base.total >> 20);
		ggtt->base.total = 1ULL << 32;
		ggtt->mappable_end = min(ggtt->mappable_end, ggtt->base.total);
	}

	if (ggtt->mappable_end > ggtt->base.total) {
		DRM_ERROR("mappable aperture extends past end of GGTT,"
			  " aperture=%llx, total=%llx\n",
			  ggtt->mappable_end, ggtt->base.total);
		ggtt->mappable_end = ggtt->base.total;
	}

	/* GMADR is the PCI mmio aperture into the global GTT. */
	DRM_INFO("Memory usable by graphics device = %lluM\n",
		 ggtt->base.total >> 20);
	DRM_DEBUG_DRIVER("GMADR size = %lldM\n", ggtt->mappable_end >> 20);
	DRM_DEBUG_DRIVER("GTT stolen size = %zdM\n", ggtt->stolen_size >> 20);
#ifdef CONFIG_INTEL_IOMMU
	if (intel_iommu_gfx_mapped)
		DRM_INFO("VT-d active for gfx access\n");
#endif

	return 0;
}

/**
 * i915_ggtt_init_hw - Initialize GGTT hardware
 * @dev_priv: i915 device
 */
int i915_ggtt_init_hw(struct drm_i915_private *dev_priv)
{
	struct i915_ggtt *ggtt = &dev_priv->ggtt;
	int ret;

	INIT_LIST_HEAD(&dev_priv->vm_list);

	/* Subtract the guard page before address space initialization to
	 * shrink the range used by drm_mm.
	 */
	mutex_lock(&dev_priv->drm.struct_mutex);
	ggtt->base.total -= PAGE_SIZE;
	i915_address_space_init(&ggtt->base, dev_priv, "[global]");
	ggtt->base.total += PAGE_SIZE;
	if (!HAS_LLC(dev_priv))
		ggtt->base.mm.color_adjust = i915_gtt_color_adjust;
	mutex_unlock(&dev_priv->drm.struct_mutex);

	if (!io_mapping_init_wc(&dev_priv->ggtt.mappable,
				dev_priv->ggtt.mappable_base,
				dev_priv->ggtt.mappable_end)) {
		ret = -EIO;
		goto out_gtt_cleanup;
	}

	ggtt->mtrr = arch_phys_wc_add(ggtt->mappable_base, ggtt->mappable_end);

	/*
	 * Initialise stolen early so that we may reserve preallocated
	 * objects for the BIOS to KMS transition.
	 */
	ret = i915_gem_init_stolen(dev_priv);
	if (ret)
		goto out_gtt_cleanup;

	return 0;

out_gtt_cleanup:
	ggtt->base.cleanup(&ggtt->base);
	return ret;
}

int i915_ggtt_enable_hw(struct drm_i915_private *dev_priv)
{
	if (INTEL_GEN(dev_priv) < 6 && !intel_enable_gtt())
		return -EIO;

	return 0;
}

void i915_gem_restore_gtt_mappings(struct drm_i915_private *dev_priv)
{
	struct i915_ggtt *ggtt = &dev_priv->ggtt;
	struct drm_i915_gem_object *obj, *on;

	i915_check_and_clear_faults(dev_priv);

	/* First fill our portion of the GTT with scratch pages */
	ggtt->base.clear_range(&ggtt->base, ggtt->base.start, ggtt->base.total);

	ggtt->base.closed = true; /* skip rewriting PTE on VMA unbind */

	/* clflush objects bound into the GGTT and rebind them. */
	list_for_each_entry_safe(obj, on,
				 &dev_priv->mm.bound_list, global_link) {
		bool ggtt_bound = false;
		struct i915_vma *vma;

		list_for_each_entry(vma, &obj->vma_list, obj_link) {
			if (vma->vm != &ggtt->base)
				continue;

			if (!i915_vma_unbind(vma))
				continue;

			WARN_ON(i915_vma_bind(vma, obj->cache_level,
					      PIN_UPDATE));
			ggtt_bound = true;
		}

		if (ggtt_bound)
			WARN_ON(i915_gem_object_set_to_gtt_domain(obj, false));
	}

	ggtt->base.closed = false;

	if (INTEL_GEN(dev_priv) >= 8) {
<<<<<<< HEAD
		if (IS_CHERRYVIEW(dev_priv) || IS_BROXTON(dev_priv))
=======
		if (IS_CHERRYVIEW(dev_priv) || IS_GEN9_LP(dev_priv))
>>>>>>> d637c178
			chv_setup_private_ppat(dev_priv);
		else
			bdw_setup_private_ppat(dev_priv);

		return;
	}

	if (USES_PPGTT(dev_priv)) {
		struct i915_address_space *vm;

		list_for_each_entry(vm, &dev_priv->vm_list, global_link) {
			/* TODO: Perhaps it shouldn't be gen6 specific */

			struct i915_hw_ppgtt *ppgtt;

			if (i915_is_ggtt(vm))
				ppgtt = dev_priv->mm.aliasing_ppgtt;
			else
				ppgtt = i915_vm_to_ppgtt(vm);

			gen6_write_page_range(dev_priv, &ppgtt->pd,
					      0, ppgtt->base.total);
		}
	}

	i915_ggtt_flush(dev_priv);
}

struct i915_vma *
i915_gem_obj_to_vma(struct drm_i915_gem_object *obj,
		    struct i915_address_space *vm,
		    const struct i915_ggtt_view *view)
{
	struct rb_node *rb;
<<<<<<< HEAD

	rb = obj->vma_tree.rb_node;
	while (rb) {
		struct i915_vma *vma = rb_entry(rb, struct i915_vma, obj_node);
		long cmp;

=======

	rb = obj->vma_tree.rb_node;
	while (rb) {
		struct i915_vma *vma = rb_entry(rb, struct i915_vma, obj_node);
		long cmp;

>>>>>>> d637c178
		cmp = i915_vma_compare(vma, vm, view);
		if (cmp == 0)
			return vma;

		if (cmp < 0)
			rb = rb->rb_right;
		else
			rb = rb->rb_left;
	}

	return NULL;
}

struct i915_vma *
i915_gem_obj_lookup_or_create_vma(struct drm_i915_gem_object *obj,
				  struct i915_address_space *vm,
				  const struct i915_ggtt_view *view)
{
	struct i915_vma *vma;

	lockdep_assert_held(&obj->base.dev->struct_mutex);
	GEM_BUG_ON(view && !i915_is_ggtt(vm));

	vma = i915_gem_obj_to_vma(obj, vm, view);
	if (!vma) {
		vma = i915_vma_create(obj, vm, view);
		GEM_BUG_ON(vma != i915_gem_obj_to_vma(obj, vm, view));
	}

	GEM_BUG_ON(i915_vma_is_closed(vma));
	return vma;
}

static struct scatterlist *
rotate_pages(const dma_addr_t *in, unsigned int offset,
	     unsigned int width, unsigned int height,
	     unsigned int stride,
	     struct sg_table *st, struct scatterlist *sg)
{
	unsigned int column, row;
	unsigned int src_idx;

	for (column = 0; column < width; column++) {
		src_idx = stride * (height - 1) + column;
		for (row = 0; row < height; row++) {
			st->nents++;
			/* We don't need the pages, but need to initialize
			 * the entries so the sg list can be happily traversed.
			 * The only thing we need are DMA addresses.
			 */
			sg_set_page(sg, NULL, PAGE_SIZE, 0);
			sg_dma_address(sg) = in[offset + src_idx];
			sg_dma_len(sg) = PAGE_SIZE;
			sg = sg_next(sg);
			src_idx -= stride;
		}
	}

	return sg;
}

static struct sg_table *
intel_rotate_fb_obj_pages(const struct intel_rotation_info *rot_info,
			  struct drm_i915_gem_object *obj)
{
	const size_t n_pages = obj->base.size / PAGE_SIZE;
	unsigned int size = intel_rotation_info_size(rot_info);
	struct sgt_iter sgt_iter;
	dma_addr_t dma_addr;
	unsigned long i;
	dma_addr_t *page_addr_list;
	struct sg_table *st;
	struct scatterlist *sg;
	int ret = -ENOMEM;

	/* Allocate a temporary list of source pages for random access. */
	page_addr_list = drm_malloc_gfp(n_pages,
					sizeof(dma_addr_t),
					GFP_TEMPORARY);
	if (!page_addr_list)
		return ERR_PTR(ret);

	/* Allocate target SG list. */
	st = kmalloc(sizeof(*st), GFP_KERNEL);
	if (!st)
		goto err_st_alloc;

	ret = sg_alloc_table(st, size, GFP_KERNEL);
	if (ret)
		goto err_sg_alloc;

	/* Populate source page list from the object. */
	i = 0;
	for_each_sgt_dma(dma_addr, sgt_iter, obj->mm.pages)
		page_addr_list[i++] = dma_addr;

	GEM_BUG_ON(i != n_pages);
	st->nents = 0;
	sg = st->sgl;

	for (i = 0 ; i < ARRAY_SIZE(rot_info->plane); i++) {
		sg = rotate_pages(page_addr_list, rot_info->plane[i].offset,
				  rot_info->plane[i].width, rot_info->plane[i].height,
				  rot_info->plane[i].stride, st, sg);
	}

	DRM_DEBUG_KMS("Created rotated page mapping for object size %zu (%ux%u tiles, %u pages)\n",
		      obj->base.size, rot_info->plane[0].width, rot_info->plane[0].height, size);

	drm_free_large(page_addr_list);

	return st;

err_sg_alloc:
	kfree(st);
err_st_alloc:
	drm_free_large(page_addr_list);

	DRM_DEBUG_KMS("Failed to create rotated mapping for object size %zu! (%ux%u tiles, %u pages)\n",
		      obj->base.size, rot_info->plane[0].width, rot_info->plane[0].height, size);

	return ERR_PTR(ret);
}

static struct sg_table *
intel_partial_pages(const struct i915_ggtt_view *view,
		    struct drm_i915_gem_object *obj)
{
	struct sg_table *st;
	struct scatterlist *sg, *iter;
	unsigned int count = view->params.partial.size;
	unsigned int offset;
	int ret = -ENOMEM;

	st = kmalloc(sizeof(*st), GFP_KERNEL);
	if (!st)
		goto err_st_alloc;

	ret = sg_alloc_table(st, count, GFP_KERNEL);
	if (ret)
		goto err_sg_alloc;

	iter = i915_gem_object_get_sg(obj,
				      view->params.partial.offset,
				      &offset);
	GEM_BUG_ON(!iter);

	sg = st->sgl;
	st->nents = 0;
	do {
		unsigned int len;

		len = min(iter->length - (offset << PAGE_SHIFT),
			  count << PAGE_SHIFT);
		sg_set_page(sg, NULL, len, 0);
		sg_dma_address(sg) =
			sg_dma_address(iter) + (offset << PAGE_SHIFT);
		sg_dma_len(sg) = len;

		st->nents++;
		count -= len >> PAGE_SHIFT;
		if (count == 0) {
			sg_mark_end(sg);
			return st;
		}

		sg = __sg_next(sg);
		iter = __sg_next(iter);
		offset = 0;
	} while (1);

err_sg_alloc:
	kfree(st);
err_st_alloc:
	return ERR_PTR(ret);
}

static int
i915_get_ggtt_vma_pages(struct i915_vma *vma)
{
	int ret = 0;

	/* The vma->pages are only valid within the lifespan of the borrowed
	 * obj->mm.pages. When the obj->mm.pages sg_table is regenerated, so
	 * must be the vma->pages. A simple rule is that vma->pages must only
	 * be accessed when the obj->mm.pages are pinned.
	 */
	GEM_BUG_ON(!i915_gem_object_has_pinned_pages(vma->obj));

	if (vma->pages)
		return 0;

	if (vma->ggtt_view.type == I915_GGTT_VIEW_NORMAL)
		vma->pages = vma->obj->mm.pages;
	else if (vma->ggtt_view.type == I915_GGTT_VIEW_ROTATED)
		vma->pages =
			intel_rotate_fb_obj_pages(&vma->ggtt_view.params.rotated, vma->obj);
	else if (vma->ggtt_view.type == I915_GGTT_VIEW_PARTIAL)
		vma->pages = intel_partial_pages(&vma->ggtt_view, vma->obj);
	else
		WARN_ONCE(1, "GGTT view %u not implemented!\n",
			  vma->ggtt_view.type);

	if (!vma->pages) {
		DRM_ERROR("Failed to get pages for GGTT view type %u!\n",
			  vma->ggtt_view.type);
		ret = -EINVAL;
	} else if (IS_ERR(vma->pages)) {
		ret = PTR_ERR(vma->pages);
		vma->pages = NULL;
		DRM_ERROR("Failed to get pages for VMA view type %u (%d)!\n",
			  vma->ggtt_view.type, ret);
	}

	return ret;
}
<|MERGE_RESOLUTION|>--- conflicted
+++ resolved
@@ -372,11 +372,7 @@
 	/* There are only few exceptions for gen >=6. chv and bxt.
 	 * And we are not sure about the latter so play safe for now.
 	 */
-<<<<<<< HEAD
-	if (IS_CHERRYVIEW(dev_priv) || IS_BROXTON(dev_priv))
-=======
 	if (IS_CHERRYVIEW(dev_priv) || IS_GEN9_LP(dev_priv))
->>>>>>> d637c178
 		drm_clflush_virt_range(vaddr, PAGE_SIZE);
 
 	kunmap_atomic(vaddr);
@@ -384,11 +380,7 @@
 
 #define kmap_px(px) kmap_page_dma(px_base(px))
 #define kunmap_px(ppgtt, vaddr) \
-<<<<<<< HEAD
-		kunmap_page_dma(to_i915((ppgtt)->base.dev), (vaddr))
-=======
 		kunmap_page_dma((ppgtt)->base.i915, (vaddr))
->>>>>>> d637c178
 
 #define setup_px(dev_priv, px) setup_page_dma((dev_priv), px_base(px))
 #define cleanup_px(dev_priv, px) cleanup_page_dma((dev_priv), px_base(px))
@@ -478,11 +470,7 @@
 	scratch_pte = gen8_pte_encode(vm->scratch_page.daddr,
 				      I915_CACHE_LLC);
 
-<<<<<<< HEAD
-	fill_px(to_i915(vm->dev), pt, scratch_pte);
-=======
 	fill_px(vm->i915, pt, scratch_pte);
->>>>>>> d637c178
 }
 
 static void gen6_initialize_pt(struct i915_address_space *vm,
@@ -495,11 +483,7 @@
 	scratch_pte = vm->pte_encode(vm->scratch_page.daddr,
 				     I915_CACHE_LLC, 0);
 
-<<<<<<< HEAD
-	fill32_px(to_i915(vm->dev), pt, scratch_pte);
-=======
 	fill32_px(vm->i915, pt, scratch_pte);
->>>>>>> d637c178
 }
 
 static struct i915_page_directory *alloc_pd(struct drm_i915_private *dev_priv)
@@ -547,11 +531,7 @@
 
 	scratch_pde = gen8_pde_encode(px_dma(vm->scratch_pt), I915_CACHE_LLC);
 
-<<<<<<< HEAD
-	fill_px(to_i915(vm->dev), pd, scratch_pde);
-=======
 	fill_px(vm->i915, pd, scratch_pde);
->>>>>>> d637c178
 }
 
 static int __pdp_init(struct drm_i915_private *dev_priv,
@@ -632,11 +612,7 @@
 
 	scratch_pdpe = gen8_pdpe_encode(px_dma(vm->scratch_pd), I915_CACHE_LLC);
 
-<<<<<<< HEAD
-	fill_px(to_i915(vm->dev), pdp, scratch_pdpe);
-=======
 	fill_px(vm->i915, pdp, scratch_pdpe);
->>>>>>> d637c178
 }
 
 static void gen8_initialize_pml4(struct i915_address_space *vm,
@@ -647,11 +623,7 @@
 	scratch_pml4e = gen8_pml4e_encode(px_dma(vm->scratch_pdp),
 					  I915_CACHE_LLC);
 
-<<<<<<< HEAD
-	fill_px(to_i915(vm->dev), pml4, scratch_pml4e);
-=======
 	fill_px(vm->i915, pml4, scratch_pml4e);
->>>>>>> d637c178
 }
 
 static void
@@ -738,11 +710,7 @@
  */
 static void mark_tlbs_dirty(struct i915_hw_ppgtt *ppgtt)
 {
-<<<<<<< HEAD
-	ppgtt->pd_dirty_rings = INTEL_INFO(to_i915(ppgtt->base.dev))->ring_mask;
-=======
 	ppgtt->pd_dirty_rings = INTEL_INFO(ppgtt->base.i915)->ring_mask;
->>>>>>> d637c178
 }
 
 /* Removes entries from a single page table, releasing it if it's empty.
@@ -768,101 +736,13 @@
 
 	bitmap_clear(pt->used_ptes, pte, num_entries);
 
-<<<<<<< HEAD
-	if (bitmap_empty(pt->used_ptes, GEN8_PTES)) {
-		free_pt(to_i915(vm->dev), pt);
-		return true;
-	}
-=======
 	if (bitmap_empty(pt->used_ptes, GEN8_PTES))
 		return true;
->>>>>>> d637c178
 
 	pt_vaddr = kmap_px(pt);
 
 	while (pte < pte_end)
 		pt_vaddr[pte++] = scratch_pte;
-<<<<<<< HEAD
-
-	kunmap_px(ppgtt, pt_vaddr);
-
-	return false;
-}
-
-/* Removes entries from a single page dir, releasing it if it's empty.
- * Caller can use the return value to update higher-level entries
- */
-static bool gen8_ppgtt_clear_pd(struct i915_address_space *vm,
-				struct i915_page_directory *pd,
-				uint64_t start,
-				uint64_t length)
-{
-	struct i915_hw_ppgtt *ppgtt = i915_vm_to_ppgtt(vm);
-	struct i915_page_table *pt;
-	uint64_t pde;
-	gen8_pde_t *pde_vaddr;
-	gen8_pde_t scratch_pde = gen8_pde_encode(px_dma(vm->scratch_pt),
-						 I915_CACHE_LLC);
-
-	gen8_for_each_pde(pt, pd, start, length, pde) {
-		if (WARN_ON(!pd->page_table[pde]))
-			break;
-
-		if (gen8_ppgtt_clear_pt(vm, pt, start, length)) {
-			__clear_bit(pde, pd->used_pdes);
-			pde_vaddr = kmap_px(pd);
-			pde_vaddr[pde] = scratch_pde;
-			kunmap_px(ppgtt, pde_vaddr);
-		}
-	}
-
-	if (bitmap_empty(pd->used_pdes, I915_PDES)) {
-		free_pd(to_i915(vm->dev), pd);
-		return true;
-	}
-
-	return false;
-}
-
-/* Removes entries from a single page dir pointer, releasing it if it's empty.
- * Caller can use the return value to update higher-level entries
- */
-static bool gen8_ppgtt_clear_pdp(struct i915_address_space *vm,
-				 struct i915_page_directory_pointer *pdp,
-				 uint64_t start,
-				 uint64_t length)
-{
-	struct i915_hw_ppgtt *ppgtt = i915_vm_to_ppgtt(vm);
-	struct drm_i915_private *dev_priv = to_i915(vm->dev);
-	struct i915_page_directory *pd;
-	uint64_t pdpe;
-	gen8_ppgtt_pdpe_t *pdpe_vaddr;
-	gen8_ppgtt_pdpe_t scratch_pdpe =
-		gen8_pdpe_encode(px_dma(vm->scratch_pd), I915_CACHE_LLC);
-
-	gen8_for_each_pdpe(pd, pdp, start, length, pdpe) {
-		if (WARN_ON(!pdp->page_directory[pdpe]))
-			break;
-
-		if (gen8_ppgtt_clear_pd(vm, pd, start, length)) {
-			__clear_bit(pdpe, pdp->used_pdpes);
-			if (USES_FULL_48BIT_PPGTT(dev_priv)) {
-				pdpe_vaddr = kmap_px(pdp);
-				pdpe_vaddr[pdpe] = scratch_pdpe;
-				kunmap_px(ppgtt, pdpe_vaddr);
-			}
-		}
-	}
-
-	mark_tlbs_dirty(ppgtt);
-
-	if (USES_FULL_48BIT_PPGTT(dev_priv) &&
-	    bitmap_empty(pdp->used_pdpes, I915_PDPES_PER_PDP(dev_priv))) {
-		free_pdp(dev_priv, pdp);
-		return true;
-	}
-
-=======
 
 	kunmap_px(ppgtt, pt_vaddr);
 
@@ -938,7 +818,6 @@
 	if (bitmap_empty(pdp->used_pdpes, I915_PDPES_PER_PDP(dev_priv)))
 		return true;
 
->>>>>>> d637c178
 	return false;
 }
 
@@ -958,11 +837,7 @@
 	gen8_ppgtt_pml4e_t scratch_pml4e =
 		gen8_pml4e_encode(px_dma(vm->scratch_pdp), I915_CACHE_LLC);
 
-<<<<<<< HEAD
-	GEM_BUG_ON(!USES_FULL_48BIT_PPGTT(to_i915(vm->dev)));
-=======
 	GEM_BUG_ON(!USES_FULL_48BIT_PPGTT(vm->i915));
->>>>>>> d637c178
 
 	gen8_for_each_pml4e(pdp, pml4, start, length, pml4e) {
 		if (WARN_ON(!pml4->pdps[pml4e]))
@@ -973,10 +848,7 @@
 			pml4e_vaddr = kmap_px(pml4);
 			pml4e_vaddr[pml4e] = scratch_pml4e;
 			kunmap_px(ppgtt, pml4e_vaddr);
-<<<<<<< HEAD
-=======
 			free_pdp(vm->i915, pdp);
->>>>>>> d637c178
 		}
 	}
 }
@@ -986,11 +858,7 @@
 {
 	struct i915_hw_ppgtt *ppgtt = i915_vm_to_ppgtt(vm);
 
-<<<<<<< HEAD
-	if (USES_FULL_48BIT_PPGTT(to_i915(vm->dev)))
-=======
 	if (USES_FULL_48BIT_PPGTT(vm->i915))
->>>>>>> d637c178
 		gen8_ppgtt_clear_pml4(vm, &ppgtt->pml4, start, length);
 	else
 		gen8_ppgtt_clear_pdp(vm, &ppgtt->pdp, start, length);
@@ -1025,11 +893,7 @@
 			kunmap_px(ppgtt, pt_vaddr);
 			pt_vaddr = NULL;
 			if (++pde == I915_PDES) {
-<<<<<<< HEAD
-				if (++pdpe == I915_PDPES_PER_PDP(to_i915(vm->dev)))
-=======
 				if (++pdpe == I915_PDPES_PER_PDP(vm->i915))
->>>>>>> d637c178
 					break;
 				pde = 0;
 			}
@@ -1052,11 +916,7 @@
 
 	__sg_page_iter_start(&sg_iter, pages->sgl, sg_nents(pages->sgl), 0);
 
-<<<<<<< HEAD
-	if (!USES_FULL_48BIT_PPGTT(to_i915(vm->dev))) {
-=======
 	if (!USES_FULL_48BIT_PPGTT(vm->i915)) {
->>>>>>> d637c178
 		gen8_ppgtt_insert_pte_entries(vm, &ppgtt->pdp, &sg_iter, start,
 					      cache_level);
 	} else {
@@ -1090,11 +950,7 @@
 
 static int gen8_init_scratch(struct i915_address_space *vm)
 {
-<<<<<<< HEAD
-	struct drm_i915_private *dev_priv = to_i915(vm->dev);
-=======
 	struct drm_i915_private *dev_priv = vm->i915;
->>>>>>> d637c178
 	int ret;
 
 	ret = setup_scratch_page(dev_priv, &vm->scratch_page, I915_GFP_DMA);
@@ -1171,11 +1027,7 @@
 
 static void gen8_free_scratch(struct i915_address_space *vm)
 {
-<<<<<<< HEAD
-	struct drm_i915_private *dev_priv = to_i915(vm->dev);
-=======
 	struct drm_i915_private *dev_priv = vm->i915;
->>>>>>> d637c178
 
 	if (USES_FULL_48BIT_PPGTT(dev_priv))
 		free_pdp(dev_priv, vm->scratch_pdp);
@@ -1202,11 +1054,7 @@
 
 static void gen8_ppgtt_cleanup_4lvl(struct i915_hw_ppgtt *ppgtt)
 {
-<<<<<<< HEAD
-	struct drm_i915_private *dev_priv = to_i915(ppgtt->base.dev);
-=======
 	struct drm_i915_private *dev_priv = ppgtt->base.i915;
->>>>>>> d637c178
 	int i;
 
 	for_each_set_bit(i, ppgtt->pml4.used_pml4es, GEN8_PML4ES_PER_PML4) {
@@ -1221,11 +1069,7 @@
 
 static void gen8_ppgtt_cleanup(struct i915_address_space *vm)
 {
-<<<<<<< HEAD
-	struct drm_i915_private *dev_priv = to_i915(vm->dev);
-=======
 	struct drm_i915_private *dev_priv = vm->i915;
->>>>>>> d637c178
 	struct i915_hw_ppgtt *ppgtt = i915_vm_to_ppgtt(vm);
 
 	if (intel_vgpu_active(dev_priv))
@@ -1263,11 +1107,7 @@
 				     uint64_t length,
 				     unsigned long *new_pts)
 {
-<<<<<<< HEAD
-	struct drm_i915_private *dev_priv = to_i915(vm->dev);
-=======
 	struct drm_i915_private *dev_priv = vm->i915;
->>>>>>> d637c178
 	struct i915_page_table *pt;
 	uint32_t pde;
 
@@ -1328,11 +1168,7 @@
 				  uint64_t length,
 				  unsigned long *new_pds)
 {
-<<<<<<< HEAD
-	struct drm_i915_private *dev_priv = to_i915(vm->dev);
-=======
 	struct drm_i915_private *dev_priv = vm->i915;
->>>>>>> d637c178
 	struct i915_page_directory *pd;
 	uint32_t pdpe;
 	uint32_t pdpes = I915_PDPES_PER_PDP(dev_priv);
@@ -1385,11 +1221,7 @@
 				  uint64_t length,
 				  unsigned long *new_pdps)
 {
-<<<<<<< HEAD
-	struct drm_i915_private *dev_priv = to_i915(vm->dev);
-=======
 	struct drm_i915_private *dev_priv = vm->i915;
->>>>>>> d637c178
 	struct i915_page_directory_pointer *pdp;
 	uint32_t pml4e;
 
@@ -1464,11 +1296,7 @@
 {
 	struct i915_hw_ppgtt *ppgtt = i915_vm_to_ppgtt(vm);
 	unsigned long *new_page_dirs, *new_page_tables;
-<<<<<<< HEAD
-	struct drm_i915_private *dev_priv = to_i915(vm->dev);
-=======
 	struct drm_i915_private *dev_priv = vm->i915;
->>>>>>> d637c178
 	struct i915_page_directory *pd;
 	const uint64_t orig_start = start;
 	const uint64_t orig_length = length;
@@ -1617,11 +1445,7 @@
 
 err_out:
 	for_each_set_bit(pml4e, new_pdps, GEN8_PML4ES_PER_PML4)
-<<<<<<< HEAD
-		gen8_ppgtt_cleanup_3lvl(to_i915(vm->dev), pml4->pdps[pml4e]);
-=======
 		gen8_ppgtt_cleanup_3lvl(vm->i915, pml4->pdps[pml4e]);
->>>>>>> d637c178
 
 	return ret;
 }
@@ -1631,11 +1455,7 @@
 {
 	struct i915_hw_ppgtt *ppgtt = i915_vm_to_ppgtt(vm);
 
-<<<<<<< HEAD
-	if (USES_FULL_48BIT_PPGTT(to_i915(vm->dev)))
-=======
 	if (USES_FULL_48BIT_PPGTT(vm->i915))
->>>>>>> d637c178
 		return gen8_alloc_va_range_4lvl(vm, &ppgtt->pml4, start, length);
 	else
 		return gen8_alloc_va_range_3lvl(vm, &ppgtt->pdp, start, length);
@@ -1706,11 +1526,7 @@
 	gen8_pte_t scratch_pte = gen8_pte_encode(vm->scratch_page.daddr,
 						 I915_CACHE_LLC);
 
-<<<<<<< HEAD
-	if (!USES_FULL_48BIT_PPGTT(to_i915(vm->dev))) {
-=======
 	if (!USES_FULL_48BIT_PPGTT(vm->i915)) {
->>>>>>> d637c178
 		gen8_dump_pdp(&ppgtt->pdp, start, length, scratch_pte, m);
 	} else {
 		uint64_t pml4e;
@@ -1763,11 +1579,7 @@
  */
 static int gen8_ppgtt_init(struct i915_hw_ppgtt *ppgtt)
 {
-<<<<<<< HEAD
-	struct drm_i915_private *dev_priv = to_i915(ppgtt->base.dev);
-=======
 	struct drm_i915_private *dev_priv = ppgtt->base.i915;
->>>>>>> d637c178
 	int ret;
 
 	ret = gen8_init_scratch(&ppgtt->base);
@@ -2110,11 +1922,7 @@
 			       uint64_t start_in, uint64_t length_in)
 {
 	DECLARE_BITMAP(new_page_tables, I915_PDES);
-<<<<<<< HEAD
-	struct drm_i915_private *dev_priv = to_i915(vm->dev);
-=======
 	struct drm_i915_private *dev_priv = vm->i915;
->>>>>>> d637c178
 	struct i915_ggtt *ggtt = &dev_priv->ggtt;
 	struct i915_hw_ppgtt *ppgtt = i915_vm_to_ppgtt(vm);
 	struct i915_page_table *pt;
@@ -2201,11 +2009,7 @@
 
 static int gen6_init_scratch(struct i915_address_space *vm)
 {
-<<<<<<< HEAD
-	struct drm_i915_private *dev_priv = to_i915(vm->dev);
-=======
 	struct drm_i915_private *dev_priv = vm->i915;
->>>>>>> d637c178
 	int ret;
 
 	ret = setup_scratch_page(dev_priv, &vm->scratch_page, I915_GFP_DMA);
@@ -2225,11 +2029,7 @@
 
 static void gen6_free_scratch(struct i915_address_space *vm)
 {
-<<<<<<< HEAD
-	struct drm_i915_private *dev_priv = to_i915(vm->dev);
-=======
 	struct drm_i915_private *dev_priv = vm->i915;
->>>>>>> d637c178
 
 	free_pt(dev_priv, vm->scratch_pt);
 	cleanup_scratch_page(dev_priv, &vm->scratch_page);
@@ -2239,11 +2039,7 @@
 {
 	struct i915_hw_ppgtt *ppgtt = i915_vm_to_ppgtt(vm);
 	struct i915_page_directory *pd = &ppgtt->pd;
-<<<<<<< HEAD
-	struct drm_i915_private *dev_priv = to_i915(vm->dev);
-=======
 	struct drm_i915_private *dev_priv = vm->i915;
->>>>>>> d637c178
 	struct i915_page_table *pt;
 	uint32_t pde;
 
@@ -2259,11 +2055,7 @@
 static int gen6_ppgtt_allocate_page_directories(struct i915_hw_ppgtt *ppgtt)
 {
 	struct i915_address_space *vm = &ppgtt->base;
-<<<<<<< HEAD
-	struct drm_i915_private *dev_priv = to_i915(ppgtt->base.dev);
-=======
 	struct drm_i915_private *dev_priv = ppgtt->base.i915;
->>>>>>> d637c178
 	struct i915_ggtt *ggtt = &dev_priv->ggtt;
 	bool retried = false;
 	int ret;
@@ -2328,11 +2120,7 @@
 
 static int gen6_ppgtt_init(struct i915_hw_ppgtt *ppgtt)
 {
-<<<<<<< HEAD
-	struct drm_i915_private *dev_priv = to_i915(ppgtt->base.dev);
-=======
 	struct drm_i915_private *dev_priv = ppgtt->base.i915;
->>>>>>> d637c178
 	struct i915_ggtt *ggtt = &dev_priv->ggtt;
 	int ret;
 
@@ -2828,11 +2616,7 @@
 			 enum i915_cache_level cache_level,
 			 u32 flags)
 {
-<<<<<<< HEAD
-	struct drm_i915_private *i915 = to_i915(vma->vm->dev);
-=======
 	struct drm_i915_private *i915 = vma->vm->i915;
->>>>>>> d637c178
 	struct drm_i915_gem_object *obj = vma->obj;
 	u32 pte_flags = 0;
 	int ret;
@@ -2864,11 +2648,7 @@
 				 enum i915_cache_level cache_level,
 				 u32 flags)
 {
-<<<<<<< HEAD
-	struct drm_i915_private *i915 = to_i915(vma->vm->dev);
-=======
 	struct drm_i915_private *i915 = vma->vm->i915;
->>>>>>> d637c178
 	u32 pte_flags;
 	int ret;
 
@@ -2902,11 +2682,7 @@
 
 static void ggtt_unbind_vma(struct i915_vma *vma)
 {
-<<<<<<< HEAD
-	struct drm_i915_private *i915 = to_i915(vma->vm->dev);
-=======
 	struct drm_i915_private *i915 = vma->vm->i915;
->>>>>>> d637c178
 	struct i915_hw_ppgtt *appgtt = i915->mm.aliasing_ppgtt;
 	const u64 size = min(vma->size, vma->node.size);
 
@@ -2979,12 +2755,8 @@
 	/* Reserve a mappable slot for our lockless error capture */
 	ret = drm_mm_insert_node_in_range_generic(&ggtt->base.mm,
 						  &ggtt->error_capture,
-<<<<<<< HEAD
-						  4096, 0, -1,
-=======
 						  4096, 0,
 						  I915_COLOR_UNEVICTABLE,
->>>>>>> d637c178
 						  0, ggtt->mappable_end,
 						  0, 0);
 	if (ret)
@@ -3153,13 +2925,8 @@
 
 static int ggtt_probe_common(struct i915_ggtt *ggtt, u64 size)
 {
-<<<<<<< HEAD
-	struct drm_i915_private *dev_priv = to_i915(ggtt->base.dev);
-	struct pci_dev *pdev = ggtt->base.dev->pdev;
-=======
 	struct drm_i915_private *dev_priv = ggtt->base.i915;
 	struct pci_dev *pdev = dev_priv->drm.pdev;
->>>>>>> d637c178
 	phys_addr_t phys_addr;
 	int ret;
 
@@ -3173,11 +2940,7 @@
 	 * resort to an uncached mapping. The WC issue is easily caught by the
 	 * readback check when writing GTT PTE entries.
 	 */
-<<<<<<< HEAD
-	if (IS_BROXTON(dev_priv))
-=======
 	if (IS_GEN9_LP(dev_priv))
->>>>>>> d637c178
 		ggtt->gsm = ioremap_nocache(phys_addr, size);
 	else
 		ggtt->gsm = ioremap_wc(phys_addr, size);
@@ -3275,11 +3038,7 @@
 	struct i915_ggtt *ggtt = i915_vm_to_ggtt(vm);
 
 	iounmap(ggtt->gsm);
-<<<<<<< HEAD
-	cleanup_scratch_page(to_i915(vm->dev), &vm->scratch_page);
-=======
 	cleanup_scratch_page(vm->i915, &vm->scratch_page);
->>>>>>> d637c178
 }
 
 static int gen8_gmch_probe(struct i915_ggtt *ggtt)
@@ -3551,11 +3310,7 @@
 	ggtt->base.closed = false;
 
 	if (INTEL_GEN(dev_priv) >= 8) {
-<<<<<<< HEAD
-		if (IS_CHERRYVIEW(dev_priv) || IS_BROXTON(dev_priv))
-=======
 		if (IS_CHERRYVIEW(dev_priv) || IS_GEN9_LP(dev_priv))
->>>>>>> d637c178
 			chv_setup_private_ppat(dev_priv);
 		else
 			bdw_setup_private_ppat(dev_priv);
@@ -3590,21 +3345,12 @@
 		    const struct i915_ggtt_view *view)
 {
 	struct rb_node *rb;
-<<<<<<< HEAD
 
 	rb = obj->vma_tree.rb_node;
 	while (rb) {
 		struct i915_vma *vma = rb_entry(rb, struct i915_vma, obj_node);
 		long cmp;
 
-=======
-
-	rb = obj->vma_tree.rb_node;
-	while (rb) {
-		struct i915_vma *vma = rb_entry(rb, struct i915_vma, obj_node);
-		long cmp;
-
->>>>>>> d637c178
 		cmp = i915_vma_compare(vma, vm, view);
 		if (cmp == 0)
 			return vma;
