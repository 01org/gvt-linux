--- conflicted
+++ resolved
@@ -371,11 +371,7 @@
 	/* There are only few exceptions for gen >=6. chv and bxt.
 	 * And we are not sure about the latter so play safe for now.
 	 */
-<<<<<<< HEAD
-	if (IS_CHERRYVIEW(dev_priv) || IS_BROXTON(dev_priv))
-=======
 	if (IS_CHERRYVIEW(dev_priv) || IS_GEN9_LP(dev_priv))
->>>>>>> b3b8e999
 		drm_clflush_virt_range(vaddr, PAGE_SIZE);
 
 	kunmap_atomic(vaddr);
@@ -383,11 +379,7 @@
 
 #define kmap_px(px) kmap_page_dma(px_base(px))
 #define kunmap_px(ppgtt, vaddr) \
-<<<<<<< HEAD
-		kunmap_page_dma(to_i915((ppgtt)->base.dev), (vaddr))
-=======
 		kunmap_page_dma((ppgtt)->base.i915, (vaddr))
->>>>>>> b3b8e999
 
 #define setup_px(dev_priv, px) setup_page_dma((dev_priv), px_base(px))
 #define cleanup_px(dev_priv, px) cleanup_page_dma((dev_priv), px_base(px))
@@ -477,11 +469,7 @@
 	scratch_pte = gen8_pte_encode(vm->scratch_page.daddr,
 				      I915_CACHE_LLC);
 
-<<<<<<< HEAD
-	fill_px(to_i915(vm->dev), pt, scratch_pte);
-=======
 	fill_px(vm->i915, pt, scratch_pte);
->>>>>>> b3b8e999
 }
 
 static void gen6_initialize_pt(struct i915_address_space *vm,
@@ -494,11 +482,7 @@
 	scratch_pte = vm->pte_encode(vm->scratch_page.daddr,
 				     I915_CACHE_LLC, 0);
 
-<<<<<<< HEAD
-	fill32_px(to_i915(vm->dev), pt, scratch_pte);
-=======
 	fill32_px(vm->i915, pt, scratch_pte);
->>>>>>> b3b8e999
 }
 
 static struct i915_page_directory *alloc_pd(struct drm_i915_private *dev_priv)
@@ -546,11 +530,7 @@
 
 	scratch_pde = gen8_pde_encode(px_dma(vm->scratch_pt), I915_CACHE_LLC);
 
-<<<<<<< HEAD
-	fill_px(to_i915(vm->dev), pd, scratch_pde);
-=======
 	fill_px(vm->i915, pd, scratch_pde);
->>>>>>> b3b8e999
 }
 
 static int __pdp_init(struct drm_i915_private *dev_priv,
@@ -631,11 +611,7 @@
 
 	scratch_pdpe = gen8_pdpe_encode(px_dma(vm->scratch_pd), I915_CACHE_LLC);
 
-<<<<<<< HEAD
-	fill_px(to_i915(vm->dev), pdp, scratch_pdpe);
-=======
 	fill_px(vm->i915, pdp, scratch_pdpe);
->>>>>>> b3b8e999
 }
 
 static void gen8_initialize_pml4(struct i915_address_space *vm,
@@ -646,11 +622,7 @@
 	scratch_pml4e = gen8_pml4e_encode(px_dma(vm->scratch_pdp),
 					  I915_CACHE_LLC);
 
-<<<<<<< HEAD
-	fill_px(to_i915(vm->dev), pml4, scratch_pml4e);
-=======
 	fill_px(vm->i915, pml4, scratch_pml4e);
->>>>>>> b3b8e999
 }
 
 static void
@@ -737,11 +709,7 @@
  */
 static void mark_tlbs_dirty(struct i915_hw_ppgtt *ppgtt)
 {
-<<<<<<< HEAD
-	ppgtt->pd_dirty_rings = INTEL_INFO(to_i915(ppgtt->base.dev))->ring_mask;
-=======
 	ppgtt->pd_dirty_rings = INTEL_INFO(ppgtt->base.i915)->ring_mask;
->>>>>>> b3b8e999
 }
 
 /* Removes entries from a single page table, releasing it if it's empty.
@@ -767,101 +735,13 @@
 
 	bitmap_clear(pt->used_ptes, pte, num_entries);
 
-<<<<<<< HEAD
-	if (bitmap_empty(pt->used_ptes, GEN8_PTES)) {
-		free_pt(to_i915(vm->dev), pt);
-		return true;
-	}
-=======
 	if (bitmap_empty(pt->used_ptes, GEN8_PTES))
 		return true;
->>>>>>> b3b8e999
 
 	pt_vaddr = kmap_px(pt);
 
 	while (pte < pte_end)
 		pt_vaddr[pte++] = scratch_pte;
-<<<<<<< HEAD
-
-	kunmap_px(ppgtt, pt_vaddr);
-
-	return false;
-}
-
-/* Removes entries from a single page dir, releasing it if it's empty.
- * Caller can use the return value to update higher-level entries
- */
-static bool gen8_ppgtt_clear_pd(struct i915_address_space *vm,
-				struct i915_page_directory *pd,
-				uint64_t start,
-				uint64_t length)
-{
-	struct i915_hw_ppgtt *ppgtt = i915_vm_to_ppgtt(vm);
-	struct i915_page_table *pt;
-	uint64_t pde;
-	gen8_pde_t *pde_vaddr;
-	gen8_pde_t scratch_pde = gen8_pde_encode(px_dma(vm->scratch_pt),
-						 I915_CACHE_LLC);
-
-	gen8_for_each_pde(pt, pd, start, length, pde) {
-		if (WARN_ON(!pd->page_table[pde]))
-			break;
-
-		if (gen8_ppgtt_clear_pt(vm, pt, start, length)) {
-			__clear_bit(pde, pd->used_pdes);
-			pde_vaddr = kmap_px(pd);
-			pde_vaddr[pde] = scratch_pde;
-			kunmap_px(ppgtt, pde_vaddr);
-		}
-	}
-
-	if (bitmap_empty(pd->used_pdes, I915_PDES)) {
-		free_pd(to_i915(vm->dev), pd);
-		return true;
-	}
-
-	return false;
-}
-
-/* Removes entries from a single page dir pointer, releasing it if it's empty.
- * Caller can use the return value to update higher-level entries
- */
-static bool gen8_ppgtt_clear_pdp(struct i915_address_space *vm,
-				 struct i915_page_directory_pointer *pdp,
-				 uint64_t start,
-				 uint64_t length)
-{
-	struct i915_hw_ppgtt *ppgtt = i915_vm_to_ppgtt(vm);
-	struct drm_i915_private *dev_priv = to_i915(vm->dev);
-	struct i915_page_directory *pd;
-	uint64_t pdpe;
-	gen8_ppgtt_pdpe_t *pdpe_vaddr;
-	gen8_ppgtt_pdpe_t scratch_pdpe =
-		gen8_pdpe_encode(px_dma(vm->scratch_pd), I915_CACHE_LLC);
-
-	gen8_for_each_pdpe(pd, pdp, start, length, pdpe) {
-		if (WARN_ON(!pdp->page_directory[pdpe]))
-			break;
-
-		if (gen8_ppgtt_clear_pd(vm, pd, start, length)) {
-			__clear_bit(pdpe, pdp->used_pdpes);
-			if (USES_FULL_48BIT_PPGTT(dev_priv)) {
-				pdpe_vaddr = kmap_px(pdp);
-				pdpe_vaddr[pdpe] = scratch_pdpe;
-				kunmap_px(ppgtt, pdpe_vaddr);
-			}
-		}
-	}
-
-	mark_tlbs_dirty(ppgtt);
-
-	if (USES_FULL_48BIT_PPGTT(dev_priv) &&
-	    bitmap_empty(pdp->used_pdpes, I915_PDPES_PER_PDP(dev_priv))) {
-		free_pdp(dev_priv, pdp);
-		return true;
-	}
-
-=======
 
 	kunmap_px(ppgtt, pt_vaddr);
 
@@ -937,7 +817,6 @@
 	if (bitmap_empty(pdp->used_pdpes, I915_PDPES_PER_PDP(dev_priv)))
 		return true;
 
->>>>>>> b3b8e999
 	return false;
 }
 
@@ -957,11 +836,7 @@
 	gen8_ppgtt_pml4e_t scratch_pml4e =
 		gen8_pml4e_encode(px_dma(vm->scratch_pdp), I915_CACHE_LLC);
 
-<<<<<<< HEAD
-	GEM_BUG_ON(!USES_FULL_48BIT_PPGTT(to_i915(vm->dev)));
-=======
 	GEM_BUG_ON(!USES_FULL_48BIT_PPGTT(vm->i915));
->>>>>>> b3b8e999
 
 	gen8_for_each_pml4e(pdp, pml4, start, length, pml4e) {
 		if (WARN_ON(!pml4->pdps[pml4e]))
@@ -972,10 +847,7 @@
 			pml4e_vaddr = kmap_px(pml4);
 			pml4e_vaddr[pml4e] = scratch_pml4e;
 			kunmap_px(ppgtt, pml4e_vaddr);
-<<<<<<< HEAD
-=======
 			free_pdp(vm->i915, pdp);
->>>>>>> b3b8e999
 		}
 	}
 }
@@ -985,11 +857,7 @@
 {
 	struct i915_hw_ppgtt *ppgtt = i915_vm_to_ppgtt(vm);
 
-<<<<<<< HEAD
-	if (USES_FULL_48BIT_PPGTT(to_i915(vm->dev)))
-=======
 	if (USES_FULL_48BIT_PPGTT(vm->i915))
->>>>>>> b3b8e999
 		gen8_ppgtt_clear_pml4(vm, &ppgtt->pml4, start, length);
 	else
 		gen8_ppgtt_clear_pdp(vm, &ppgtt->pdp, start, length);
@@ -1024,11 +892,7 @@
 			kunmap_px(ppgtt, pt_vaddr);
 			pt_vaddr = NULL;
 			if (++pde == I915_PDES) {
-<<<<<<< HEAD
-				if (++pdpe == I915_PDPES_PER_PDP(to_i915(vm->dev)))
-=======
 				if (++pdpe == I915_PDPES_PER_PDP(vm->i915))
->>>>>>> b3b8e999
 					break;
 				pde = 0;
 			}
@@ -1051,11 +915,7 @@
 
 	__sg_page_iter_start(&sg_iter, pages->sgl, sg_nents(pages->sgl), 0);
 
-<<<<<<< HEAD
-	if (!USES_FULL_48BIT_PPGTT(to_i915(vm->dev))) {
-=======
 	if (!USES_FULL_48BIT_PPGTT(vm->i915)) {
->>>>>>> b3b8e999
 		gen8_ppgtt_insert_pte_entries(vm, &ppgtt->pdp, &sg_iter, start,
 					      cache_level);
 	} else {
@@ -1089,11 +949,7 @@
 
 static int gen8_init_scratch(struct i915_address_space *vm)
 {
-<<<<<<< HEAD
-	struct drm_i915_private *dev_priv = to_i915(vm->dev);
-=======
 	struct drm_i915_private *dev_priv = vm->i915;
->>>>>>> b3b8e999
 	int ret;
 
 	ret = setup_scratch_page(dev_priv, &vm->scratch_page, I915_GFP_DMA);
@@ -1170,11 +1026,7 @@
 
 static void gen8_free_scratch(struct i915_address_space *vm)
 {
-<<<<<<< HEAD
-	struct drm_i915_private *dev_priv = to_i915(vm->dev);
-=======
 	struct drm_i915_private *dev_priv = vm->i915;
->>>>>>> b3b8e999
 
 	if (USES_FULL_48BIT_PPGTT(dev_priv))
 		free_pdp(dev_priv, vm->scratch_pdp);
@@ -1201,11 +1053,7 @@
 
 static void gen8_ppgtt_cleanup_4lvl(struct i915_hw_ppgtt *ppgtt)
 {
-<<<<<<< HEAD
-	struct drm_i915_private *dev_priv = to_i915(ppgtt->base.dev);
-=======
 	struct drm_i915_private *dev_priv = ppgtt->base.i915;
->>>>>>> b3b8e999
 	int i;
 
 	for_each_set_bit(i, ppgtt->pml4.used_pml4es, GEN8_PML4ES_PER_PML4) {
@@ -1220,11 +1068,7 @@
 
 static void gen8_ppgtt_cleanup(struct i915_address_space *vm)
 {
-<<<<<<< HEAD
-	struct drm_i915_private *dev_priv = to_i915(vm->dev);
-=======
 	struct drm_i915_private *dev_priv = vm->i915;
->>>>>>> b3b8e999
 	struct i915_hw_ppgtt *ppgtt = i915_vm_to_ppgtt(vm);
 
 	if (intel_vgpu_active(dev_priv))
@@ -1262,11 +1106,7 @@
 				     uint64_t length,
 				     unsigned long *new_pts)
 {
-<<<<<<< HEAD
-	struct drm_i915_private *dev_priv = to_i915(vm->dev);
-=======
 	struct drm_i915_private *dev_priv = vm->i915;
->>>>>>> b3b8e999
 	struct i915_page_table *pt;
 	uint32_t pde;
 
@@ -1327,11 +1167,7 @@
 				  uint64_t length,
 				  unsigned long *new_pds)
 {
-<<<<<<< HEAD
-	struct drm_i915_private *dev_priv = to_i915(vm->dev);
-=======
 	struct drm_i915_private *dev_priv = vm->i915;
->>>>>>> b3b8e999
 	struct i915_page_directory *pd;
 	uint32_t pdpe;
 	uint32_t pdpes = I915_PDPES_PER_PDP(dev_priv);
@@ -1384,11 +1220,7 @@
 				  uint64_t length,
 				  unsigned long *new_pdps)
 {
-<<<<<<< HEAD
-	struct drm_i915_private *dev_priv = to_i915(vm->dev);
-=======
 	struct drm_i915_private *dev_priv = vm->i915;
->>>>>>> b3b8e999
 	struct i915_page_directory_pointer *pdp;
 	uint32_t pml4e;
 
@@ -1463,11 +1295,7 @@
 {
 	struct i915_hw_ppgtt *ppgtt = i915_vm_to_ppgtt(vm);
 	unsigned long *new_page_dirs, *new_page_tables;
-<<<<<<< HEAD
-	struct drm_i915_private *dev_priv = to_i915(vm->dev);
-=======
 	struct drm_i915_private *dev_priv = vm->i915;
->>>>>>> b3b8e999
 	struct i915_page_directory *pd;
 	const uint64_t orig_start = start;
 	const uint64_t orig_length = length;
@@ -1616,11 +1444,7 @@
 
 err_out:
 	for_each_set_bit(pml4e, new_pdps, GEN8_PML4ES_PER_PML4)
-<<<<<<< HEAD
-		gen8_ppgtt_cleanup_3lvl(to_i915(vm->dev), pml4->pdps[pml4e]);
-=======
 		gen8_ppgtt_cleanup_3lvl(vm->i915, pml4->pdps[pml4e]);
->>>>>>> b3b8e999
 
 	return ret;
 }
@@ -1630,11 +1454,7 @@
 {
 	struct i915_hw_ppgtt *ppgtt = i915_vm_to_ppgtt(vm);
 
-<<<<<<< HEAD
-	if (USES_FULL_48BIT_PPGTT(to_i915(vm->dev)))
-=======
 	if (USES_FULL_48BIT_PPGTT(vm->i915))
->>>>>>> b3b8e999
 		return gen8_alloc_va_range_4lvl(vm, &ppgtt->pml4, start, length);
 	else
 		return gen8_alloc_va_range_3lvl(vm, &ppgtt->pdp, start, length);
@@ -1705,11 +1525,7 @@
 	gen8_pte_t scratch_pte = gen8_pte_encode(vm->scratch_page.daddr,
 						 I915_CACHE_LLC);
 
-<<<<<<< HEAD
-	if (!USES_FULL_48BIT_PPGTT(to_i915(vm->dev))) {
-=======
 	if (!USES_FULL_48BIT_PPGTT(vm->i915)) {
->>>>>>> b3b8e999
 		gen8_dump_pdp(&ppgtt->pdp, start, length, scratch_pte, m);
 	} else {
 		uint64_t pml4e;
@@ -1762,11 +1578,7 @@
  */
 static int gen8_ppgtt_init(struct i915_hw_ppgtt *ppgtt)
 {
-<<<<<<< HEAD
-	struct drm_i915_private *dev_priv = to_i915(ppgtt->base.dev);
-=======
 	struct drm_i915_private *dev_priv = ppgtt->base.i915;
->>>>>>> b3b8e999
 	int ret;
 
 	ret = gen8_init_scratch(&ppgtt->base);
@@ -2109,11 +1921,7 @@
 			       uint64_t start_in, uint64_t length_in)
 {
 	DECLARE_BITMAP(new_page_tables, I915_PDES);
-<<<<<<< HEAD
-	struct drm_i915_private *dev_priv = to_i915(vm->dev);
-=======
 	struct drm_i915_private *dev_priv = vm->i915;
->>>>>>> b3b8e999
 	struct i915_ggtt *ggtt = &dev_priv->ggtt;
 	struct i915_hw_ppgtt *ppgtt = i915_vm_to_ppgtt(vm);
 	struct i915_page_table *pt;
@@ -2200,11 +2008,7 @@
 
 static int gen6_init_scratch(struct i915_address_space *vm)
 {
-<<<<<<< HEAD
-	struct drm_i915_private *dev_priv = to_i915(vm->dev);
-=======
 	struct drm_i915_private *dev_priv = vm->i915;
->>>>>>> b3b8e999
 	int ret;
 
 	ret = setup_scratch_page(dev_priv, &vm->scratch_page, I915_GFP_DMA);
@@ -2224,11 +2028,7 @@
 
 static void gen6_free_scratch(struct i915_address_space *vm)
 {
-<<<<<<< HEAD
-	struct drm_i915_private *dev_priv = to_i915(vm->dev);
-=======
 	struct drm_i915_private *dev_priv = vm->i915;
->>>>>>> b3b8e999
 
 	free_pt(dev_priv, vm->scratch_pt);
 	cleanup_scratch_page(dev_priv, &vm->scratch_page);
@@ -2238,11 +2038,7 @@
 {
 	struct i915_hw_ppgtt *ppgtt = i915_vm_to_ppgtt(vm);
 	struct i915_page_directory *pd = &ppgtt->pd;
-<<<<<<< HEAD
-	struct drm_i915_private *dev_priv = to_i915(vm->dev);
-=======
 	struct drm_i915_private *dev_priv = vm->i915;
->>>>>>> b3b8e999
 	struct i915_page_table *pt;
 	uint32_t pde;
 
@@ -2258,11 +2054,7 @@
 static int gen6_ppgtt_allocate_page_directories(struct i915_hw_ppgtt *ppgtt)
 {
 	struct i915_address_space *vm = &ppgtt->base;
-<<<<<<< HEAD
-	struct drm_i915_private *dev_priv = to_i915(ppgtt->base.dev);
-=======
 	struct drm_i915_private *dev_priv = ppgtt->base.i915;
->>>>>>> b3b8e999
 	struct i915_ggtt *ggtt = &dev_priv->ggtt;
 	bool retried = false;
 	int ret;
@@ -2327,11 +2119,7 @@
 
 static int gen6_ppgtt_init(struct i915_hw_ppgtt *ppgtt)
 {
-<<<<<<< HEAD
-	struct drm_i915_private *dev_priv = to_i915(ppgtt->base.dev);
-=======
 	struct drm_i915_private *dev_priv = ppgtt->base.i915;
->>>>>>> b3b8e999
 	struct i915_ggtt *ggtt = &dev_priv->ggtt;
 	int ret;
 
@@ -2827,11 +2615,7 @@
 			 enum i915_cache_level cache_level,
 			 u32 flags)
 {
-<<<<<<< HEAD
-	struct drm_i915_private *i915 = to_i915(vma->vm->dev);
-=======
 	struct drm_i915_private *i915 = vma->vm->i915;
->>>>>>> b3b8e999
 	struct drm_i915_gem_object *obj = vma->obj;
 	u32 pte_flags = 0;
 	int ret;
@@ -2863,11 +2647,7 @@
 				 enum i915_cache_level cache_level,
 				 u32 flags)
 {
-<<<<<<< HEAD
-	struct drm_i915_private *i915 = to_i915(vma->vm->dev);
-=======
 	struct drm_i915_private *i915 = vma->vm->i915;
->>>>>>> b3b8e999
 	u32 pte_flags;
 	int ret;
 
@@ -2901,11 +2681,7 @@
 
 static void ggtt_unbind_vma(struct i915_vma *vma)
 {
-<<<<<<< HEAD
-	struct drm_i915_private *i915 = to_i915(vma->vm->dev);
-=======
 	struct drm_i915_private *i915 = vma->vm->i915;
->>>>>>> b3b8e999
 	struct i915_hw_ppgtt *appgtt = i915->mm.aliasing_ppgtt;
 	const u64 size = min(vma->size, vma->node.size);
 
@@ -2978,12 +2754,8 @@
 	/* Reserve a mappable slot for our lockless error capture */
 	ret = drm_mm_insert_node_in_range_generic(&ggtt->base.mm,
 						  &ggtt->error_capture,
-<<<<<<< HEAD
-						  4096, 0, -1,
-=======
 						  4096, 0,
 						  I915_COLOR_UNEVICTABLE,
->>>>>>> b3b8e999
 						  0, ggtt->mappable_end,
 						  0, 0);
 	if (ret)
@@ -3152,13 +2924,8 @@
 
 static int ggtt_probe_common(struct i915_ggtt *ggtt, u64 size)
 {
-<<<<<<< HEAD
-	struct drm_i915_private *dev_priv = to_i915(ggtt->base.dev);
-	struct pci_dev *pdev = ggtt->base.dev->pdev;
-=======
 	struct drm_i915_private *dev_priv = ggtt->base.i915;
 	struct pci_dev *pdev = dev_priv->drm.pdev;
->>>>>>> b3b8e999
 	phys_addr_t phys_addr;
 	int ret;
 
@@ -3172,11 +2939,7 @@
 	 * resort to an uncached mapping. The WC issue is easily caught by the
 	 * readback check when writing GTT PTE entries.
 	 */
-<<<<<<< HEAD
-	if (IS_BROXTON(dev_priv))
-=======
 	if (IS_GEN9_LP(dev_priv))
->>>>>>> b3b8e999
 		ggtt->gsm = ioremap_nocache(phys_addr, size);
 	else
 		ggtt->gsm = ioremap_wc(phys_addr, size);
@@ -3274,11 +3037,7 @@
 	struct i915_ggtt *ggtt = i915_vm_to_ggtt(vm);
 
 	iounmap(ggtt->gsm);
-<<<<<<< HEAD
-	cleanup_scratch_page(to_i915(vm->dev), &vm->scratch_page);
-=======
 	cleanup_scratch_page(vm->i915, &vm->scratch_page);
->>>>>>> b3b8e999
 }
 
 static int gen8_gmch_probe(struct i915_ggtt *ggtt)
@@ -3550,11 +3309,7 @@
 	ggtt->base.closed = false;
 
 	if (INTEL_GEN(dev_priv) >= 8) {
-<<<<<<< HEAD
-		if (IS_CHERRYVIEW(dev_priv) || IS_BROXTON(dev_priv))
-=======
 		if (IS_CHERRYVIEW(dev_priv) || IS_GEN9_LP(dev_priv))
->>>>>>> b3b8e999
 			chv_setup_private_ppat(dev_priv);
 		else
 			bdw_setup_private_ppat(dev_priv);
@@ -3589,21 +3344,12 @@
 		    const struct i915_ggtt_view *view)
 {
 	struct rb_node *rb;
-<<<<<<< HEAD
 
 	rb = obj->vma_tree.rb_node;
 	while (rb) {
 		struct i915_vma *vma = rb_entry(rb, struct i915_vma, obj_node);
 		long cmp;
 
-=======
-
-	rb = obj->vma_tree.rb_node;
-	while (rb) {
-		struct i915_vma *vma = rb_entry(rb, struct i915_vma, obj_node);
-		long cmp;
-
->>>>>>> b3b8e999
 		cmp = i915_vma_compare(vma, vm, view);
 		if (cmp == 0)
 			return vma;
