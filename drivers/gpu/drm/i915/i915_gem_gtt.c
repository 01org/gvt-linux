--- conflicted
+++ resolved
@@ -681,20 +681,11 @@
 	gen8_pte_t *vaddr;
 
 	GEM_BUG_ON(num_entries > pt->used_ptes);
-
-<<<<<<< HEAD
 	GEM_BUG_ON(pte_end > GEN8_PTES);
 
-	bitmap_clear(pt->used_ptes, pte, num_entries);
-	if (USES_FULL_PPGTT(vm->i915)) {
-		if (bitmap_empty(pt->used_ptes, GEN8_PTES))
-			return true;
-	}
-=======
 	pt->used_ptes -= num_entries;
 	if (!pt->used_ptes)
 		return true;
->>>>>>> 8d0e9bcb
 
 	vaddr = kmap_atomic_px(pt);
 	while (pte < pte_end)
