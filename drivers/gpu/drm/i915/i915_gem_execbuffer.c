/*
 * Copyright © 2008,2010 Intel Corporation
 *
 * Permission is hereby granted, free of charge, to any person obtaining a
 * copy of this software and associated documentation files (the "Software"),
 * to deal in the Software without restriction, including without limitation
 * the rights to use, copy, modify, merge, publish, distribute, sublicense,
 * and/or sell copies of the Software, and to permit persons to whom the
 * Software is furnished to do so, subject to the following conditions:
 *
 * The above copyright notice and this permission notice (including the next
 * paragraph) shall be included in all copies or substantial portions of the
 * Software.
 *
 * THE SOFTWARE IS PROVIDED "AS IS", WITHOUT WARRANTY OF ANY KIND, EXPRESS OR
 * IMPLIED, INCLUDING BUT NOT LIMITED TO THE WARRANTIES OF MERCHANTABILITY,
 * FITNESS FOR A PARTICULAR PURPOSE AND NONINFRINGEMENT.  IN NO EVENT SHALL
 * THE AUTHORS OR COPYRIGHT HOLDERS BE LIABLE FOR ANY CLAIM, DAMAGES OR OTHER
 * LIABILITY, WHETHER IN AN ACTION OF CONTRACT, TORT OR OTHERWISE, ARISING
 * FROM, OUT OF OR IN CONNECTION WITH THE SOFTWARE OR THE USE OR OTHER DEALINGS
 * IN THE SOFTWARE.
 *
 * Authors:
 *    Eric Anholt <eric@anholt.net>
 *    Chris Wilson <chris@chris-wilson.co.uk>
 *
 */

#include <linux/dma_remapping.h>
#include <linux/reservation.h>
#include <linux/sync_file.h>
#include <linux/uaccess.h>

#include <drm/drmP.h>
#include <drm/i915_drm.h>

#include "i915_drv.h"
#include "i915_gem_clflush.h"
#include "i915_trace.h"
#include "intel_drv.h"
#include "intel_frontbuffer.h"

enum {
	FORCE_CPU_RELOC = 1,
	FORCE_GTT_RELOC,
	FORCE_GPU_RELOC,
#define DBG_FORCE_RELOC 0 /* choose one of the above! */
};

#define __EXEC_OBJECT_HAS_REF		BIT(31)
#define __EXEC_OBJECT_HAS_PIN		BIT(30)
#define __EXEC_OBJECT_HAS_FENCE		BIT(29)
#define __EXEC_OBJECT_NEEDS_MAP		BIT(28)
#define __EXEC_OBJECT_NEEDS_BIAS	BIT(27)
#define __EXEC_OBJECT_INTERNAL_FLAGS	(~0u << 27) /* all of the above */
#define __EXEC_OBJECT_RESERVED (__EXEC_OBJECT_HAS_PIN | __EXEC_OBJECT_HAS_FENCE)

#define __EXEC_HAS_RELOC	BIT(31)
#define __EXEC_VALIDATED	BIT(30)
#define UPDATE			PIN_OFFSET_FIXED

#define BATCH_OFFSET_BIAS (256*1024)

#define __I915_EXEC_ILLEGAL_FLAGS \
	(__I915_EXEC_UNKNOWN_FLAGS | I915_EXEC_CONSTANTS_MASK)

/**
 * DOC: User command execution
 *
 * Userspace submits commands to be executed on the GPU as an instruction
 * stream within a GEM object we call a batchbuffer. This instructions may
 * refer to other GEM objects containing auxiliary state such as kernels,
 * samplers, render targets and even secondary batchbuffers. Userspace does
 * not know where in the GPU memory these objects reside and so before the
 * batchbuffer is passed to the GPU for execution, those addresses in the
 * batchbuffer and auxiliary objects are updated. This is known as relocation,
 * or patching. To try and avoid having to relocate each object on the next
 * execution, userspace is told the location of those objects in this pass,
 * but this remains just a hint as the kernel may choose a new location for
 * any object in the future.
 *
 * Processing an execbuf ioctl is conceptually split up into a few phases.
 *
 * 1. Validation - Ensure all the pointers, handles and flags are valid.
 * 2. Reservation - Assign GPU address space for every object
 * 3. Relocation - Update any addresses to point to the final locations
 * 4. Serialisation - Order the request with respect to its dependencies
 * 5. Construction - Construct a request to execute the batchbuffer
 * 6. Submission (at some point in the future execution)
 *
 * Reserving resources for the execbuf is the most complicated phase. We
 * neither want to have to migrate the object in the address space, nor do
 * we want to have to update any relocations pointing to this object. Ideally,
 * we want to leave the object where it is and for all the existing relocations
 * to match. If the object is given a new address, or if userspace thinks the
 * object is elsewhere, we have to parse all the relocation entries and update
 * the addresses. Userspace can set the I915_EXEC_NORELOC flag to hint that
 * all the target addresses in all of its objects match the value in the
 * relocation entries and that they all match the presumed offsets given by the
 * list of execbuffer objects. Using this knowledge, we know that if we haven't
 * moved any buffers, all the relocation entries are valid and we can skip
 * the update. (If userspace is wrong, the likely outcome is an impromptu GPU
 * hang.) The requirement for using I915_EXEC_NO_RELOC are:
 *
 *      The addresses written in the objects must match the corresponding
 *      reloc.presumed_offset which in turn must match the corresponding
 *      execobject.offset.
 *
 *      Any render targets written to in the batch must be flagged with
 *      EXEC_OBJECT_WRITE.
 *
 *      To avoid stalling, execobject.offset should match the current
 *      address of that object within the active context.
 *
 * The reservation is done is multiple phases. First we try and keep any
 * object already bound in its current location - so as long as meets the
 * constraints imposed by the new execbuffer. Any object left unbound after the
 * first pass is then fitted into any available idle space. If an object does
 * not fit, all objects are removed from the reservation and the process rerun
 * after sorting the objects into a priority order (more difficult to fit
 * objects are tried first). Failing that, the entire VM is cleared and we try
 * to fit the execbuf once last time before concluding that it simply will not
 * fit.
 *
 * A small complication to all of this is that we allow userspace not only to
 * specify an alignment and a size for the object in the address space, but
 * we also allow userspace to specify the exact offset. This objects are
 * simpler to place (the location is known a priori) all we have to do is make
 * sure the space is available.
 *
 * Once all the objects are in place, patching up the buried pointers to point
 * to the final locations is a fairly simple job of walking over the relocation
 * entry arrays, looking up the right address and rewriting the value into
 * the object. Simple! ... The relocation entries are stored in user memory
 * and so to access them we have to copy them into a local buffer. That copy
 * has to avoid taking any pagefaults as they may lead back to a GEM object
 * requiring the struct_mutex (i.e. recursive deadlock). So once again we split
 * the relocation into multiple passes. First we try to do everything within an
 * atomic context (avoid the pagefaults) which requires that we never wait. If
 * we detect that we may wait, or if we need to fault, then we have to fallback
 * to a slower path. The slowpath has to drop the mutex. (Can you hear alarm
 * bells yet?) Dropping the mutex means that we lose all the state we have
 * built up so far for the execbuf and we must reset any global data. However,
 * we do leave the objects pinned in their final locations - which is a
 * potential issue for concurrent execbufs. Once we have left the mutex, we can
 * allocate and copy all the relocation entries into a large array at our
 * leisure, reacquire the mutex, reclaim all the objects and other state and
 * then proceed to update any incorrect addresses with the objects.
 *
 * As we process the relocation entries, we maintain a record of whether the
 * object is being written to. Using NORELOC, we expect userspace to provide
 * this information instead. We also check whether we can skip the relocation
 * by comparing the expected value inside the relocation entry with the target's
 * final address. If they differ, we have to map the current object and rewrite
 * the 4 or 8 byte pointer within.
 *
 * Serialising an execbuf is quite simple according to the rules of the GEM
 * ABI. Execution within each context is ordered by the order of submission.
 * Writes to any GEM object are in order of submission and are exclusive. Reads
 * from a GEM object are unordered with respect to other reads, but ordered by
 * writes. A write submitted after a read cannot occur before the read, and
 * similarly any read submitted after a write cannot occur before the write.
 * Writes are ordered between engines such that only one write occurs at any
 * time (completing any reads beforehand) - using semaphores where available
 * and CPU serialisation otherwise. Other GEM access obey the same rules, any
 * write (either via mmaps using set-domain, or via pwrite) must flush all GPU
 * reads before starting, and any read (either using set-domain or pread) must
 * flush all GPU writes before starting. (Note we only employ a barrier before,
 * we currently rely on userspace not concurrently starting a new execution
 * whilst reading or writing to an object. This may be an advantage or not
 * depending on how much you trust userspace not to shoot themselves in the
 * foot.) Serialisation may just result in the request being inserted into
 * a DAG awaiting its turn, but most simple is to wait on the CPU until
 * all dependencies are resolved.
 *
 * After all of that, is just a matter of closing the request and handing it to
 * the hardware (well, leaving it in a queue to be executed). However, we also
 * offer the ability for batchbuffers to be run with elevated privileges so
 * that they access otherwise hidden registers. (Used to adjust L3 cache etc.)
 * Before any batch is given extra privileges we first must check that it
 * contains no nefarious instructions, we check that each instruction is from
 * our whitelist and all registers are also from an allowed list. We first
 * copy the user's batchbuffer to a shadow (so that the user doesn't have
 * access to it, either by the CPU or GPU as we scan it) and then parse each
 * instruction. If everything is ok, we set a flag telling the hardware to run
 * the batchbuffer in trusted mode, otherwise the ioctl is rejected.
 */

struct i915_execbuffer {
	struct drm_i915_private *i915; /** i915 backpointer */
	struct drm_file *file; /** per-file lookup tables and limits */
	struct drm_i915_gem_execbuffer2 *args; /** ioctl parameters */
	struct drm_i915_gem_exec_object2 *exec; /** ioctl execobj[] */

	struct intel_engine_cs *engine; /** engine to queue the request to */
	struct i915_gem_context *ctx; /** context for building the request */
	struct i915_address_space *vm; /** GTT and vma for the request */

	struct drm_i915_gem_request *request; /** our request to build */
	struct i915_vma *batch; /** identity of the batch obj/vma */

	/** actual size of execobj[] as we may extend it for the cmdparser */
	unsigned int buffer_count;

	/** list of vma not yet bound during reservation phase */
	struct list_head unbound;

	/** list of vma that have execobj.relocation_count */
	struct list_head relocs;

	/**
	 * Track the most recently used object for relocations, as we
	 * frequently have to perform multiple relocations within the same
	 * obj/page
	 */
	struct reloc_cache {
		struct drm_mm_node node; /** temporary GTT binding */
		unsigned long vaddr; /** Current kmap address */
		unsigned long page; /** Currently mapped page index */
		unsigned int gen; /** Cached value of INTEL_GEN */
		bool use_64bit_reloc : 1;
		bool has_llc : 1;
		bool has_fence : 1;
		bool needs_unfenced : 1;

		struct drm_i915_gem_request *rq;
		u32 *rq_cmd;
		unsigned int rq_size;
	} reloc_cache;

	u64 invalid_flags; /** Set of execobj.flags that are invalid */
	u32 context_flags; /** Set of execobj.flags to insert from the ctx */

	u32 batch_start_offset; /** Location within object of batch */
	u32 batch_len; /** Length of batch within object */
	u32 batch_flags; /** Flags composed for emit_bb_start() */

	/**
	 * Indicate either the size of the hastable used to resolve
	 * relocation handles, or if negative that we are using a direct
	 * index into the execobj[].
	 */
	int lut_size;
	struct hlist_head *buckets; /** ht for relocation handles */
};

/*
 * As an alternative to creating a hashtable of handle-to-vma for a batch,
 * we used the last available reserved field in the execobject[] and stash
 * a link from the execobj to its vma.
 */
#define __exec_to_vma(ee) (ee)->rsvd2
#define exec_to_vma(ee) u64_to_ptr(struct i915_vma, __exec_to_vma(ee))

/*
 * Used to convert any address to canonical form.
 * Starting from gen8, some commands (e.g. STATE_BASE_ADDRESS,
 * MI_LOAD_REGISTER_MEM and others, see Broadwell PRM Vol2a) require the
 * addresses to be in a canonical form:
 * "GraphicsAddress[63:48] are ignored by the HW and assumed to be in correct
 * canonical form [63:48] == [47]."
 */
#define GEN8_HIGH_ADDRESS_BIT 47
static inline u64 gen8_canonical_addr(u64 address)
{
	return sign_extend64(address, GEN8_HIGH_ADDRESS_BIT);
}

static inline u64 gen8_noncanonical_addr(u64 address)
{
	return address & GENMASK_ULL(GEN8_HIGH_ADDRESS_BIT, 0);
}

static int eb_create(struct i915_execbuffer *eb)
{
	if (!(eb->args->flags & I915_EXEC_HANDLE_LUT)) {
		unsigned int size = 1 + ilog2(eb->buffer_count);

		/*
		 * Without a 1:1 association between relocation handles and
		 * the execobject[] index, we instead create a hashtable.
		 * We size it dynamically based on available memory, starting
		 * first with 1:1 assocative hash and scaling back until
		 * the allocation succeeds.
		 *
		 * Later on we use a positive lut_size to indicate we are
		 * using this hashtable, and a negative value to indicate a
		 * direct lookup.
		 */
		do {
			eb->buckets = kzalloc(sizeof(struct hlist_head) << size,
					      GFP_TEMPORARY |
					      __GFP_NORETRY |
					      __GFP_NOWARN);
			if (eb->buckets)
				break;
		} while (--size);

		if (unlikely(!eb->buckets)) {
			eb->buckets = kzalloc(sizeof(struct hlist_head),
					      GFP_TEMPORARY);
			if (unlikely(!eb->buckets))
				return -ENOMEM;
		}

		eb->lut_size = size;
	} else {
		eb->lut_size = -eb->buffer_count;
	}

	return 0;
}

static bool
eb_vma_misplaced(const struct drm_i915_gem_exec_object2 *entry,
		 const struct i915_vma *vma)
{
	if (!(entry->flags & __EXEC_OBJECT_HAS_PIN))
		return true;

	if (vma->node.size < entry->pad_to_size)
		return true;

	if (entry->alignment && !IS_ALIGNED(vma->node.start, entry->alignment))
		return true;

	if (entry->flags & EXEC_OBJECT_PINNED &&
	    vma->node.start != entry->offset)
		return true;

	if (entry->flags & __EXEC_OBJECT_NEEDS_BIAS &&
	    vma->node.start < BATCH_OFFSET_BIAS)
		return true;

	if (!(entry->flags & EXEC_OBJECT_SUPPORTS_48B_ADDRESS) &&
	    (vma->node.start + vma->node.size - 1) >> 32)
		return true;

	return false;
}

static inline void
eb_pin_vma(struct i915_execbuffer *eb,
	   struct drm_i915_gem_exec_object2 *entry,
	   struct i915_vma *vma)
{
	u64 flags;

	if (vma->node.size)
		flags = vma->node.start;
	else
		flags = entry->offset & PIN_OFFSET_MASK;

	flags |= PIN_USER | PIN_NOEVICT | PIN_OFFSET_FIXED;
	if (unlikely(entry->flags & EXEC_OBJECT_NEEDS_GTT))
		flags |= PIN_GLOBAL;

	if (unlikely(i915_vma_pin(vma, 0, 0, flags)))
		return;

	if (unlikely(entry->flags & EXEC_OBJECT_NEEDS_FENCE)) {
		if (unlikely(i915_vma_get_fence(vma))) {
			i915_vma_unpin(vma);
			return;
		}

		if (i915_vma_pin_fence(vma))
			entry->flags |= __EXEC_OBJECT_HAS_FENCE;
	}

	entry->flags |= __EXEC_OBJECT_HAS_PIN;
}

static inline void
__eb_unreserve_vma(struct i915_vma *vma,
		   const struct drm_i915_gem_exec_object2 *entry)
{
	GEM_BUG_ON(!(entry->flags & __EXEC_OBJECT_HAS_PIN));

	if (unlikely(entry->flags & __EXEC_OBJECT_HAS_FENCE))
		i915_vma_unpin_fence(vma);

	__i915_vma_unpin(vma);
}

static inline void
eb_unreserve_vma(struct i915_vma *vma,
		 struct drm_i915_gem_exec_object2 *entry)
{
	if (!(entry->flags & __EXEC_OBJECT_HAS_PIN))
		return;

	__eb_unreserve_vma(vma, entry);
	entry->flags &= ~__EXEC_OBJECT_RESERVED;
}

static int
eb_validate_vma(struct i915_execbuffer *eb,
		struct drm_i915_gem_exec_object2 *entry,
		struct i915_vma *vma)
{
	if (unlikely(entry->flags & eb->invalid_flags))
		return -EINVAL;

	if (unlikely(entry->alignment && !is_power_of_2(entry->alignment)))
		return -EINVAL;

	/*
	 * Offset can be used as input (EXEC_OBJECT_PINNED), reject
	 * any non-page-aligned or non-canonical addresses.
	 */
	if (unlikely(entry->flags & EXEC_OBJECT_PINNED &&
		     entry->offset != gen8_canonical_addr(entry->offset & PAGE_MASK)))
		return -EINVAL;

	/* pad_to_size was once a reserved field, so sanitize it */
	if (entry->flags & EXEC_OBJECT_PAD_TO_SIZE) {
		if (unlikely(offset_in_page(entry->pad_to_size)))
			return -EINVAL;
	} else {
		entry->pad_to_size = 0;
	}

	if (unlikely(vma->exec_entry)) {
		DRM_DEBUG("Object [handle %d, index %d] appears more than once in object list\n",
			  entry->handle, (int)(entry - eb->exec));
		return -EINVAL;
	}

	/*
	 * From drm_mm perspective address space is continuous,
	 * so from this point we're always using non-canonical
	 * form internally.
	 */
	entry->offset = gen8_noncanonical_addr(entry->offset);

	return 0;
}

static int
eb_add_vma(struct i915_execbuffer *eb,
	   struct drm_i915_gem_exec_object2 *entry,
	   struct i915_vma *vma)
{
	int err;

	GEM_BUG_ON(i915_vma_is_closed(vma));

	if (!(eb->args->flags & __EXEC_VALIDATED)) {
		err = eb_validate_vma(eb, entry, vma);
		if (unlikely(err))
			return err;
	}

	if (eb->lut_size >= 0) {
		vma->exec_handle = entry->handle;
		hlist_add_head(&vma->exec_node,
			       &eb->buckets[hash_32(entry->handle,
						    eb->lut_size)]);
	}

	if (entry->relocation_count)
		list_add_tail(&vma->reloc_link, &eb->relocs);

	if (!eb->reloc_cache.has_fence) {
		entry->flags &= ~EXEC_OBJECT_NEEDS_FENCE;
	} else {
		if ((entry->flags & EXEC_OBJECT_NEEDS_FENCE ||
		     eb->reloc_cache.needs_unfenced) &&
		    i915_gem_object_is_tiled(vma->obj))
			entry->flags |= EXEC_OBJECT_NEEDS_GTT | __EXEC_OBJECT_NEEDS_MAP;
	}

	if (!(entry->flags & EXEC_OBJECT_PINNED))
		entry->flags |= eb->context_flags;

	/*
	 * Stash a pointer from the vma to execobj, so we can query its flags,
	 * size, alignment etc as provided by the user. Also we stash a pointer
	 * to the vma inside the execobj so that we can use a direct lookup
	 * to find the right target VMA when doing relocations.
	 */
	vma->exec_entry = entry;
	__exec_to_vma(entry) = (uintptr_t)vma;

	err = 0;
	eb_pin_vma(eb, entry, vma);
	if (eb_vma_misplaced(entry, vma)) {
		eb_unreserve_vma(vma, entry);

		list_add_tail(&vma->exec_link, &eb->unbound);
		if (drm_mm_node_allocated(&vma->node))
			err = i915_vma_unbind(vma);
	} else {
		if (entry->offset != vma->node.start) {
			entry->offset = vma->node.start | UPDATE;
			eb->args->flags |= __EXEC_HAS_RELOC;
		}
	}
	return err;
}

static inline int use_cpu_reloc(const struct reloc_cache *cache,
				const struct drm_i915_gem_object *obj)
{
	if (!i915_gem_object_has_struct_page(obj))
		return false;

	if (DBG_FORCE_RELOC == FORCE_CPU_RELOC)
		return true;

	if (DBG_FORCE_RELOC == FORCE_GTT_RELOC)
		return false;

	return (cache->has_llc ||
		obj->cache_dirty ||
		obj->cache_level != I915_CACHE_NONE);
}

static int eb_reserve_vma(const struct i915_execbuffer *eb,
			  struct i915_vma *vma)
{
	struct drm_i915_gem_exec_object2 *entry = vma->exec_entry;
	u64 flags;
	int err;

	flags = PIN_USER | PIN_NONBLOCK;
	if (entry->flags & EXEC_OBJECT_NEEDS_GTT)
		flags |= PIN_GLOBAL;

	/*
	 * Wa32bitGeneralStateOffset & Wa32bitInstructionBaseOffset,
	 * limit address to the first 4GBs for unflagged objects.
	 */
	if (!(entry->flags & EXEC_OBJECT_SUPPORTS_48B_ADDRESS))
		flags |= PIN_ZONE_4G;

	if (entry->flags & __EXEC_OBJECT_NEEDS_MAP)
		flags |= PIN_MAPPABLE;

	if (entry->flags & EXEC_OBJECT_PINNED) {
		flags |= entry->offset | PIN_OFFSET_FIXED;
		flags &= ~PIN_NONBLOCK; /* force overlapping PINNED checks */
	} else if (entry->flags & __EXEC_OBJECT_NEEDS_BIAS) {
		flags |= BATCH_OFFSET_BIAS | PIN_OFFSET_BIAS;
	}

	err = i915_vma_pin(vma, entry->pad_to_size, entry->alignment, flags);
	if (err)
		return err;

	if (entry->offset != vma->node.start) {
		entry->offset = vma->node.start | UPDATE;
		eb->args->flags |= __EXEC_HAS_RELOC;
	}

	entry->flags |= __EXEC_OBJECT_HAS_PIN;
	GEM_BUG_ON(eb_vma_misplaced(entry, vma));

	if (unlikely(entry->flags & EXEC_OBJECT_NEEDS_FENCE)) {
		err = i915_vma_get_fence(vma);
		if (unlikely(err)) {
			i915_vma_unpin(vma);
			return err;
		}

		if (i915_vma_pin_fence(vma))
			entry->flags |= __EXEC_OBJECT_HAS_FENCE;
	}

	return 0;
}

static int eb_reserve(struct i915_execbuffer *eb)
{
	const unsigned int count = eb->buffer_count;
	struct list_head last;
	struct i915_vma *vma;
	unsigned int i, pass;
	int err;

	/*
	 * Attempt to pin all of the buffers into the GTT.
	 * This is done in 3 phases:
	 *
	 * 1a. Unbind all objects that do not match the GTT constraints for
	 *     the execbuffer (fenceable, mappable, alignment etc).
	 * 1b. Increment pin count for already bound objects.
	 * 2.  Bind new objects.
	 * 3.  Decrement pin count.
	 *
	 * This avoid unnecessary unbinding of later objects in order to make
	 * room for the earlier objects *unless* we need to defragment.
	 */

	pass = 0;
	err = 0;
	do {
		list_for_each_entry(vma, &eb->unbound, exec_link) {
			err = eb_reserve_vma(eb, vma);
			if (err)
				break;
		}
		if (err != -ENOSPC)
			return err;

		/* Resort *all* the objects into priority order */
		INIT_LIST_HEAD(&eb->unbound);
		INIT_LIST_HEAD(&last);
		for (i = 0; i < count; i++) {
			struct drm_i915_gem_exec_object2 *entry = &eb->exec[i];

			if (entry->flags & EXEC_OBJECT_PINNED &&
			    entry->flags & __EXEC_OBJECT_HAS_PIN)
				continue;

			vma = exec_to_vma(entry);
			eb_unreserve_vma(vma, entry);

			if (entry->flags & EXEC_OBJECT_PINNED)
				list_add(&vma->exec_link, &eb->unbound);
			else if (entry->flags & __EXEC_OBJECT_NEEDS_MAP)
				list_add_tail(&vma->exec_link, &eb->unbound);
			else
				list_add_tail(&vma->exec_link, &last);
		}
		list_splice_tail(&last, &eb->unbound);

		switch (pass++) {
		case 0:
			break;

		case 1:
			/* Too fragmented, unbind everything and retry */
			err = i915_gem_evict_vm(eb->vm);
			if (err)
				return err;
			break;

		default:
			return -ENOSPC;
		}
	} while (1);
}

static inline struct hlist_head *
ht_head(const  struct i915_gem_context_vma_lut *lut, u32 handle)
{
	return &lut->ht[hash_32(handle, lut->ht_bits)];
}

static inline bool
ht_needs_resize(const struct i915_gem_context_vma_lut *lut)
{
	return (4*lut->ht_count > 3*lut->ht_size ||
		4*lut->ht_count + 1 < lut->ht_size);
}

static unsigned int eb_batch_index(const struct i915_execbuffer *eb)
{
	if (eb->args->flags & I915_EXEC_BATCH_FIRST)
		return 0;
	else
		return eb->buffer_count - 1;
}

static int eb_select_context(struct i915_execbuffer *eb)
{
	struct i915_gem_context *ctx;

	ctx = i915_gem_context_lookup(eb->file->driver_priv, eb->args->rsvd1);
	if (unlikely(IS_ERR(ctx)))
		return PTR_ERR(ctx);

	if (unlikely(i915_gem_context_is_banned(ctx))) {
		DRM_DEBUG("Context %u tried to submit while banned\n",
			  ctx->user_handle);
		return -EIO;
	}

	eb->ctx = i915_gem_context_get(ctx);
	eb->vm = ctx->ppgtt ? &ctx->ppgtt->base : &eb->i915->ggtt.base;

	eb->context_flags = 0;
	if (ctx->flags & CONTEXT_NO_ZEROMAP)
		eb->context_flags |= __EXEC_OBJECT_NEEDS_BIAS;

	return 0;
}

static int eb_lookup_vmas(struct i915_execbuffer *eb)
{
#define INTERMEDIATE BIT(0)
	const unsigned int count = eb->buffer_count;
	struct i915_gem_context_vma_lut *lut = &eb->ctx->vma_lut;
	struct i915_vma *vma;
	struct idr *idr;
	unsigned int i;
	int slow_pass = -1;
	int err;

	INIT_LIST_HEAD(&eb->relocs);
	INIT_LIST_HEAD(&eb->unbound);

	if (unlikely(lut->ht_size & I915_CTX_RESIZE_IN_PROGRESS))
		flush_work(&lut->resize);
	GEM_BUG_ON(lut->ht_size & I915_CTX_RESIZE_IN_PROGRESS);

	for (i = 0; i < count; i++) {
		__exec_to_vma(&eb->exec[i]) = 0;

		hlist_for_each_entry(vma,
				     ht_head(lut, eb->exec[i].handle),
				     ctx_node) {
			if (vma->ctx_handle != eb->exec[i].handle)
				continue;

			err = eb_add_vma(eb, &eb->exec[i], vma);
			if (unlikely(err))
				return err;

			goto next_vma;
		}

		if (slow_pass < 0)
			slow_pass = i;
next_vma: ;
	}

	if (slow_pass < 0)
		goto out;

	spin_lock(&eb->file->table_lock);
	/*
	 * Grab a reference to the object and release the lock so we can lookup
	 * or create the VMA without using GFP_ATOMIC
	 */
	idr = &eb->file->object_idr;
	for (i = slow_pass; i < count; i++) {
		struct drm_i915_gem_object *obj;

		if (__exec_to_vma(&eb->exec[i]))
			continue;

		obj = to_intel_bo(idr_find(idr, eb->exec[i].handle));
		if (unlikely(!obj)) {
			spin_unlock(&eb->file->table_lock);
			DRM_DEBUG("Invalid object handle %d at index %d\n",
				  eb->exec[i].handle, i);
			err = -ENOENT;
			goto err;
		}

		__exec_to_vma(&eb->exec[i]) = INTERMEDIATE | (uintptr_t)obj;
	}
	spin_unlock(&eb->file->table_lock);

	for (i = slow_pass; i < count; i++) {
		struct drm_i915_gem_object *obj;

		if (!(__exec_to_vma(&eb->exec[i]) & INTERMEDIATE))
			continue;

		/*
		 * NOTE: We can leak any vmas created here when something fails
		 * later on. But that's no issue since vma_unbind can deal with
		 * vmas which are not actually bound. And since only
		 * lookup_or_create exists as an interface to get at the vma
		 * from the (obj, vm) we don't run the risk of creating
		 * duplicated vmas for the same vm.
		 */
		obj = u64_to_ptr(typeof(*obj),
				 __exec_to_vma(&eb->exec[i]) & ~INTERMEDIATE);
		vma = i915_vma_instance(obj, eb->vm, NULL);
		if (unlikely(IS_ERR(vma))) {
			DRM_DEBUG("Failed to lookup VMA\n");
			err = PTR_ERR(vma);
			goto err;
		}

		/* First come, first served */
		if (!vma->ctx) {
			vma->ctx = eb->ctx;
			vma->ctx_handle = eb->exec[i].handle;
			hlist_add_head(&vma->ctx_node,
				       ht_head(lut, eb->exec[i].handle));
			lut->ht_count++;
			lut->ht_size |= I915_CTX_RESIZE_IN_PROGRESS;
			if (i915_vma_is_ggtt(vma)) {
				GEM_BUG_ON(obj->vma_hashed);
				obj->vma_hashed = vma;
			}

			i915_vma_get(vma);
		}

		err = eb_add_vma(eb, &eb->exec[i], vma);
		if (unlikely(err))
			goto err;

		/* Only after we validated the user didn't use our bits */
		if (vma->ctx != eb->ctx) {
			i915_vma_get(vma);
			eb->exec[i].flags |= __EXEC_OBJECT_HAS_REF;
		}
	}

	if (lut->ht_size & I915_CTX_RESIZE_IN_PROGRESS) {
		if (ht_needs_resize(lut))
			queue_work(system_highpri_wq, &lut->resize);
		else
			lut->ht_size &= ~I915_CTX_RESIZE_IN_PROGRESS;
	}

out:
	/* take note of the batch buffer before we might reorder the lists */
	i = eb_batch_index(eb);
	eb->batch = exec_to_vma(&eb->exec[i]);

	/*
	 * SNA is doing fancy tricks with compressing batch buffers, which leads
	 * to negative relocation deltas. Usually that works out ok since the
	 * relocate address is still positive, except when the batch is placed
	 * very low in the GTT. Ensure this doesn't happen.
	 *
	 * Note that actual hangs have only been observed on gen7, but for
	 * paranoia do it everywhere.
	 */
	if (!(eb->exec[i].flags & EXEC_OBJECT_PINNED))
		eb->exec[i].flags |= __EXEC_OBJECT_NEEDS_BIAS;
	if (eb->reloc_cache.has_fence)
		eb->exec[i].flags |= EXEC_OBJECT_NEEDS_FENCE;

	eb->args->flags |= __EXEC_VALIDATED;
	return eb_reserve(eb);

err:
	for (i = slow_pass; i < count; i++) {
		if (__exec_to_vma(&eb->exec[i]) & INTERMEDIATE)
			__exec_to_vma(&eb->exec[i]) = 0;
	}
	lut->ht_size &= ~I915_CTX_RESIZE_IN_PROGRESS;
	return err;
#undef INTERMEDIATE
}

static struct i915_vma *
eb_get_vma(const struct i915_execbuffer *eb, unsigned long handle)
{
	if (eb->lut_size < 0) {
		if (handle >= -eb->lut_size)
			return NULL;
		return exec_to_vma(&eb->exec[handle]);
	} else {
		struct hlist_head *head;
		struct i915_vma *vma;

		head = &eb->buckets[hash_32(handle, eb->lut_size)];
		hlist_for_each_entry(vma, head, exec_node) {
			if (vma->exec_handle == handle)
				return vma;
		}
		return NULL;
	}
}

static void eb_release_vmas(const struct i915_execbuffer *eb)
{
	const unsigned int count = eb->buffer_count;
	unsigned int i;

	for (i = 0; i < count; i++) {
		struct drm_i915_gem_exec_object2 *entry = &eb->exec[i];
		struct i915_vma *vma = exec_to_vma(entry);

		if (!vma)
			continue;

		GEM_BUG_ON(vma->exec_entry != entry);
		vma->exec_entry = NULL;

		if (entry->flags & __EXEC_OBJECT_HAS_PIN)
			__eb_unreserve_vma(vma, entry);

		if (entry->flags & __EXEC_OBJECT_HAS_REF)
			i915_vma_put(vma);

		entry->flags &=
			~(__EXEC_OBJECT_RESERVED | __EXEC_OBJECT_HAS_REF);
	}
}

static void eb_reset_vmas(const struct i915_execbuffer *eb)
{
	eb_release_vmas(eb);
	if (eb->lut_size >= 0)
		memset(eb->buckets, 0,
		       sizeof(struct hlist_head) << eb->lut_size);
}

static void eb_destroy(const struct i915_execbuffer *eb)
{
	GEM_BUG_ON(eb->reloc_cache.rq);

	if (eb->lut_size >= 0)
		kfree(eb->buckets);
}

static inline u64
relocation_target(const struct drm_i915_gem_relocation_entry *reloc,
		  const struct i915_vma *target)
{
	return gen8_canonical_addr((int)reloc->delta + target->node.start);
}

static void reloc_cache_init(struct reloc_cache *cache,
			     struct drm_i915_private *i915)
{
	cache->page = -1;
	cache->vaddr = 0;
	/* Must be a variable in the struct to allow GCC to unroll. */
	cache->gen = INTEL_GEN(i915);
	cache->has_llc = HAS_LLC(i915);
	cache->use_64bit_reloc = HAS_64BIT_RELOC(i915);
	cache->has_fence = cache->gen < 4;
	cache->needs_unfenced = INTEL_INFO(i915)->unfenced_needs_alignment;
	cache->node.allocated = false;
	cache->rq = NULL;
	cache->rq_size = 0;
}

static inline void *unmask_page(unsigned long p)
{
	return (void *)(uintptr_t)(p & PAGE_MASK);
}

static inline unsigned int unmask_flags(unsigned long p)
{
	return p & ~PAGE_MASK;
}

#define KMAP 0x4 /* after CLFLUSH_FLAGS */

static inline struct i915_ggtt *cache_to_ggtt(struct reloc_cache *cache)
{
	struct drm_i915_private *i915 =
		container_of(cache, struct i915_execbuffer, reloc_cache)->i915;
	return &i915->ggtt;
}

static void reloc_gpu_flush(struct reloc_cache *cache)
{
	GEM_BUG_ON(cache->rq_size >= cache->rq->batch->obj->base.size / sizeof(u32));
	cache->rq_cmd[cache->rq_size] = MI_BATCH_BUFFER_END;
	i915_gem_object_unpin_map(cache->rq->batch->obj);
	i915_gem_chipset_flush(cache->rq->i915);

	__i915_add_request(cache->rq, true);
	cache->rq = NULL;
}

static void reloc_cache_reset(struct reloc_cache *cache)
{
	void *vaddr;

	if (cache->rq)
		reloc_gpu_flush(cache);

	if (!cache->vaddr)
		return;

	vaddr = unmask_page(cache->vaddr);
	if (cache->vaddr & KMAP) {
		if (cache->vaddr & CLFLUSH_AFTER)
			mb();

		kunmap_atomic(vaddr);
		i915_gem_obj_finish_shmem_access((struct drm_i915_gem_object *)cache->node.mm);
	} else {
		wmb();
		io_mapping_unmap_atomic((void __iomem *)vaddr);
		if (cache->node.allocated) {
			struct i915_ggtt *ggtt = cache_to_ggtt(cache);

			ggtt->base.clear_range(&ggtt->base,
					       cache->node.start,
					       cache->node.size);
			drm_mm_remove_node(&cache->node);
		} else {
			i915_vma_unpin((struct i915_vma *)cache->node.mm);
		}
	}

	cache->vaddr = 0;
	cache->page = -1;
}

static void *reloc_kmap(struct drm_i915_gem_object *obj,
			struct reloc_cache *cache,
			unsigned long page)
{
	void *vaddr;

	if (cache->vaddr) {
		kunmap_atomic(unmask_page(cache->vaddr));
	} else {
		unsigned int flushes;
		int err;

		err = i915_gem_obj_prepare_shmem_write(obj, &flushes);
		if (err)
			return ERR_PTR(err);

		BUILD_BUG_ON(KMAP & CLFLUSH_FLAGS);
		BUILD_BUG_ON((KMAP | CLFLUSH_FLAGS) & PAGE_MASK);

		cache->vaddr = flushes | KMAP;
		cache->node.mm = (void *)obj;
		if (flushes)
			mb();
	}

	vaddr = kmap_atomic(i915_gem_object_get_dirty_page(obj, page));
	cache->vaddr = unmask_flags(cache->vaddr) | (unsigned long)vaddr;
	cache->page = page;

	return vaddr;
}

static void *reloc_iomap(struct drm_i915_gem_object *obj,
			 struct reloc_cache *cache,
			 unsigned long page)
{
	struct i915_ggtt *ggtt = cache_to_ggtt(cache);
	unsigned long offset;
	void *vaddr;

	if (cache->vaddr) {
		io_mapping_unmap_atomic((void __force __iomem *) unmask_page(cache->vaddr));
	} else {
		struct i915_vma *vma;
		int err;

		if (use_cpu_reloc(cache, obj))
			return NULL;

		err = i915_gem_object_set_to_gtt_domain(obj, true);
		if (err)
			return ERR_PTR(err);

		vma = i915_gem_object_ggtt_pin(obj, NULL, 0, 0,
					       PIN_MAPPABLE | PIN_NONBLOCK);
		if (IS_ERR(vma)) {
			memset(&cache->node, 0, sizeof(cache->node));
			err = drm_mm_insert_node_in_range
				(&ggtt->base.mm, &cache->node,
				 PAGE_SIZE, 0, I915_COLOR_UNEVICTABLE,
				 0, ggtt->mappable_end,
				 DRM_MM_INSERT_LOW);
			if (err) /* no inactive aperture space, use cpu reloc */
				return NULL;
		} else {
			err = i915_vma_put_fence(vma);
			if (err) {
				i915_vma_unpin(vma);
				return ERR_PTR(err);
			}

			cache->node.start = vma->node.start;
			cache->node.mm = (void *)vma;
		}
	}

	offset = cache->node.start;
	if (cache->node.allocated) {
		wmb();
		ggtt->base.insert_page(&ggtt->base,
				       i915_gem_object_get_dma_address(obj, page),
				       offset, I915_CACHE_NONE, 0);
	} else {
		offset += page << PAGE_SHIFT;
	}

	vaddr = (void __force *)io_mapping_map_atomic_wc(&ggtt->mappable,
							 offset);
	cache->page = page;
	cache->vaddr = (unsigned long)vaddr;

	return vaddr;
}

static void *reloc_vaddr(struct drm_i915_gem_object *obj,
			 struct reloc_cache *cache,
			 unsigned long page)
{
	void *vaddr;

	if (cache->page == page) {
		vaddr = unmask_page(cache->vaddr);
	} else {
		vaddr = NULL;
		if ((cache->vaddr & KMAP) == 0)
			vaddr = reloc_iomap(obj, cache, page);
		if (!vaddr)
			vaddr = reloc_kmap(obj, cache, page);
	}

	return vaddr;
}

static void clflush_write32(u32 *addr, u32 value, unsigned int flushes)
{
	if (unlikely(flushes & (CLFLUSH_BEFORE | CLFLUSH_AFTER))) {
		if (flushes & CLFLUSH_BEFORE) {
			clflushopt(addr);
			mb();
		}

		*addr = value;

		/*
		 * Writes to the same cacheline are serialised by the CPU
		 * (including clflush). On the write path, we only require
		 * that it hits memory in an orderly fashion and place
		 * mb barriers at the start and end of the relocation phase
		 * to ensure ordering of clflush wrt to the system.
		 */
		if (flushes & CLFLUSH_AFTER)
			clflushopt(addr);
	} else
		*addr = value;
}

static int __reloc_gpu_alloc(struct i915_execbuffer *eb,
			     struct i915_vma *vma,
			     unsigned int len)
{
	struct reloc_cache *cache = &eb->reloc_cache;
	struct drm_i915_gem_object *obj;
	struct drm_i915_gem_request *rq;
	struct i915_vma *batch;
	u32 *cmd;
	int err;

	GEM_BUG_ON(vma->obj->base.write_domain & I915_GEM_DOMAIN_CPU);

	obj = i915_gem_batch_pool_get(&eb->engine->batch_pool, PAGE_SIZE);
	if (IS_ERR(obj))
		return PTR_ERR(obj);

	cmd = i915_gem_object_pin_map(obj,
				      cache->has_llc ? I915_MAP_WB : I915_MAP_WC);
	i915_gem_object_unpin_pages(obj);
	if (IS_ERR(cmd))
		return PTR_ERR(cmd);

	err = i915_gem_object_set_to_wc_domain(obj, false);
	if (err)
		goto err_unmap;

	batch = i915_vma_instance(obj, vma->vm, NULL);
	if (IS_ERR(batch)) {
		err = PTR_ERR(batch);
		goto err_unmap;
	}

	err = i915_vma_pin(batch, 0, 0, PIN_USER | PIN_NONBLOCK);
	if (err)
		goto err_unmap;

	rq = i915_gem_request_alloc(eb->engine, eb->ctx);
	if (IS_ERR(rq)) {
		err = PTR_ERR(rq);
		goto err_unpin;
	}

	err = i915_gem_request_await_object(rq, vma->obj, true);
	if (err)
		goto err_request;

	err = eb->engine->emit_flush(rq, EMIT_INVALIDATE);
	if (err)
		goto err_request;

	err = i915_switch_context(rq);
	if (err)
		goto err_request;

	err = eb->engine->emit_bb_start(rq,
					batch->node.start, PAGE_SIZE,
					cache->gen > 5 ? 0 : I915_DISPATCH_SECURE);
	if (err)
		goto err_request;

	GEM_BUG_ON(!reservation_object_test_signaled_rcu(batch->resv, true));
	i915_vma_move_to_active(batch, rq, 0);
	reservation_object_lock(batch->resv, NULL);
	reservation_object_add_excl_fence(batch->resv, &rq->fence);
	reservation_object_unlock(batch->resv);
	i915_vma_unpin(batch);

	i915_vma_move_to_active(vma, rq, true);
	reservation_object_lock(vma->resv, NULL);
	reservation_object_add_excl_fence(vma->resv, &rq->fence);
	reservation_object_unlock(vma->resv);

	rq->batch = batch;

	cache->rq = rq;
	cache->rq_cmd = cmd;
	cache->rq_size = 0;

	/* Return with batch mapping (cmd) still pinned */
	return 0;

err_request:
	i915_add_request(rq);
err_unpin:
	i915_vma_unpin(batch);
err_unmap:
	i915_gem_object_unpin_map(obj);
	return err;
}

static u32 *reloc_gpu(struct i915_execbuffer *eb,
		      struct i915_vma *vma,
		      unsigned int len)
{
	struct reloc_cache *cache = &eb->reloc_cache;
	u32 *cmd;

	if (cache->rq_size > PAGE_SIZE/sizeof(u32) - (len + 1))
		reloc_gpu_flush(cache);

	if (unlikely(!cache->rq)) {
		int err;

		err = __reloc_gpu_alloc(eb, vma, len);
		if (unlikely(err))
			return ERR_PTR(err);
	}

	cmd = cache->rq_cmd + cache->rq_size;
	cache->rq_size += len;

	return cmd;
}

static u64
relocate_entry(struct i915_vma *vma,
	       const struct drm_i915_gem_relocation_entry *reloc,
	       struct i915_execbuffer *eb,
	       const struct i915_vma *target)
{
	u64 offset = reloc->offset;
	u64 target_offset = relocation_target(reloc, target);
	bool wide = eb->reloc_cache.use_64bit_reloc;
	void *vaddr;

	if (!eb->reloc_cache.vaddr &&
	    (DBG_FORCE_RELOC == FORCE_GPU_RELOC ||
	     !reservation_object_test_signaled_rcu(vma->resv, true))) {
		const unsigned int gen = eb->reloc_cache.gen;
		unsigned int len;
		u32 *batch;
		u64 addr;

		if (wide)
			len = offset & 7 ? 8 : 5;
		else if (gen >= 4)
			len = 4;
		else if (gen >= 3)
			len = 3;
		else /* On gen2 MI_STORE_DWORD_IMM uses a physical address */
			goto repeat;

		batch = reloc_gpu(eb, vma, len);
		if (IS_ERR(batch))
			goto repeat;

		addr = gen8_canonical_addr(vma->node.start + offset);
		if (wide) {
			if (offset & 7) {
				*batch++ = MI_STORE_DWORD_IMM_GEN4;
				*batch++ = lower_32_bits(addr);
				*batch++ = upper_32_bits(addr);
				*batch++ = lower_32_bits(target_offset);

				addr = gen8_canonical_addr(addr + 4);

				*batch++ = MI_STORE_DWORD_IMM_GEN4;
				*batch++ = lower_32_bits(addr);
				*batch++ = upper_32_bits(addr);
				*batch++ = upper_32_bits(target_offset);
			} else {
				*batch++ = (MI_STORE_DWORD_IMM_GEN4 | (1 << 21)) + 1;
				*batch++ = lower_32_bits(addr);
				*batch++ = upper_32_bits(addr);
				*batch++ = lower_32_bits(target_offset);
				*batch++ = upper_32_bits(target_offset);
			}
		} else if (gen >= 6) {
			*batch++ = MI_STORE_DWORD_IMM_GEN4;
			*batch++ = 0;
			*batch++ = addr;
			*batch++ = target_offset;
		} else if (gen >= 4) {
			*batch++ = MI_STORE_DWORD_IMM_GEN4 | MI_USE_GGTT;
			*batch++ = 0;
			*batch++ = addr;
			*batch++ = target_offset;
		} else {
			*batch++ = MI_STORE_DWORD_IMM | MI_MEM_VIRTUAL;
			*batch++ = addr;
			*batch++ = target_offset;
		}

		goto out;
	}

repeat:
	vaddr = reloc_vaddr(vma->obj, &eb->reloc_cache, offset >> PAGE_SHIFT);
	if (IS_ERR(vaddr))
		return PTR_ERR(vaddr);

	clflush_write32(vaddr + offset_in_page(offset),
			lower_32_bits(target_offset),
			eb->reloc_cache.vaddr);

	if (wide) {
		offset += sizeof(u32);
		target_offset >>= 32;
		wide = false;
		goto repeat;
	}

out:
	return target->node.start | UPDATE;
}

static u64
eb_relocate_entry(struct i915_execbuffer *eb,
		  struct i915_vma *vma,
		  const struct drm_i915_gem_relocation_entry *reloc)
{
	struct i915_vma *target;
	int err;

	/* we've already hold a reference to all valid objects */
	target = eb_get_vma(eb, reloc->target_handle);
	if (unlikely(!target))
		return -ENOENT;

	/* Validate that the target is in a valid r/w GPU domain */
	if (unlikely(reloc->write_domain & (reloc->write_domain - 1))) {
		DRM_DEBUG("reloc with multiple write domains: "
			  "target %d offset %d "
			  "read %08x write %08x",
			  reloc->target_handle,
			  (int) reloc->offset,
			  reloc->read_domains,
			  reloc->write_domain);
		return -EINVAL;
	}
	if (unlikely((reloc->write_domain | reloc->read_domains)
		     & ~I915_GEM_GPU_DOMAINS)) {
		DRM_DEBUG("reloc with read/write non-GPU domains: "
			  "target %d offset %d "
			  "read %08x write %08x",
			  reloc->target_handle,
			  (int) reloc->offset,
			  reloc->read_domains,
			  reloc->write_domain);
		return -EINVAL;
	}

	if (reloc->write_domain) {
		target->exec_entry->flags |= EXEC_OBJECT_WRITE;

		/*
		 * Sandybridge PPGTT errata: We need a global gtt mapping
		 * for MI and pipe_control writes because the gpu doesn't
		 * properly redirect them through the ppgtt for non_secure
		 * batchbuffers.
		 */
		if (reloc->write_domain == I915_GEM_DOMAIN_INSTRUCTION &&
		    IS_GEN6(eb->i915)) {
			err = i915_vma_bind(target, target->obj->cache_level,
					    PIN_GLOBAL);
			if (WARN_ONCE(err,
				      "Unexpected failure to bind target VMA!"))
				return err;
		}
	}

	/*
	 * If the relocation already has the right value in it, no
	 * more work needs to be done.
	 */
	if (!DBG_FORCE_RELOC &&
	    gen8_canonical_addr(target->node.start) == reloc->presumed_offset)
		return 0;

	/* Check that the relocation address is valid... */
	if (unlikely(reloc->offset >
		     vma->size - (eb->reloc_cache.use_64bit_reloc ? 8 : 4))) {
		DRM_DEBUG("Relocation beyond object bounds: "
			  "target %d offset %d size %d.\n",
			  reloc->target_handle,
			  (int)reloc->offset,
			  (int)vma->size);
		return -EINVAL;
	}
	if (unlikely(reloc->offset & 3)) {
		DRM_DEBUG("Relocation not 4-byte aligned: "
			  "target %d offset %d.\n",
			  reloc->target_handle,
			  (int)reloc->offset);
		return -EINVAL;
	}

	/*
	 * If we write into the object, we need to force the synchronisation
	 * barrier, either with an asynchronous clflush or if we executed the
	 * patching using the GPU (though that should be serialised by the
	 * timeline). To be completely sure, and since we are required to
	 * do relocations we are already stalling, disable the user's opt
	 * of our synchronisation.
	 */
<<<<<<< HEAD
	target_vma->exec_entry->flags &= ~EXEC_OBJECT_ASYNC;

	ret = relocate_entry(obj, reloc, cache, target_offset);
	if (ret)
		return ret;
=======
	vma->exec_entry->flags &= ~EXEC_OBJECT_ASYNC;
>>>>>>> 047b8e21

	/* and update the user's relocation entry */
	return relocate_entry(vma, reloc, eb, target);
}

static int eb_relocate_vma(struct i915_execbuffer *eb, struct i915_vma *vma)
{
#define N_RELOC(x) ((x) / sizeof(struct drm_i915_gem_relocation_entry))
	struct drm_i915_gem_relocation_entry stack[N_RELOC(512)];
	struct drm_i915_gem_relocation_entry __user *urelocs;
	const struct drm_i915_gem_exec_object2 *entry = vma->exec_entry;
	unsigned int remain;

	urelocs = u64_to_user_ptr(entry->relocs_ptr);
	remain = entry->relocation_count;
	if (unlikely(remain > N_RELOC(ULONG_MAX)))
		return -EINVAL;

	/*
	 * We must check that the entire relocation array is safe
	 * to read. However, if the array is not writable the user loses
	 * the updated relocation values.
	 */
	if (unlikely(!access_ok(VERIFY_READ, urelocs, remain*sizeof(urelocs))))
		return -EFAULT;

	do {
		struct drm_i915_gem_relocation_entry *r = stack;
		unsigned int count =
			min_t(unsigned int, remain, ARRAY_SIZE(stack));
		unsigned int copied;

		/*
		 * This is the fast path and we cannot handle a pagefault
		 * whilst holding the struct mutex lest the user pass in the
		 * relocations contained within a mmaped bo. For in such a case
		 * we, the page fault handler would call i915_gem_fault() and
		 * we would try to acquire the struct mutex again. Obviously
		 * this is bad and so lockdep complains vehemently.
		 */
		pagefault_disable();
		copied = __copy_from_user_inatomic(r, urelocs, count * sizeof(r[0]));
		pagefault_enable();
		if (unlikely(copied)) {
			remain = -EFAULT;
			goto out;
		}

		remain -= count;
		do {
			u64 offset = eb_relocate_entry(eb, vma, r);

			if (likely(offset == 0)) {
			} else if ((s64)offset < 0) {
				remain = (int)offset;
				goto out;
			} else {
				/*
				 * Note that reporting an error now
				 * leaves everything in an inconsistent
				 * state as we have *already* changed
				 * the relocation value inside the
				 * object. As we have not changed the
				 * reloc.presumed_offset or will not
				 * change the execobject.offset, on the
				 * call we may not rewrite the value
				 * inside the object, leaving it
				 * dangling and causing a GPU hang. Unless
				 * userspace dynamically rebuilds the
				 * relocations on each execbuf rather than
				 * presume a static tree.
				 *
				 * We did previously check if the relocations
				 * were writable (access_ok), an error now
				 * would be a strange race with mprotect,
				 * having already demonstrated that we
				 * can read from this userspace address.
				 */
				offset = gen8_canonical_addr(offset & ~UPDATE);
				__put_user(offset,
					   &urelocs[r-stack].presumed_offset);
			}
		} while (r++, --count);
		urelocs += ARRAY_SIZE(stack);
	} while (remain);
out:
	reloc_cache_reset(&eb->reloc_cache);
	return remain;
}

static int
eb_relocate_vma_slow(struct i915_execbuffer *eb, struct i915_vma *vma)
{
	const struct drm_i915_gem_exec_object2 *entry = vma->exec_entry;
	struct drm_i915_gem_relocation_entry *relocs =
		u64_to_ptr(typeof(*relocs), entry->relocs_ptr);
	unsigned int i;
	int err;

	for (i = 0; i < entry->relocation_count; i++) {
		u64 offset = eb_relocate_entry(eb, vma, &relocs[i]);

		if ((s64)offset < 0) {
			err = (int)offset;
			goto err;
		}
	}
	err = 0;
err:
	reloc_cache_reset(&eb->reloc_cache);
	return err;
}

static int check_relocations(const struct drm_i915_gem_exec_object2 *entry)
{
	const char __user *addr, *end;
	unsigned long size;
	char __maybe_unused c;

	size = entry->relocation_count;
	if (size == 0)
		return 0;

	if (size > N_RELOC(ULONG_MAX))
		return -EINVAL;

	addr = u64_to_user_ptr(entry->relocs_ptr);
	size *= sizeof(struct drm_i915_gem_relocation_entry);
	if (!access_ok(VERIFY_READ, addr, size))
		return -EFAULT;

	end = addr + size;
	for (; addr < end; addr += PAGE_SIZE) {
		int err = __get_user(c, addr);
		if (err)
			return err;
	}
	return __get_user(c, end - 1);
}

static int eb_copy_relocations(const struct i915_execbuffer *eb)
{
	const unsigned int count = eb->buffer_count;
	unsigned int i;
	int err;

	for (i = 0; i < count; i++) {
		const unsigned int nreloc = eb->exec[i].relocation_count;
		struct drm_i915_gem_relocation_entry __user *urelocs;
		struct drm_i915_gem_relocation_entry *relocs;
		unsigned long size;
		unsigned long copied;

		if (nreloc == 0)
			continue;

		err = check_relocations(&eb->exec[i]);
		if (err)
			goto err;

		urelocs = u64_to_user_ptr(eb->exec[i].relocs_ptr);
		size = nreloc * sizeof(*relocs);

		relocs = kvmalloc_array(size, 1, GFP_TEMPORARY);
		if (!relocs) {
			kvfree(relocs);
			err = -ENOMEM;
			goto err;
		}

		/* copy_from_user is limited to < 4GiB */
		copied = 0;
		do {
			unsigned int len =
				min_t(u64, BIT_ULL(31), size - copied);

			if (__copy_from_user((char *)relocs + copied,
					     (char *)urelocs + copied,
					     len)) {
				kvfree(relocs);
				err = -EFAULT;
				goto err;
			}

			copied += len;
		} while (copied < size);

		/*
		 * As we do not update the known relocation offsets after
		 * relocating (due to the complexities in lock handling),
		 * we need to mark them as invalid now so that we force the
		 * relocation processing next time. Just in case the target
		 * object is evicted and then rebound into its old
		 * presumed_offset before the next execbuffer - if that
		 * happened we would make the mistake of assuming that the
		 * relocations were valid.
		 */
		user_access_begin();
		for (copied = 0; copied < nreloc; copied++)
			unsafe_put_user(-1,
					&urelocs[copied].presumed_offset,
					end_user);
end_user:
		user_access_end();

		eb->exec[i].relocs_ptr = (uintptr_t)relocs;
	}

	return 0;

err:
	while (i--) {
		struct drm_i915_gem_relocation_entry *relocs =
			u64_to_ptr(typeof(*relocs), eb->exec[i].relocs_ptr);
		if (eb->exec[i].relocation_count)
			kvfree(relocs);
	}
	return err;
}

static int eb_prefault_relocations(const struct i915_execbuffer *eb)
{
	const unsigned int count = eb->buffer_count;
	unsigned int i;

	if (unlikely(i915.prefault_disable))
		return 0;

	for (i = 0; i < count; i++) {
		int err;

		err = check_relocations(&eb->exec[i]);
		if (err)
			return err;
	}

	return 0;
}

static noinline int eb_relocate_slow(struct i915_execbuffer *eb)
{
	struct drm_device *dev = &eb->i915->drm;
	bool have_copy = false;
	struct i915_vma *vma;
	int err = 0;

repeat:
	if (signal_pending(current)) {
		err = -ERESTARTSYS;
		goto out;
	}

	/* We may process another execbuffer during the unlock... */
	eb_reset_vmas(eb);
	mutex_unlock(&dev->struct_mutex);

	/*
	 * We take 3 passes through the slowpatch.
	 *
	 * 1 - we try to just prefault all the user relocation entries and
	 * then attempt to reuse the atomic pagefault disabled fast path again.
	 *
	 * 2 - we copy the user entries to a local buffer here outside of the
	 * local and allow ourselves to wait upon any rendering before
	 * relocations
	 *
	 * 3 - we already have a local copy of the relocation entries, but
	 * were interrupted (EAGAIN) whilst waiting for the objects, try again.
	 */
	if (!err) {
		err = eb_prefault_relocations(eb);
	} else if (!have_copy) {
		err = eb_copy_relocations(eb);
		have_copy = err == 0;
	} else {
		cond_resched();
		err = 0;
	}
	if (err) {
		mutex_lock(&dev->struct_mutex);
		goto out;
	}

	/* A frequent cause for EAGAIN are currently unavailable client pages */
	flush_workqueue(eb->i915->mm.userptr_wq);

	err = i915_mutex_lock_interruptible(dev);
	if (err) {
		mutex_lock(&dev->struct_mutex);
		goto out;
	}

	/* reacquire the objects */
	err = eb_lookup_vmas(eb);
	if (err)
		goto err;

	list_for_each_entry(vma, &eb->relocs, reloc_link) {
		if (!have_copy) {
			pagefault_disable();
			err = eb_relocate_vma(eb, vma);
			pagefault_enable();
			if (err)
				goto repeat;
		} else {
			err = eb_relocate_vma_slow(eb, vma);
			if (err)
				goto err;
		}
	}

	/*
	 * Leave the user relocations as are, this is the painfully slow path,
	 * and we want to avoid the complication of dropping the lock whilst
	 * having buffers reserved in the aperture and so causing spurious
	 * ENOSPC for random operations.
	 */

err:
	if (err == -EAGAIN)
		goto repeat;

out:
	if (have_copy) {
		const unsigned int count = eb->buffer_count;
		unsigned int i;

		for (i = 0; i < count; i++) {
			const struct drm_i915_gem_exec_object2 *entry =
				&eb->exec[i];
			struct drm_i915_gem_relocation_entry *relocs;

			if (!entry->relocation_count)
				continue;

			relocs = u64_to_ptr(typeof(*relocs), entry->relocs_ptr);
			kvfree(relocs);
		}
	}

	return err ?: have_copy;
}

static int eb_relocate(struct i915_execbuffer *eb)
{
	if (eb_lookup_vmas(eb))
		goto slow;

	/* The objects are in their final locations, apply the relocations. */
	if (eb->args->flags & __EXEC_HAS_RELOC) {
		struct i915_vma *vma;

		list_for_each_entry(vma, &eb->relocs, reloc_link) {
			if (eb_relocate_vma(eb, vma))
				goto slow;
		}
	}

	return 0;

slow:
	return eb_relocate_slow(eb);
}

static void eb_export_fence(struct i915_vma *vma,
			    struct drm_i915_gem_request *req,
			    unsigned int flags)
{
	struct reservation_object *resv = vma->resv;

	/*
	 * Ignore errors from failing to allocate the new fence, we can't
	 * handle an error right now. Worst case should be missed
	 * synchronisation leading to rendering corruption.
	 */
	reservation_object_lock(resv, NULL);
	if (flags & EXEC_OBJECT_WRITE)
		reservation_object_add_excl_fence(resv, &req->fence);
	else if (reservation_object_reserve_shared(resv) == 0)
		reservation_object_add_shared_fence(resv, &req->fence);
	reservation_object_unlock(resv);
}

static int eb_move_to_gpu(struct i915_execbuffer *eb)
{
	const unsigned int count = eb->buffer_count;
	unsigned int i;
	int err;

	for (i = 0; i < count; i++) {
		const struct drm_i915_gem_exec_object2 *entry = &eb->exec[i];
		struct i915_vma *vma = exec_to_vma(entry);
		struct drm_i915_gem_object *obj = vma->obj;

		if (entry->flags & EXEC_OBJECT_CAPTURE) {
			struct i915_gem_capture_list *capture;

			capture = kmalloc(sizeof(*capture), GFP_KERNEL);
			if (unlikely(!capture))
				return -ENOMEM;

			capture->next = eb->request->capture_list;
			capture->vma = vma;
			eb->request->capture_list = capture;
		}

		if (entry->flags & EXEC_OBJECT_ASYNC)
			goto skip_flushes;

		if (unlikely(obj->cache_dirty && !obj->cache_coherent))
			i915_gem_clflush_object(obj, 0);

		err = i915_gem_request_await_object
			(eb->request, obj, entry->flags & EXEC_OBJECT_WRITE);
		if (err)
			return err;

skip_flushes:
		i915_vma_move_to_active(vma, eb->request, entry->flags);
		__eb_unreserve_vma(vma, entry);
		vma->exec_entry = NULL;
	}

	for (i = 0; i < count; i++) {
		const struct drm_i915_gem_exec_object2 *entry = &eb->exec[i];
		struct i915_vma *vma = exec_to_vma(entry);

		eb_export_fence(vma, eb->request, entry->flags);
		if (unlikely(entry->flags & __EXEC_OBJECT_HAS_REF))
			i915_vma_put(vma);
	}
	eb->exec = NULL;

	/* Unconditionally flush any chipset caches (for streaming writes). */
	i915_gem_chipset_flush(eb->i915);

	/* Unconditionally invalidate GPU caches and TLBs. */
	return eb->engine->emit_flush(eb->request, EMIT_INVALIDATE);
}

static bool i915_gem_check_execbuffer(struct drm_i915_gem_execbuffer2 *exec)
{
	if (exec->flags & __I915_EXEC_ILLEGAL_FLAGS)
		return false;

	/* Kernel clipping was a DRI1 misfeature */
	if (exec->num_cliprects || exec->cliprects_ptr)
		return false;

	if (exec->DR4 == 0xffffffff) {
		DRM_DEBUG("UXA submitting garbage DR4, fixing up\n");
		exec->DR4 = 0;
	}
	if (exec->DR1 || exec->DR4)
		return false;

	if ((exec->batch_start_offset | exec->batch_len) & 0x7)
		return false;

	return true;
}

void i915_vma_move_to_active(struct i915_vma *vma,
			     struct drm_i915_gem_request *req,
			     unsigned int flags)
{
	struct drm_i915_gem_object *obj = vma->obj;
	const unsigned int idx = req->engine->id;

	lockdep_assert_held(&req->i915->drm.struct_mutex);
	GEM_BUG_ON(!drm_mm_node_allocated(&vma->node));

	/*
	 * Add a reference if we're newly entering the active list.
	 * The order in which we add operations to the retirement queue is
	 * vital here: mark_active adds to the start of the callback list,
	 * such that subsequent callbacks are called first. Therefore we
	 * add the active reference first and queue for it to be dropped
	 * *last*.
	 */
	if (!i915_vma_is_active(vma))
		obj->active_count++;
	i915_vma_set_active(vma, idx);
	i915_gem_active_set(&vma->last_read[idx], req);
	list_move_tail(&vma->vm_link, &vma->vm->active_list);

	obj->base.write_domain = 0;
	if (flags & EXEC_OBJECT_WRITE) {
		obj->base.write_domain = I915_GEM_DOMAIN_RENDER;

		if (intel_fb_obj_invalidate(obj, ORIGIN_CS))
			i915_gem_active_set(&obj->frontbuffer_write, req);

		obj->base.read_domains = 0;
	}
	obj->base.read_domains |= I915_GEM_GPU_DOMAINS;

	if (flags & EXEC_OBJECT_NEEDS_FENCE)
		i915_gem_active_set(&vma->last_fence, req);
}

static int i915_reset_gen7_sol_offsets(struct drm_i915_gem_request *req)
{
	u32 *cs;
	int i;

	if (!IS_GEN7(req->i915) || req->engine->id != RCS) {
		DRM_DEBUG("sol reset is gen7/rcs only\n");
		return -EINVAL;
	}

	cs = intel_ring_begin(req, 4 * 2 + 2);
	if (IS_ERR(cs))
		return PTR_ERR(cs);

	*cs++ = MI_LOAD_REGISTER_IMM(4);
	for (i = 0; i < 4; i++) {
		*cs++ = i915_mmio_reg_offset(GEN7_SO_WRITE_OFFSET(i));
		*cs++ = 0;
	}
	*cs++ = MI_NOOP;
	intel_ring_advance(req, cs);

	return 0;
}

static struct i915_vma *eb_parse(struct i915_execbuffer *eb, bool is_master)
{
	struct drm_i915_gem_object *shadow_batch_obj;
	struct i915_vma *vma;
	int err;

	shadow_batch_obj = i915_gem_batch_pool_get(&eb->engine->batch_pool,
						   PAGE_ALIGN(eb->batch_len));
	if (IS_ERR(shadow_batch_obj))
		return ERR_CAST(shadow_batch_obj);

	err = intel_engine_cmd_parser(eb->engine,
				      eb->batch->obj,
				      shadow_batch_obj,
				      eb->batch_start_offset,
				      eb->batch_len,
				      is_master);
	if (err) {
		if (err == -EACCES) /* unhandled chained batch */
			vma = NULL;
		else
			vma = ERR_PTR(err);
		goto out;
	}

	vma = i915_gem_object_ggtt_pin(shadow_batch_obj, NULL, 0, 0, 0);
	if (IS_ERR(vma))
		goto out;

	vma->exec_entry =
		memset(&eb->exec[eb->buffer_count++],
		       0, sizeof(*vma->exec_entry));
	vma->exec_entry->flags = __EXEC_OBJECT_HAS_PIN | __EXEC_OBJECT_HAS_REF;
	__exec_to_vma(vma->exec_entry) = (uintptr_t)i915_vma_get(vma);

out:
	i915_gem_object_unpin_pages(shadow_batch_obj);
	return vma;
}

static void
add_to_client(struct drm_i915_gem_request *req, struct drm_file *file)
{
	req->file_priv = file->driver_priv;
	list_add_tail(&req->client_link, &req->file_priv->mm.request_list);
}

static int eb_submit(struct i915_execbuffer *eb)
{
	int err;

	err = eb_move_to_gpu(eb);
	if (err)
		return err;

	err = i915_switch_context(eb->request);
	if (err)
		return err;

	if (eb->args->flags & I915_EXEC_GEN7_SOL_RESET) {
		err = i915_reset_gen7_sol_offsets(eb->request);
		if (err)
			return err;
	}

	err = eb->engine->emit_bb_start(eb->request,
					eb->batch->node.start +
					eb->batch_start_offset,
					eb->batch_len,
					eb->batch_flags);
	if (err)
		return err;

	return 0;
}

/**
 * Find one BSD ring to dispatch the corresponding BSD command.
 * The engine index is returned.
 */
static unsigned int
gen8_dispatch_bsd_engine(struct drm_i915_private *dev_priv,
			 struct drm_file *file)
{
	struct drm_i915_file_private *file_priv = file->driver_priv;

	/* Check whether the file_priv has already selected one ring. */
	if ((int)file_priv->bsd_engine < 0)
		file_priv->bsd_engine = atomic_fetch_xor(1,
			 &dev_priv->mm.bsd_engine_dispatch_index);

	return file_priv->bsd_engine;
}

#define I915_USER_RINGS (4)

static const enum intel_engine_id user_ring_map[I915_USER_RINGS + 1] = {
	[I915_EXEC_DEFAULT]	= RCS,
	[I915_EXEC_RENDER]	= RCS,
	[I915_EXEC_BLT]		= BCS,
	[I915_EXEC_BSD]		= VCS,
	[I915_EXEC_VEBOX]	= VECS
};

static struct intel_engine_cs *
eb_select_engine(struct drm_i915_private *dev_priv,
		 struct drm_file *file,
		 struct drm_i915_gem_execbuffer2 *args)
{
	unsigned int user_ring_id = args->flags & I915_EXEC_RING_MASK;
	struct intel_engine_cs *engine;

	if (user_ring_id > I915_USER_RINGS) {
		DRM_DEBUG("execbuf with unknown ring: %u\n", user_ring_id);
		return NULL;
	}

	if ((user_ring_id != I915_EXEC_BSD) &&
	    ((args->flags & I915_EXEC_BSD_MASK) != 0)) {
		DRM_DEBUG("execbuf with non bsd ring but with invalid "
			  "bsd dispatch flags: %d\n", (int)(args->flags));
		return NULL;
	}

	if (user_ring_id == I915_EXEC_BSD && HAS_BSD2(dev_priv)) {
		unsigned int bsd_idx = args->flags & I915_EXEC_BSD_MASK;

		if (bsd_idx == I915_EXEC_BSD_DEFAULT) {
			bsd_idx = gen8_dispatch_bsd_engine(dev_priv, file);
		} else if (bsd_idx >= I915_EXEC_BSD_RING1 &&
			   bsd_idx <= I915_EXEC_BSD_RING2) {
			bsd_idx >>= I915_EXEC_BSD_SHIFT;
			bsd_idx--;
		} else {
			DRM_DEBUG("execbuf with unknown bsd ring: %u\n",
				  bsd_idx);
			return NULL;
		}

		engine = dev_priv->engine[_VCS(bsd_idx)];
	} else {
		engine = dev_priv->engine[user_ring_map[user_ring_id]];
	}

	if (!engine) {
		DRM_DEBUG("execbuf with invalid ring: %u\n", user_ring_id);
		return NULL;
	}

	return engine;
}

static int
i915_gem_do_execbuffer(struct drm_device *dev,
		       struct drm_file *file,
		       struct drm_i915_gem_execbuffer2 *args,
		       struct drm_i915_gem_exec_object2 *exec)
{
	struct i915_execbuffer eb;
	struct dma_fence *in_fence = NULL;
	struct sync_file *out_fence = NULL;
	int out_fence_fd = -1;
	int err;

	BUILD_BUG_ON(__EXEC_OBJECT_INTERNAL_FLAGS &
		     ~__EXEC_OBJECT_UNKNOWN_FLAGS);

	eb.i915 = to_i915(dev);
	eb.file = file;
	eb.args = args;
	if (DBG_FORCE_RELOC || !(args->flags & I915_EXEC_NO_RELOC))
		args->flags |= __EXEC_HAS_RELOC;
	eb.exec = exec;
	eb.ctx = NULL;
	eb.invalid_flags = __EXEC_OBJECT_UNKNOWN_FLAGS;
	if (USES_FULL_PPGTT(eb.i915))
		eb.invalid_flags |= EXEC_OBJECT_NEEDS_GTT;
	reloc_cache_init(&eb.reloc_cache, eb.i915);

	eb.buffer_count = args->buffer_count;
	eb.batch_start_offset = args->batch_start_offset;
	eb.batch_len = args->batch_len;

	eb.batch_flags = 0;
	if (args->flags & I915_EXEC_SECURE) {
		if (!drm_is_current_master(file) || !capable(CAP_SYS_ADMIN))
		    return -EPERM;

		eb.batch_flags |= I915_DISPATCH_SECURE;
	}
	if (args->flags & I915_EXEC_IS_PINNED)
		eb.batch_flags |= I915_DISPATCH_PINNED;

	eb.engine = eb_select_engine(eb.i915, file, args);
	if (!eb.engine)
		return -EINVAL;

	if (args->flags & I915_EXEC_RESOURCE_STREAMER) {
		if (!HAS_RESOURCE_STREAMER(eb.i915)) {
			DRM_DEBUG("RS is only allowed for Haswell, Gen8 and above\n");
			return -EINVAL;
		}
		if (eb.engine->id != RCS) {
			DRM_DEBUG("RS is not available on %s\n",
				 eb.engine->name);
			return -EINVAL;
		}

		eb.batch_flags |= I915_DISPATCH_RS;
	}

	if (args->flags & I915_EXEC_FENCE_IN) {
		in_fence = sync_file_get_fence(lower_32_bits(args->rsvd2));
		if (!in_fence)
			return -EINVAL;
	}

	if (args->flags & I915_EXEC_FENCE_OUT) {
		out_fence_fd = get_unused_fd_flags(O_CLOEXEC);
		if (out_fence_fd < 0) {
			err = out_fence_fd;
			goto err_in_fence;
		}
	}

	if (eb_create(&eb))
		return -ENOMEM;

	/*
	 * Take a local wakeref for preparing to dispatch the execbuf as
	 * we expect to access the hardware fairly frequently in the
	 * process. Upon first dispatch, we acquire another prolonged
	 * wakeref that we hold until the GPU has been idle for at least
	 * 100ms.
	 */
	intel_runtime_pm_get(eb.i915);
	err = i915_mutex_lock_interruptible(dev);
	if (err)
		goto err_rpm;

	err = eb_select_context(&eb);
	if (unlikely(err))
		goto err_unlock;

	err = eb_relocate(&eb);
	if (err)
		/*
		 * If the user expects the execobject.offset and
		 * reloc.presumed_offset to be an exact match,
		 * as for using NO_RELOC, then we cannot update
		 * the execobject.offset until we have completed
		 * relocation.
		 */
		args->flags &= ~__EXEC_HAS_RELOC;
	if (err < 0)
		goto err_vma;

	if (unlikely(eb.batch->exec_entry->flags & EXEC_OBJECT_WRITE)) {
		DRM_DEBUG("Attempting to use self-modifying batch buffer\n");
		err = -EINVAL;
		goto err_vma;
	}
	if (eb.batch_start_offset > eb.batch->size ||
	    eb.batch_len > eb.batch->size - eb.batch_start_offset) {
		DRM_DEBUG("Attempting to use out-of-bounds batch\n");
		err = -EINVAL;
		goto err_vma;
	}

	if (eb.engine->needs_cmd_parser && eb.batch_len) {
		struct i915_vma *vma;

		vma = eb_parse(&eb, drm_is_current_master(file));
		if (IS_ERR(vma)) {
			err = PTR_ERR(vma);
			goto err_vma;
		}

		if (vma) {
			/*
			 * Batch parsed and accepted:
			 *
			 * Set the DISPATCH_SECURE bit to remove the NON_SECURE
			 * bit from MI_BATCH_BUFFER_START commands issued in
			 * the dispatch_execbuffer implementations. We
			 * specifically don't want that set on batches the
			 * command parser has accepted.
			 */
			eb.batch_flags |= I915_DISPATCH_SECURE;
			eb.batch_start_offset = 0;
			eb.batch = vma;
		}
	}

	if (eb.batch_len == 0)
		eb.batch_len = eb.batch->size - eb.batch_start_offset;

	/*
	 * snb/ivb/vlv conflate the "batch in ppgtt" bit with the "non-secure
	 * batch" bit. Hence we need to pin secure batches into the global gtt.
	 * hsw should have this fixed, but bdw mucks it up again. */
	if (eb.batch_flags & I915_DISPATCH_SECURE) {
		struct i915_vma *vma;

		/*
		 * So on first glance it looks freaky that we pin the batch here
		 * outside of the reservation loop. But:
		 * - The batch is already pinned into the relevant ppgtt, so we
		 *   already have the backing storage fully allocated.
		 * - No other BO uses the global gtt (well contexts, but meh),
		 *   so we don't really have issues with multiple objects not
		 *   fitting due to fragmentation.
		 * So this is actually safe.
		 */
		vma = i915_gem_object_ggtt_pin(eb.batch->obj, NULL, 0, 0, 0);
		if (IS_ERR(vma)) {
			err = PTR_ERR(vma);
			goto err_vma;
		}

		eb.batch = vma;
	}

	/* All GPU relocation batches must be submitted prior to the user rq */
	GEM_BUG_ON(eb.reloc_cache.rq);

	/* Allocate a request for this batch buffer nice and early. */
	eb.request = i915_gem_request_alloc(eb.engine, eb.ctx);
	if (IS_ERR(eb.request)) {
		err = PTR_ERR(eb.request);
		goto err_batch_unpin;
	}

	if (in_fence) {
		err = i915_gem_request_await_dma_fence(eb.request, in_fence);
		if (err < 0)
			goto err_request;
	}

	if (out_fence_fd != -1) {
		out_fence = sync_file_create(&eb.request->fence);
		if (!out_fence) {
			err = -ENOMEM;
			goto err_request;
		}
	}

	/*
	 * Whilst this request exists, batch_obj will be on the
	 * active_list, and so will hold the active reference. Only when this
	 * request is retired will the the batch_obj be moved onto the
	 * inactive_list and lose its active reference. Hence we do not need
	 * to explicitly hold another reference here.
	 */
	eb.request->batch = eb.batch;

	trace_i915_gem_request_queue(eb.request, eb.batch_flags);
	err = eb_submit(&eb);
err_request:
	__i915_add_request(eb.request, err == 0);
	add_to_client(eb.request, file);

	if (out_fence) {
		if (err == 0) {
			fd_install(out_fence_fd, out_fence->file);
			args->rsvd2 &= GENMASK_ULL(0, 31); /* keep in-fence */
			args->rsvd2 |= (u64)out_fence_fd << 32;
			out_fence_fd = -1;
		} else {
			fput(out_fence->file);
		}
	}

err_batch_unpin:
	if (eb.batch_flags & I915_DISPATCH_SECURE)
		i915_vma_unpin(eb.batch);
err_vma:
	if (eb.exec)
		eb_release_vmas(&eb);
	i915_gem_context_put(eb.ctx);
err_unlock:
	mutex_unlock(&dev->struct_mutex);
err_rpm:
	intel_runtime_pm_put(eb.i915);
	eb_destroy(&eb);
	if (out_fence_fd != -1)
		put_unused_fd(out_fence_fd);
err_in_fence:
	dma_fence_put(in_fence);
	return err;
}

/*
 * Legacy execbuffer just creates an exec2 list from the original exec object
 * list array and passes it to the real function.
 */
int
i915_gem_execbuffer(struct drm_device *dev, void *data,
		    struct drm_file *file)
{
	const size_t sz = sizeof(struct drm_i915_gem_exec_object2);
	struct drm_i915_gem_execbuffer *args = data;
	struct drm_i915_gem_execbuffer2 exec2;
	struct drm_i915_gem_exec_object *exec_list = NULL;
	struct drm_i915_gem_exec_object2 *exec2_list = NULL;
	unsigned int i;
	int err;

	if (args->buffer_count < 1 || args->buffer_count > SIZE_MAX / sz - 1) {
		DRM_DEBUG("execbuf2 with %d buffers\n", args->buffer_count);
		return -EINVAL;
	}

	exec2.buffers_ptr = args->buffers_ptr;
	exec2.buffer_count = args->buffer_count;
	exec2.batch_start_offset = args->batch_start_offset;
	exec2.batch_len = args->batch_len;
	exec2.DR1 = args->DR1;
	exec2.DR4 = args->DR4;
	exec2.num_cliprects = args->num_cliprects;
	exec2.cliprects_ptr = args->cliprects_ptr;
	exec2.flags = I915_EXEC_RENDER;
	i915_execbuffer2_set_context_id(exec2, 0);

	if (!i915_gem_check_execbuffer(&exec2))
		return -EINVAL;

	/* Copy in the exec list from userland */
	exec_list = kvmalloc_array(args->buffer_count, sizeof(*exec_list),
				   __GFP_NOWARN | GFP_TEMPORARY);
	exec2_list = kvmalloc_array(args->buffer_count + 1, sz,
				    __GFP_NOWARN | GFP_TEMPORARY);
	if (exec_list == NULL || exec2_list == NULL) {
		DRM_DEBUG("Failed to allocate exec list for %d buffers\n",
			  args->buffer_count);
		kvfree(exec_list);
		kvfree(exec2_list);
		return -ENOMEM;
	}
	err = copy_from_user(exec_list,
			     u64_to_user_ptr(args->buffers_ptr),
			     sizeof(*exec_list) * args->buffer_count);
	if (err) {
		DRM_DEBUG("copy %d exec entries failed %d\n",
			  args->buffer_count, err);
		kvfree(exec_list);
		kvfree(exec2_list);
		return -EFAULT;
	}

	for (i = 0; i < args->buffer_count; i++) {
		exec2_list[i].handle = exec_list[i].handle;
		exec2_list[i].relocation_count = exec_list[i].relocation_count;
		exec2_list[i].relocs_ptr = exec_list[i].relocs_ptr;
		exec2_list[i].alignment = exec_list[i].alignment;
		exec2_list[i].offset = exec_list[i].offset;
		if (INTEL_GEN(to_i915(dev)) < 4)
			exec2_list[i].flags = EXEC_OBJECT_NEEDS_FENCE;
		else
			exec2_list[i].flags = 0;
	}

	err = i915_gem_do_execbuffer(dev, file, &exec2, exec2_list);
	if (exec2.flags & __EXEC_HAS_RELOC) {
		struct drm_i915_gem_exec_object __user *user_exec_list =
			u64_to_user_ptr(args->buffers_ptr);

		/* Copy the new buffer offsets back to the user's exec list. */
		for (i = 0; i < args->buffer_count; i++) {
			if (!(exec2_list[i].offset & UPDATE))
				continue;

			exec2_list[i].offset =
				gen8_canonical_addr(exec2_list[i].offset & PIN_OFFSET_MASK);
			exec2_list[i].offset &= PIN_OFFSET_MASK;
			if (__copy_to_user(&user_exec_list[i].offset,
					   &exec2_list[i].offset,
					   sizeof(user_exec_list[i].offset)))
				break;
		}
	}

	kvfree(exec_list);
	kvfree(exec2_list);
	return err;
}

int
i915_gem_execbuffer2(struct drm_device *dev, void *data,
		     struct drm_file *file)
{
	const size_t sz = sizeof(struct drm_i915_gem_exec_object2);
	struct drm_i915_gem_execbuffer2 *args = data;
	struct drm_i915_gem_exec_object2 *exec2_list;
	int err;

	if (args->buffer_count < 1 || args->buffer_count > SIZE_MAX / sz - 1) {
		DRM_DEBUG("execbuf2 with %d buffers\n", args->buffer_count);
		return -EINVAL;
	}

	if (!i915_gem_check_execbuffer(args))
		return -EINVAL;

	/* Allocate an extra slot for use by the command parser */
	exec2_list = kvmalloc_array(args->buffer_count + 1, sz,
				    __GFP_NOWARN | GFP_TEMPORARY);
	if (exec2_list == NULL) {
		DRM_DEBUG("Failed to allocate exec list for %d buffers\n",
			  args->buffer_count);
		return -ENOMEM;
	}
	if (copy_from_user(exec2_list,
			   u64_to_user_ptr(args->buffers_ptr),
			   sizeof(*exec2_list) * args->buffer_count)) {
		DRM_DEBUG("copy %d exec entries failed\n", args->buffer_count);
		kvfree(exec2_list);
		return -EFAULT;
	}

	err = i915_gem_do_execbuffer(dev, file, args, exec2_list);

	/*
	 * Now that we have begun execution of the batchbuffer, we ignore
	 * any new error after this point. Also given that we have already
	 * updated the associated relocations, we try to write out the current
	 * object locations irrespective of any error.
	 */
	if (args->flags & __EXEC_HAS_RELOC) {
		struct drm_i915_gem_exec_object2 __user *user_exec_list =
			u64_to_user_ptr(args->buffers_ptr);
		unsigned int i;

		/* Copy the new buffer offsets back to the user's exec list. */
		user_access_begin();
		for (i = 0; i < args->buffer_count; i++) {
			if (!(exec2_list[i].offset & UPDATE))
				continue;

			exec2_list[i].offset =
				gen8_canonical_addr(exec2_list[i].offset & PIN_OFFSET_MASK);
			unsafe_put_user(exec2_list[i].offset,
					&user_exec_list[i].offset,
					end_user);
		}
end_user:
		user_access_end();
	}

	args->flags &= ~__I915_EXEC_UNKNOWN_FLAGS;
	kvfree(exec2_list);
	return err;
}<|MERGE_RESOLUTION|>--- conflicted
+++ resolved
@@ -1427,15 +1427,7 @@
 	 * do relocations we are already stalling, disable the user's opt
 	 * of our synchronisation.
 	 */
-<<<<<<< HEAD
-	target_vma->exec_entry->flags &= ~EXEC_OBJECT_ASYNC;
-
-	ret = relocate_entry(obj, reloc, cache, target_offset);
-	if (ret)
-		return ret;
-=======
 	vma->exec_entry->flags &= ~EXEC_OBJECT_ASYNC;
->>>>>>> 047b8e21
 
 	/* and update the user's relocation entry */
 	return relocate_entry(vma, reloc, eb, target);
