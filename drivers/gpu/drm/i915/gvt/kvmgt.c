--- conflicted
+++ resolved
@@ -712,13 +712,6 @@
 	gvt_cache_destroy(vgpu);
 
 	intel_vgpu_release_msi_eventfd_ctx(vgpu);
-
-<<<<<<< HEAD
-	vgpu->attached = false;
-=======
-	if (vgpu->vfio_device.kvm)
-		kvm_put_kvm(vgpu->vfio_device.kvm);
->>>>>>> 3a090dae
 }
 
 static u64 intel_vgpu_get_bar_addr(struct intel_vgpu *vgpu, int bar)
