--- conflicted
+++ resolved
@@ -514,11 +514,7 @@
 	return ret;
 
 undo_group:
-<<<<<<< HEAD
-	vfio_unregister_notifier(&mdev->dev, VFIO_GROUP_NOTIFY,
-=======
 	vfio_unregister_notifier(mdev_dev(mdev), VFIO_GROUP_NOTIFY,
->>>>>>> 62f0a11e
 					&vgpu->vdev.group_notifier);
 
 undo_iommu:
@@ -539,19 +535,11 @@
 	if (atomic_cmpxchg(&vgpu->vdev.released, 0, 1))
 		return;
 
-<<<<<<< HEAD
-	ret = vfio_unregister_notifier(&vgpu->vdev.mdev->dev, VFIO_IOMMU_NOTIFY,
-					&vgpu->vdev.iommu_notifier);
-	WARN(ret, "vfio_unregister_notifier for iommu failed: %d\n", ret);
-
-	ret = vfio_unregister_notifier(&vgpu->vdev.mdev->dev, VFIO_GROUP_NOTIFY,
-=======
 	ret = vfio_unregister_notifier(mdev_dev(vgpu->vdev.mdev), VFIO_IOMMU_NOTIFY,
 					&vgpu->vdev.iommu_notifier);
 	WARN(ret, "vfio_unregister_notifier for iommu failed: %d\n", ret);
 
 	ret = vfio_unregister_notifier(mdev_dev(vgpu->vdev.mdev), VFIO_GROUP_NOTIFY,
->>>>>>> 62f0a11e
 					&vgpu->vdev.group_notifier);
 	WARN(ret, "vfio_unregister_notifier for group failed: %d\n", ret);
 
