/*
 * KVMGT - the implementation of Intel mediated pass-through framework for KVM
 *
 * Copyright(c) 2014-2016 Intel Corporation. All rights reserved.
 *
 * Permission is hereby granted, free of charge, to any person obtaining a
 * copy of this software and associated documentation files (the "Software"),
 * to deal in the Software without restriction, including without limitation
 * the rights to use, copy, modify, merge, publish, distribute, sublicense,
 * and/or sell copies of the Software, and to permit persons to whom the
 * Software is furnished to do so, subject to the following conditions:
 *
 * The above copyright notice and this permission notice (including the next
 * paragraph) shall be included in all copies or substantial portions of the
 * Software.
 *
 * THE SOFTWARE IS PROVIDED "AS IS", WITHOUT WARRANTY OF ANY KIND, EXPRESS OR
 * IMPLIED, INCLUDING BUT NOT LIMITED TO THE WARRANTIES OF MERCHANTABILITY,
 * FITNESS FOR A PARTICULAR PURPOSE AND NONINFRINGEMENT.  IN NO EVENT SHALL
 * THE AUTHORS OR COPYRIGHT HOLDERS BE LIABLE FOR ANY CLAIM, DAMAGES OR OTHER
 * LIABILITY, WHETHER IN AN ACTION OF CONTRACT, TORT OR OTHERWISE, ARISING FROM,
 * OUT OF OR IN CONNECTION WITH THE SOFTWARE OR THE USE OR OTHER DEALINGS IN THE
 * SOFTWARE.
 *
 * Authors:
 *    Kevin Tian <kevin.tian@intel.com>
 *    Jike Song <jike.song@intel.com>
 *    Xiaoguang Chen <xiaoguang.chen@intel.com>
 */

#include <linux/init.h>
#include <linux/device.h>
#include <linux/mm.h>
#include <linux/mmu_context.h>
#include <linux/types.h>
#include <linux/list.h>
#include <linux/rbtree.h>
#include <linux/spinlock.h>
#include <linux/eventfd.h>
#include <linux/uuid.h>
#include <linux/kvm_host.h>
#include <linux/vfio.h>
#include <linux/mdev.h>

#include "i915_drv.h"
#include "gvt.h"

static const struct intel_gvt_ops *intel_gvt_ops;

/* helper macros copied from vfio-pci */
#define VFIO_PCI_OFFSET_SHIFT   40
#define VFIO_PCI_OFFSET_TO_INDEX(off)   (off >> VFIO_PCI_OFFSET_SHIFT)
#define VFIO_PCI_INDEX_TO_OFFSET(index) ((u64)(index) << VFIO_PCI_OFFSET_SHIFT)
#define VFIO_PCI_OFFSET_MASK    (((u64)(1) << VFIO_PCI_OFFSET_SHIFT) - 1)

struct vfio_region {
	u32				type;
	u32				subtype;
	size_t				size;
	u32				flags;
};

struct kvmgt_pgfn {
	gfn_t gfn;
	struct hlist_node hnode;
};

struct kvmgt_guest_info {
	struct kvm *kvm;
	struct intel_vgpu *vgpu;
	struct kvm_page_track_notifier_node track_node;
#define NR_BKT (1 << 18)
	struct hlist_head ptable[NR_BKT];
#undef NR_BKT
};

struct gvt_dma {
	struct rb_node node;
	gfn_t gfn;
	unsigned long iova;
};

static inline bool handle_valid(unsigned long handle)
{
	return !!(handle & ~0xff);
}

static int kvmgt_guest_init(struct mdev_device *mdev);
static void intel_vgpu_release_work(struct work_struct *work);
static bool kvmgt_guest_exit(struct kvmgt_guest_info *info);

static int gvt_dma_map_iova(struct intel_vgpu *vgpu, kvm_pfn_t pfn,
		unsigned long *iova)
{
	struct page *page;
	struct device *dev = &vgpu->gvt->dev_priv->drm.pdev->dev;
	dma_addr_t daddr;

	if (unlikely(!pfn_valid(pfn)))
		return -EFAULT;

	page = pfn_to_page(pfn);
	daddr = dma_map_page(dev, page, 0, PAGE_SIZE,
			PCI_DMA_BIDIRECTIONAL);
	if (dma_mapping_error(dev, daddr))
		return -ENOMEM;

	*iova = (unsigned long)(daddr >> PAGE_SHIFT);
	return 0;
}

static void gvt_dma_unmap_iova(struct intel_vgpu *vgpu, unsigned long iova)
{
	struct device *dev = &vgpu->gvt->dev_priv->drm.pdev->dev;
	dma_addr_t daddr;

	daddr = (dma_addr_t)(iova << PAGE_SHIFT);
	dma_unmap_page(dev, daddr, PAGE_SIZE, PCI_DMA_BIDIRECTIONAL);
}

static struct gvt_dma *__gvt_cache_find(struct intel_vgpu *vgpu, gfn_t gfn)
{
	struct rb_node *node = vgpu->vdev.cache.rb_node;
	struct gvt_dma *ret = NULL;

	while (node) {
		struct gvt_dma *itr = rb_entry(node, struct gvt_dma, node);

		if (gfn < itr->gfn)
			node = node->rb_left;
		else if (gfn > itr->gfn)
			node = node->rb_right;
		else {
			ret = itr;
			goto out;
		}
	}

out:
	return ret;
}

static unsigned long gvt_cache_find(struct intel_vgpu *vgpu, gfn_t gfn)
{
	struct gvt_dma *entry;
	unsigned long iova;

	mutex_lock(&vgpu->vdev.cache_lock);

	entry = __gvt_cache_find(vgpu, gfn);
	iova = (entry == NULL) ? INTEL_GVT_INVALID_ADDR : entry->iova;

	mutex_unlock(&vgpu->vdev.cache_lock);
	return iova;
}

static void gvt_cache_add(struct intel_vgpu *vgpu, gfn_t gfn,
		unsigned long iova)
{
	struct gvt_dma *new, *itr;
	struct rb_node **link = &vgpu->vdev.cache.rb_node, *parent = NULL;

	new = kzalloc(sizeof(struct gvt_dma), GFP_KERNEL);
	if (!new)
		return;

	new->gfn = gfn;
	new->iova = iova;

	mutex_lock(&vgpu->vdev.cache_lock);
	while (*link) {
		parent = *link;
		itr = rb_entry(parent, struct gvt_dma, node);

		if (gfn == itr->gfn)
			goto out;
		else if (gfn < itr->gfn)
			link = &parent->rb_left;
		else
			link = &parent->rb_right;
	}

	rb_link_node(&new->node, parent, link);
	rb_insert_color(&new->node, &vgpu->vdev.cache);
	mutex_unlock(&vgpu->vdev.cache_lock);
	return;

out:
	mutex_unlock(&vgpu->vdev.cache_lock);
	kfree(new);
}

static void __gvt_cache_remove_entry(struct intel_vgpu *vgpu,
				struct gvt_dma *entry)
{
	rb_erase(&entry->node, &vgpu->vdev.cache);
	kfree(entry);
}

static void gvt_cache_remove(struct intel_vgpu *vgpu, gfn_t gfn)
{
	struct device *dev = mdev_dev(vgpu->vdev.mdev);
	struct gvt_dma *this;
	unsigned long g1;
	int rc;

	mutex_lock(&vgpu->vdev.cache_lock);
	this  = __gvt_cache_find(vgpu, gfn);
	if (!this) {
		mutex_unlock(&vgpu->vdev.cache_lock);
		return;
	}

	g1 = gfn;
	gvt_dma_unmap_iova(vgpu, this->iova);
	rc = vfio_unpin_pages(dev, &g1, 1);
	WARN_ON(rc != 1);
	__gvt_cache_remove_entry(vgpu, this);
	mutex_unlock(&vgpu->vdev.cache_lock);
}

static void gvt_cache_init(struct intel_vgpu *vgpu)
{
	vgpu->vdev.cache = RB_ROOT;
	mutex_init(&vgpu->vdev.cache_lock);
}

static void gvt_cache_destroy(struct intel_vgpu *vgpu)
{
	struct gvt_dma *dma;
	struct rb_node *node = NULL;
	struct device *dev = mdev_dev(vgpu->vdev.mdev);
	unsigned long gfn;

	for (;;) {
		mutex_lock(&vgpu->vdev.cache_lock);
		node = rb_first(&vgpu->vdev.cache);
		if (!node) {
			mutex_unlock(&vgpu->vdev.cache_lock);
			break;
		}
		dma = rb_entry(node, struct gvt_dma, node);
		gvt_dma_unmap_iova(vgpu, dma->iova);
		gfn = dma->gfn;
		__gvt_cache_remove_entry(vgpu, dma);
		mutex_unlock(&vgpu->vdev.cache_lock);
		vfio_unpin_pages(dev, &gfn, 1);
	}
}

static struct intel_vgpu_type *intel_gvt_find_vgpu_type(struct intel_gvt *gvt,
		const char *name)
{
	int i;
	struct intel_vgpu_type *t;
	const char *driver_name = dev_driver_string(
			&gvt->dev_priv->drm.pdev->dev);

	for (i = 0; i < gvt->num_types; i++) {
		t = &gvt->types[i];
		if (!strncmp(t->name, name + strlen(driver_name) + 1,
			sizeof(t->name)))
			return t;
	}

	return NULL;
}

static ssize_t available_instances_show(struct kobject *kobj,
					struct device *dev, char *buf)
{
	struct intel_vgpu_type *type;
	unsigned int num = 0;
	void *gvt = kdev_to_i915(dev)->gvt;

	type = intel_gvt_find_vgpu_type(gvt, kobject_name(kobj));
	if (!type)
		num = 0;
	else
		num = type->avail_instance;

	return sprintf(buf, "%u\n", num);
}

static ssize_t device_api_show(struct kobject *kobj, struct device *dev,
		char *buf)
{
	return sprintf(buf, "%s\n", VFIO_DEVICE_API_PCI_STRING);
}

static ssize_t description_show(struct kobject *kobj, struct device *dev,
		char *buf)
{
	struct intel_vgpu_type *type;
	void *gvt = kdev_to_i915(dev)->gvt;

	type = intel_gvt_find_vgpu_type(gvt, kobject_name(kobj));
	if (!type)
		return 0;

	return sprintf(buf, "low_gm_size: %dMB\nhigh_gm_size: %dMB\n"
		       "fence: %d\nresolution: %s\n"
		       "weight: %d\n",
		       BYTES_TO_MB(type->low_gm_size),
		       BYTES_TO_MB(type->high_gm_size),
		       type->fence, vgpu_edid_str(type->resolution),
		       type->weight);
}

static MDEV_TYPE_ATTR_RO(available_instances);
static MDEV_TYPE_ATTR_RO(device_api);
static MDEV_TYPE_ATTR_RO(description);

static struct attribute *type_attrs[] = {
	&mdev_type_attr_available_instances.attr,
	&mdev_type_attr_device_api.attr,
	&mdev_type_attr_description.attr,
	NULL,
};

static struct attribute_group *intel_vgpu_type_groups[] = {
	[0 ... NR_MAX_INTEL_VGPU_TYPES - 1] = NULL,
};

static bool intel_gvt_init_vgpu_type_groups(struct intel_gvt *gvt)
{
	int i, j;
	struct intel_vgpu_type *type;
	struct attribute_group *group;

	for (i = 0; i < gvt->num_types; i++) {
		type = &gvt->types[i];

		group = kzalloc(sizeof(struct attribute_group), GFP_KERNEL);
		if (WARN_ON(!group))
			goto unwind;

		group->name = type->name;
		group->attrs = type_attrs;
		intel_vgpu_type_groups[i] = group;
	}

	return true;

unwind:
	for (j = 0; j < i; j++) {
		group = intel_vgpu_type_groups[j];
		kfree(group);
	}

	return false;
}

static void intel_gvt_cleanup_vgpu_type_groups(struct intel_gvt *gvt)
{
	int i;
	struct attribute_group *group;

	for (i = 0; i < gvt->num_types; i++) {
		group = intel_vgpu_type_groups[i];
		kfree(group);
	}
}

static void kvmgt_protect_table_init(struct kvmgt_guest_info *info)
{
	hash_init(info->ptable);
}

static void kvmgt_protect_table_destroy(struct kvmgt_guest_info *info)
{
	struct kvmgt_pgfn *p;
	struct hlist_node *tmp;
	int i;

	hash_for_each_safe(info->ptable, i, tmp, p, hnode) {
		hash_del(&p->hnode);
		kfree(p);
	}
}

static struct kvmgt_pgfn *
__kvmgt_protect_table_find(struct kvmgt_guest_info *info, gfn_t gfn)
{
	struct kvmgt_pgfn *p, *res = NULL;

	hash_for_each_possible(info->ptable, p, hnode, gfn) {
		if (gfn == p->gfn) {
			res = p;
			break;
		}
	}

	return res;
}

static bool kvmgt_gfn_is_write_protected(struct kvmgt_guest_info *info,
				gfn_t gfn)
{
	struct kvmgt_pgfn *p;

	p = __kvmgt_protect_table_find(info, gfn);
	return !!p;
}

static void kvmgt_protect_table_add(struct kvmgt_guest_info *info, gfn_t gfn)
{
	struct kvmgt_pgfn *p;

	if (kvmgt_gfn_is_write_protected(info, gfn))
		return;

	p = kzalloc(sizeof(struct kvmgt_pgfn), GFP_ATOMIC);
	if (WARN(!p, "gfn: 0x%llx\n", gfn))
		return;

	p->gfn = gfn;
	hash_add(info->ptable, &p->hnode, gfn);
}

static void kvmgt_protect_table_del(struct kvmgt_guest_info *info,
				gfn_t gfn)
{
	struct kvmgt_pgfn *p;

	p = __kvmgt_protect_table_find(info, gfn);
	if (p) {
		hash_del(&p->hnode);
		kfree(p);
	}
}

static int intel_vgpu_create(struct kobject *kobj, struct mdev_device *mdev)
{
	struct intel_vgpu *vgpu = NULL;
	struct intel_vgpu_type *type;
	struct device *pdev;
	void *gvt;
	int ret;

	pdev = mdev_parent_dev(mdev);
	gvt = kdev_to_i915(pdev)->gvt;

	type = intel_gvt_find_vgpu_type(gvt, kobject_name(kobj));
	if (!type) {
		gvt_vgpu_err("failed to find type %s to create\n",
						kobject_name(kobj));
		ret = -EINVAL;
		goto out;
	}

	vgpu = intel_gvt_ops->vgpu_create(gvt, type);
	if (IS_ERR_OR_NULL(vgpu)) {
		ret = vgpu == NULL ? -EFAULT : PTR_ERR(vgpu);
		gvt_vgpu_err("failed to create intel vgpu: %d\n", ret);
		goto out;
	}

	INIT_WORK(&vgpu->vdev.release_work, intel_vgpu_release_work);

	vgpu->vdev.mdev = mdev;
	mdev_set_drvdata(mdev, vgpu);

	gvt_dbg_core("intel_vgpu_create succeeded for mdev: %s\n",
		     dev_name(mdev_dev(mdev)));
	ret = 0;

out:
	return ret;
}

static int intel_vgpu_remove(struct mdev_device *mdev)
{
	struct intel_vgpu *vgpu = mdev_get_drvdata(mdev);

	if (handle_valid(vgpu->handle))
		return -EBUSY;

	intel_gvt_ops->vgpu_destroy(vgpu);
	return 0;
}

static int intel_vgpu_iommu_notifier(struct notifier_block *nb,
				     unsigned long action, void *data)
{
	struct intel_vgpu *vgpu = container_of(nb,
					struct intel_vgpu,
					vdev.iommu_notifier);

	if (action == VFIO_IOMMU_NOTIFY_DMA_UNMAP) {
		struct vfio_iommu_type1_dma_unmap *unmap = data;
		unsigned long gfn, end_gfn;

		gfn = unmap->iova >> PAGE_SHIFT;
		end_gfn = gfn + unmap->size / PAGE_SIZE;

		while (gfn < end_gfn)
			gvt_cache_remove(vgpu, gfn++);
	}

	return NOTIFY_OK;
}

static int intel_vgpu_group_notifier(struct notifier_block *nb,
				     unsigned long action, void *data)
{
	struct intel_vgpu *vgpu = container_of(nb,
					struct intel_vgpu,
					vdev.group_notifier);

	/* the only action we care about */
	if (action == VFIO_GROUP_NOTIFY_SET_KVM) {
		vgpu->vdev.kvm = data;

		if (!data)
			schedule_work(&vgpu->vdev.release_work);
	}

	return NOTIFY_OK;
}

static int intel_vgpu_open(struct mdev_device *mdev)
{
	struct intel_vgpu *vgpu = mdev_get_drvdata(mdev);
	unsigned long events;
	int ret;

	vgpu->vdev.iommu_notifier.notifier_call = intel_vgpu_iommu_notifier;
	vgpu->vdev.group_notifier.notifier_call = intel_vgpu_group_notifier;

	events = VFIO_IOMMU_NOTIFY_DMA_UNMAP;
	ret = vfio_register_notifier(mdev_dev(mdev), VFIO_IOMMU_NOTIFY, &events,
				&vgpu->vdev.iommu_notifier);
	if (ret != 0) {
		gvt_vgpu_err("vfio_register_notifier for iommu failed: %d\n",
			ret);
		goto out;
	}

	events = VFIO_GROUP_NOTIFY_SET_KVM;
	ret = vfio_register_notifier(mdev_dev(mdev), VFIO_GROUP_NOTIFY, &events,
				&vgpu->vdev.group_notifier);
	if (ret != 0) {
		gvt_vgpu_err("vfio_register_notifier for group failed: %d\n",
			ret);
		goto undo_iommu;
	}

	ret = kvmgt_guest_init(mdev);
	if (ret)
		goto undo_group;

	intel_gvt_ops->vgpu_activate(vgpu);

	atomic_set(&vgpu->vdev.released, 0);
	return ret;

undo_group:
	vfio_unregister_notifier(mdev_dev(mdev), VFIO_GROUP_NOTIFY,
					&vgpu->vdev.group_notifier);

undo_iommu:
	vfio_unregister_notifier(mdev_dev(mdev), VFIO_IOMMU_NOTIFY,
					&vgpu->vdev.iommu_notifier);
out:
	return ret;
}

static void __intel_vgpu_release(struct intel_vgpu *vgpu)
{
	struct kvmgt_guest_info *info;
	int ret;

	if (!handle_valid(vgpu->handle))
		return;

	if (atomic_cmpxchg(&vgpu->vdev.released, 0, 1))
		return;

	intel_gvt_ops->vgpu_deactivate(vgpu);

	ret = vfio_unregister_notifier(mdev_dev(vgpu->vdev.mdev), VFIO_IOMMU_NOTIFY,
					&vgpu->vdev.iommu_notifier);
	WARN(ret, "vfio_unregister_notifier for iommu failed: %d\n", ret);

	ret = vfio_unregister_notifier(mdev_dev(vgpu->vdev.mdev), VFIO_GROUP_NOTIFY,
					&vgpu->vdev.group_notifier);
	WARN(ret, "vfio_unregister_notifier for group failed: %d\n", ret);

	info = (struct kvmgt_guest_info *)vgpu->handle;
	kvmgt_guest_exit(info);

	vgpu->vdev.kvm = NULL;
	vgpu->handle = 0;
}

static void intel_vgpu_release(struct mdev_device *mdev)
{
	struct intel_vgpu *vgpu = mdev_get_drvdata(mdev);

	__intel_vgpu_release(vgpu);
}

static void intel_vgpu_release_work(struct work_struct *work)
{
	struct intel_vgpu *vgpu = container_of(work, struct intel_vgpu,
					vdev.release_work);

	__intel_vgpu_release(vgpu);
}

static uint64_t intel_vgpu_get_bar_addr(struct intel_vgpu *vgpu, int bar)
{
	u32 start_lo, start_hi;
	u32 mem_type;

	start_lo = (*(u32 *)(vgpu->cfg_space.virtual_cfg_space + bar)) &
			PCI_BASE_ADDRESS_MEM_MASK;
	mem_type = (*(u32 *)(vgpu->cfg_space.virtual_cfg_space + bar)) &
			PCI_BASE_ADDRESS_MEM_TYPE_MASK;

	switch (mem_type) {
	case PCI_BASE_ADDRESS_MEM_TYPE_64:
		start_hi = (*(u32 *)(vgpu->cfg_space.virtual_cfg_space
						+ bar + 4));
		break;
	case PCI_BASE_ADDRESS_MEM_TYPE_32:
	case PCI_BASE_ADDRESS_MEM_TYPE_1M:
		/* 1M mem BAR treated as 32-bit BAR */
	default:
		/* mem unknown type treated as 32-bit BAR */
		start_hi = 0;
		break;
	}

	return ((u64)start_hi << 32) | start_lo;
}

static int intel_vgpu_bar_rw(struct intel_vgpu *vgpu, int bar, uint64_t off,
			     void *buf, unsigned int count, bool is_write)
{
	uint64_t bar_start = intel_vgpu_get_bar_addr(vgpu, bar);
	int ret;

	if (is_write)
		ret = intel_gvt_ops->emulate_mmio_write(vgpu,
					bar_start + off, buf, count);
	else
		ret = intel_gvt_ops->emulate_mmio_read(vgpu,
					bar_start + off, buf, count);
	return ret;
}

static ssize_t intel_vgpu_rw(struct mdev_device *mdev, char *buf,
			size_t count, loff_t *ppos, bool is_write)
{
	struct intel_vgpu *vgpu = mdev_get_drvdata(mdev);
	unsigned int index = VFIO_PCI_OFFSET_TO_INDEX(*ppos);
	uint64_t pos = *ppos & VFIO_PCI_OFFSET_MASK;
	int ret = -EINVAL;


	if (index >= VFIO_PCI_NUM_REGIONS) {
		gvt_vgpu_err("invalid index: %u\n", index);
		return -EINVAL;
	}

	switch (index) {
	case VFIO_PCI_CONFIG_REGION_INDEX:
		if (is_write)
			ret = intel_gvt_ops->emulate_cfg_write(vgpu, pos,
						buf, count);
		else
			ret = intel_gvt_ops->emulate_cfg_read(vgpu, pos,
						buf, count);
		break;
	case VFIO_PCI_BAR0_REGION_INDEX:
<<<<<<< HEAD
		if (is_write) {
			uint64_t bar0_start = intel_vgpu_get_bar0_addr(vgpu);

			ret = intel_gvt_ops->emulate_mmio_write(vgpu,
						bar0_start + pos, buf, count);
		} else {
			uint64_t bar0_start = intel_vgpu_get_bar0_addr(vgpu);

			ret = intel_gvt_ops->emulate_mmio_read(vgpu,
						bar0_start + pos, buf, count);
		}
=======
		ret = intel_vgpu_bar_rw(vgpu, PCI_BASE_ADDRESS_0, pos,
					buf, count, is_write);
>>>>>>> c392e08e
		break;
	case VFIO_PCI_BAR1_REGION_INDEX:
	case VFIO_PCI_BAR2_REGION_INDEX:
		ret = intel_vgpu_bar_rw(vgpu, PCI_BASE_ADDRESS_2, pos,
					buf, count, is_write);
		break;
	case VFIO_PCI_BAR1_REGION_INDEX:
	case VFIO_PCI_BAR3_REGION_INDEX:
	case VFIO_PCI_BAR4_REGION_INDEX:
	case VFIO_PCI_BAR5_REGION_INDEX:
	case VFIO_PCI_VGA_REGION_INDEX:
	case VFIO_PCI_ROM_REGION_INDEX:
	default:
		gvt_vgpu_err("unsupported region: %u\n", index);
	}

	return ret == 0 ? count : ret;
}

static ssize_t intel_vgpu_read(struct mdev_device *mdev, char __user *buf,
			size_t count, loff_t *ppos)
{
	unsigned int done = 0;
	int ret;

	while (count) {
		size_t filled;

		if (count >= 4 && !(*ppos % 4)) {
			u32 val;

			ret = intel_vgpu_rw(mdev, (char *)&val, sizeof(val),
					ppos, false);
			if (ret <= 0)
				goto read_err;

			if (copy_to_user(buf, &val, sizeof(val)))
				goto read_err;

			filled = 4;
		} else if (count >= 2 && !(*ppos % 2)) {
			u16 val;

			ret = intel_vgpu_rw(mdev, (char *)&val, sizeof(val),
					ppos, false);
			if (ret <= 0)
				goto read_err;

			if (copy_to_user(buf, &val, sizeof(val)))
				goto read_err;

			filled = 2;
		} else {
			u8 val;

			ret = intel_vgpu_rw(mdev, &val, sizeof(val), ppos,
					false);
			if (ret <= 0)
				goto read_err;

			if (copy_to_user(buf, &val, sizeof(val)))
				goto read_err;

			filled = 1;
		}

		count -= filled;
		done += filled;
		*ppos += filled;
		buf += filled;
	}

	return done;

read_err:
	return -EFAULT;
}

static ssize_t intel_vgpu_write(struct mdev_device *mdev,
				const char __user *buf,
				size_t count, loff_t *ppos)
{
	unsigned int done = 0;
	int ret;

	while (count) {
		size_t filled;

		if (count >= 4 && !(*ppos % 4)) {
			u32 val;

			if (copy_from_user(&val, buf, sizeof(val)))
				goto write_err;

			ret = intel_vgpu_rw(mdev, (char *)&val, sizeof(val),
					ppos, true);
			if (ret <= 0)
				goto write_err;

			filled = 4;
		} else if (count >= 2 && !(*ppos % 2)) {
			u16 val;

			if (copy_from_user(&val, buf, sizeof(val)))
				goto write_err;

			ret = intel_vgpu_rw(mdev, (char *)&val,
					sizeof(val), ppos, true);
			if (ret <= 0)
				goto write_err;

			filled = 2;
		} else {
			u8 val;

			if (copy_from_user(&val, buf, sizeof(val)))
				goto write_err;

			ret = intel_vgpu_rw(mdev, &val, sizeof(val),
					ppos, true);
			if (ret <= 0)
				goto write_err;

			filled = 1;
		}

		count -= filled;
		done += filled;
		*ppos += filled;
		buf += filled;
	}

	return done;
write_err:
	return -EFAULT;
}

static int intel_vgpu_mmap(struct mdev_device *mdev, struct vm_area_struct *vma)
{
	unsigned int index;
	u64 virtaddr;
	unsigned long req_size, pgoff = 0;
	pgprot_t pg_prot;
	struct intel_vgpu *vgpu = mdev_get_drvdata(mdev);

	index = vma->vm_pgoff >> (VFIO_PCI_OFFSET_SHIFT - PAGE_SHIFT);
	if (index >= VFIO_PCI_ROM_REGION_INDEX)
		return -EINVAL;

	if (vma->vm_end < vma->vm_start)
		return -EINVAL;
	if ((vma->vm_flags & VM_SHARED) == 0)
		return -EINVAL;
	if (index != VFIO_PCI_BAR2_REGION_INDEX)
		return -EINVAL;

	pg_prot = vma->vm_page_prot;
	virtaddr = vma->vm_start;
	req_size = vma->vm_end - vma->vm_start;
	pgoff = vgpu_aperture_pa_base(vgpu) >> PAGE_SHIFT;

	return remap_pfn_range(vma, virtaddr, pgoff, req_size, pg_prot);
}

static int intel_vgpu_get_irq_count(struct intel_vgpu *vgpu, int type)
{
	if (type == VFIO_PCI_INTX_IRQ_INDEX || type == VFIO_PCI_MSI_IRQ_INDEX)
		return 1;

	return 0;
}

static int intel_vgpu_set_intx_mask(struct intel_vgpu *vgpu,
			unsigned int index, unsigned int start,
			unsigned int count, uint32_t flags,
			void *data)
{
	return 0;
}

static int intel_vgpu_set_intx_unmask(struct intel_vgpu *vgpu,
			unsigned int index, unsigned int start,
			unsigned int count, uint32_t flags, void *data)
{
	return 0;
}

static int intel_vgpu_set_intx_trigger(struct intel_vgpu *vgpu,
		unsigned int index, unsigned int start, unsigned int count,
		uint32_t flags, void *data)
{
	return 0;
}

static int intel_vgpu_set_msi_trigger(struct intel_vgpu *vgpu,
		unsigned int index, unsigned int start, unsigned int count,
		uint32_t flags, void *data)
{
	struct eventfd_ctx *trigger;

	if (flags & VFIO_IRQ_SET_DATA_EVENTFD) {
		int fd = *(int *)data;

		trigger = eventfd_ctx_fdget(fd);
		if (IS_ERR(trigger)) {
			gvt_vgpu_err("eventfd_ctx_fdget failed\n");
			return PTR_ERR(trigger);
		}
		vgpu->vdev.msi_trigger = trigger;
	}

	return 0;
}

static int intel_vgpu_set_irqs(struct intel_vgpu *vgpu, uint32_t flags,
		unsigned int index, unsigned int start, unsigned int count,
		void *data)
{
	int (*func)(struct intel_vgpu *vgpu, unsigned int index,
			unsigned int start, unsigned int count, uint32_t flags,
			void *data) = NULL;

	switch (index) {
	case VFIO_PCI_INTX_IRQ_INDEX:
		switch (flags & VFIO_IRQ_SET_ACTION_TYPE_MASK) {
		case VFIO_IRQ_SET_ACTION_MASK:
			func = intel_vgpu_set_intx_mask;
			break;
		case VFIO_IRQ_SET_ACTION_UNMASK:
			func = intel_vgpu_set_intx_unmask;
			break;
		case VFIO_IRQ_SET_ACTION_TRIGGER:
			func = intel_vgpu_set_intx_trigger;
			break;
		}
		break;
	case VFIO_PCI_MSI_IRQ_INDEX:
		switch (flags & VFIO_IRQ_SET_ACTION_TYPE_MASK) {
		case VFIO_IRQ_SET_ACTION_MASK:
		case VFIO_IRQ_SET_ACTION_UNMASK:
			/* XXX Need masking support exported */
			break;
		case VFIO_IRQ_SET_ACTION_TRIGGER:
			func = intel_vgpu_set_msi_trigger;
			break;
		}
		break;
	}

	if (!func)
		return -ENOTTY;

	return func(vgpu, index, start, count, flags, data);
}

static long intel_vgpu_ioctl(struct mdev_device *mdev, unsigned int cmd,
			     unsigned long arg)
{
	struct intel_vgpu *vgpu = mdev_get_drvdata(mdev);
	unsigned long minsz;

	gvt_dbg_core("vgpu%d ioctl, cmd: %d\n", vgpu->id, cmd);

	if (cmd == VFIO_DEVICE_GET_INFO) {
		struct vfio_device_info info;

		minsz = offsetofend(struct vfio_device_info, num_irqs);

		if (copy_from_user(&info, (void __user *)arg, minsz))
			return -EFAULT;

		if (info.argsz < minsz)
			return -EINVAL;

		info.flags = VFIO_DEVICE_FLAGS_PCI;
		info.flags |= VFIO_DEVICE_FLAGS_RESET;
		info.num_regions = VFIO_PCI_NUM_REGIONS;
		info.num_irqs = VFIO_PCI_NUM_IRQS;

		return copy_to_user((void __user *)arg, &info, minsz) ?
			-EFAULT : 0;

	} else if (cmd == VFIO_DEVICE_GET_REGION_INFO) {
		struct vfio_region_info info;
		struct vfio_info_cap caps = { .buf = NULL, .size = 0 };
		int i, ret;
		struct vfio_region_info_cap_sparse_mmap *sparse = NULL;
		size_t size;
		int nr_areas = 1;
		int cap_type_id;

		minsz = offsetofend(struct vfio_region_info, offset);

		if (copy_from_user(&info, (void __user *)arg, minsz))
			return -EFAULT;

		if (info.argsz < minsz)
			return -EINVAL;

		switch (info.index) {
		case VFIO_PCI_CONFIG_REGION_INDEX:
			info.offset = VFIO_PCI_INDEX_TO_OFFSET(info.index);
			info.size = INTEL_GVT_MAX_CFG_SPACE_SZ;
			info.flags = VFIO_REGION_INFO_FLAG_READ |
				     VFIO_REGION_INFO_FLAG_WRITE;
			break;
		case VFIO_PCI_BAR0_REGION_INDEX:
			info.offset = VFIO_PCI_INDEX_TO_OFFSET(info.index);
			info.size = vgpu->cfg_space.bar[info.index].size;
			if (!info.size) {
				info.flags = 0;
				break;
			}

			info.flags = VFIO_REGION_INFO_FLAG_READ |
				     VFIO_REGION_INFO_FLAG_WRITE;
			break;
		case VFIO_PCI_BAR1_REGION_INDEX:
			info.offset = VFIO_PCI_INDEX_TO_OFFSET(info.index);
			info.size = 0;
			info.flags = 0;
			break;
		case VFIO_PCI_BAR2_REGION_INDEX:
			info.offset = VFIO_PCI_INDEX_TO_OFFSET(info.index);
			info.flags = VFIO_REGION_INFO_FLAG_CAPS |
					VFIO_REGION_INFO_FLAG_MMAP |
					VFIO_REGION_INFO_FLAG_READ |
					VFIO_REGION_INFO_FLAG_WRITE;
			info.size = gvt_aperture_sz(vgpu->gvt);

			size = sizeof(*sparse) +
					(nr_areas * sizeof(*sparse->areas));
			sparse = kzalloc(size, GFP_KERNEL);
			if (!sparse)
				return -ENOMEM;

			sparse->nr_areas = nr_areas;
			cap_type_id = VFIO_REGION_INFO_CAP_SPARSE_MMAP;
			sparse->areas[0].offset =
					PAGE_ALIGN(vgpu_aperture_offset(vgpu));
			sparse->areas[0].size = vgpu_aperture_sz(vgpu);
			break;

		case VFIO_PCI_BAR3_REGION_INDEX ... VFIO_PCI_BAR5_REGION_INDEX:
			info.offset = VFIO_PCI_INDEX_TO_OFFSET(info.index);
			info.size = 0;

			info.flags = 0;
			gvt_dbg_core("get region info bar:%d\n", info.index);
			break;

		case VFIO_PCI_ROM_REGION_INDEX:
		case VFIO_PCI_VGA_REGION_INDEX:
			gvt_dbg_core("get region info index:%d\n", info.index);
			break;
		default:
			{
				struct vfio_region_info_cap_type cap_type;

				if (info.index >= VFIO_PCI_NUM_REGIONS +
						vgpu->vdev.num_regions)
					return -EINVAL;

				i = info.index - VFIO_PCI_NUM_REGIONS;

				info.offset =
					VFIO_PCI_INDEX_TO_OFFSET(info.index);
				info.size = vgpu->vdev.region[i].size;
				info.flags = vgpu->vdev.region[i].flags;

				cap_type.type = vgpu->vdev.region[i].type;
				cap_type.subtype = vgpu->vdev.region[i].subtype;

				ret = vfio_info_add_capability(&caps,
						VFIO_REGION_INFO_CAP_TYPE,
						&cap_type);
				if (ret)
					return ret;
			}
		}

		if ((info.flags & VFIO_REGION_INFO_FLAG_CAPS) && sparse) {
			switch (cap_type_id) {
			case VFIO_REGION_INFO_CAP_SPARSE_MMAP:
				ret = vfio_info_add_capability(&caps,
					VFIO_REGION_INFO_CAP_SPARSE_MMAP,
					sparse);
				kfree(sparse);
				if (ret)
					return ret;
				break;
			default:
				return -EINVAL;
			}
		}

		if (caps.size) {
			if (info.argsz < sizeof(info) + caps.size) {
				info.argsz = sizeof(info) + caps.size;
				info.cap_offset = 0;
			} else {
				vfio_info_cap_shift(&caps, sizeof(info));
				if (copy_to_user((void __user *)arg +
						  sizeof(info), caps.buf,
						  caps.size)) {
					kfree(caps.buf);
					return -EFAULT;
				}
				info.cap_offset = sizeof(info);
			}

			kfree(caps.buf);
		}

		return copy_to_user((void __user *)arg, &info, minsz) ?
			-EFAULT : 0;
	} else if (cmd == VFIO_DEVICE_GET_IRQ_INFO) {
		struct vfio_irq_info info;

		minsz = offsetofend(struct vfio_irq_info, count);

		if (copy_from_user(&info, (void __user *)arg, minsz))
			return -EFAULT;

		if (info.argsz < minsz || info.index >= VFIO_PCI_NUM_IRQS)
			return -EINVAL;

		switch (info.index) {
		case VFIO_PCI_INTX_IRQ_INDEX:
		case VFIO_PCI_MSI_IRQ_INDEX:
			break;
		default:
			return -EINVAL;
		}

		info.flags = VFIO_IRQ_INFO_EVENTFD;

		info.count = intel_vgpu_get_irq_count(vgpu, info.index);

		if (info.index == VFIO_PCI_INTX_IRQ_INDEX)
			info.flags |= (VFIO_IRQ_INFO_MASKABLE |
				       VFIO_IRQ_INFO_AUTOMASKED);
		else
			info.flags |= VFIO_IRQ_INFO_NORESIZE;

		return copy_to_user((void __user *)arg, &info, minsz) ?
			-EFAULT : 0;
	} else if (cmd == VFIO_DEVICE_SET_IRQS) {
		struct vfio_irq_set hdr;
		u8 *data = NULL;
		int ret = 0;
		size_t data_size = 0;

		minsz = offsetofend(struct vfio_irq_set, count);

		if (copy_from_user(&hdr, (void __user *)arg, minsz))
			return -EFAULT;

		if (!(hdr.flags & VFIO_IRQ_SET_DATA_NONE)) {
			int max = intel_vgpu_get_irq_count(vgpu, hdr.index);

			ret = vfio_set_irqs_validate_and_prepare(&hdr, max,
						VFIO_PCI_NUM_IRQS, &data_size);
			if (ret) {
				gvt_vgpu_err("intel:vfio_set_irqs_validate_and_prepare failed\n");
				return -EINVAL;
			}
			if (data_size) {
				data = memdup_user((void __user *)(arg + minsz),
						   data_size);
				if (IS_ERR(data))
					return PTR_ERR(data);
			}
		}

		ret = intel_vgpu_set_irqs(vgpu, hdr.flags, hdr.index,
					hdr.start, hdr.count, data);
		kfree(data);

		return ret;
	} else if (cmd == VFIO_DEVICE_RESET) {
		intel_gvt_ops->vgpu_reset(vgpu);
		return 0;
	}

	return 0;
}

static ssize_t
vgpu_id_show(struct device *dev, struct device_attribute *attr,
	     char *buf)
{
	struct mdev_device *mdev = mdev_from_dev(dev);

	if (mdev) {
		struct intel_vgpu *vgpu = (struct intel_vgpu *)
			mdev_get_drvdata(mdev);
		return sprintf(buf, "%d\n", vgpu->id);
	}
	return sprintf(buf, "\n");
}

static ssize_t
hw_id_show(struct device *dev, struct device_attribute *attr,
	   char *buf)
{
	struct mdev_device *mdev = mdev_from_dev(dev);

	if (mdev) {
		struct intel_vgpu *vgpu = (struct intel_vgpu *)
			mdev_get_drvdata(mdev);
		return sprintf(buf, "%u\n",
			       vgpu->shadow_ctx->hw_id);
	}
	return sprintf(buf, "\n");
}

static DEVICE_ATTR_RO(vgpu_id);
static DEVICE_ATTR_RO(hw_id);

static struct attribute *intel_vgpu_attrs[] = {
	&dev_attr_vgpu_id.attr,
	&dev_attr_hw_id.attr,
	NULL
};

static const struct attribute_group intel_vgpu_group = {
	.name = "intel_vgpu",
	.attrs = intel_vgpu_attrs,
};

static const struct attribute_group *intel_vgpu_groups[] = {
	&intel_vgpu_group,
	NULL,
};

static const struct mdev_parent_ops intel_vgpu_ops = {
	.supported_type_groups	= intel_vgpu_type_groups,
	.mdev_attr_groups       = intel_vgpu_groups,
	.create			= intel_vgpu_create,
	.remove			= intel_vgpu_remove,

	.open			= intel_vgpu_open,
	.release		= intel_vgpu_release,

	.read			= intel_vgpu_read,
	.write			= intel_vgpu_write,
	.mmap			= intel_vgpu_mmap,
	.ioctl			= intel_vgpu_ioctl,
};

static int kvmgt_host_init(struct device *dev, void *gvt, const void *ops)
{
	if (!intel_gvt_init_vgpu_type_groups(gvt))
		return -EFAULT;

	intel_gvt_ops = ops;

	return mdev_register_device(dev, &intel_vgpu_ops);
}

static void kvmgt_host_exit(struct device *dev, void *gvt)
{
	intel_gvt_cleanup_vgpu_type_groups(gvt);
	mdev_unregister_device(dev);
}

static int kvmgt_write_protect_add(unsigned long handle, u64 gfn)
{
	struct kvmgt_guest_info *info;
	struct kvm *kvm;
	struct kvm_memory_slot *slot;
	int idx;

	if (!handle_valid(handle))
		return -ESRCH;

	info = (struct kvmgt_guest_info *)handle;
	kvm = info->kvm;

	idx = srcu_read_lock(&kvm->srcu);
	slot = gfn_to_memslot(kvm, gfn);
	if (!slot) {
		srcu_read_unlock(&kvm->srcu, idx);
		return -EINVAL;
	}

	spin_lock(&kvm->mmu_lock);

	if (kvmgt_gfn_is_write_protected(info, gfn))
		goto out;

	kvm_slot_page_track_add_page(kvm, slot, gfn, KVM_PAGE_TRACK_WRITE);
	kvmgt_protect_table_add(info, gfn);

out:
	spin_unlock(&kvm->mmu_lock);
	srcu_read_unlock(&kvm->srcu, idx);
	return 0;
}

static int kvmgt_write_protect_remove(unsigned long handle, u64 gfn)
{
	struct kvmgt_guest_info *info;
	struct kvm *kvm;
	struct kvm_memory_slot *slot;
	int idx;

	if (!handle_valid(handle))
		return 0;

	info = (struct kvmgt_guest_info *)handle;
	kvm = info->kvm;

	idx = srcu_read_lock(&kvm->srcu);
	slot = gfn_to_memslot(kvm, gfn);
	if (!slot) {
		srcu_read_unlock(&kvm->srcu, idx);
		return -EINVAL;
	}

	spin_lock(&kvm->mmu_lock);

	if (!kvmgt_gfn_is_write_protected(info, gfn))
		goto out;

	kvm_slot_page_track_remove_page(kvm, slot, gfn, KVM_PAGE_TRACK_WRITE);
	kvmgt_protect_table_del(info, gfn);

out:
	spin_unlock(&kvm->mmu_lock);
	srcu_read_unlock(&kvm->srcu, idx);
	return 0;
}

static void kvmgt_page_track_write(struct kvm_vcpu *vcpu, gpa_t gpa,
		const u8 *val, int len,
		struct kvm_page_track_notifier_node *node)
{
	struct kvmgt_guest_info *info = container_of(node,
					struct kvmgt_guest_info, track_node);

	if (kvmgt_gfn_is_write_protected(info, gpa_to_gfn(gpa)))
		intel_gvt_ops->emulate_mmio_write(info->vgpu, gpa,
					(void *)val, len);
}

static void kvmgt_page_track_flush_slot(struct kvm *kvm,
		struct kvm_memory_slot *slot,
		struct kvm_page_track_notifier_node *node)
{
	int i;
	gfn_t gfn;
	struct kvmgt_guest_info *info = container_of(node,
					struct kvmgt_guest_info, track_node);

	spin_lock(&kvm->mmu_lock);
	for (i = 0; i < slot->npages; i++) {
		gfn = slot->base_gfn + i;
		if (kvmgt_gfn_is_write_protected(info, gfn)) {
			kvm_slot_page_track_remove_page(kvm, slot, gfn,
						KVM_PAGE_TRACK_WRITE);
			kvmgt_protect_table_del(info, gfn);
		}
	}
	spin_unlock(&kvm->mmu_lock);
}

static bool __kvmgt_vgpu_exist(struct intel_vgpu *vgpu, struct kvm *kvm)
{
	struct intel_vgpu *itr;
	struct kvmgt_guest_info *info;
	int id;
	bool ret = false;

	mutex_lock(&vgpu->gvt->lock);
	for_each_active_vgpu(vgpu->gvt, itr, id) {
		if (!handle_valid(itr->handle))
			continue;

		info = (struct kvmgt_guest_info *)itr->handle;
		if (kvm && kvm == info->kvm) {
			ret = true;
			goto out;
		}
	}
out:
	mutex_unlock(&vgpu->gvt->lock);
	return ret;
}

static int kvmgt_guest_init(struct mdev_device *mdev)
{
	struct kvmgt_guest_info *info;
	struct intel_vgpu *vgpu;
	struct kvm *kvm;

	vgpu = mdev_get_drvdata(mdev);
	if (handle_valid(vgpu->handle))
		return -EEXIST;

	kvm = vgpu->vdev.kvm;
	if (!kvm || kvm->mm != current->mm) {
		gvt_vgpu_err("KVM is required to use Intel vGPU\n");
		return -ESRCH;
	}

	if (__kvmgt_vgpu_exist(vgpu, kvm))
		return -EEXIST;

	info = vzalloc(sizeof(struct kvmgt_guest_info));
	if (!info)
		return -ENOMEM;

	vgpu->handle = (unsigned long)info;
	info->vgpu = vgpu;
	info->kvm = kvm;
	kvm_get_kvm(info->kvm);

	kvmgt_protect_table_init(info);
	gvt_cache_init(vgpu);

	info->track_node.track_write = kvmgt_page_track_write;
	info->track_node.track_flush_slot = kvmgt_page_track_flush_slot;
	kvm_page_track_register_notifier(kvm, &info->track_node);

	return 0;
}

static bool kvmgt_guest_exit(struct kvmgt_guest_info *info)
{
	kvm_page_track_unregister_notifier(info->kvm, &info->track_node);
	kvm_put_kvm(info->kvm);
	kvmgt_protect_table_destroy(info);
	gvt_cache_destroy(info->vgpu);
	vfree(info);

	return true;
}

static int kvmgt_attach_vgpu(void *vgpu, unsigned long *handle)
{
	/* nothing to do here */
	return 0;
}

static void kvmgt_detach_vgpu(unsigned long handle)
{
	/* nothing to do here */
}

static int kvmgt_inject_msi(unsigned long handle, u32 addr, u16 data)
{
	struct kvmgt_guest_info *info;
	struct intel_vgpu *vgpu;

	if (!handle_valid(handle))
		return -ESRCH;

	info = (struct kvmgt_guest_info *)handle;
	vgpu = info->vgpu;

	if (eventfd_signal(vgpu->vdev.msi_trigger, 1) == 1)
		return 0;

	return -EFAULT;
}

static unsigned long kvmgt_gfn_to_pfn(unsigned long handle, unsigned long gfn)
{
	unsigned long iova, pfn;
	struct kvmgt_guest_info *info;
	struct device *dev;
	struct intel_vgpu *vgpu;
	int rc;

	if (!handle_valid(handle))
		return INTEL_GVT_INVALID_ADDR;

	info = (struct kvmgt_guest_info *)handle;
	vgpu = info->vgpu;
	iova = gvt_cache_find(info->vgpu, gfn);
	if (iova != INTEL_GVT_INVALID_ADDR)
		return iova;

	pfn = INTEL_GVT_INVALID_ADDR;
	dev = mdev_dev(info->vgpu->vdev.mdev);
	rc = vfio_pin_pages(dev, &gfn, 1, IOMMU_READ | IOMMU_WRITE, &pfn);
	if (rc != 1) {
		gvt_vgpu_err("vfio_pin_pages failed for gfn 0x%lx: %d\n",
			gfn, rc);
		return INTEL_GVT_INVALID_ADDR;
	}
	/* transfer to host iova for GFX to use DMA */
	rc = gvt_dma_map_iova(info->vgpu, pfn, &iova);
	if (rc) {
		gvt_vgpu_err("gvt_dma_map_iova failed for gfn: 0x%lx\n", gfn);
		vfio_unpin_pages(dev, &gfn, 1);
		return INTEL_GVT_INVALID_ADDR;
	}

	gvt_cache_add(info->vgpu, gfn, iova);
	return iova;
}

static int kvmgt_rw_gpa(unsigned long handle, unsigned long gpa,
			void *buf, unsigned long len, bool write)
{
	struct kvmgt_guest_info *info;
	struct kvm *kvm;
	int idx, ret;
	bool kthread = current->mm == NULL;

	if (!handle_valid(handle))
		return -ESRCH;

	info = (struct kvmgt_guest_info *)handle;
	kvm = info->kvm;

	if (kthread)
		use_mm(kvm->mm);

	idx = srcu_read_lock(&kvm->srcu);
	ret = write ? kvm_write_guest(kvm, gpa, buf, len) :
		      kvm_read_guest(kvm, gpa, buf, len);
	srcu_read_unlock(&kvm->srcu, idx);

	if (kthread)
		unuse_mm(kvm->mm);

	return ret;
}

static int kvmgt_read_gpa(unsigned long handle, unsigned long gpa,
			void *buf, unsigned long len)
{
	return kvmgt_rw_gpa(handle, gpa, buf, len, false);
}

static int kvmgt_write_gpa(unsigned long handle, unsigned long gpa,
			void *buf, unsigned long len)
{
	return kvmgt_rw_gpa(handle, gpa, buf, len, true);
}

static unsigned long kvmgt_virt_to_pfn(void *addr)
{
	return PFN_DOWN(__pa(addr));
}

struct intel_gvt_mpt kvmgt_mpt = {
	.host_init = kvmgt_host_init,
	.host_exit = kvmgt_host_exit,
	.attach_vgpu = kvmgt_attach_vgpu,
	.detach_vgpu = kvmgt_detach_vgpu,
	.inject_msi = kvmgt_inject_msi,
	.from_virt_to_mfn = kvmgt_virt_to_pfn,
	.set_wp_page = kvmgt_write_protect_add,
	.unset_wp_page = kvmgt_write_protect_remove,
	.read_gpa = kvmgt_read_gpa,
	.write_gpa = kvmgt_write_gpa,
	.gfn_to_mfn = kvmgt_gfn_to_pfn,
};
EXPORT_SYMBOL_GPL(kvmgt_mpt);

static int __init kvmgt_init(void)
{
	return 0;
}

static void __exit kvmgt_exit(void)
{
}

module_init(kvmgt_init);
module_exit(kvmgt_exit);

MODULE_LICENSE("GPL and additional rights");
MODULE_AUTHOR("Intel Corporation");<|MERGE_RESOLUTION|>--- conflicted
+++ resolved
@@ -675,22 +675,8 @@
 						buf, count);
 		break;
 	case VFIO_PCI_BAR0_REGION_INDEX:
-<<<<<<< HEAD
-		if (is_write) {
-			uint64_t bar0_start = intel_vgpu_get_bar0_addr(vgpu);
-
-			ret = intel_gvt_ops->emulate_mmio_write(vgpu,
-						bar0_start + pos, buf, count);
-		} else {
-			uint64_t bar0_start = intel_vgpu_get_bar0_addr(vgpu);
-
-			ret = intel_gvt_ops->emulate_mmio_read(vgpu,
-						bar0_start + pos, buf, count);
-		}
-=======
 		ret = intel_vgpu_bar_rw(vgpu, PCI_BASE_ADDRESS_0, pos,
 					buf, count, is_write);
->>>>>>> c392e08e
 		break;
 	case VFIO_PCI_BAR1_REGION_INDEX:
 	case VFIO_PCI_BAR2_REGION_INDEX:
