/*
 * Copyright(c) 2011-2016 Intel Corporation. All rights reserved.
 *
 * Permission is hereby granted, free of charge, to any person obtaining a
 * copy of this software and associated documentation files (the "Software"),
 * to deal in the Software without restriction, including without limitation
 * the rights to use, copy, modify, merge, publish, distribute, sublicense,
 * and/or sell copies of the Software, and to permit persons to whom the
 * Software is furnished to do so, subject to the following conditions:
 *
 * The above copyright notice and this permission notice (including the next
 * paragraph) shall be included in all copies or substantial portions of the
 * Software.
 *
 * THE SOFTWARE IS PROVIDED "AS IS", WITHOUT WARRANTY OF ANY KIND, EXPRESS OR
 * IMPLIED, INCLUDING BUT NOT LIMITED TO THE WARRANTIES OF MERCHANTABILITY,
 * FITNESS FOR A PARTICULAR PURPOSE AND NONINFRINGEMENT.  IN NO EVENT SHALL
 * THE AUTHORS OR COPYRIGHT HOLDERS BE LIABLE FOR ANY CLAIM, DAMAGES OR OTHER
 * LIABILITY, WHETHER IN AN ACTION OF CONTRACT, TORT OR OTHERWISE, ARISING FROM,
 * OUT OF OR IN CONNECTION WITH THE SOFTWARE OR THE USE OR OTHER DEALINGS IN THE
 * SOFTWARE.
 *
 * Authors:
 *    Kevin Tian <kevin.tian@intel.com>
 *    Eddie Dong <eddie.dong@intel.com>
 *    Zhiyuan Lv <zhiyuan.lv@intel.com>
 *
 * Contributors:
 *    Min He <min.he@intel.com>
 *    Tina Zhang <tina.zhang@intel.com>
 *    Pei Zhang <pei.zhang@intel.com>
 *    Niu Bing <bing.niu@intel.com>
 *    Ping Gao <ping.a.gao@intel.com>
 *    Zhi Wang <zhi.a.wang@intel.com>
 *

 */

#include "i915_drv.h"
#include "gvt.h"
#include "i915_pvinfo.h"

/* XXX FIXME i915 has changed PP_XXX definition */
#define PCH_PP_STATUS  _MMIO(0xc7200)
#define PCH_PP_CONTROL _MMIO(0xc7204)
#define PCH_PP_ON_DELAYS _MMIO(0xc7208)
#define PCH_PP_OFF_DELAYS _MMIO(0xc720c)
#define PCH_PP_DIVISOR _MMIO(0xc7210)

unsigned long intel_gvt_get_device_type(struct intel_gvt *gvt)
{
	if (IS_BROADWELL(gvt->dev_priv))
		return D_BDW;
	else if (IS_SKYLAKE(gvt->dev_priv))
		return D_SKL;
	else if (IS_KABYLAKE(gvt->dev_priv))
		return D_KBL;

	return 0;
}

bool intel_gvt_match_device(struct intel_gvt *gvt,
		unsigned long device)
{
	return intel_gvt_get_device_type(gvt) & device;
}

static void read_vreg(struct intel_vgpu *vgpu, unsigned int offset,
	void *p_data, unsigned int bytes)
{
	memcpy(p_data, &vgpu_vreg(vgpu, offset), bytes);
}

static void write_vreg(struct intel_vgpu *vgpu, unsigned int offset,
	void *p_data, unsigned int bytes)
{
	memcpy(&vgpu_vreg(vgpu, offset), p_data, bytes);
}

static struct intel_gvt_mmio_info *find_mmio_info(struct intel_gvt *gvt,
						  unsigned int offset)
{
	struct intel_gvt_mmio_info *e;

	hash_for_each_possible(gvt->mmio.mmio_info_table, e, node, offset) {
		if (e->offset == offset)
			return e;
	}
	return NULL;
}

static int new_mmio_info(struct intel_gvt *gvt,
		u32 offset, u8 flags, u32 size,
		u32 addr_mask, u32 ro_mask, u32 device,
		gvt_mmio_func read, gvt_mmio_func write)
{
	struct intel_gvt_mmio_info *info, *p;
	u32 start, end, i;

	if (!intel_gvt_match_device(gvt, device))
		return 0;

	if (WARN_ON(!IS_ALIGNED(offset, 4)))
		return -EINVAL;

	start = offset;
	end = offset + size;

	for (i = start; i < end; i += 4) {
		info = kzalloc(sizeof(*info), GFP_KERNEL);
		if (!info)
			return -ENOMEM;

		info->offset = i;
		p = find_mmio_info(gvt, info->offset);
		if (p) {
			WARN(1, "dup mmio definition offset %x\n",
				info->offset);
			kfree(info);

			/* We return -EEXIST here to make GVT-g load fail.
			 * So duplicated MMIO can be found as soon as
			 * possible.
			 */
			return -EEXIST;
		}

		info->ro_mask = ro_mask;
		info->device = device;
		info->read = read ? read : intel_vgpu_default_mmio_read;
		info->write = write ? write : intel_vgpu_default_mmio_write;
		gvt->mmio.mmio_attribute[info->offset / 4] = flags;
		INIT_HLIST_NODE(&info->node);
		hash_add(gvt->mmio.mmio_info_table, &info->node, info->offset);
		gvt->mmio.num_tracked_mmio++;
	}
	return 0;
}

/**
 * intel_gvt_render_mmio_to_ring_id - convert a mmio offset into ring id
 * @gvt: a GVT device
 * @offset: register offset
 *
 * Returns:
 * Ring ID on success, negative error code if failed.
 */
int intel_gvt_render_mmio_to_ring_id(struct intel_gvt *gvt,
		unsigned int offset)
{
	enum intel_engine_id id;
	struct intel_engine_cs *engine;

	offset &= ~GENMASK(11, 0);
	for_each_engine(engine, gvt->dev_priv, id) {
		if (engine->mmio_base == offset)
			return id;
	}
	return -ENODEV;
}

#define offset_to_fence_num(offset) \
	((offset - i915_mmio_reg_offset(FENCE_REG_GEN6_LO(0))) >> 3)

#define fence_num_to_offset(num) \
	(num * 8 + i915_mmio_reg_offset(FENCE_REG_GEN6_LO(0)))


void enter_failsafe_mode(struct intel_vgpu *vgpu, int reason)
{
	switch (reason) {
	case GVT_FAILSAFE_UNSUPPORTED_GUEST:
		pr_err("Detected your guest driver doesn't support GVT-g.\n");
		break;
	case GVT_FAILSAFE_INSUFFICIENT_RESOURCE:
		pr_err("Graphics resource is not enough for the guest\n");
	case GVT_FAILSAFE_GUEST_ERR:
		pr_err("GVT Internal error  for the guest\n");
	default:
		break;
	}
	pr_err("Now vgpu %d will enter failsafe mode.\n", vgpu->id);
	vgpu->failsafe = true;
}

static int sanitize_fence_mmio_access(struct intel_vgpu *vgpu,
		unsigned int fence_num, void *p_data, unsigned int bytes)
{
	if (fence_num >= vgpu_fence_sz(vgpu)) {

		/* When guest access oob fence regs without access
		 * pv_info first, we treat guest not supporting GVT,
		 * and we will let vgpu enter failsafe mode.
		 */
		if (!vgpu->pv_notified)
			enter_failsafe_mode(vgpu,
					GVT_FAILSAFE_UNSUPPORTED_GUEST);

		if (!vgpu->mmio.disable_warn_untrack) {
			gvt_vgpu_err("found oob fence register access\n");
			gvt_vgpu_err("total fence %d, access fence %d\n",
					vgpu_fence_sz(vgpu), fence_num);
		}
		memset(p_data, 0, bytes);
		return -EINVAL;
	}
	return 0;
}

static int fence_mmio_read(struct intel_vgpu *vgpu, unsigned int off,
		void *p_data, unsigned int bytes)
{
	int ret;

	ret = sanitize_fence_mmio_access(vgpu, offset_to_fence_num(off),
			p_data, bytes);
	if (ret)
		return ret;
	read_vreg(vgpu, off, p_data, bytes);
	return 0;
}

static int fence_mmio_write(struct intel_vgpu *vgpu, unsigned int off,
		void *p_data, unsigned int bytes)
{
	struct drm_i915_private *dev_priv = vgpu->gvt->dev_priv;
	unsigned int fence_num = offset_to_fence_num(off);
	int ret;

	ret = sanitize_fence_mmio_access(vgpu, fence_num, p_data, bytes);
	if (ret)
		return ret;
	write_vreg(vgpu, off, p_data, bytes);

	mmio_hw_access_pre(dev_priv);
	intel_vgpu_write_fence(vgpu, fence_num,
			vgpu_vreg64(vgpu, fence_num_to_offset(fence_num)));
	mmio_hw_access_post(dev_priv);
	return 0;
}

#define CALC_MODE_MASK_REG(old, new) \
	(((new) & GENMASK(31, 16)) \
	 | ((((old) & GENMASK(15, 0)) & ~((new) >> 16)) \
	 | ((new) & ((new) >> 16))))

static int mul_force_wake_write(struct intel_vgpu *vgpu,
		unsigned int offset, void *p_data, unsigned int bytes)
{
	u32 old, new;
	uint32_t ack_reg_offset;

	old = vgpu_vreg(vgpu, offset);
	new = CALC_MODE_MASK_REG(old, *(u32 *)p_data);

	if (IS_SKYLAKE(vgpu->gvt->dev_priv)
		|| IS_KABYLAKE(vgpu->gvt->dev_priv)) {
		switch (offset) {
		case FORCEWAKE_RENDER_GEN9_REG:
			ack_reg_offset = FORCEWAKE_ACK_RENDER_GEN9_REG;
			break;
		case FORCEWAKE_BLITTER_GEN9_REG:
			ack_reg_offset = FORCEWAKE_ACK_BLITTER_GEN9_REG;
			break;
		case FORCEWAKE_MEDIA_GEN9_REG:
			ack_reg_offset = FORCEWAKE_ACK_MEDIA_GEN9_REG;
			break;
		default:
			/*should not hit here*/
			gvt_vgpu_err("invalid forcewake offset 0x%x\n", offset);
			return -EINVAL;
		}
	} else {
		ack_reg_offset = FORCEWAKE_ACK_HSW_REG;
	}

	vgpu_vreg(vgpu, offset) = new;
	vgpu_vreg(vgpu, ack_reg_offset) = (new & GENMASK(15, 0));
	return 0;
}

static int gdrst_mmio_write(struct intel_vgpu *vgpu, unsigned int offset,
			    void *p_data, unsigned int bytes)
{
	unsigned int engine_mask = 0;
	u32 data;

	write_vreg(vgpu, offset, p_data, bytes);
	data = vgpu_vreg(vgpu, offset);

	if (data & GEN6_GRDOM_FULL) {
		gvt_dbg_mmio("vgpu%d: request full GPU reset\n", vgpu->id);
		engine_mask = ALL_ENGINES;
	} else {
		if (data & GEN6_GRDOM_RENDER) {
			gvt_dbg_mmio("vgpu%d: request RCS reset\n", vgpu->id);
			engine_mask |= (1 << RCS);
		}
		if (data & GEN6_GRDOM_MEDIA) {
			gvt_dbg_mmio("vgpu%d: request VCS reset\n", vgpu->id);
			engine_mask |= (1 << VCS);
		}
		if (data & GEN6_GRDOM_BLT) {
			gvt_dbg_mmio("vgpu%d: request BCS Reset\n", vgpu->id);
			engine_mask |= (1 << BCS);
		}
		if (data & GEN6_GRDOM_VECS) {
			gvt_dbg_mmio("vgpu%d: request VECS Reset\n", vgpu->id);
			engine_mask |= (1 << VECS);
		}
		if (data & GEN8_GRDOM_MEDIA2) {
			gvt_dbg_mmio("vgpu%d: request VCS2 Reset\n", vgpu->id);
			if (HAS_BSD2(vgpu->gvt->dev_priv))
				engine_mask |= (1 << VCS2);
		}
	}

	intel_gvt_reset_vgpu_locked(vgpu, false, engine_mask);

	/* sw will wait for the device to ack the reset request */
	 vgpu_vreg(vgpu, offset) = 0;

	return 0;
}

static int gmbus_mmio_read(struct intel_vgpu *vgpu, unsigned int offset,
		void *p_data, unsigned int bytes)
{
	return intel_gvt_i2c_handle_gmbus_read(vgpu, offset, p_data, bytes);
}

static int gmbus_mmio_write(struct intel_vgpu *vgpu, unsigned int offset,
		void *p_data, unsigned int bytes)
{
	return intel_gvt_i2c_handle_gmbus_write(vgpu, offset, p_data, bytes);
}

static int pch_pp_control_mmio_write(struct intel_vgpu *vgpu,
		unsigned int offset, void *p_data, unsigned int bytes)
{
	write_vreg(vgpu, offset, p_data, bytes);

	if (vgpu_vreg(vgpu, offset) & PANEL_POWER_ON) {
		vgpu_vreg(vgpu, PCH_PP_STATUS) |= PP_ON;
		vgpu_vreg(vgpu, PCH_PP_STATUS) |= PP_SEQUENCE_STATE_ON_IDLE;
		vgpu_vreg(vgpu, PCH_PP_STATUS) &= ~PP_SEQUENCE_POWER_DOWN;
		vgpu_vreg(vgpu, PCH_PP_STATUS) &= ~PP_CYCLE_DELAY_ACTIVE;

	} else
		vgpu_vreg(vgpu, PCH_PP_STATUS) &=
			~(PP_ON | PP_SEQUENCE_POWER_DOWN
					| PP_CYCLE_DELAY_ACTIVE);
	return 0;
}

static int transconf_mmio_write(struct intel_vgpu *vgpu,
		unsigned int offset, void *p_data, unsigned int bytes)
{
	write_vreg(vgpu, offset, p_data, bytes);

	if (vgpu_vreg(vgpu, offset) & TRANS_ENABLE)
		vgpu_vreg(vgpu, offset) |= TRANS_STATE_ENABLE;
	else
		vgpu_vreg(vgpu, offset) &= ~TRANS_STATE_ENABLE;
	return 0;
}

static int lcpll_ctl_mmio_write(struct intel_vgpu *vgpu, unsigned int offset,
		void *p_data, unsigned int bytes)
{
	write_vreg(vgpu, offset, p_data, bytes);

	if (vgpu_vreg(vgpu, offset) & LCPLL_PLL_DISABLE)
		vgpu_vreg(vgpu, offset) &= ~LCPLL_PLL_LOCK;
	else
		vgpu_vreg(vgpu, offset) |= LCPLL_PLL_LOCK;

	if (vgpu_vreg(vgpu, offset) & LCPLL_CD_SOURCE_FCLK)
		vgpu_vreg(vgpu, offset) |= LCPLL_CD_SOURCE_FCLK_DONE;
	else
		vgpu_vreg(vgpu, offset) &= ~LCPLL_CD_SOURCE_FCLK_DONE;

	return 0;
}

static int dpy_reg_mmio_read(struct intel_vgpu *vgpu, unsigned int offset,
		void *p_data, unsigned int bytes)
{
	switch (offset) {
	case 0xe651c:
	case 0xe661c:
	case 0xe671c:
	case 0xe681c:
		vgpu_vreg(vgpu, offset) = 1 << 17;
		break;
	case 0xe6c04:
		vgpu_vreg(vgpu, offset) = 0x3;
		break;
	case 0xe6e1c:
		vgpu_vreg(vgpu, offset) = 0x2f << 16;
		break;
	default:
		return -EINVAL;
	}

	read_vreg(vgpu, offset, p_data, bytes);
	return 0;
}

static int pipeconf_mmio_write(struct intel_vgpu *vgpu, unsigned int offset,
		void *p_data, unsigned int bytes)
{
	u32 data;

	write_vreg(vgpu, offset, p_data, bytes);
	data = vgpu_vreg(vgpu, offset);

	if (data & PIPECONF_ENABLE)
		vgpu_vreg(vgpu, offset) |= I965_PIPECONF_ACTIVE;
	else
		vgpu_vreg(vgpu, offset) &= ~I965_PIPECONF_ACTIVE;
	intel_gvt_check_vblank_emulation(vgpu->gvt);
	return 0;
}

/* ascendingly sorted */
static i915_reg_t force_nonpriv_white_list[] = {
	GEN9_CS_DEBUG_MODE1, //_MMIO(0x20ec)
	GEN9_CTX_PREEMPT_REG,//_MMIO(0x2248)
	GEN8_CS_CHICKEN1,//_MMIO(0x2580)
	_MMIO(0x2690),
	_MMIO(0x2694),
	_MMIO(0x2698),
	_MMIO(0x4de0),
	_MMIO(0x4de4),
	_MMIO(0x4dfc),
	GEN7_COMMON_SLICE_CHICKEN1,//_MMIO(0x7010)
	_MMIO(0x7014),
	HDC_CHICKEN0,//_MMIO(0x7300)
	GEN8_HDC_CHICKEN1,//_MMIO(0x7304)
	_MMIO(0x7700),
	_MMIO(0x7704),
	_MMIO(0x7708),
	_MMIO(0x770c),
	_MMIO(0xb110),
	GEN8_L3SQCREG4,//_MMIO(0xb118)
	_MMIO(0xe100),
	_MMIO(0xe18c),
	_MMIO(0xe48c),
	_MMIO(0xe5f4),
};

/* a simple bsearch */
static inline bool in_whitelist(unsigned int reg)
{
	int left = 0, right = ARRAY_SIZE(force_nonpriv_white_list);
	i915_reg_t *array = force_nonpriv_white_list;

	while (left < right) {
		int mid = (left + right)/2;

		if (reg > array[mid].reg)
			left = mid + 1;
		else if (reg < array[mid].reg)
			right = mid;
		else
			return true;
	}
	return false;
}

static int force_nonpriv_write(struct intel_vgpu *vgpu,
	unsigned int offset, void *p_data, unsigned int bytes)
{
	u32 reg_nonpriv = *(u32 *)p_data;
	int ret = -EINVAL;

	if ((bytes != 4) || ((offset & (bytes - 1)) != 0)) {
		gvt_err("vgpu(%d) Invalid FORCE_NONPRIV offset %x(%dB)\n",
			vgpu->id, offset, bytes);
		return ret;
	}

	if (in_whitelist(reg_nonpriv)) {
		ret = intel_vgpu_default_mmio_write(vgpu, offset, p_data,
			bytes);
	} else {
		gvt_err("vgpu(%d) Invalid FORCE_NONPRIV write %x\n",
			vgpu->id, reg_nonpriv);
	}
	return ret;
}

static int ddi_buf_ctl_mmio_write(struct intel_vgpu *vgpu, unsigned int offset,
		void *p_data, unsigned int bytes)
{
	write_vreg(vgpu, offset, p_data, bytes);

	if (vgpu_vreg(vgpu, offset) & DDI_BUF_CTL_ENABLE) {
		vgpu_vreg(vgpu, offset) &= ~DDI_BUF_IS_IDLE;
	} else {
		vgpu_vreg(vgpu, offset) |= DDI_BUF_IS_IDLE;
		if (offset == i915_mmio_reg_offset(DDI_BUF_CTL(PORT_E)))
			vgpu_vreg(vgpu, DP_TP_STATUS(PORT_E))
				&= ~DP_TP_STATUS_AUTOTRAIN_DONE;
	}
	return 0;
}

static int fdi_rx_iir_mmio_write(struct intel_vgpu *vgpu,
		unsigned int offset, void *p_data, unsigned int bytes)
{
	vgpu_vreg(vgpu, offset) &= ~*(u32 *)p_data;
	return 0;
}

#define FDI_LINK_TRAIN_PATTERN1         0
#define FDI_LINK_TRAIN_PATTERN2         1

static int fdi_auto_training_started(struct intel_vgpu *vgpu)
{
	u32 ddi_buf_ctl = vgpu_vreg(vgpu, DDI_BUF_CTL(PORT_E));
	u32 rx_ctl = vgpu_vreg(vgpu, _FDI_RXA_CTL);
	u32 tx_ctl = vgpu_vreg(vgpu, DP_TP_CTL(PORT_E));

	if ((ddi_buf_ctl & DDI_BUF_CTL_ENABLE) &&
			(rx_ctl & FDI_RX_ENABLE) &&
			(rx_ctl & FDI_AUTO_TRAINING) &&
			(tx_ctl & DP_TP_CTL_ENABLE) &&
			(tx_ctl & DP_TP_CTL_FDI_AUTOTRAIN))
		return 1;
	else
		return 0;
}

static int check_fdi_rx_train_status(struct intel_vgpu *vgpu,
		enum pipe pipe, unsigned int train_pattern)
{
	i915_reg_t fdi_rx_imr, fdi_tx_ctl, fdi_rx_ctl;
	unsigned int fdi_rx_check_bits, fdi_tx_check_bits;
	unsigned int fdi_rx_train_bits, fdi_tx_train_bits;
	unsigned int fdi_iir_check_bits;

	fdi_rx_imr = FDI_RX_IMR(pipe);
	fdi_tx_ctl = FDI_TX_CTL(pipe);
	fdi_rx_ctl = FDI_RX_CTL(pipe);

	if (train_pattern == FDI_LINK_TRAIN_PATTERN1) {
		fdi_rx_train_bits = FDI_LINK_TRAIN_PATTERN_1_CPT;
		fdi_tx_train_bits = FDI_LINK_TRAIN_PATTERN_1;
		fdi_iir_check_bits = FDI_RX_BIT_LOCK;
	} else if (train_pattern == FDI_LINK_TRAIN_PATTERN2) {
		fdi_rx_train_bits = FDI_LINK_TRAIN_PATTERN_2_CPT;
		fdi_tx_train_bits = FDI_LINK_TRAIN_PATTERN_2;
		fdi_iir_check_bits = FDI_RX_SYMBOL_LOCK;
	} else {
		gvt_vgpu_err("Invalid train pattern %d\n", train_pattern);
		return -EINVAL;
	}

	fdi_rx_check_bits = FDI_RX_ENABLE | fdi_rx_train_bits;
	fdi_tx_check_bits = FDI_TX_ENABLE | fdi_tx_train_bits;

	/* If imr bit has been masked */
	if (vgpu_vreg(vgpu, fdi_rx_imr) & fdi_iir_check_bits)
		return 0;

	if (((vgpu_vreg(vgpu, fdi_tx_ctl) & fdi_tx_check_bits)
			== fdi_tx_check_bits)
		&& ((vgpu_vreg(vgpu, fdi_rx_ctl) & fdi_rx_check_bits)
			== fdi_rx_check_bits))
		return 1;
	else
		return 0;
}

#define INVALID_INDEX (~0U)

static unsigned int calc_index(unsigned int offset, unsigned int start,
	unsigned int next, unsigned int end, i915_reg_t i915_end)
{
	unsigned int range = next - start;

	if (!end)
		end = i915_mmio_reg_offset(i915_end);
	if (offset < start || offset > end)
		return INVALID_INDEX;
	offset -= start;
	return offset / range;
}

#define FDI_RX_CTL_TO_PIPE(offset) \
	calc_index(offset, _FDI_RXA_CTL, _FDI_RXB_CTL, 0, FDI_RX_CTL(PIPE_C))

#define FDI_TX_CTL_TO_PIPE(offset) \
	calc_index(offset, _FDI_TXA_CTL, _FDI_TXB_CTL, 0, FDI_TX_CTL(PIPE_C))

#define FDI_RX_IMR_TO_PIPE(offset) \
	calc_index(offset, _FDI_RXA_IMR, _FDI_RXB_IMR, 0, FDI_RX_IMR(PIPE_C))

static int update_fdi_rx_iir_status(struct intel_vgpu *vgpu,
		unsigned int offset, void *p_data, unsigned int bytes)
{
	i915_reg_t fdi_rx_iir;
	unsigned int index;
	int ret;

	if (FDI_RX_CTL_TO_PIPE(offset) != INVALID_INDEX)
		index = FDI_RX_CTL_TO_PIPE(offset);
	else if (FDI_TX_CTL_TO_PIPE(offset) != INVALID_INDEX)
		index = FDI_TX_CTL_TO_PIPE(offset);
	else if (FDI_RX_IMR_TO_PIPE(offset) != INVALID_INDEX)
		index = FDI_RX_IMR_TO_PIPE(offset);
	else {
		gvt_vgpu_err("Unsupport registers %x\n", offset);
		return -EINVAL;
	}

	write_vreg(vgpu, offset, p_data, bytes);

	fdi_rx_iir = FDI_RX_IIR(index);

	ret = check_fdi_rx_train_status(vgpu, index, FDI_LINK_TRAIN_PATTERN1);
	if (ret < 0)
		return ret;
	if (ret)
		vgpu_vreg(vgpu, fdi_rx_iir) |= FDI_RX_BIT_LOCK;

	ret = check_fdi_rx_train_status(vgpu, index, FDI_LINK_TRAIN_PATTERN2);
	if (ret < 0)
		return ret;
	if (ret)
		vgpu_vreg(vgpu, fdi_rx_iir) |= FDI_RX_SYMBOL_LOCK;

	if (offset == _FDI_RXA_CTL)
		if (fdi_auto_training_started(vgpu))
			vgpu_vreg(vgpu, DP_TP_STATUS(PORT_E)) |=
				DP_TP_STATUS_AUTOTRAIN_DONE;
	return 0;
}

#define DP_TP_CTL_TO_PORT(offset) \
	calc_index(offset, _DP_TP_CTL_A, _DP_TP_CTL_B, 0, DP_TP_CTL(PORT_E))

static int dp_tp_ctl_mmio_write(struct intel_vgpu *vgpu, unsigned int offset,
		void *p_data, unsigned int bytes)
{
	i915_reg_t status_reg;
	unsigned int index;
	u32 data;

	write_vreg(vgpu, offset, p_data, bytes);

	index = DP_TP_CTL_TO_PORT(offset);
	data = (vgpu_vreg(vgpu, offset) & GENMASK(10, 8)) >> 8;
	if (data == 0x2) {
		status_reg = DP_TP_STATUS(index);
		vgpu_vreg(vgpu, status_reg) |= (1 << 25);
	}
	return 0;
}

static int dp_tp_status_mmio_write(struct intel_vgpu *vgpu,
		unsigned int offset, void *p_data, unsigned int bytes)
{
	u32 reg_val;
	u32 sticky_mask;

	reg_val = *((u32 *)p_data);
	sticky_mask = GENMASK(27, 26) | (1 << 24);

	vgpu_vreg(vgpu, offset) = (reg_val & ~sticky_mask) |
		(vgpu_vreg(vgpu, offset) & sticky_mask);
	vgpu_vreg(vgpu, offset) &= ~(reg_val & sticky_mask);
	return 0;
}

static int pch_adpa_mmio_write(struct intel_vgpu *vgpu,
		unsigned int offset, void *p_data, unsigned int bytes)
{
	u32 data;

	write_vreg(vgpu, offset, p_data, bytes);
	data = vgpu_vreg(vgpu, offset);

	if (data & ADPA_CRT_HOTPLUG_FORCE_TRIGGER)
		vgpu_vreg(vgpu, offset) &= ~ADPA_CRT_HOTPLUG_FORCE_TRIGGER;
	return 0;
}

static int south_chicken2_mmio_write(struct intel_vgpu *vgpu,
		unsigned int offset, void *p_data, unsigned int bytes)
{
	u32 data;

	write_vreg(vgpu, offset, p_data, bytes);
	data = vgpu_vreg(vgpu, offset);

	if (data & FDI_MPHY_IOSFSB_RESET_CTL)
		vgpu_vreg(vgpu, offset) |= FDI_MPHY_IOSFSB_RESET_STATUS;
	else
		vgpu_vreg(vgpu, offset) &= ~FDI_MPHY_IOSFSB_RESET_STATUS;
	return 0;
}

#define DSPSURF_TO_PIPE(offset) \
	calc_index(offset, _DSPASURF, _DSPBSURF, 0, DSPSURF(PIPE_C))

static int pri_surf_mmio_write(struct intel_vgpu *vgpu, unsigned int offset,
		void *p_data, unsigned int bytes)
{
	struct drm_i915_private *dev_priv = vgpu->gvt->dev_priv;
	unsigned int index = DSPSURF_TO_PIPE(offset);
	i915_reg_t surflive_reg = DSPSURFLIVE(index);
	int flip_event[] = {
		[PIPE_A] = PRIMARY_A_FLIP_DONE,
		[PIPE_B] = PRIMARY_B_FLIP_DONE,
		[PIPE_C] = PRIMARY_C_FLIP_DONE,
	};

	write_vreg(vgpu, offset, p_data, bytes);
	vgpu_vreg(vgpu, surflive_reg) = vgpu_vreg(vgpu, offset);

	set_bit(flip_event[index], vgpu->irq.flip_done_event[index]);
	return 0;
}

#define SPRSURF_TO_PIPE(offset) \
	calc_index(offset, _SPRA_SURF, _SPRB_SURF, 0, SPRSURF(PIPE_C))

static int spr_surf_mmio_write(struct intel_vgpu *vgpu, unsigned int offset,
		void *p_data, unsigned int bytes)
{
	unsigned int index = SPRSURF_TO_PIPE(offset);
	i915_reg_t surflive_reg = SPRSURFLIVE(index);
	int flip_event[] = {
		[PIPE_A] = SPRITE_A_FLIP_DONE,
		[PIPE_B] = SPRITE_B_FLIP_DONE,
		[PIPE_C] = SPRITE_C_FLIP_DONE,
	};

	write_vreg(vgpu, offset, p_data, bytes);
	vgpu_vreg(vgpu, surflive_reg) = vgpu_vreg(vgpu, offset);

	set_bit(flip_event[index], vgpu->irq.flip_done_event[index]);
	return 0;
}

static int trigger_aux_channel_interrupt(struct intel_vgpu *vgpu,
		unsigned int reg)
{
	struct drm_i915_private *dev_priv = vgpu->gvt->dev_priv;
	enum intel_gvt_event_type event;

	if (reg == _DPA_AUX_CH_CTL)
		event = AUX_CHANNEL_A;
	else if (reg == _PCH_DPB_AUX_CH_CTL || reg == _DPB_AUX_CH_CTL)
		event = AUX_CHANNEL_B;
	else if (reg == _PCH_DPC_AUX_CH_CTL || reg == _DPC_AUX_CH_CTL)
		event = AUX_CHANNEL_C;
	else if (reg == _PCH_DPD_AUX_CH_CTL || reg == _DPD_AUX_CH_CTL)
		event = AUX_CHANNEL_D;
	else {
		WARN_ON(true);
		return -EINVAL;
	}

	intel_vgpu_trigger_virtual_event(vgpu, event);
	return 0;
}

static int dp_aux_ch_ctl_trans_done(struct intel_vgpu *vgpu, u32 value,
		unsigned int reg, int len, bool data_valid)
{
	/* mark transaction done */
	value |= DP_AUX_CH_CTL_DONE;
	value &= ~DP_AUX_CH_CTL_SEND_BUSY;
	value &= ~DP_AUX_CH_CTL_RECEIVE_ERROR;

	if (data_valid)
		value &= ~DP_AUX_CH_CTL_TIME_OUT_ERROR;
	else
		value |= DP_AUX_CH_CTL_TIME_OUT_ERROR;

	/* message size */
	value &= ~(0xf << 20);
	value |= (len << 20);
	vgpu_vreg(vgpu, reg) = value;

	if (value & DP_AUX_CH_CTL_INTERRUPT)
		return trigger_aux_channel_interrupt(vgpu, reg);
	return 0;
}

static void dp_aux_ch_ctl_link_training(struct intel_vgpu_dpcd_data *dpcd,
		uint8_t t)
{
	if ((t & DPCD_TRAINING_PATTERN_SET_MASK) == DPCD_TRAINING_PATTERN_1) {
		/* training pattern 1 for CR */
		/* set LANE0_CR_DONE, LANE1_CR_DONE */
		dpcd->data[DPCD_LANE0_1_STATUS] |= DPCD_LANES_CR_DONE;
		/* set LANE2_CR_DONE, LANE3_CR_DONE */
		dpcd->data[DPCD_LANE2_3_STATUS] |= DPCD_LANES_CR_DONE;
	} else if ((t & DPCD_TRAINING_PATTERN_SET_MASK) ==
			DPCD_TRAINING_PATTERN_2) {
		/* training pattern 2 for EQ */
		/* Set CHANNEL_EQ_DONE and  SYMBOL_LOCKED for Lane0_1 */
		dpcd->data[DPCD_LANE0_1_STATUS] |= DPCD_LANES_EQ_DONE;
		dpcd->data[DPCD_LANE0_1_STATUS] |= DPCD_SYMBOL_LOCKED;
		/* Set CHANNEL_EQ_DONE and  SYMBOL_LOCKED for Lane2_3 */
		dpcd->data[DPCD_LANE2_3_STATUS] |= DPCD_LANES_EQ_DONE;
		dpcd->data[DPCD_LANE2_3_STATUS] |= DPCD_SYMBOL_LOCKED;
		/* set INTERLANE_ALIGN_DONE */
		dpcd->data[DPCD_LANE_ALIGN_STATUS_UPDATED] |=
			DPCD_INTERLANE_ALIGN_DONE;
	} else if ((t & DPCD_TRAINING_PATTERN_SET_MASK) ==
			DPCD_LINK_TRAINING_DISABLED) {
		/* finish link training */
		/* set sink status as synchronized */
		dpcd->data[DPCD_SINK_STATUS] = DPCD_SINK_IN_SYNC;
	}
}

#define _REG_HSW_DP_AUX_CH_CTL(dp) \
	((dp) ? (_PCH_DPB_AUX_CH_CTL + ((dp)-1)*0x100) : 0x64010)

#define _REG_SKL_DP_AUX_CH_CTL(dp) (0x64010 + (dp) * 0x100)

#define OFFSET_TO_DP_AUX_PORT(offset) (((offset) & 0xF00) >> 8)

#define dpy_is_valid_port(port)	\
		(((port) >= PORT_A) && ((port) < I915_MAX_PORTS))

static int dp_aux_ch_ctl_mmio_write(struct intel_vgpu *vgpu,
		unsigned int offset, void *p_data, unsigned int bytes)
{
	struct intel_vgpu_display *display = &vgpu->display;
	int msg, addr, ctrl, op, len;
	int port_index = OFFSET_TO_DP_AUX_PORT(offset);
	struct intel_vgpu_dpcd_data *dpcd = NULL;
	struct intel_vgpu_port *port = NULL;
	u32 data;

	if (!dpy_is_valid_port(port_index)) {
		gvt_vgpu_err("Unsupported DP port access!\n");
		return 0;
	}

	write_vreg(vgpu, offset, p_data, bytes);
	data = vgpu_vreg(vgpu, offset);

	if ((IS_SKYLAKE(vgpu->gvt->dev_priv)
		|| IS_KABYLAKE(vgpu->gvt->dev_priv))
		&& offset != _REG_SKL_DP_AUX_CH_CTL(port_index)) {
		/* SKL DPB/C/D aux ctl register changed */
		return 0;
	} else if (IS_BROADWELL(vgpu->gvt->dev_priv) &&
		   offset != _REG_HSW_DP_AUX_CH_CTL(port_index)) {
		/* write to the data registers */
		return 0;
	}

	if (!(data & DP_AUX_CH_CTL_SEND_BUSY)) {
		/* just want to clear the sticky bits */
		vgpu_vreg(vgpu, offset) = 0;
		return 0;
	}

	port = &display->ports[port_index];
	dpcd = port->dpcd;

	/* read out message from DATA1 register */
	msg = vgpu_vreg(vgpu, offset + 4);
	addr = (msg >> 8) & 0xffff;
	ctrl = (msg >> 24) & 0xff;
	len = msg & 0xff;
	op = ctrl >> 4;

	if (op == GVT_AUX_NATIVE_WRITE) {
		int t;
		uint8_t buf[16];

		if ((addr + len + 1) >= DPCD_SIZE) {
			/*
			 * Write request exceeds what we supported,
			 * DCPD spec: When a Source Device is writing a DPCD
			 * address not supported by the Sink Device, the Sink
			 * Device shall reply with AUX NACK and “M” equal to
			 * zero.
			 */

			/* NAK the write */
			vgpu_vreg(vgpu, offset + 4) = AUX_NATIVE_REPLY_NAK;
			dp_aux_ch_ctl_trans_done(vgpu, data, offset, 2, true);
			return 0;
		}

		/*
		 * Write request format: (command + address) occupies
		 * 3 bytes, followed by (len + 1) bytes of data.
		 */
		if (WARN_ON((len + 4) > AUX_BURST_SIZE))
			return -EINVAL;

		/* unpack data from vreg to buf */
		for (t = 0; t < 4; t++) {
			u32 r = vgpu_vreg(vgpu, offset + 8 + t * 4);

			buf[t * 4] = (r >> 24) & 0xff;
			buf[t * 4 + 1] = (r >> 16) & 0xff;
			buf[t * 4 + 2] = (r >> 8) & 0xff;
			buf[t * 4 + 3] = r & 0xff;
		}

		/* write to virtual DPCD */
		if (dpcd && dpcd->data_valid) {
			for (t = 0; t <= len; t++) {
				int p = addr + t;

				dpcd->data[p] = buf[t];
				/* check for link training */
				if (p == DPCD_TRAINING_PATTERN_SET)
					dp_aux_ch_ctl_link_training(dpcd,
							buf[t]);
			}
		}

		/* ACK the write */
		vgpu_vreg(vgpu, offset + 4) = 0;
		dp_aux_ch_ctl_trans_done(vgpu, data, offset, 1,
				dpcd && dpcd->data_valid);
		return 0;
	}

	if (op == GVT_AUX_NATIVE_READ) {
		int idx, i, ret = 0;

		if ((addr + len + 1) >= DPCD_SIZE) {
			/*
			 * read request exceeds what we supported
			 * DPCD spec: A Sink Device receiving a Native AUX CH
			 * read request for an unsupported DPCD address must
			 * reply with an AUX ACK and read data set equal to
			 * zero instead of replying with AUX NACK.
			 */

			/* ACK the READ*/
			vgpu_vreg(vgpu, offset + 4) = 0;
			vgpu_vreg(vgpu, offset + 8) = 0;
			vgpu_vreg(vgpu, offset + 12) = 0;
			vgpu_vreg(vgpu, offset + 16) = 0;
			vgpu_vreg(vgpu, offset + 20) = 0;

			dp_aux_ch_ctl_trans_done(vgpu, data, offset, len + 2,
					true);
			return 0;
		}

		for (idx = 1; idx <= 5; idx++) {
			/* clear the data registers */
			vgpu_vreg(vgpu, offset + 4 * idx) = 0;
		}

		/*
		 * Read reply format: ACK (1 byte) plus (len + 1) bytes of data.
		 */
		if (WARN_ON((len + 2) > AUX_BURST_SIZE))
			return -EINVAL;

		/* read from virtual DPCD to vreg */
		/* first 4 bytes: [ACK][addr][addr+1][addr+2] */
		if (dpcd && dpcd->data_valid) {
			for (i = 1; i <= (len + 1); i++) {
				int t;

				t = dpcd->data[addr + i - 1];
				t <<= (24 - 8 * (i % 4));
				ret |= t;

				if ((i % 4 == 3) || (i == (len + 1))) {
					vgpu_vreg(vgpu, offset +
							(i / 4 + 1) * 4) = ret;
					ret = 0;
				}
			}
		}
		dp_aux_ch_ctl_trans_done(vgpu, data, offset, len + 2,
				dpcd && dpcd->data_valid);
		return 0;
	}

	/* i2c transaction starts */
	intel_gvt_i2c_handle_aux_ch_write(vgpu, port_index, offset, p_data);

	if (data & DP_AUX_CH_CTL_INTERRUPT)
		trigger_aux_channel_interrupt(vgpu, offset);
	return 0;
}

static int mbctl_write(struct intel_vgpu *vgpu, unsigned int offset,
		void *p_data, unsigned int bytes)
{
	*(u32 *)p_data &= (~GEN6_MBCTL_ENABLE_BOOT_FETCH);
	write_vreg(vgpu, offset, p_data, bytes);
	return 0;
}

static int vga_control_mmio_write(struct intel_vgpu *vgpu, unsigned int offset,
		void *p_data, unsigned int bytes)
{
	bool vga_disable;

	write_vreg(vgpu, offset, p_data, bytes);
	vga_disable = vgpu_vreg(vgpu, offset) & VGA_DISP_DISABLE;

	gvt_dbg_core("vgpu%d: %s VGA mode\n", vgpu->id,
			vga_disable ? "Disable" : "Enable");
	return 0;
}

static u32 read_virtual_sbi_register(struct intel_vgpu *vgpu,
		unsigned int sbi_offset)
{
	struct intel_vgpu_display *display = &vgpu->display;
	int num = display->sbi.number;
	int i;

	for (i = 0; i < num; ++i)
		if (display->sbi.registers[i].offset == sbi_offset)
			break;

	if (i == num)
		return 0;

	return display->sbi.registers[i].value;
}

static void write_virtual_sbi_register(struct intel_vgpu *vgpu,
		unsigned int offset, u32 value)
{
	struct intel_vgpu_display *display = &vgpu->display;
	int num = display->sbi.number;
	int i;

	for (i = 0; i < num; ++i) {
		if (display->sbi.registers[i].offset == offset)
			break;
	}

	if (i == num) {
		if (num == SBI_REG_MAX) {
			gvt_vgpu_err("SBI caching meets maximum limits\n");
			return;
		}
		display->sbi.number++;
	}

	display->sbi.registers[i].offset = offset;
	display->sbi.registers[i].value = value;
}

static int sbi_data_mmio_read(struct intel_vgpu *vgpu, unsigned int offset,
		void *p_data, unsigned int bytes)
{
	if (((vgpu_vreg(vgpu, SBI_CTL_STAT) & SBI_OPCODE_MASK) >>
				SBI_OPCODE_SHIFT) == SBI_CMD_CRRD) {
		unsigned int sbi_offset = (vgpu_vreg(vgpu, SBI_ADDR) &
				SBI_ADDR_OFFSET_MASK) >> SBI_ADDR_OFFSET_SHIFT;
		vgpu_vreg(vgpu, offset) = read_virtual_sbi_register(vgpu,
				sbi_offset);
	}
	read_vreg(vgpu, offset, p_data, bytes);
	return 0;
}

static int sbi_ctl_mmio_write(struct intel_vgpu *vgpu, unsigned int offset,
		void *p_data, unsigned int bytes)
{
	u32 data;

	write_vreg(vgpu, offset, p_data, bytes);
	data = vgpu_vreg(vgpu, offset);

	data &= ~(SBI_STAT_MASK << SBI_STAT_SHIFT);
	data |= SBI_READY;

	data &= ~(SBI_RESPONSE_MASK << SBI_RESPONSE_SHIFT);
	data |= SBI_RESPONSE_SUCCESS;

	vgpu_vreg(vgpu, offset) = data;

	if (((vgpu_vreg(vgpu, SBI_CTL_STAT) & SBI_OPCODE_MASK) >>
				SBI_OPCODE_SHIFT) == SBI_CMD_CRWR) {
		unsigned int sbi_offset = (vgpu_vreg(vgpu, SBI_ADDR) &
				SBI_ADDR_OFFSET_MASK) >> SBI_ADDR_OFFSET_SHIFT;

		write_virtual_sbi_register(vgpu, sbi_offset,
				vgpu_vreg(vgpu, SBI_DATA));
	}
	return 0;
}

#define _vgtif_reg(x) \
	(VGT_PVINFO_PAGE + offsetof(struct vgt_if, x))

static int pvinfo_mmio_read(struct intel_vgpu *vgpu, unsigned int offset,
		void *p_data, unsigned int bytes)
{
	bool invalid_read = false;

	read_vreg(vgpu, offset, p_data, bytes);

	switch (offset) {
	case _vgtif_reg(magic) ... _vgtif_reg(vgt_id):
		if (offset + bytes > _vgtif_reg(vgt_id) + 4)
			invalid_read = true;
		break;
	case _vgtif_reg(avail_rs.mappable_gmadr.base) ...
		_vgtif_reg(avail_rs.fence_num):
		if (offset + bytes >
			_vgtif_reg(avail_rs.fence_num) + 4)
			invalid_read = true;
		break;
	case 0x78010:	/* vgt_caps */
	case 0x7881c:
		break;
	default:
		invalid_read = true;
		break;
	}
	if (invalid_read)
		gvt_vgpu_err("invalid pvinfo read: [%x:%x] = %x\n",
				offset, bytes, *(u32 *)p_data);
	vgpu->pv_notified = true;
	return 0;
}

static int handle_g2v_notification(struct intel_vgpu *vgpu, int notification)
{
	int ret = 0;

	switch (notification) {
	case VGT_G2V_PPGTT_L3_PAGE_TABLE_CREATE:
		ret = intel_vgpu_g2v_create_ppgtt_mm(vgpu, 3);
		break;
	case VGT_G2V_PPGTT_L3_PAGE_TABLE_DESTROY:
		ret = intel_vgpu_g2v_destroy_ppgtt_mm(vgpu, 3);
		break;
	case VGT_G2V_PPGTT_L4_PAGE_TABLE_CREATE:
		ret = intel_vgpu_g2v_create_ppgtt_mm(vgpu, 4);
		break;
	case VGT_G2V_PPGTT_L4_PAGE_TABLE_DESTROY:
		ret = intel_vgpu_g2v_destroy_ppgtt_mm(vgpu, 4);
		break;
	case VGT_G2V_EXECLIST_CONTEXT_CREATE:
	case VGT_G2V_EXECLIST_CONTEXT_DESTROY:
	case 1:	/* Remove this in guest driver. */
		break;
	default:
		gvt_vgpu_err("Invalid PV notification %d\n", notification);
	}
	return ret;
}

static int send_display_ready_uevent(struct intel_vgpu *vgpu, int ready)
{
	struct drm_i915_private *dev_priv = vgpu->gvt->dev_priv;
	struct kobject *kobj = &dev_priv->drm.primary->kdev->kobj;
	char *env[3] = {NULL, NULL, NULL};
	char vmid_str[20];
	char display_ready_str[20];

	snprintf(display_ready_str, 20, "GVT_DISPLAY_READY=%d", ready);
	env[0] = display_ready_str;

	snprintf(vmid_str, 20, "VMID=%d", vgpu->id);
	env[1] = vmid_str;

	return kobject_uevent_env(kobj, KOBJ_ADD, env);
}

static int pvinfo_mmio_write(struct intel_vgpu *vgpu, unsigned int offset,
		void *p_data, unsigned int bytes)
{
	u32 data;
	int ret;

	write_vreg(vgpu, offset, p_data, bytes);
	data = vgpu_vreg(vgpu, offset);

	switch (offset) {
	case _vgtif_reg(display_ready):
		send_display_ready_uevent(vgpu, data ? 1 : 0);
		break;
	case _vgtif_reg(g2v_notify):
		ret = handle_g2v_notification(vgpu, data);
		break;
	/* add xhot and yhot to handled list to avoid error log */
	case 0x78830:
	case 0x78834:
	case _vgtif_reg(pdp[0].lo):
	case _vgtif_reg(pdp[0].hi):
	case _vgtif_reg(pdp[1].lo):
	case _vgtif_reg(pdp[1].hi):
	case _vgtif_reg(pdp[2].lo):
	case _vgtif_reg(pdp[2].hi):
	case _vgtif_reg(pdp[3].lo):
	case _vgtif_reg(pdp[3].hi):
	case _vgtif_reg(execlist_context_descriptor_lo):
	case _vgtif_reg(execlist_context_descriptor_hi):
		break;
	case _vgtif_reg(rsv5[0])..._vgtif_reg(rsv5[3]):
		enter_failsafe_mode(vgpu, GVT_FAILSAFE_INSUFFICIENT_RESOURCE);
		break;
	default:
		gvt_vgpu_err("invalid pvinfo write offset %x bytes %x data %x\n",
				offset, bytes, data);
		break;
	}
	return 0;
}

static int pf_write(struct intel_vgpu *vgpu,
		unsigned int offset, void *p_data, unsigned int bytes)
{
	u32 val = *(u32 *)p_data;

	if ((offset == _PS_1A_CTRL || offset == _PS_2A_CTRL ||
	   offset == _PS_1B_CTRL || offset == _PS_2B_CTRL ||
	   offset == _PS_1C_CTRL) && (val & PS_PLANE_SEL_MASK) != 0) {
		WARN_ONCE(true, "VM(%d): guest is trying to scaling a plane\n",
			  vgpu->id);
		return 0;
	}

	return intel_vgpu_default_mmio_write(vgpu, offset, p_data, bytes);
}

static int power_well_ctl_mmio_write(struct intel_vgpu *vgpu,
		unsigned int offset, void *p_data, unsigned int bytes)
{
	write_vreg(vgpu, offset, p_data, bytes);

	if (vgpu_vreg(vgpu, offset) & HSW_PWR_WELL_CTL_REQ(HSW_DISP_PW_GLOBAL))
		vgpu_vreg(vgpu, offset) |=
			HSW_PWR_WELL_CTL_STATE(HSW_DISP_PW_GLOBAL);
	else
		vgpu_vreg(vgpu, offset) &=
			~HSW_PWR_WELL_CTL_STATE(HSW_DISP_PW_GLOBAL);
	return 0;
}

static int fpga_dbg_mmio_write(struct intel_vgpu *vgpu,
	unsigned int offset, void *p_data, unsigned int bytes)
{
	write_vreg(vgpu, offset, p_data, bytes);

	if (vgpu_vreg(vgpu, offset) & FPGA_DBG_RM_NOCLAIM)
		vgpu_vreg(vgpu, offset) &= ~FPGA_DBG_RM_NOCLAIM;
	return 0;
}

static int dma_ctrl_write(struct intel_vgpu *vgpu, unsigned int offset,
		void *p_data, unsigned int bytes)
{
	u32 mode;

	write_vreg(vgpu, offset, p_data, bytes);
	mode = vgpu_vreg(vgpu, offset);

	if (GFX_MODE_BIT_SET_IN_MASK(mode, START_DMA)) {
		WARN_ONCE(1, "VM(%d): iGVT-g doesn't support GuC\n",
				vgpu->id);
		return 0;
	}

	return 0;
}

static int gen9_trtte_write(struct intel_vgpu *vgpu, unsigned int offset,
		void *p_data, unsigned int bytes)
{
	struct drm_i915_private *dev_priv = vgpu->gvt->dev_priv;
	u32 trtte = *(u32 *)p_data;

	if ((trtte & 1) && (trtte & (1 << 1)) == 0) {
		WARN(1, "VM(%d): Use physical address for TRTT!\n",
				vgpu->id);
		return -EINVAL;
	}
	write_vreg(vgpu, offset, p_data, bytes);
	/* TRTTE is not per-context */

	mmio_hw_access_pre(dev_priv);
	I915_WRITE(_MMIO(offset), vgpu_vreg(vgpu, offset));
	mmio_hw_access_post(dev_priv);

	return 0;
}

static int gen9_trtt_chicken_write(struct intel_vgpu *vgpu, unsigned int offset,
		void *p_data, unsigned int bytes)
{
	struct drm_i915_private *dev_priv = vgpu->gvt->dev_priv;
	u32 val = *(u32 *)p_data;

	if (val & 1) {
		/* unblock hw logic */
		mmio_hw_access_pre(dev_priv);
		I915_WRITE(_MMIO(offset), val);
		mmio_hw_access_post(dev_priv);
	}
	write_vreg(vgpu, offset, p_data, bytes);
	return 0;
}

static int dpll_status_read(struct intel_vgpu *vgpu, unsigned int offset,
		void *p_data, unsigned int bytes)
{
	u32 v = 0;

	if (vgpu_vreg(vgpu, 0x46010) & (1 << 31))
		v |= (1 << 0);

	if (vgpu_vreg(vgpu, 0x46014) & (1 << 31))
		v |= (1 << 8);

	if (vgpu_vreg(vgpu, 0x46040) & (1 << 31))
		v |= (1 << 16);

	if (vgpu_vreg(vgpu, 0x46060) & (1 << 31))
		v |= (1 << 24);

	vgpu_vreg(vgpu, offset) = v;

	return intel_vgpu_default_mmio_read(vgpu, offset, p_data, bytes);
}

static int mailbox_write(struct intel_vgpu *vgpu, unsigned int offset,
		void *p_data, unsigned int bytes)
{
	u32 value = *(u32 *)p_data;
	u32 cmd = value & 0xff;
	u32 *data0 = &vgpu_vreg(vgpu, GEN6_PCODE_DATA);

	switch (cmd) {
	case GEN9_PCODE_READ_MEM_LATENCY:
		if (IS_SKYLAKE(vgpu->gvt->dev_priv)
			 || IS_KABYLAKE(vgpu->gvt->dev_priv)) {
			/**
			 * "Read memory latency" command on gen9.
			 * Below memory latency values are read
			 * from skylake platform.
			 */
			if (!*data0)
				*data0 = 0x1e1a1100;
			else
				*data0 = 0x61514b3d;
		}
		break;
	case SKL_PCODE_CDCLK_CONTROL:
		if (IS_SKYLAKE(vgpu->gvt->dev_priv)
			 || IS_KABYLAKE(vgpu->gvt->dev_priv))
			*data0 = SKL_CDCLK_READY_FOR_CHANGE;
		break;
	case GEN6_PCODE_READ_RC6VIDS:
		*data0 |= 0x1;
		break;
	}

	gvt_dbg_core("VM(%d) write %x to mailbox, return data0 %x\n",
		     vgpu->id, value, *data0);
	/**
	 * PCODE_READY clear means ready for pcode read/write,
	 * PCODE_ERROR_MASK clear means no error happened. In GVT-g we
	 * always emulate as pcode read/write success and ready for access
	 * anytime, since we don't touch real physical registers here.
	 */
	value &= ~(GEN6_PCODE_READY | GEN6_PCODE_ERROR_MASK);
	return intel_vgpu_default_mmio_write(vgpu, offset, &value, bytes);
}

static int hws_pga_write(struct intel_vgpu *vgpu, unsigned int offset,
		void *p_data, unsigned int bytes)
{
	u32 value = *(u32 *)p_data;
	int ring_id = intel_gvt_render_mmio_to_ring_id(vgpu->gvt, offset);

	if (!intel_gvt_ggtt_validate_range(vgpu, value, I915_GTT_PAGE_SIZE)) {
		gvt_vgpu_err("VM(%d) write invalid HWSP address, reg:0x%x, value:0x%x\n",
			      vgpu->id, offset, value);
		return -EINVAL;
	}
	/*
	 * Need to emulate all the HWSP register write to ensure host can
	 * update the VM CSB status correctly. Here listed registers can
	 * support BDW, SKL or other platforms with same HWSP registers.
	 */
	if (unlikely(ring_id < 0 || ring_id > I915_NUM_ENGINES)) {
		gvt_vgpu_err("VM(%d) access unknown hardware status page register:0x%x\n",
			     vgpu->id, offset);
		return -EINVAL;
	}
	vgpu->hws_pga[ring_id] = value;
	gvt_dbg_mmio("VM(%d) write: 0x%x to HWSP: 0x%x\n",
		     vgpu->id, value, offset);

	return intel_vgpu_default_mmio_write(vgpu, offset, &value, bytes);
}

static int skl_power_well_ctl_write(struct intel_vgpu *vgpu,
		unsigned int offset, void *p_data, unsigned int bytes)
{
	u32 v = *(u32 *)p_data;

	v &= (1 << 31) | (1 << 29) | (1 << 9) |
	     (1 << 7) | (1 << 5) | (1 << 3) | (1 << 1);
	v |= (v >> 1);

	return intel_vgpu_default_mmio_write(vgpu, offset, &v, bytes);
}

static int skl_misc_ctl_write(struct intel_vgpu *vgpu, unsigned int offset,
		void *p_data, unsigned int bytes)
{
	struct drm_i915_private *dev_priv = vgpu->gvt->dev_priv;
	u32 v = *(u32 *)p_data;

	if (!IS_SKYLAKE(dev_priv) && !IS_KABYLAKE(dev_priv))
		return intel_vgpu_default_mmio_write(vgpu,
				offset, p_data, bytes);

	switch (offset) {
	case 0x4ddc:
		/* bypass WaCompressedResourceSamplerPbeMediaNewHashMode */
		vgpu_vreg(vgpu, offset) = v & ~(1 << 31);
		break;
	case 0x42080:
		/* bypass WaCompressedResourceDisplayNewHashMode */
		vgpu_vreg(vgpu, offset) = v & ~(1 << 15);
		break;
	case 0xe194:
		/* bypass WaCompressedResourceSamplerPbeMediaNewHashMode */
		vgpu_vreg(vgpu, offset) = v & ~(1 << 8);
		break;
	case 0x7014:
		/* bypass WaCompressedResourceSamplerPbeMediaNewHashMode */
		vgpu_vreg(vgpu, offset) = v & ~(1 << 13);
		break;
	default:
		return -EINVAL;
	}

	return 0;
}

static int skl_lcpll_write(struct intel_vgpu *vgpu, unsigned int offset,
		void *p_data, unsigned int bytes)
{
	u32 v = *(u32 *)p_data;

	/* other bits are MBZ. */
	v &= (1 << 31) | (1 << 30);
	v & (1 << 31) ? (v |= (1 << 30)) : (v &= ~(1 << 30));

	vgpu_vreg(vgpu, offset) = v;

	return 0;
}

static int mmio_read_from_hw(struct intel_vgpu *vgpu,
		unsigned int offset, void *p_data, unsigned int bytes)
{
	struct drm_i915_private *dev_priv = vgpu->gvt->dev_priv;

	mmio_hw_access_pre(dev_priv);
	vgpu_vreg(vgpu, offset) = I915_READ(_MMIO(offset));
	mmio_hw_access_post(dev_priv);
	return intel_vgpu_default_mmio_read(vgpu, offset, p_data, bytes);
}

static int elsp_mmio_write(struct intel_vgpu *vgpu, unsigned int offset,
		void *p_data, unsigned int bytes)
{
	int ring_id = intel_gvt_render_mmio_to_ring_id(vgpu->gvt, offset);
	struct intel_vgpu_execlist *execlist;
	u32 data = *(u32 *)p_data;
	int ret = 0;

	if (WARN_ON(ring_id < 0 || ring_id > I915_NUM_ENGINES - 1))
		return -EINVAL;

	execlist = &vgpu->submission.execlist[ring_id];

	execlist->elsp_dwords.data[3 - execlist->elsp_dwords.index] = data;
	if (execlist->elsp_dwords.index == 3) {
		ret = intel_vgpu_submit_execlist(vgpu, ring_id);
		if(ret)
			gvt_vgpu_err("fail submit workload on ring %d\n",
				ring_id);
	}

	++execlist->elsp_dwords.index;
	execlist->elsp_dwords.index &= 0x3;
	return ret;
}

static int ring_mode_mmio_write(struct intel_vgpu *vgpu, unsigned int offset,
		void *p_data, unsigned int bytes)
{
	struct intel_vgpu_submission *s = &vgpu->submission;
	u32 data = *(u32 *)p_data;
	int ring_id = intel_gvt_render_mmio_to_ring_id(vgpu->gvt, offset);
	bool enable_execlist;
	int ret;

	write_vreg(vgpu, offset, p_data, bytes);

	/* when PPGTT mode enabled, we will check if guest has called
	 * pvinfo, if not, we will treat this guest as non-gvtg-aware
	 * guest, and stop emulating its cfg space, mmio, gtt, etc.
	 */
	if (((data & _MASKED_BIT_ENABLE(GFX_PPGTT_ENABLE)) ||
			(data & _MASKED_BIT_ENABLE(GFX_RUN_LIST_ENABLE)))
			&& !vgpu->pv_notified) {
		enter_failsafe_mode(vgpu, GVT_FAILSAFE_UNSUPPORTED_GUEST);
		return 0;
	}
	if ((data & _MASKED_BIT_ENABLE(GFX_RUN_LIST_ENABLE))
			|| (data & _MASKED_BIT_DISABLE(GFX_RUN_LIST_ENABLE))) {
		enable_execlist = !!(data & GFX_RUN_LIST_ENABLE);

		gvt_dbg_core("EXECLIST %s on ring %d\n",
				(enable_execlist ? "enabling" : "disabling"),
				ring_id);

		if (!enable_execlist)
			return 0;

		if (s->active)
			return 0;

		ret = intel_vgpu_select_submission_ops(vgpu,
				INTEL_VGPU_EXECLIST_SUBMISSION);
		if (ret)
			return ret;

		intel_vgpu_start_schedule(vgpu);
	}
	return 0;
}

static int gvt_reg_tlb_control_handler(struct intel_vgpu *vgpu,
		unsigned int offset, void *p_data, unsigned int bytes)
{
	unsigned int id = 0;

	write_vreg(vgpu, offset, p_data, bytes);
	vgpu_vreg(vgpu, offset) = 0;

	switch (offset) {
	case 0x4260:
		id = RCS;
		break;
	case 0x4264:
		id = VCS;
		break;
	case 0x4268:
		id = VCS2;
		break;
	case 0x426c:
		id = BCS;
		break;
	case 0x4270:
		id = VECS;
		break;
	default:
		return -EINVAL;
	}
	set_bit(id, (void *)vgpu->submission.tlb_handle_pending);

	return 0;
}

static int ring_reset_ctl_write(struct intel_vgpu *vgpu,
	unsigned int offset, void *p_data, unsigned int bytes)
{
	u32 data;

	write_vreg(vgpu, offset, p_data, bytes);
	data = vgpu_vreg(vgpu, offset);

	if (data & _MASKED_BIT_ENABLE(RESET_CTL_REQUEST_RESET))
		data |= RESET_CTL_READY_TO_RESET;
	else if (data & _MASKED_BIT_DISABLE(RESET_CTL_REQUEST_RESET))
		data &= ~RESET_CTL_READY_TO_RESET;

	vgpu_vreg(vgpu, offset) = data;
	return 0;
}

#define MMIO_F(reg, s, f, am, rm, d, r, w) do { \
	ret = new_mmio_info(gvt, INTEL_GVT_MMIO_OFFSET(reg), \
		f, s, am, rm, d, r, w); \
	if (ret) \
		return ret; \
} while (0)

#define MMIO_D(reg, d) \
	MMIO_F(reg, 4, 0, 0, 0, d, NULL, NULL)

#define MMIO_DH(reg, d, r, w) \
	MMIO_F(reg, 4, 0, 0, 0, d, r, w)

#define MMIO_DFH(reg, d, f, r, w) \
	MMIO_F(reg, 4, f, 0, 0, d, r, w)

#define MMIO_GM(reg, d, r, w) \
	MMIO_F(reg, 4, F_GMADR, 0xFFFFF000, 0, d, r, w)

#define MMIO_GM_RDR(reg, d, r, w) \
	MMIO_F(reg, 4, F_GMADR | F_CMD_ACCESS, 0xFFFFF000, 0, d, r, w)

#define MMIO_RO(reg, d, f, rm, r, w) \
	MMIO_F(reg, 4, F_RO | f, 0, rm, d, r, w)

#define MMIO_RING_F(prefix, s, f, am, rm, d, r, w) do { \
	MMIO_F(prefix(RENDER_RING_BASE), s, f, am, rm, d, r, w); \
	MMIO_F(prefix(BLT_RING_BASE), s, f, am, rm, d, r, w); \
	MMIO_F(prefix(GEN6_BSD_RING_BASE), s, f, am, rm, d, r, w); \
	MMIO_F(prefix(VEBOX_RING_BASE), s, f, am, rm, d, r, w); \
	if (HAS_BSD2(dev_priv)) \
		MMIO_F(prefix(GEN8_BSD2_RING_BASE), s, f, am, rm, d, r, w); \
} while (0)

#define MMIO_RING_D(prefix, d) \
	MMIO_RING_F(prefix, 4, 0, 0, 0, d, NULL, NULL)

#define MMIO_RING_DFH(prefix, d, f, r, w) \
	MMIO_RING_F(prefix, 4, f, 0, 0, d, r, w)

#define MMIO_RING_GM(prefix, d, r, w) \
	MMIO_RING_F(prefix, 4, F_GMADR, 0xFFFF0000, 0, d, r, w)

#define MMIO_RING_GM_RDR(prefix, d, r, w) \
	MMIO_RING_F(prefix, 4, F_GMADR | F_CMD_ACCESS, 0xFFFF0000, 0, d, r, w)

#define MMIO_RING_RO(prefix, d, f, rm, r, w) \
	MMIO_RING_F(prefix, 4, F_RO | f, 0, rm, d, r, w)

static int init_generic_mmio_info(struct intel_gvt *gvt)
{
	struct drm_i915_private *dev_priv = gvt->dev_priv;
	int ret;

	MMIO_RING_DFH(RING_IMR, D_ALL, F_CMD_ACCESS, NULL,
		intel_vgpu_reg_imr_handler);

	MMIO_DFH(SDEIMR, D_ALL, 0, NULL, intel_vgpu_reg_imr_handler);
	MMIO_DFH(SDEIER, D_ALL, 0, NULL, intel_vgpu_reg_ier_handler);
	MMIO_DFH(SDEIIR, D_ALL, 0, NULL, intel_vgpu_reg_iir_handler);
	MMIO_D(SDEISR, D_ALL);

	MMIO_RING_DFH(RING_HWSTAM, D_ALL, F_CMD_ACCESS, NULL, NULL);

	MMIO_GM_RDR(RENDER_HWS_PGA_GEN7, D_ALL, NULL, NULL);
	MMIO_GM_RDR(BSD_HWS_PGA_GEN7, D_ALL, NULL, NULL);
	MMIO_GM_RDR(BLT_HWS_PGA_GEN7, D_ALL, NULL, NULL);
	MMIO_GM_RDR(VEBOX_HWS_PGA_GEN7, D_ALL, NULL, NULL);

#define RING_REG(base) (base + 0x28)
	MMIO_RING_DFH(RING_REG, D_ALL, F_CMD_ACCESS, NULL, NULL);
#undef RING_REG

#define RING_REG(base) (base + 0x134)
	MMIO_RING_DFH(RING_REG, D_ALL, F_CMD_ACCESS, NULL, NULL);
#undef RING_REG

#define RING_REG(base) (base + 0x6c)
<<<<<<< HEAD
	MMIO_RING_DFH(RING_REG, D_ALL, 0, mmio_read_from_hw, NULL);
=======
	MMIO_RING_DFH(RING_REG, D_ALL, 0, instdone_mmio_read, NULL);
>>>>>>> 6c847fca
#undef RING_REG
	MMIO_DH(GEN7_SC_INSTDONE, D_BDW_PLUS, mmio_read_from_hw, NULL);

	MMIO_GM_RDR(0x2148, D_ALL, NULL, NULL);
	MMIO_GM_RDR(CCID, D_ALL, NULL, NULL);
	MMIO_GM_RDR(0x12198, D_ALL, NULL, NULL);
	MMIO_D(GEN7_CXT_SIZE, D_ALL);

	MMIO_RING_DFH(RING_TAIL, D_ALL, F_CMD_ACCESS, NULL, NULL);
	MMIO_RING_DFH(RING_HEAD, D_ALL, F_CMD_ACCESS, NULL, NULL);
	MMIO_RING_DFH(RING_CTL, D_ALL, F_CMD_ACCESS, NULL, NULL);
	MMIO_RING_DFH(RING_ACTHD, D_ALL, F_CMD_ACCESS, mmio_read_from_hw, NULL);
	MMIO_RING_GM_RDR(RING_START, D_ALL, NULL, NULL);

	/* RING MODE */
#define RING_REG(base) (base + 0x29c)
	MMIO_RING_DFH(RING_REG, D_ALL, F_MODE_MASK | F_CMD_ACCESS, NULL,
		ring_mode_mmio_write);
#undef RING_REG

	MMIO_RING_DFH(RING_MI_MODE, D_ALL, F_MODE_MASK | F_CMD_ACCESS,
		NULL, NULL);
	MMIO_RING_DFH(RING_INSTPM, D_ALL, F_MODE_MASK | F_CMD_ACCESS,
			NULL, NULL);
	MMIO_RING_DFH(RING_TIMESTAMP, D_ALL, F_CMD_ACCESS,
			mmio_read_from_hw, NULL);
	MMIO_RING_DFH(RING_TIMESTAMP_UDW, D_ALL, F_CMD_ACCESS,
			mmio_read_from_hw, NULL);

	MMIO_DFH(GEN7_GT_MODE, D_ALL, F_MODE_MASK | F_CMD_ACCESS, NULL, NULL);
	MMIO_DFH(CACHE_MODE_0_GEN7, D_ALL, F_MODE_MASK | F_CMD_ACCESS,
		NULL, NULL);
	MMIO_DFH(CACHE_MODE_1, D_ALL, F_MODE_MASK | F_CMD_ACCESS, NULL, NULL);
	MMIO_DFH(CACHE_MODE_0, D_ALL, F_MODE_MASK | F_CMD_ACCESS, NULL, NULL);
	MMIO_DFH(0x2124, D_ALL, F_MODE_MASK | F_CMD_ACCESS, NULL, NULL);

	MMIO_DFH(0x20dc, D_ALL, F_MODE_MASK | F_CMD_ACCESS, NULL, NULL);
	MMIO_DFH(_3D_CHICKEN3, D_ALL, F_MODE_MASK | F_CMD_ACCESS, NULL, NULL);
	MMIO_DFH(0x2088, D_ALL, F_MODE_MASK | F_CMD_ACCESS, NULL, NULL);
	MMIO_DFH(0x20e4, D_ALL, F_MODE_MASK | F_CMD_ACCESS, NULL, NULL);
	MMIO_DFH(0x2470, D_ALL, F_MODE_MASK | F_CMD_ACCESS, NULL, NULL);
	MMIO_DFH(GAM_ECOCHK, D_ALL, F_CMD_ACCESS, NULL, NULL);
	MMIO_DFH(GEN7_COMMON_SLICE_CHICKEN1, D_ALL, F_MODE_MASK | F_CMD_ACCESS,
		NULL, NULL);
	MMIO_DFH(COMMON_SLICE_CHICKEN2, D_ALL, F_MODE_MASK | F_CMD_ACCESS, NULL,
		 skl_misc_ctl_write);
	MMIO_DFH(0x9030, D_ALL, F_CMD_ACCESS, NULL, NULL);
	MMIO_DFH(0x20a0, D_ALL, F_CMD_ACCESS, NULL, NULL);
	MMIO_DFH(0x2420, D_ALL, F_CMD_ACCESS, NULL, NULL);
	MMIO_DFH(0x2430, D_ALL, F_CMD_ACCESS, NULL, NULL);
	MMIO_DFH(0x2434, D_ALL, F_CMD_ACCESS, NULL, NULL);
	MMIO_DFH(0x2438, D_ALL, F_CMD_ACCESS, NULL, NULL);
	MMIO_DFH(0x243c, D_ALL, F_CMD_ACCESS, NULL, NULL);
	MMIO_DFH(0x7018, D_ALL, F_MODE_MASK | F_CMD_ACCESS, NULL, NULL);
	MMIO_DFH(HALF_SLICE_CHICKEN3, D_ALL, F_MODE_MASK | F_CMD_ACCESS, NULL, NULL);
	MMIO_DFH(GEN7_HALF_SLICE_CHICKEN1, D_ALL, F_MODE_MASK | F_CMD_ACCESS, NULL, NULL);

	/* display */
	MMIO_F(0x60220, 0x20, 0, 0, 0, D_ALL, NULL, NULL);
	MMIO_D(0x602a0, D_ALL);

	MMIO_D(0x65050, D_ALL);
	MMIO_D(0x650b4, D_ALL);

	MMIO_D(0xc4040, D_ALL);
	MMIO_D(DERRMR, D_ALL);

	MMIO_D(PIPEDSL(PIPE_A), D_ALL);
	MMIO_D(PIPEDSL(PIPE_B), D_ALL);
	MMIO_D(PIPEDSL(PIPE_C), D_ALL);
	MMIO_D(PIPEDSL(_PIPE_EDP), D_ALL);

	MMIO_DH(PIPECONF(PIPE_A), D_ALL, NULL, pipeconf_mmio_write);
	MMIO_DH(PIPECONF(PIPE_B), D_ALL, NULL, pipeconf_mmio_write);
	MMIO_DH(PIPECONF(PIPE_C), D_ALL, NULL, pipeconf_mmio_write);
	MMIO_DH(PIPECONF(_PIPE_EDP), D_ALL, NULL, pipeconf_mmio_write);

	MMIO_D(PIPESTAT(PIPE_A), D_ALL);
	MMIO_D(PIPESTAT(PIPE_B), D_ALL);
	MMIO_D(PIPESTAT(PIPE_C), D_ALL);
	MMIO_D(PIPESTAT(_PIPE_EDP), D_ALL);

	MMIO_D(PIPE_FLIPCOUNT_G4X(PIPE_A), D_ALL);
	MMIO_D(PIPE_FLIPCOUNT_G4X(PIPE_B), D_ALL);
	MMIO_D(PIPE_FLIPCOUNT_G4X(PIPE_C), D_ALL);
	MMIO_D(PIPE_FLIPCOUNT_G4X(_PIPE_EDP), D_ALL);

	MMIO_D(PIPE_FRMCOUNT_G4X(PIPE_A), D_ALL);
	MMIO_D(PIPE_FRMCOUNT_G4X(PIPE_B), D_ALL);
	MMIO_D(PIPE_FRMCOUNT_G4X(PIPE_C), D_ALL);
	MMIO_D(PIPE_FRMCOUNT_G4X(_PIPE_EDP), D_ALL);

	MMIO_D(CURCNTR(PIPE_A), D_ALL);
	MMIO_D(CURCNTR(PIPE_B), D_ALL);
	MMIO_D(CURCNTR(PIPE_C), D_ALL);

	MMIO_D(CURPOS(PIPE_A), D_ALL);
	MMIO_D(CURPOS(PIPE_B), D_ALL);
	MMIO_D(CURPOS(PIPE_C), D_ALL);

	MMIO_D(CURBASE(PIPE_A), D_ALL);
	MMIO_D(CURBASE(PIPE_B), D_ALL);
	MMIO_D(CURBASE(PIPE_C), D_ALL);

	MMIO_D(0x700ac, D_ALL);
	MMIO_D(0x710ac, D_ALL);
	MMIO_D(0x720ac, D_ALL);

	MMIO_D(0x70090, D_ALL);
	MMIO_D(0x70094, D_ALL);
	MMIO_D(0x70098, D_ALL);
	MMIO_D(0x7009c, D_ALL);

	MMIO_D(DSPCNTR(PIPE_A), D_ALL);
	MMIO_D(DSPADDR(PIPE_A), D_ALL);
	MMIO_D(DSPSTRIDE(PIPE_A), D_ALL);
	MMIO_D(DSPPOS(PIPE_A), D_ALL);
	MMIO_D(DSPSIZE(PIPE_A), D_ALL);
	MMIO_DH(DSPSURF(PIPE_A), D_ALL, NULL, pri_surf_mmio_write);
	MMIO_D(DSPOFFSET(PIPE_A), D_ALL);
	MMIO_D(DSPSURFLIVE(PIPE_A), D_ALL);

	MMIO_D(DSPCNTR(PIPE_B), D_ALL);
	MMIO_D(DSPADDR(PIPE_B), D_ALL);
	MMIO_D(DSPSTRIDE(PIPE_B), D_ALL);
	MMIO_D(DSPPOS(PIPE_B), D_ALL);
	MMIO_D(DSPSIZE(PIPE_B), D_ALL);
	MMIO_DH(DSPSURF(PIPE_B), D_ALL, NULL, pri_surf_mmio_write);
	MMIO_D(DSPOFFSET(PIPE_B), D_ALL);
	MMIO_D(DSPSURFLIVE(PIPE_B), D_ALL);

	MMIO_D(DSPCNTR(PIPE_C), D_ALL);
	MMIO_D(DSPADDR(PIPE_C), D_ALL);
	MMIO_D(DSPSTRIDE(PIPE_C), D_ALL);
	MMIO_D(DSPPOS(PIPE_C), D_ALL);
	MMIO_D(DSPSIZE(PIPE_C), D_ALL);
	MMIO_DH(DSPSURF(PIPE_C), D_ALL, NULL, pri_surf_mmio_write);
	MMIO_D(DSPOFFSET(PIPE_C), D_ALL);
	MMIO_D(DSPSURFLIVE(PIPE_C), D_ALL);

	MMIO_D(SPRCTL(PIPE_A), D_ALL);
	MMIO_D(SPRLINOFF(PIPE_A), D_ALL);
	MMIO_D(SPRSTRIDE(PIPE_A), D_ALL);
	MMIO_D(SPRPOS(PIPE_A), D_ALL);
	MMIO_D(SPRSIZE(PIPE_A), D_ALL);
	MMIO_D(SPRKEYVAL(PIPE_A), D_ALL);
	MMIO_D(SPRKEYMSK(PIPE_A), D_ALL);
	MMIO_DH(SPRSURF(PIPE_A), D_ALL, NULL, spr_surf_mmio_write);
	MMIO_D(SPRKEYMAX(PIPE_A), D_ALL);
	MMIO_D(SPROFFSET(PIPE_A), D_ALL);
	MMIO_D(SPRSCALE(PIPE_A), D_ALL);
	MMIO_D(SPRSURFLIVE(PIPE_A), D_ALL);

	MMIO_D(SPRCTL(PIPE_B), D_ALL);
	MMIO_D(SPRLINOFF(PIPE_B), D_ALL);
	MMIO_D(SPRSTRIDE(PIPE_B), D_ALL);
	MMIO_D(SPRPOS(PIPE_B), D_ALL);
	MMIO_D(SPRSIZE(PIPE_B), D_ALL);
	MMIO_D(SPRKEYVAL(PIPE_B), D_ALL);
	MMIO_D(SPRKEYMSK(PIPE_B), D_ALL);
	MMIO_DH(SPRSURF(PIPE_B), D_ALL, NULL, spr_surf_mmio_write);
	MMIO_D(SPRKEYMAX(PIPE_B), D_ALL);
	MMIO_D(SPROFFSET(PIPE_B), D_ALL);
	MMIO_D(SPRSCALE(PIPE_B), D_ALL);
	MMIO_D(SPRSURFLIVE(PIPE_B), D_ALL);

	MMIO_D(SPRCTL(PIPE_C), D_ALL);
	MMIO_D(SPRLINOFF(PIPE_C), D_ALL);
	MMIO_D(SPRSTRIDE(PIPE_C), D_ALL);
	MMIO_D(SPRPOS(PIPE_C), D_ALL);
	MMIO_D(SPRSIZE(PIPE_C), D_ALL);
	MMIO_D(SPRKEYVAL(PIPE_C), D_ALL);
	MMIO_D(SPRKEYMSK(PIPE_C), D_ALL);
	MMIO_DH(SPRSURF(PIPE_C), D_ALL, NULL, spr_surf_mmio_write);
	MMIO_D(SPRKEYMAX(PIPE_C), D_ALL);
	MMIO_D(SPROFFSET(PIPE_C), D_ALL);
	MMIO_D(SPRSCALE(PIPE_C), D_ALL);
	MMIO_D(SPRSURFLIVE(PIPE_C), D_ALL);

	MMIO_D(HTOTAL(TRANSCODER_A), D_ALL);
	MMIO_D(HBLANK(TRANSCODER_A), D_ALL);
	MMIO_D(HSYNC(TRANSCODER_A), D_ALL);
	MMIO_D(VTOTAL(TRANSCODER_A), D_ALL);
	MMIO_D(VBLANK(TRANSCODER_A), D_ALL);
	MMIO_D(VSYNC(TRANSCODER_A), D_ALL);
	MMIO_D(BCLRPAT(TRANSCODER_A), D_ALL);
	MMIO_D(VSYNCSHIFT(TRANSCODER_A), D_ALL);
	MMIO_D(PIPESRC(TRANSCODER_A), D_ALL);

	MMIO_D(HTOTAL(TRANSCODER_B), D_ALL);
	MMIO_D(HBLANK(TRANSCODER_B), D_ALL);
	MMIO_D(HSYNC(TRANSCODER_B), D_ALL);
	MMIO_D(VTOTAL(TRANSCODER_B), D_ALL);
	MMIO_D(VBLANK(TRANSCODER_B), D_ALL);
	MMIO_D(VSYNC(TRANSCODER_B), D_ALL);
	MMIO_D(BCLRPAT(TRANSCODER_B), D_ALL);
	MMIO_D(VSYNCSHIFT(TRANSCODER_B), D_ALL);
	MMIO_D(PIPESRC(TRANSCODER_B), D_ALL);

	MMIO_D(HTOTAL(TRANSCODER_C), D_ALL);
	MMIO_D(HBLANK(TRANSCODER_C), D_ALL);
	MMIO_D(HSYNC(TRANSCODER_C), D_ALL);
	MMIO_D(VTOTAL(TRANSCODER_C), D_ALL);
	MMIO_D(VBLANK(TRANSCODER_C), D_ALL);
	MMIO_D(VSYNC(TRANSCODER_C), D_ALL);
	MMIO_D(BCLRPAT(TRANSCODER_C), D_ALL);
	MMIO_D(VSYNCSHIFT(TRANSCODER_C), D_ALL);
	MMIO_D(PIPESRC(TRANSCODER_C), D_ALL);

	MMIO_D(HTOTAL(TRANSCODER_EDP), D_ALL);
	MMIO_D(HBLANK(TRANSCODER_EDP), D_ALL);
	MMIO_D(HSYNC(TRANSCODER_EDP), D_ALL);
	MMIO_D(VTOTAL(TRANSCODER_EDP), D_ALL);
	MMIO_D(VBLANK(TRANSCODER_EDP), D_ALL);
	MMIO_D(VSYNC(TRANSCODER_EDP), D_ALL);
	MMIO_D(BCLRPAT(TRANSCODER_EDP), D_ALL);
	MMIO_D(VSYNCSHIFT(TRANSCODER_EDP), D_ALL);

	MMIO_D(PIPE_DATA_M1(TRANSCODER_A), D_ALL);
	MMIO_D(PIPE_DATA_N1(TRANSCODER_A), D_ALL);
	MMIO_D(PIPE_DATA_M2(TRANSCODER_A), D_ALL);
	MMIO_D(PIPE_DATA_N2(TRANSCODER_A), D_ALL);
	MMIO_D(PIPE_LINK_M1(TRANSCODER_A), D_ALL);
	MMIO_D(PIPE_LINK_N1(TRANSCODER_A), D_ALL);
	MMIO_D(PIPE_LINK_M2(TRANSCODER_A), D_ALL);
	MMIO_D(PIPE_LINK_N2(TRANSCODER_A), D_ALL);

	MMIO_D(PIPE_DATA_M1(TRANSCODER_B), D_ALL);
	MMIO_D(PIPE_DATA_N1(TRANSCODER_B), D_ALL);
	MMIO_D(PIPE_DATA_M2(TRANSCODER_B), D_ALL);
	MMIO_D(PIPE_DATA_N2(TRANSCODER_B), D_ALL);
	MMIO_D(PIPE_LINK_M1(TRANSCODER_B), D_ALL);
	MMIO_D(PIPE_LINK_N1(TRANSCODER_B), D_ALL);
	MMIO_D(PIPE_LINK_M2(TRANSCODER_B), D_ALL);
	MMIO_D(PIPE_LINK_N2(TRANSCODER_B), D_ALL);

	MMIO_D(PIPE_DATA_M1(TRANSCODER_C), D_ALL);
	MMIO_D(PIPE_DATA_N1(TRANSCODER_C), D_ALL);
	MMIO_D(PIPE_DATA_M2(TRANSCODER_C), D_ALL);
	MMIO_D(PIPE_DATA_N2(TRANSCODER_C), D_ALL);
	MMIO_D(PIPE_LINK_M1(TRANSCODER_C), D_ALL);
	MMIO_D(PIPE_LINK_N1(TRANSCODER_C), D_ALL);
	MMIO_D(PIPE_LINK_M2(TRANSCODER_C), D_ALL);
	MMIO_D(PIPE_LINK_N2(TRANSCODER_C), D_ALL);

	MMIO_D(PIPE_DATA_M1(TRANSCODER_EDP), D_ALL);
	MMIO_D(PIPE_DATA_N1(TRANSCODER_EDP), D_ALL);
	MMIO_D(PIPE_DATA_M2(TRANSCODER_EDP), D_ALL);
	MMIO_D(PIPE_DATA_N2(TRANSCODER_EDP), D_ALL);
	MMIO_D(PIPE_LINK_M1(TRANSCODER_EDP), D_ALL);
	MMIO_D(PIPE_LINK_N1(TRANSCODER_EDP), D_ALL);
	MMIO_D(PIPE_LINK_M2(TRANSCODER_EDP), D_ALL);
	MMIO_D(PIPE_LINK_N2(TRANSCODER_EDP), D_ALL);

	MMIO_D(PF_CTL(PIPE_A), D_ALL);
	MMIO_D(PF_WIN_SZ(PIPE_A), D_ALL);
	MMIO_D(PF_WIN_POS(PIPE_A), D_ALL);
	MMIO_D(PF_VSCALE(PIPE_A), D_ALL);
	MMIO_D(PF_HSCALE(PIPE_A), D_ALL);

	MMIO_D(PF_CTL(PIPE_B), D_ALL);
	MMIO_D(PF_WIN_SZ(PIPE_B), D_ALL);
	MMIO_D(PF_WIN_POS(PIPE_B), D_ALL);
	MMIO_D(PF_VSCALE(PIPE_B), D_ALL);
	MMIO_D(PF_HSCALE(PIPE_B), D_ALL);

	MMIO_D(PF_CTL(PIPE_C), D_ALL);
	MMIO_D(PF_WIN_SZ(PIPE_C), D_ALL);
	MMIO_D(PF_WIN_POS(PIPE_C), D_ALL);
	MMIO_D(PF_VSCALE(PIPE_C), D_ALL);
	MMIO_D(PF_HSCALE(PIPE_C), D_ALL);

	MMIO_D(WM0_PIPEA_ILK, D_ALL);
	MMIO_D(WM0_PIPEB_ILK, D_ALL);
	MMIO_D(WM0_PIPEC_IVB, D_ALL);
	MMIO_D(WM1_LP_ILK, D_ALL);
	MMIO_D(WM2_LP_ILK, D_ALL);
	MMIO_D(WM3_LP_ILK, D_ALL);
	MMIO_D(WM1S_LP_ILK, D_ALL);
	MMIO_D(WM2S_LP_IVB, D_ALL);
	MMIO_D(WM3S_LP_IVB, D_ALL);

	MMIO_D(BLC_PWM_CPU_CTL2, D_ALL);
	MMIO_D(BLC_PWM_CPU_CTL, D_ALL);
	MMIO_D(BLC_PWM_PCH_CTL1, D_ALL);
	MMIO_D(BLC_PWM_PCH_CTL2, D_ALL);

	MMIO_D(0x48268, D_ALL);

	MMIO_F(PCH_GMBUS0, 4 * 4, 0, 0, 0, D_ALL, gmbus_mmio_read,
		gmbus_mmio_write);
	MMIO_F(PCH_GPIOA, 6 * 4, F_UNALIGN, 0, 0, D_ALL, NULL, NULL);
	MMIO_F(0xe4f00, 0x28, 0, 0, 0, D_ALL, NULL, NULL);

	MMIO_F(_PCH_DPB_AUX_CH_CTL, 6 * 4, 0, 0, 0, D_PRE_SKL, NULL,
		dp_aux_ch_ctl_mmio_write);
	MMIO_F(_PCH_DPC_AUX_CH_CTL, 6 * 4, 0, 0, 0, D_PRE_SKL, NULL,
		dp_aux_ch_ctl_mmio_write);
	MMIO_F(_PCH_DPD_AUX_CH_CTL, 6 * 4, 0, 0, 0, D_PRE_SKL, NULL,
		dp_aux_ch_ctl_mmio_write);

	MMIO_DH(PCH_ADPA, D_PRE_SKL, NULL, pch_adpa_mmio_write);

	MMIO_DH(_PCH_TRANSACONF, D_ALL, NULL, transconf_mmio_write);
	MMIO_DH(_PCH_TRANSBCONF, D_ALL, NULL, transconf_mmio_write);

	MMIO_DH(FDI_RX_IIR(PIPE_A), D_ALL, NULL, fdi_rx_iir_mmio_write);
	MMIO_DH(FDI_RX_IIR(PIPE_B), D_ALL, NULL, fdi_rx_iir_mmio_write);
	MMIO_DH(FDI_RX_IIR(PIPE_C), D_ALL, NULL, fdi_rx_iir_mmio_write);
	MMIO_DH(FDI_RX_IMR(PIPE_A), D_ALL, NULL, update_fdi_rx_iir_status);
	MMIO_DH(FDI_RX_IMR(PIPE_B), D_ALL, NULL, update_fdi_rx_iir_status);
	MMIO_DH(FDI_RX_IMR(PIPE_C), D_ALL, NULL, update_fdi_rx_iir_status);
	MMIO_DH(FDI_RX_CTL(PIPE_A), D_ALL, NULL, update_fdi_rx_iir_status);
	MMIO_DH(FDI_RX_CTL(PIPE_B), D_ALL, NULL, update_fdi_rx_iir_status);
	MMIO_DH(FDI_RX_CTL(PIPE_C), D_ALL, NULL, update_fdi_rx_iir_status);

	MMIO_D(_PCH_TRANS_HTOTAL_A, D_ALL);
	MMIO_D(_PCH_TRANS_HBLANK_A, D_ALL);
	MMIO_D(_PCH_TRANS_HSYNC_A, D_ALL);
	MMIO_D(_PCH_TRANS_VTOTAL_A, D_ALL);
	MMIO_D(_PCH_TRANS_VBLANK_A, D_ALL);
	MMIO_D(_PCH_TRANS_VSYNC_A, D_ALL);
	MMIO_D(_PCH_TRANS_VSYNCSHIFT_A, D_ALL);

	MMIO_D(_PCH_TRANS_HTOTAL_B, D_ALL);
	MMIO_D(_PCH_TRANS_HBLANK_B, D_ALL);
	MMIO_D(_PCH_TRANS_HSYNC_B, D_ALL);
	MMIO_D(_PCH_TRANS_VTOTAL_B, D_ALL);
	MMIO_D(_PCH_TRANS_VBLANK_B, D_ALL);
	MMIO_D(_PCH_TRANS_VSYNC_B, D_ALL);
	MMIO_D(_PCH_TRANS_VSYNCSHIFT_B, D_ALL);

	MMIO_D(_PCH_TRANSA_DATA_M1, D_ALL);
	MMIO_D(_PCH_TRANSA_DATA_N1, D_ALL);
	MMIO_D(_PCH_TRANSA_DATA_M2, D_ALL);
	MMIO_D(_PCH_TRANSA_DATA_N2, D_ALL);
	MMIO_D(_PCH_TRANSA_LINK_M1, D_ALL);
	MMIO_D(_PCH_TRANSA_LINK_N1, D_ALL);
	MMIO_D(_PCH_TRANSA_LINK_M2, D_ALL);
	MMIO_D(_PCH_TRANSA_LINK_N2, D_ALL);

	MMIO_D(TRANS_DP_CTL(PIPE_A), D_ALL);
	MMIO_D(TRANS_DP_CTL(PIPE_B), D_ALL);
	MMIO_D(TRANS_DP_CTL(PIPE_C), D_ALL);

	MMIO_D(TVIDEO_DIP_CTL(PIPE_A), D_ALL);
	MMIO_D(TVIDEO_DIP_DATA(PIPE_A), D_ALL);
	MMIO_D(TVIDEO_DIP_GCP(PIPE_A), D_ALL);

	MMIO_D(TVIDEO_DIP_CTL(PIPE_B), D_ALL);
	MMIO_D(TVIDEO_DIP_DATA(PIPE_B), D_ALL);
	MMIO_D(TVIDEO_DIP_GCP(PIPE_B), D_ALL);

	MMIO_D(TVIDEO_DIP_CTL(PIPE_C), D_ALL);
	MMIO_D(TVIDEO_DIP_DATA(PIPE_C), D_ALL);
	MMIO_D(TVIDEO_DIP_GCP(PIPE_C), D_ALL);

	MMIO_D(_FDI_RXA_MISC, D_ALL);
	MMIO_D(_FDI_RXB_MISC, D_ALL);
	MMIO_D(_FDI_RXA_TUSIZE1, D_ALL);
	MMIO_D(_FDI_RXA_TUSIZE2, D_ALL);
	MMIO_D(_FDI_RXB_TUSIZE1, D_ALL);
	MMIO_D(_FDI_RXB_TUSIZE2, D_ALL);

	MMIO_DH(PCH_PP_CONTROL, D_ALL, NULL, pch_pp_control_mmio_write);
	MMIO_D(PCH_PP_DIVISOR, D_ALL);
	MMIO_D(PCH_PP_STATUS,  D_ALL);
	MMIO_D(PCH_LVDS, D_ALL);
	MMIO_D(_PCH_DPLL_A, D_ALL);
	MMIO_D(_PCH_DPLL_B, D_ALL);
	MMIO_D(_PCH_FPA0, D_ALL);
	MMIO_D(_PCH_FPA1, D_ALL);
	MMIO_D(_PCH_FPB0, D_ALL);
	MMIO_D(_PCH_FPB1, D_ALL);
	MMIO_D(PCH_DREF_CONTROL, D_ALL);
	MMIO_D(PCH_RAWCLK_FREQ, D_ALL);
	MMIO_D(PCH_DPLL_SEL, D_ALL);

	MMIO_D(0x61208, D_ALL);
	MMIO_D(0x6120c, D_ALL);
	MMIO_D(PCH_PP_ON_DELAYS, D_ALL);
	MMIO_D(PCH_PP_OFF_DELAYS, D_ALL);

	MMIO_DH(0xe651c, D_ALL, dpy_reg_mmio_read, NULL);
	MMIO_DH(0xe661c, D_ALL, dpy_reg_mmio_read, NULL);
	MMIO_DH(0xe671c, D_ALL, dpy_reg_mmio_read, NULL);
	MMIO_DH(0xe681c, D_ALL, dpy_reg_mmio_read, NULL);
	MMIO_DH(0xe6c04, D_ALL, dpy_reg_mmio_read, NULL);
	MMIO_DH(0xe6e1c, D_ALL, dpy_reg_mmio_read, NULL);

	MMIO_RO(PCH_PORT_HOTPLUG, D_ALL, 0,
		PORTA_HOTPLUG_STATUS_MASK
		| PORTB_HOTPLUG_STATUS_MASK
		| PORTC_HOTPLUG_STATUS_MASK
		| PORTD_HOTPLUG_STATUS_MASK,
		NULL, NULL);

	MMIO_DH(LCPLL_CTL, D_ALL, NULL, lcpll_ctl_mmio_write);
	MMIO_D(FUSE_STRAP, D_ALL);
	MMIO_D(DIGITAL_PORT_HOTPLUG_CNTRL, D_ALL);

	MMIO_D(DISP_ARB_CTL, D_ALL);
	MMIO_D(DISP_ARB_CTL2, D_ALL);

	MMIO_D(ILK_DISPLAY_CHICKEN1, D_ALL);
	MMIO_D(ILK_DISPLAY_CHICKEN2, D_ALL);
	MMIO_D(ILK_DSPCLK_GATE_D, D_ALL);

	MMIO_D(SOUTH_CHICKEN1, D_ALL);
	MMIO_DH(SOUTH_CHICKEN2, D_ALL, NULL, south_chicken2_mmio_write);
	MMIO_D(_TRANSA_CHICKEN1, D_ALL);
	MMIO_D(_TRANSB_CHICKEN1, D_ALL);
	MMIO_D(SOUTH_DSPCLK_GATE_D, D_ALL);
	MMIO_D(_TRANSA_CHICKEN2, D_ALL);
	MMIO_D(_TRANSB_CHICKEN2, D_ALL);

	MMIO_D(ILK_DPFC_CB_BASE, D_ALL);
	MMIO_D(ILK_DPFC_CONTROL, D_ALL);
	MMIO_D(ILK_DPFC_RECOMP_CTL, D_ALL);
	MMIO_D(ILK_DPFC_STATUS, D_ALL);
	MMIO_D(ILK_DPFC_FENCE_YOFF, D_ALL);
	MMIO_D(ILK_DPFC_CHICKEN, D_ALL);
	MMIO_D(ILK_FBC_RT_BASE, D_ALL);

	MMIO_D(IPS_CTL, D_ALL);

	MMIO_D(PIPE_CSC_COEFF_RY_GY(PIPE_A), D_ALL);
	MMIO_D(PIPE_CSC_COEFF_BY(PIPE_A), D_ALL);
	MMIO_D(PIPE_CSC_COEFF_RU_GU(PIPE_A), D_ALL);
	MMIO_D(PIPE_CSC_COEFF_BU(PIPE_A), D_ALL);
	MMIO_D(PIPE_CSC_COEFF_RV_GV(PIPE_A), D_ALL);
	MMIO_D(PIPE_CSC_COEFF_BV(PIPE_A), D_ALL);
	MMIO_D(PIPE_CSC_MODE(PIPE_A), D_ALL);
	MMIO_D(PIPE_CSC_PREOFF_HI(PIPE_A), D_ALL);
	MMIO_D(PIPE_CSC_PREOFF_ME(PIPE_A), D_ALL);
	MMIO_D(PIPE_CSC_PREOFF_LO(PIPE_A), D_ALL);
	MMIO_D(PIPE_CSC_POSTOFF_HI(PIPE_A), D_ALL);
	MMIO_D(PIPE_CSC_POSTOFF_ME(PIPE_A), D_ALL);
	MMIO_D(PIPE_CSC_POSTOFF_LO(PIPE_A), D_ALL);

	MMIO_D(PIPE_CSC_COEFF_RY_GY(PIPE_B), D_ALL);
	MMIO_D(PIPE_CSC_COEFF_BY(PIPE_B), D_ALL);
	MMIO_D(PIPE_CSC_COEFF_RU_GU(PIPE_B), D_ALL);
	MMIO_D(PIPE_CSC_COEFF_BU(PIPE_B), D_ALL);
	MMIO_D(PIPE_CSC_COEFF_RV_GV(PIPE_B), D_ALL);
	MMIO_D(PIPE_CSC_COEFF_BV(PIPE_B), D_ALL);
	MMIO_D(PIPE_CSC_MODE(PIPE_B), D_ALL);
	MMIO_D(PIPE_CSC_PREOFF_HI(PIPE_B), D_ALL);
	MMIO_D(PIPE_CSC_PREOFF_ME(PIPE_B), D_ALL);
	MMIO_D(PIPE_CSC_PREOFF_LO(PIPE_B), D_ALL);
	MMIO_D(PIPE_CSC_POSTOFF_HI(PIPE_B), D_ALL);
	MMIO_D(PIPE_CSC_POSTOFF_ME(PIPE_B), D_ALL);
	MMIO_D(PIPE_CSC_POSTOFF_LO(PIPE_B), D_ALL);

	MMIO_D(PIPE_CSC_COEFF_RY_GY(PIPE_C), D_ALL);
	MMIO_D(PIPE_CSC_COEFF_BY(PIPE_C), D_ALL);
	MMIO_D(PIPE_CSC_COEFF_RU_GU(PIPE_C), D_ALL);
	MMIO_D(PIPE_CSC_COEFF_BU(PIPE_C), D_ALL);
	MMIO_D(PIPE_CSC_COEFF_RV_GV(PIPE_C), D_ALL);
	MMIO_D(PIPE_CSC_COEFF_BV(PIPE_C), D_ALL);
	MMIO_D(PIPE_CSC_MODE(PIPE_C), D_ALL);
	MMIO_D(PIPE_CSC_PREOFF_HI(PIPE_C), D_ALL);
	MMIO_D(PIPE_CSC_PREOFF_ME(PIPE_C), D_ALL);
	MMIO_D(PIPE_CSC_PREOFF_LO(PIPE_C), D_ALL);
	MMIO_D(PIPE_CSC_POSTOFF_HI(PIPE_C), D_ALL);
	MMIO_D(PIPE_CSC_POSTOFF_ME(PIPE_C), D_ALL);
	MMIO_D(PIPE_CSC_POSTOFF_LO(PIPE_C), D_ALL);

	MMIO_D(PREC_PAL_INDEX(PIPE_A), D_ALL);
	MMIO_D(PREC_PAL_DATA(PIPE_A), D_ALL);
	MMIO_F(PREC_PAL_GC_MAX(PIPE_A, 0), 4 * 3, 0, 0, 0, D_ALL, NULL, NULL);

	MMIO_D(PREC_PAL_INDEX(PIPE_B), D_ALL);
	MMIO_D(PREC_PAL_DATA(PIPE_B), D_ALL);
	MMIO_F(PREC_PAL_GC_MAX(PIPE_B, 0), 4 * 3, 0, 0, 0, D_ALL, NULL, NULL);

	MMIO_D(PREC_PAL_INDEX(PIPE_C), D_ALL);
	MMIO_D(PREC_PAL_DATA(PIPE_C), D_ALL);
	MMIO_F(PREC_PAL_GC_MAX(PIPE_C, 0), 4 * 3, 0, 0, 0, D_ALL, NULL, NULL);

	MMIO_D(0x60110, D_ALL);
	MMIO_D(0x61110, D_ALL);
	MMIO_F(0x70400, 0x40, 0, 0, 0, D_ALL, NULL, NULL);
	MMIO_F(0x71400, 0x40, 0, 0, 0, D_ALL, NULL, NULL);
	MMIO_F(0x72400, 0x40, 0, 0, 0, D_ALL, NULL, NULL);
	MMIO_F(0x70440, 0xc, 0, 0, 0, D_PRE_SKL, NULL, NULL);
	MMIO_F(0x71440, 0xc, 0, 0, 0, D_PRE_SKL, NULL, NULL);
	MMIO_F(0x72440, 0xc, 0, 0, 0, D_PRE_SKL, NULL, NULL);
	MMIO_F(0x7044c, 0xc, 0, 0, 0, D_PRE_SKL, NULL, NULL);
	MMIO_F(0x7144c, 0xc, 0, 0, 0, D_PRE_SKL, NULL, NULL);
	MMIO_F(0x7244c, 0xc, 0, 0, 0, D_PRE_SKL, NULL, NULL);

	MMIO_D(PIPE_WM_LINETIME(PIPE_A), D_ALL);
	MMIO_D(PIPE_WM_LINETIME(PIPE_B), D_ALL);
	MMIO_D(PIPE_WM_LINETIME(PIPE_C), D_ALL);
	MMIO_D(SPLL_CTL, D_ALL);
	MMIO_D(_WRPLL_CTL1, D_ALL);
	MMIO_D(_WRPLL_CTL2, D_ALL);
	MMIO_D(PORT_CLK_SEL(PORT_A), D_ALL);
	MMIO_D(PORT_CLK_SEL(PORT_B), D_ALL);
	MMIO_D(PORT_CLK_SEL(PORT_C), D_ALL);
	MMIO_D(PORT_CLK_SEL(PORT_D), D_ALL);
	MMIO_D(PORT_CLK_SEL(PORT_E), D_ALL);
	MMIO_D(TRANS_CLK_SEL(TRANSCODER_A), D_ALL);
	MMIO_D(TRANS_CLK_SEL(TRANSCODER_B), D_ALL);
	MMIO_D(TRANS_CLK_SEL(TRANSCODER_C), D_ALL);

	MMIO_D(HSW_NDE_RSTWRN_OPT, D_ALL);
	MMIO_D(0x46508, D_ALL);

	MMIO_D(0x49080, D_ALL);
	MMIO_D(0x49180, D_ALL);
	MMIO_D(0x49280, D_ALL);

	MMIO_F(0x49090, 0x14, 0, 0, 0, D_ALL, NULL, NULL);
	MMIO_F(0x49190, 0x14, 0, 0, 0, D_ALL, NULL, NULL);
	MMIO_F(0x49290, 0x14, 0, 0, 0, D_ALL, NULL, NULL);

	MMIO_D(GAMMA_MODE(PIPE_A), D_ALL);
	MMIO_D(GAMMA_MODE(PIPE_B), D_ALL);
	MMIO_D(GAMMA_MODE(PIPE_C), D_ALL);

	MMIO_D(PIPE_MULT(PIPE_A), D_ALL);
	MMIO_D(PIPE_MULT(PIPE_B), D_ALL);
	MMIO_D(PIPE_MULT(PIPE_C), D_ALL);

	MMIO_D(HSW_TVIDEO_DIP_CTL(TRANSCODER_A), D_ALL);
	MMIO_D(HSW_TVIDEO_DIP_CTL(TRANSCODER_B), D_ALL);
	MMIO_D(HSW_TVIDEO_DIP_CTL(TRANSCODER_C), D_ALL);

	MMIO_DH(SFUSE_STRAP, D_ALL, NULL, NULL);
	MMIO_D(SBI_ADDR, D_ALL);
	MMIO_DH(SBI_DATA, D_ALL, sbi_data_mmio_read, NULL);
	MMIO_DH(SBI_CTL_STAT, D_ALL, NULL, sbi_ctl_mmio_write);
	MMIO_D(PIXCLK_GATE, D_ALL);

	MMIO_F(_DPA_AUX_CH_CTL, 6 * 4, 0, 0, 0, D_ALL, NULL,
		dp_aux_ch_ctl_mmio_write);

	MMIO_DH(DDI_BUF_CTL(PORT_A), D_ALL, NULL, ddi_buf_ctl_mmio_write);
	MMIO_DH(DDI_BUF_CTL(PORT_B), D_ALL, NULL, ddi_buf_ctl_mmio_write);
	MMIO_DH(DDI_BUF_CTL(PORT_C), D_ALL, NULL, ddi_buf_ctl_mmio_write);
	MMIO_DH(DDI_BUF_CTL(PORT_D), D_ALL, NULL, ddi_buf_ctl_mmio_write);
	MMIO_DH(DDI_BUF_CTL(PORT_E), D_ALL, NULL, ddi_buf_ctl_mmio_write);

	MMIO_DH(DP_TP_CTL(PORT_A), D_ALL, NULL, dp_tp_ctl_mmio_write);
	MMIO_DH(DP_TP_CTL(PORT_B), D_ALL, NULL, dp_tp_ctl_mmio_write);
	MMIO_DH(DP_TP_CTL(PORT_C), D_ALL, NULL, dp_tp_ctl_mmio_write);
	MMIO_DH(DP_TP_CTL(PORT_D), D_ALL, NULL, dp_tp_ctl_mmio_write);
	MMIO_DH(DP_TP_CTL(PORT_E), D_ALL, NULL, dp_tp_ctl_mmio_write);

	MMIO_DH(DP_TP_STATUS(PORT_A), D_ALL, NULL, dp_tp_status_mmio_write);
	MMIO_DH(DP_TP_STATUS(PORT_B), D_ALL, NULL, dp_tp_status_mmio_write);
	MMIO_DH(DP_TP_STATUS(PORT_C), D_ALL, NULL, dp_tp_status_mmio_write);
	MMIO_DH(DP_TP_STATUS(PORT_D), D_ALL, NULL, dp_tp_status_mmio_write);
	MMIO_DH(DP_TP_STATUS(PORT_E), D_ALL, NULL, NULL);

	MMIO_F(_DDI_BUF_TRANS_A, 0x50, 0, 0, 0, D_ALL, NULL, NULL);
	MMIO_F(0x64e60, 0x50, 0, 0, 0, D_ALL, NULL, NULL);
	MMIO_F(0x64eC0, 0x50, 0, 0, 0, D_ALL, NULL, NULL);
	MMIO_F(0x64f20, 0x50, 0, 0, 0, D_ALL, NULL, NULL);
	MMIO_F(0x64f80, 0x50, 0, 0, 0, D_ALL, NULL, NULL);

	MMIO_D(HSW_AUD_CFG(PIPE_A), D_ALL);
	MMIO_D(HSW_AUD_PIN_ELD_CP_VLD, D_ALL);

	MMIO_DH(_TRANS_DDI_FUNC_CTL_A, D_ALL, NULL, NULL);
	MMIO_DH(_TRANS_DDI_FUNC_CTL_B, D_ALL, NULL, NULL);
	MMIO_DH(_TRANS_DDI_FUNC_CTL_C, D_ALL, NULL, NULL);
	MMIO_DH(_TRANS_DDI_FUNC_CTL_EDP, D_ALL, NULL, NULL);

	MMIO_D(_TRANSA_MSA_MISC, D_ALL);
	MMIO_D(_TRANSB_MSA_MISC, D_ALL);
	MMIO_D(_TRANSC_MSA_MISC, D_ALL);
	MMIO_D(_TRANS_EDP_MSA_MISC, D_ALL);

	MMIO_DH(FORCEWAKE, D_ALL, NULL, NULL);
	MMIO_D(FORCEWAKE_ACK, D_ALL);
	MMIO_D(GEN6_GT_CORE_STATUS, D_ALL);
	MMIO_D(GEN6_GT_THREAD_STATUS_REG, D_ALL);
	MMIO_DFH(GTFIFODBG, D_ALL, F_CMD_ACCESS, NULL, NULL);
	MMIO_DFH(GTFIFOCTL, D_ALL, F_CMD_ACCESS, NULL, NULL);
	MMIO_DH(FORCEWAKE_MT, D_PRE_SKL, NULL, mul_force_wake_write);
	MMIO_DH(FORCEWAKE_ACK_HSW, D_BDW, NULL, NULL);
	MMIO_D(ECOBUS, D_ALL);
	MMIO_DH(GEN6_RC_CONTROL, D_ALL, NULL, NULL);
	MMIO_DH(GEN6_RC_STATE, D_ALL, NULL, NULL);
	MMIO_D(GEN6_RPNSWREQ, D_ALL);
	MMIO_D(GEN6_RC_VIDEO_FREQ, D_ALL);
	MMIO_D(GEN6_RP_DOWN_TIMEOUT, D_ALL);
	MMIO_D(GEN6_RP_INTERRUPT_LIMITS, D_ALL);
	MMIO_D(GEN6_RPSTAT1, D_ALL);
	MMIO_D(GEN6_RP_CONTROL, D_ALL);
	MMIO_D(GEN6_RP_UP_THRESHOLD, D_ALL);
	MMIO_D(GEN6_RP_DOWN_THRESHOLD, D_ALL);
	MMIO_D(GEN6_RP_CUR_UP_EI, D_ALL);
	MMIO_D(GEN6_RP_CUR_UP, D_ALL);
	MMIO_D(GEN6_RP_PREV_UP, D_ALL);
	MMIO_D(GEN6_RP_CUR_DOWN_EI, D_ALL);
	MMIO_D(GEN6_RP_CUR_DOWN, D_ALL);
	MMIO_D(GEN6_RP_PREV_DOWN, D_ALL);
	MMIO_D(GEN6_RP_UP_EI, D_ALL);
	MMIO_D(GEN6_RP_DOWN_EI, D_ALL);
	MMIO_D(GEN6_RP_IDLE_HYSTERSIS, D_ALL);
	MMIO_D(GEN6_RC1_WAKE_RATE_LIMIT, D_ALL);
	MMIO_D(GEN6_RC6_WAKE_RATE_LIMIT, D_ALL);
	MMIO_D(GEN6_RC6pp_WAKE_RATE_LIMIT, D_ALL);
	MMIO_D(GEN6_RC_EVALUATION_INTERVAL, D_ALL);
	MMIO_D(GEN6_RC_IDLE_HYSTERSIS, D_ALL);
	MMIO_D(GEN6_RC_SLEEP, D_ALL);
	MMIO_D(GEN6_RC1e_THRESHOLD, D_ALL);
	MMIO_D(GEN6_RC6_THRESHOLD, D_ALL);
	MMIO_D(GEN6_RC6p_THRESHOLD, D_ALL);
	MMIO_D(GEN6_RC6pp_THRESHOLD, D_ALL);
	MMIO_D(GEN6_PMINTRMSK, D_ALL);
	/*
	 * Use an arbitrary power well controlled by the PWR_WELL_CTL
	 * register.
	 */
	MMIO_DH(HSW_PWR_WELL_CTL_BIOS(HSW_DISP_PW_GLOBAL), D_BDW, NULL,
		power_well_ctl_mmio_write);
	MMIO_DH(HSW_PWR_WELL_CTL_DRIVER(HSW_DISP_PW_GLOBAL), D_BDW, NULL,
		power_well_ctl_mmio_write);
	MMIO_DH(HSW_PWR_WELL_CTL_KVMR, D_BDW, NULL, power_well_ctl_mmio_write);
	MMIO_DH(HSW_PWR_WELL_CTL_DEBUG(HSW_DISP_PW_GLOBAL), D_BDW, NULL,
		power_well_ctl_mmio_write);
	MMIO_DH(HSW_PWR_WELL_CTL5, D_BDW, NULL, power_well_ctl_mmio_write);
	MMIO_DH(HSW_PWR_WELL_CTL6, D_BDW, NULL, power_well_ctl_mmio_write);

	MMIO_D(RSTDBYCTL, D_ALL);

	MMIO_DH(GEN6_GDRST, D_ALL, NULL, gdrst_mmio_write);
	MMIO_F(FENCE_REG_GEN6_LO(0), 0x80, 0, 0, 0, D_ALL, fence_mmio_read, fence_mmio_write);
	MMIO_DH(CPU_VGACNTRL, D_ALL, NULL, vga_control_mmio_write);

	MMIO_D(TILECTL, D_ALL);

	MMIO_D(GEN6_UCGCTL1, D_ALL);
	MMIO_D(GEN6_UCGCTL2, D_ALL);

	MMIO_F(0x4f000, 0x90, 0, 0, 0, D_ALL, NULL, NULL);

	MMIO_D(GEN6_PCODE_DATA, D_ALL);
	MMIO_D(0x13812c, D_ALL);
	MMIO_DH(GEN7_ERR_INT, D_ALL, NULL, NULL);
	MMIO_D(HSW_EDRAM_CAP, D_ALL);
	MMIO_D(HSW_IDICR, D_ALL);
	MMIO_DH(GFX_FLSH_CNTL_GEN6, D_ALL, NULL, NULL);

	MMIO_D(0x3c, D_ALL);
	MMIO_D(0x860, D_ALL);
	MMIO_D(ECOSKPD, D_ALL);
	MMIO_D(0x121d0, D_ALL);
	MMIO_D(GEN6_BLITTER_ECOSKPD, D_ALL);
	MMIO_D(0x41d0, D_ALL);
	MMIO_D(GAC_ECO_BITS, D_ALL);
	MMIO_D(0x6200, D_ALL);
	MMIO_D(0x6204, D_ALL);
	MMIO_D(0x6208, D_ALL);
	MMIO_D(0x7118, D_ALL);
	MMIO_D(0x7180, D_ALL);
	MMIO_D(0x7408, D_ALL);
	MMIO_D(0x7c00, D_ALL);
	MMIO_DH(GEN6_MBCTL, D_ALL, NULL, mbctl_write);
	MMIO_D(0x911c, D_ALL);
	MMIO_D(0x9120, D_ALL);
	MMIO_DFH(GEN7_UCGCTL4, D_ALL, F_CMD_ACCESS, NULL, NULL);

	MMIO_D(GAB_CTL, D_ALL);
	MMIO_D(0x48800, D_ALL);
	MMIO_D(0xce044, D_ALL);
	MMIO_D(0xe6500, D_ALL);
	MMIO_D(0xe6504, D_ALL);
	MMIO_D(0xe6600, D_ALL);
	MMIO_D(0xe6604, D_ALL);
	MMIO_D(0xe6700, D_ALL);
	MMIO_D(0xe6704, D_ALL);
	MMIO_D(0xe6800, D_ALL);
	MMIO_D(0xe6804, D_ALL);
	MMIO_D(PCH_GMBUS4, D_ALL);
	MMIO_D(PCH_GMBUS5, D_ALL);

	MMIO_D(0x902c, D_ALL);
	MMIO_D(0xec008, D_ALL);
	MMIO_D(0xec00c, D_ALL);
	MMIO_D(0xec008 + 0x18, D_ALL);
	MMIO_D(0xec00c + 0x18, D_ALL);
	MMIO_D(0xec008 + 0x18 * 2, D_ALL);
	MMIO_D(0xec00c + 0x18 * 2, D_ALL);
	MMIO_D(0xec008 + 0x18 * 3, D_ALL);
	MMIO_D(0xec00c + 0x18 * 3, D_ALL);
	MMIO_D(0xec408, D_ALL);
	MMIO_D(0xec40c, D_ALL);
	MMIO_D(0xec408 + 0x18, D_ALL);
	MMIO_D(0xec40c + 0x18, D_ALL);
	MMIO_D(0xec408 + 0x18 * 2, D_ALL);
	MMIO_D(0xec40c + 0x18 * 2, D_ALL);
	MMIO_D(0xec408 + 0x18 * 3, D_ALL);
	MMIO_D(0xec40c + 0x18 * 3, D_ALL);
	MMIO_D(0xfc810, D_ALL);
	MMIO_D(0xfc81c, D_ALL);
	MMIO_D(0xfc828, D_ALL);
	MMIO_D(0xfc834, D_ALL);
	MMIO_D(0xfcc00, D_ALL);
	MMIO_D(0xfcc0c, D_ALL);
	MMIO_D(0xfcc18, D_ALL);
	MMIO_D(0xfcc24, D_ALL);
	MMIO_D(0xfd000, D_ALL);
	MMIO_D(0xfd00c, D_ALL);
	MMIO_D(0xfd018, D_ALL);
	MMIO_D(0xfd024, D_ALL);
	MMIO_D(0xfd034, D_ALL);

	MMIO_DH(FPGA_DBG, D_ALL, NULL, fpga_dbg_mmio_write);
	MMIO_D(0x2054, D_ALL);
	MMIO_D(0x12054, D_ALL);
	MMIO_D(0x22054, D_ALL);
	MMIO_D(0x1a054, D_ALL);

	MMIO_D(0x44070, D_ALL);
	MMIO_DFH(0x215c, D_BDW_PLUS, F_CMD_ACCESS, NULL, NULL);
	MMIO_DFH(0x2178, D_ALL, F_CMD_ACCESS, NULL, NULL);
	MMIO_DFH(0x217c, D_ALL, F_CMD_ACCESS, NULL, NULL);
	MMIO_DFH(0x12178, D_ALL, F_CMD_ACCESS, NULL, NULL);
	MMIO_DFH(0x1217c, D_ALL, F_CMD_ACCESS, NULL, NULL);

	MMIO_F(0x2290, 8, F_CMD_ACCESS, 0, 0, D_BDW_PLUS, NULL, NULL);
	MMIO_D(0x2b00, D_BDW_PLUS);
	MMIO_D(0x2360, D_BDW_PLUS);
	MMIO_F(0x5200, 32, F_CMD_ACCESS, 0, 0, D_ALL, NULL, NULL);
	MMIO_F(0x5240, 32, F_CMD_ACCESS, 0, 0, D_ALL, NULL, NULL);
	MMIO_F(0x5280, 16, F_CMD_ACCESS, 0, 0, D_ALL, NULL, NULL);

	MMIO_DFH(0x1c17c, D_BDW_PLUS, F_CMD_ACCESS, NULL, NULL);
	MMIO_DFH(0x1c178, D_BDW_PLUS, F_CMD_ACCESS, NULL, NULL);
	MMIO_DFH(BCS_SWCTRL, D_ALL, F_CMD_ACCESS, NULL, NULL);

	MMIO_F(HS_INVOCATION_COUNT, 8, F_CMD_ACCESS, 0, 0, D_ALL, NULL, NULL);
	MMIO_F(DS_INVOCATION_COUNT, 8, F_CMD_ACCESS, 0, 0, D_ALL, NULL, NULL);
	MMIO_F(IA_VERTICES_COUNT, 8, F_CMD_ACCESS, 0, 0, D_ALL, NULL, NULL);
	MMIO_F(IA_PRIMITIVES_COUNT, 8, F_CMD_ACCESS, 0, 0, D_ALL, NULL, NULL);
	MMIO_F(VS_INVOCATION_COUNT, 8, F_CMD_ACCESS, 0, 0, D_ALL, NULL, NULL);
	MMIO_F(GS_INVOCATION_COUNT, 8, F_CMD_ACCESS, 0, 0, D_ALL, NULL, NULL);
	MMIO_F(GS_PRIMITIVES_COUNT, 8, F_CMD_ACCESS, 0, 0, D_ALL, NULL, NULL);
	MMIO_F(CL_INVOCATION_COUNT, 8, F_CMD_ACCESS, 0, 0, D_ALL, NULL, NULL);
	MMIO_F(CL_PRIMITIVES_COUNT, 8, F_CMD_ACCESS, 0, 0, D_ALL, NULL, NULL);
	MMIO_F(PS_INVOCATION_COUNT, 8, F_CMD_ACCESS, 0, 0, D_ALL, NULL, NULL);
	MMIO_F(PS_DEPTH_COUNT, 8, F_CMD_ACCESS, 0, 0, D_ALL, NULL, NULL);
	MMIO_DH(0x4260, D_BDW_PLUS, NULL, gvt_reg_tlb_control_handler);
	MMIO_DH(0x4264, D_BDW_PLUS, NULL, gvt_reg_tlb_control_handler);
	MMIO_DH(0x4268, D_BDW_PLUS, NULL, gvt_reg_tlb_control_handler);
	MMIO_DH(0x426c, D_BDW_PLUS, NULL, gvt_reg_tlb_control_handler);
	MMIO_DH(0x4270, D_BDW_PLUS, NULL, gvt_reg_tlb_control_handler);
	MMIO_DFH(0x4094, D_BDW_PLUS, F_CMD_ACCESS, NULL, NULL);

	MMIO_DFH(ARB_MODE, D_ALL, F_MODE_MASK | F_CMD_ACCESS, NULL, NULL);
	MMIO_RING_GM_RDR(RING_BBADDR, D_ALL, NULL, NULL);
	MMIO_DFH(0x2220, D_ALL, F_CMD_ACCESS, NULL, NULL);
	MMIO_DFH(0x12220, D_ALL, F_CMD_ACCESS, NULL, NULL);
	MMIO_DFH(0x22220, D_ALL, F_CMD_ACCESS, NULL, NULL);
	MMIO_RING_DFH(RING_SYNC_1, D_ALL, F_CMD_ACCESS, NULL, NULL);
	MMIO_RING_DFH(RING_SYNC_0, D_ALL, F_CMD_ACCESS, NULL, NULL);
	MMIO_DFH(0x22178, D_BDW_PLUS, F_CMD_ACCESS, NULL, NULL);
	MMIO_DFH(0x1a178, D_BDW_PLUS, F_CMD_ACCESS, NULL, NULL);
	MMIO_DFH(0x1a17c, D_BDW_PLUS, F_CMD_ACCESS, NULL, NULL);
	MMIO_DFH(0x2217c, D_BDW_PLUS, F_CMD_ACCESS, NULL, NULL);
	return 0;
}

static int init_broadwell_mmio_info(struct intel_gvt *gvt)
{
	struct drm_i915_private *dev_priv = gvt->dev_priv;
	int ret;

	MMIO_DH(GEN8_GT_IMR(0), D_BDW_PLUS, NULL, intel_vgpu_reg_imr_handler);
	MMIO_DH(GEN8_GT_IER(0), D_BDW_PLUS, NULL, intel_vgpu_reg_ier_handler);
	MMIO_DH(GEN8_GT_IIR(0), D_BDW_PLUS, NULL, intel_vgpu_reg_iir_handler);
	MMIO_D(GEN8_GT_ISR(0), D_BDW_PLUS);

	MMIO_DH(GEN8_GT_IMR(1), D_BDW_PLUS, NULL, intel_vgpu_reg_imr_handler);
	MMIO_DH(GEN8_GT_IER(1), D_BDW_PLUS, NULL, intel_vgpu_reg_ier_handler);
	MMIO_DH(GEN8_GT_IIR(1), D_BDW_PLUS, NULL, intel_vgpu_reg_iir_handler);
	MMIO_D(GEN8_GT_ISR(1), D_BDW_PLUS);

	MMIO_DH(GEN8_GT_IMR(2), D_BDW_PLUS, NULL, intel_vgpu_reg_imr_handler);
	MMIO_DH(GEN8_GT_IER(2), D_BDW_PLUS, NULL, intel_vgpu_reg_ier_handler);
	MMIO_DH(GEN8_GT_IIR(2), D_BDW_PLUS, NULL, intel_vgpu_reg_iir_handler);
	MMIO_D(GEN8_GT_ISR(2), D_BDW_PLUS);

	MMIO_DH(GEN8_GT_IMR(3), D_BDW_PLUS, NULL, intel_vgpu_reg_imr_handler);
	MMIO_DH(GEN8_GT_IER(3), D_BDW_PLUS, NULL, intel_vgpu_reg_ier_handler);
	MMIO_DH(GEN8_GT_IIR(3), D_BDW_PLUS, NULL, intel_vgpu_reg_iir_handler);
	MMIO_D(GEN8_GT_ISR(3), D_BDW_PLUS);

	MMIO_DH(GEN8_DE_PIPE_IMR(PIPE_A), D_BDW_PLUS, NULL,
		intel_vgpu_reg_imr_handler);
	MMIO_DH(GEN8_DE_PIPE_IER(PIPE_A), D_BDW_PLUS, NULL,
		intel_vgpu_reg_ier_handler);
	MMIO_DH(GEN8_DE_PIPE_IIR(PIPE_A), D_BDW_PLUS, NULL,
		intel_vgpu_reg_iir_handler);
	MMIO_D(GEN8_DE_PIPE_ISR(PIPE_A), D_BDW_PLUS);

	MMIO_DH(GEN8_DE_PIPE_IMR(PIPE_B), D_BDW_PLUS, NULL,
		intel_vgpu_reg_imr_handler);
	MMIO_DH(GEN8_DE_PIPE_IER(PIPE_B), D_BDW_PLUS, NULL,
		intel_vgpu_reg_ier_handler);
	MMIO_DH(GEN8_DE_PIPE_IIR(PIPE_B), D_BDW_PLUS, NULL,
		intel_vgpu_reg_iir_handler);
	MMIO_D(GEN8_DE_PIPE_ISR(PIPE_B), D_BDW_PLUS);

	MMIO_DH(GEN8_DE_PIPE_IMR(PIPE_C), D_BDW_PLUS, NULL,
		intel_vgpu_reg_imr_handler);
	MMIO_DH(GEN8_DE_PIPE_IER(PIPE_C), D_BDW_PLUS, NULL,
		intel_vgpu_reg_ier_handler);
	MMIO_DH(GEN8_DE_PIPE_IIR(PIPE_C), D_BDW_PLUS, NULL,
		intel_vgpu_reg_iir_handler);
	MMIO_D(GEN8_DE_PIPE_ISR(PIPE_C), D_BDW_PLUS);

	MMIO_DH(GEN8_DE_PORT_IMR, D_BDW_PLUS, NULL, intel_vgpu_reg_imr_handler);
	MMIO_DH(GEN8_DE_PORT_IER, D_BDW_PLUS, NULL, intel_vgpu_reg_ier_handler);
	MMIO_DH(GEN8_DE_PORT_IIR, D_BDW_PLUS, NULL, intel_vgpu_reg_iir_handler);
	MMIO_D(GEN8_DE_PORT_ISR, D_BDW_PLUS);

	MMIO_DH(GEN8_DE_MISC_IMR, D_BDW_PLUS, NULL, intel_vgpu_reg_imr_handler);
	MMIO_DH(GEN8_DE_MISC_IER, D_BDW_PLUS, NULL, intel_vgpu_reg_ier_handler);
	MMIO_DH(GEN8_DE_MISC_IIR, D_BDW_PLUS, NULL, intel_vgpu_reg_iir_handler);
	MMIO_D(GEN8_DE_MISC_ISR, D_BDW_PLUS);

	MMIO_DH(GEN8_PCU_IMR, D_BDW_PLUS, NULL, intel_vgpu_reg_imr_handler);
	MMIO_DH(GEN8_PCU_IER, D_BDW_PLUS, NULL, intel_vgpu_reg_ier_handler);
	MMIO_DH(GEN8_PCU_IIR, D_BDW_PLUS, NULL, intel_vgpu_reg_iir_handler);
	MMIO_D(GEN8_PCU_ISR, D_BDW_PLUS);

	MMIO_DH(GEN8_MASTER_IRQ, D_BDW_PLUS, NULL,
		intel_vgpu_reg_master_irq_handler);

<<<<<<< HEAD
	MMIO_RING_DFH(RING_ACTHD_UDW, D_BDW_PLUS, F_CMD_ACCESS,
		mmio_read_from_hw, NULL);
=======
	MMIO_RING_DFH(RING_ACTHD_UDW, D_BDW_PLUS, F_CMD_ACCESS, NULL, NULL);
>>>>>>> 6c847fca

#define RING_REG(base) (base + 0xd0)
	MMIO_RING_F(RING_REG, 4, F_RO, 0,
		~_MASKED_BIT_ENABLE(RESET_CTL_REQUEST_RESET), D_BDW_PLUS, NULL,
		ring_reset_ctl_write);
#undef RING_REG

#define RING_REG(base) (base + 0x230)
	MMIO_RING_DFH(RING_REG, D_BDW_PLUS, 0, NULL, elsp_mmio_write);
#undef RING_REG

#define RING_REG(base) (base + 0x234)
	MMIO_RING_F(RING_REG, 8, F_RO | F_CMD_ACCESS, 0, ~0, D_BDW_PLUS,
		NULL, NULL);
#undef RING_REG

#define RING_REG(base) (base + 0x244)
	MMIO_RING_DFH(RING_REG, D_BDW_PLUS, F_CMD_ACCESS, NULL, NULL);
#undef RING_REG

#define RING_REG(base) (base + 0x370)
	MMIO_RING_F(RING_REG, 48, F_RO, 0, ~0, D_BDW_PLUS, NULL, NULL);
#undef RING_REG

#define RING_REG(base) (base + 0x3a0)
	MMIO_RING_DFH(RING_REG, D_BDW_PLUS, F_MODE_MASK, NULL, NULL);
#undef RING_REG

	MMIO_D(PIPEMISC(PIPE_A), D_BDW_PLUS);
	MMIO_D(PIPEMISC(PIPE_B), D_BDW_PLUS);
	MMIO_D(PIPEMISC(PIPE_C), D_BDW_PLUS);
	MMIO_D(0x1c1d0, D_BDW_PLUS);
	MMIO_D(GEN6_MBCUNIT_SNPCR, D_BDW_PLUS);
	MMIO_D(GEN7_MISCCPCTL, D_BDW_PLUS);
	MMIO_D(0x1c054, D_BDW_PLUS);

	MMIO_DH(GEN6_PCODE_MAILBOX, D_BDW_PLUS, NULL, mailbox_write);

	MMIO_D(GEN8_PRIVATE_PAT_LO, D_BDW_PLUS);
	MMIO_D(GEN8_PRIVATE_PAT_HI, D_BDW_PLUS);

	MMIO_D(GAMTARBMODE, D_BDW_PLUS);

#define RING_REG(base) (base + 0x270)
	MMIO_RING_F(RING_REG, 32, 0, 0, 0, D_BDW_PLUS, NULL, NULL);
#undef RING_REG

<<<<<<< HEAD
	MMIO_RING_GM_RDR(RING_HWS_PGA, D_BDW_PLUS, NULL, NULL);
=======
	MMIO_RING_GM_RDR(RING_HWS_PGA, D_BDW_PLUS, NULL, hws_pga_write);
>>>>>>> 6c847fca

	MMIO_DFH(HDC_CHICKEN0, D_BDW_PLUS, F_MODE_MASK | F_CMD_ACCESS, NULL, NULL);

	MMIO_D(CHICKEN_PIPESL_1(PIPE_A), D_BDW_PLUS);
	MMIO_D(CHICKEN_PIPESL_1(PIPE_B), D_BDW_PLUS);
	MMIO_D(CHICKEN_PIPESL_1(PIPE_C), D_BDW_PLUS);

	MMIO_D(WM_MISC, D_BDW);
	MMIO_D(BDW_EDP_PSR_BASE, D_BDW);

	MMIO_D(0x66c00, D_BDW_PLUS);
	MMIO_D(0x66c04, D_BDW_PLUS);

	MMIO_D(HSW_GTT_CACHE_EN, D_BDW_PLUS);

	MMIO_D(GEN8_EU_DISABLE0, D_BDW_PLUS);
	MMIO_D(GEN8_EU_DISABLE1, D_BDW_PLUS);
	MMIO_D(GEN8_EU_DISABLE2, D_BDW_PLUS);

	MMIO_D(0xfdc, D_BDW_PLUS);
	MMIO_DFH(GEN8_ROW_CHICKEN, D_BDW_PLUS, F_MODE_MASK | F_CMD_ACCESS,
		NULL, NULL);
	MMIO_DFH(GEN7_ROW_CHICKEN2, D_BDW_PLUS, F_MODE_MASK | F_CMD_ACCESS,
		NULL, NULL);
	MMIO_DFH(GEN8_UCGCTL6, D_BDW_PLUS, F_CMD_ACCESS, NULL, NULL);

	MMIO_DFH(0xb1f0, D_BDW, F_CMD_ACCESS, NULL, NULL);
	MMIO_DFH(0xb1c0, D_BDW, F_CMD_ACCESS, NULL, NULL);
	MMIO_DFH(GEN8_L3SQCREG4, D_BDW_PLUS, F_CMD_ACCESS, NULL, NULL);
	MMIO_DFH(0xb100, D_BDW, F_CMD_ACCESS, NULL, NULL);
	MMIO_DFH(0xb10c, D_BDW, F_CMD_ACCESS, NULL, NULL);
	MMIO_D(0xb110, D_BDW);

	MMIO_F(0x24d0, 48, F_CMD_ACCESS, 0, 0, D_BDW_PLUS,
		NULL, force_nonpriv_write);

	MMIO_D(0x44484, D_BDW_PLUS);
	MMIO_D(0x4448c, D_BDW_PLUS);

	MMIO_DFH(0x83a4, D_BDW, F_CMD_ACCESS, NULL, NULL);
	MMIO_D(GEN8_L3_LRA_1_GPGPU, D_BDW_PLUS);

	MMIO_DFH(0x8430, D_BDW, F_CMD_ACCESS, NULL, NULL);

	MMIO_D(0x110000, D_BDW_PLUS);

	MMIO_D(0x48400, D_BDW_PLUS);

	MMIO_D(0x6e570, D_BDW_PLUS);
	MMIO_D(0x65f10, D_BDW_PLUS);

	MMIO_DFH(0xe194, D_BDW_PLUS, F_MODE_MASK | F_CMD_ACCESS, NULL,
		 skl_misc_ctl_write);
	MMIO_DFH(0xe188, D_BDW_PLUS, F_MODE_MASK | F_CMD_ACCESS, NULL, NULL);
	MMIO_DFH(HALF_SLICE_CHICKEN2, D_BDW_PLUS, F_MODE_MASK | F_CMD_ACCESS, NULL, NULL);
	MMIO_DFH(0x2580, D_BDW_PLUS, F_MODE_MASK | F_CMD_ACCESS, NULL, NULL);

	MMIO_DFH(0x2248, D_BDW, F_CMD_ACCESS, NULL, NULL);

	MMIO_DFH(0xe220, D_BDW_PLUS, F_CMD_ACCESS, NULL, NULL);
	MMIO_DFH(0xe230, D_BDW_PLUS, F_CMD_ACCESS, NULL, NULL);
	MMIO_DFH(0xe240, D_BDW_PLUS, F_CMD_ACCESS, NULL, NULL);
	MMIO_DFH(0xe260, D_BDW_PLUS, F_CMD_ACCESS, NULL, NULL);
	MMIO_DFH(0xe270, D_BDW_PLUS, F_CMD_ACCESS, NULL, NULL);
	MMIO_DFH(0xe280, D_BDW_PLUS, F_CMD_ACCESS, NULL, NULL);
	MMIO_DFH(0xe2a0, D_BDW_PLUS, F_CMD_ACCESS, NULL, NULL);
	MMIO_DFH(0xe2b0, D_BDW_PLUS, F_CMD_ACCESS, NULL, NULL);
	MMIO_DFH(0xe2c0, D_BDW_PLUS, F_CMD_ACCESS, NULL, NULL);
	return 0;
}

static int init_skl_mmio_info(struct intel_gvt *gvt)
{
	struct drm_i915_private *dev_priv = gvt->dev_priv;
	int ret;

	MMIO_DH(FORCEWAKE_RENDER_GEN9, D_SKL_PLUS, NULL, mul_force_wake_write);
	MMIO_DH(FORCEWAKE_ACK_RENDER_GEN9, D_SKL_PLUS, NULL, NULL);
	MMIO_DH(FORCEWAKE_BLITTER_GEN9, D_SKL_PLUS, NULL, mul_force_wake_write);
	MMIO_DH(FORCEWAKE_ACK_BLITTER_GEN9, D_SKL_PLUS, NULL, NULL);
	MMIO_DH(FORCEWAKE_MEDIA_GEN9, D_SKL_PLUS, NULL, mul_force_wake_write);
	MMIO_DH(FORCEWAKE_ACK_MEDIA_GEN9, D_SKL_PLUS, NULL, NULL);

	MMIO_F(_DPB_AUX_CH_CTL, 6 * 4, 0, 0, 0, D_SKL_PLUS, NULL,
						dp_aux_ch_ctl_mmio_write);
	MMIO_F(_DPC_AUX_CH_CTL, 6 * 4, 0, 0, 0, D_SKL_PLUS, NULL,
						dp_aux_ch_ctl_mmio_write);
	MMIO_F(_DPD_AUX_CH_CTL, 6 * 4, 0, 0, 0, D_SKL_PLUS, NULL,
						dp_aux_ch_ctl_mmio_write);

	/*
	 * Use an arbitrary power well controlled by the PWR_WELL_CTL
	 * register.
	 */
	MMIO_D(HSW_PWR_WELL_CTL_BIOS(SKL_DISP_PW_MISC_IO), D_SKL_PLUS);
	MMIO_DH(HSW_PWR_WELL_CTL_DRIVER(SKL_DISP_PW_MISC_IO), D_SKL_PLUS, NULL,
		skl_power_well_ctl_write);

	MMIO_D(0xa210, D_SKL_PLUS);
	MMIO_D(GEN9_MEDIA_PG_IDLE_HYSTERESIS, D_SKL_PLUS);
	MMIO_D(GEN9_RENDER_PG_IDLE_HYSTERESIS, D_SKL_PLUS);
	MMIO_DFH(GEN9_GAMT_ECO_REG_RW_IA, D_SKL_PLUS, F_CMD_ACCESS, NULL, NULL);
	MMIO_DH(0x4ddc, D_SKL_PLUS, NULL, skl_misc_ctl_write);
	MMIO_DH(0x42080, D_SKL_PLUS, NULL, skl_misc_ctl_write);
	MMIO_D(0x45504, D_SKL_PLUS);
	MMIO_D(0x45520, D_SKL_PLUS);
	MMIO_D(0x46000, D_SKL_PLUS);
	MMIO_DH(0x46010, D_SKL | D_KBL, NULL, skl_lcpll_write);
	MMIO_DH(0x46014, D_SKL | D_KBL, NULL, skl_lcpll_write);
	MMIO_D(0x6C040, D_SKL | D_KBL);
	MMIO_D(0x6C048, D_SKL | D_KBL);
	MMIO_D(0x6C050, D_SKL | D_KBL);
	MMIO_D(0x6C044, D_SKL | D_KBL);
	MMIO_D(0x6C04C, D_SKL | D_KBL);
	MMIO_D(0x6C054, D_SKL | D_KBL);
	MMIO_D(0x6c058, D_SKL | D_KBL);
	MMIO_D(0x6c05c, D_SKL | D_KBL);
	MMIO_DH(0X6c060, D_SKL | D_KBL, dpll_status_read, NULL);

	MMIO_DH(SKL_PS_WIN_POS(PIPE_A, 0), D_SKL_PLUS, NULL, pf_write);
	MMIO_DH(SKL_PS_WIN_POS(PIPE_A, 1), D_SKL_PLUS, NULL, pf_write);
	MMIO_DH(SKL_PS_WIN_POS(PIPE_B, 0), D_SKL_PLUS, NULL, pf_write);
	MMIO_DH(SKL_PS_WIN_POS(PIPE_B, 1), D_SKL_PLUS, NULL, pf_write);
	MMIO_DH(SKL_PS_WIN_POS(PIPE_C, 0), D_SKL_PLUS, NULL, pf_write);
	MMIO_DH(SKL_PS_WIN_POS(PIPE_C, 1), D_SKL_PLUS, NULL, pf_write);

	MMIO_DH(SKL_PS_WIN_SZ(PIPE_A, 0), D_SKL_PLUS, NULL, pf_write);
	MMIO_DH(SKL_PS_WIN_SZ(PIPE_A, 1), D_SKL_PLUS, NULL, pf_write);
	MMIO_DH(SKL_PS_WIN_SZ(PIPE_B, 0), D_SKL_PLUS, NULL, pf_write);
	MMIO_DH(SKL_PS_WIN_SZ(PIPE_B, 1), D_SKL_PLUS, NULL, pf_write);
	MMIO_DH(SKL_PS_WIN_SZ(PIPE_C, 0), D_SKL_PLUS, NULL, pf_write);
	MMIO_DH(SKL_PS_WIN_SZ(PIPE_C, 1), D_SKL_PLUS, NULL, pf_write);

	MMIO_DH(SKL_PS_CTRL(PIPE_A, 0), D_SKL_PLUS, NULL, pf_write);
	MMIO_DH(SKL_PS_CTRL(PIPE_A, 1), D_SKL_PLUS, NULL, pf_write);
	MMIO_DH(SKL_PS_CTRL(PIPE_B, 0), D_SKL_PLUS, NULL, pf_write);
	MMIO_DH(SKL_PS_CTRL(PIPE_B, 1), D_SKL_PLUS, NULL, pf_write);
	MMIO_DH(SKL_PS_CTRL(PIPE_C, 0), D_SKL_PLUS, NULL, pf_write);
	MMIO_DH(SKL_PS_CTRL(PIPE_C, 1), D_SKL_PLUS, NULL, pf_write);

	MMIO_DH(PLANE_BUF_CFG(PIPE_A, 0), D_SKL_PLUS, NULL, NULL);
	MMIO_DH(PLANE_BUF_CFG(PIPE_A, 1), D_SKL_PLUS, NULL, NULL);
	MMIO_DH(PLANE_BUF_CFG(PIPE_A, 2), D_SKL_PLUS, NULL, NULL);
	MMIO_DH(PLANE_BUF_CFG(PIPE_A, 3), D_SKL_PLUS, NULL, NULL);

	MMIO_DH(PLANE_BUF_CFG(PIPE_B, 0), D_SKL_PLUS, NULL, NULL);
	MMIO_DH(PLANE_BUF_CFG(PIPE_B, 1), D_SKL_PLUS, NULL, NULL);
	MMIO_DH(PLANE_BUF_CFG(PIPE_B, 2), D_SKL_PLUS, NULL, NULL);
	MMIO_DH(PLANE_BUF_CFG(PIPE_B, 3), D_SKL_PLUS, NULL, NULL);

	MMIO_DH(PLANE_BUF_CFG(PIPE_C, 0), D_SKL_PLUS, NULL, NULL);
	MMIO_DH(PLANE_BUF_CFG(PIPE_C, 1), D_SKL_PLUS, NULL, NULL);
	MMIO_DH(PLANE_BUF_CFG(PIPE_C, 2), D_SKL_PLUS, NULL, NULL);
	MMIO_DH(PLANE_BUF_CFG(PIPE_C, 3), D_SKL_PLUS, NULL, NULL);

	MMIO_DH(CUR_BUF_CFG(PIPE_A), D_SKL_PLUS, NULL, NULL);
	MMIO_DH(CUR_BUF_CFG(PIPE_B), D_SKL_PLUS, NULL, NULL);
	MMIO_DH(CUR_BUF_CFG(PIPE_C), D_SKL_PLUS, NULL, NULL);

	MMIO_F(PLANE_WM(PIPE_A, 0, 0), 4 * 8, 0, 0, 0, D_SKL_PLUS, NULL, NULL);
	MMIO_F(PLANE_WM(PIPE_A, 1, 0), 4 * 8, 0, 0, 0, D_SKL_PLUS, NULL, NULL);
	MMIO_F(PLANE_WM(PIPE_A, 2, 0), 4 * 8, 0, 0, 0, D_SKL_PLUS, NULL, NULL);

	MMIO_F(PLANE_WM(PIPE_B, 0, 0), 4 * 8, 0, 0, 0, D_SKL_PLUS, NULL, NULL);
	MMIO_F(PLANE_WM(PIPE_B, 1, 0), 4 * 8, 0, 0, 0, D_SKL_PLUS, NULL, NULL);
	MMIO_F(PLANE_WM(PIPE_B, 2, 0), 4 * 8, 0, 0, 0, D_SKL_PLUS, NULL, NULL);

	MMIO_F(PLANE_WM(PIPE_C, 0, 0), 4 * 8, 0, 0, 0, D_SKL_PLUS, NULL, NULL);
	MMIO_F(PLANE_WM(PIPE_C, 1, 0), 4 * 8, 0, 0, 0, D_SKL_PLUS, NULL, NULL);
	MMIO_F(PLANE_WM(PIPE_C, 2, 0), 4 * 8, 0, 0, 0, D_SKL_PLUS, NULL, NULL);

	MMIO_F(CUR_WM(PIPE_A, 0), 4 * 8, 0, 0, 0, D_SKL_PLUS, NULL, NULL);
	MMIO_F(CUR_WM(PIPE_B, 0), 4 * 8, 0, 0, 0, D_SKL_PLUS, NULL, NULL);
	MMIO_F(CUR_WM(PIPE_C, 0), 4 * 8, 0, 0, 0, D_SKL_PLUS, NULL, NULL);

	MMIO_DH(PLANE_WM_TRANS(PIPE_A, 0), D_SKL_PLUS, NULL, NULL);
	MMIO_DH(PLANE_WM_TRANS(PIPE_A, 1), D_SKL_PLUS, NULL, NULL);
	MMIO_DH(PLANE_WM_TRANS(PIPE_A, 2), D_SKL_PLUS, NULL, NULL);

	MMIO_DH(PLANE_WM_TRANS(PIPE_B, 0), D_SKL_PLUS, NULL, NULL);
	MMIO_DH(PLANE_WM_TRANS(PIPE_B, 1), D_SKL_PLUS, NULL, NULL);
	MMIO_DH(PLANE_WM_TRANS(PIPE_B, 2), D_SKL_PLUS, NULL, NULL);

	MMIO_DH(PLANE_WM_TRANS(PIPE_C, 0), D_SKL_PLUS, NULL, NULL);
	MMIO_DH(PLANE_WM_TRANS(PIPE_C, 1), D_SKL_PLUS, NULL, NULL);
	MMIO_DH(PLANE_WM_TRANS(PIPE_C, 2), D_SKL_PLUS, NULL, NULL);

	MMIO_DH(CUR_WM_TRANS(PIPE_A), D_SKL_PLUS, NULL, NULL);
	MMIO_DH(CUR_WM_TRANS(PIPE_B), D_SKL_PLUS, NULL, NULL);
	MMIO_DH(CUR_WM_TRANS(PIPE_C), D_SKL_PLUS, NULL, NULL);

	MMIO_DH(PLANE_NV12_BUF_CFG(PIPE_A, 0), D_SKL_PLUS, NULL, NULL);
	MMIO_DH(PLANE_NV12_BUF_CFG(PIPE_A, 1), D_SKL_PLUS, NULL, NULL);
	MMIO_DH(PLANE_NV12_BUF_CFG(PIPE_A, 2), D_SKL_PLUS, NULL, NULL);
	MMIO_DH(PLANE_NV12_BUF_CFG(PIPE_A, 3), D_SKL_PLUS, NULL, NULL);

	MMIO_DH(PLANE_NV12_BUF_CFG(PIPE_B, 0), D_SKL_PLUS, NULL, NULL);
	MMIO_DH(PLANE_NV12_BUF_CFG(PIPE_B, 1), D_SKL_PLUS, NULL, NULL);
	MMIO_DH(PLANE_NV12_BUF_CFG(PIPE_B, 2), D_SKL_PLUS, NULL, NULL);
	MMIO_DH(PLANE_NV12_BUF_CFG(PIPE_B, 3), D_SKL_PLUS, NULL, NULL);

	MMIO_DH(PLANE_NV12_BUF_CFG(PIPE_C, 0), D_SKL_PLUS, NULL, NULL);
	MMIO_DH(PLANE_NV12_BUF_CFG(PIPE_C, 1), D_SKL_PLUS, NULL, NULL);
	MMIO_DH(PLANE_NV12_BUF_CFG(PIPE_C, 2), D_SKL_PLUS, NULL, NULL);
	MMIO_DH(PLANE_NV12_BUF_CFG(PIPE_C, 3), D_SKL_PLUS, NULL, NULL);

	MMIO_DH(_REG_701C0(PIPE_A, 1), D_SKL_PLUS, NULL, NULL);
	MMIO_DH(_REG_701C0(PIPE_A, 2), D_SKL_PLUS, NULL, NULL);
	MMIO_DH(_REG_701C0(PIPE_A, 3), D_SKL_PLUS, NULL, NULL);
	MMIO_DH(_REG_701C0(PIPE_A, 4), D_SKL_PLUS, NULL, NULL);

	MMIO_DH(_REG_701C0(PIPE_B, 1), D_SKL_PLUS, NULL, NULL);
	MMIO_DH(_REG_701C0(PIPE_B, 2), D_SKL_PLUS, NULL, NULL);
	MMIO_DH(_REG_701C0(PIPE_B, 3), D_SKL_PLUS, NULL, NULL);
	MMIO_DH(_REG_701C0(PIPE_B, 4), D_SKL_PLUS, NULL, NULL);

	MMIO_DH(_REG_701C0(PIPE_C, 1), D_SKL_PLUS, NULL, NULL);
	MMIO_DH(_REG_701C0(PIPE_C, 2), D_SKL_PLUS, NULL, NULL);
	MMIO_DH(_REG_701C0(PIPE_C, 3), D_SKL_PLUS, NULL, NULL);
	MMIO_DH(_REG_701C0(PIPE_C, 4), D_SKL_PLUS, NULL, NULL);

	MMIO_DH(_REG_701C4(PIPE_A, 1), D_SKL_PLUS, NULL, NULL);
	MMIO_DH(_REG_701C4(PIPE_A, 2), D_SKL_PLUS, NULL, NULL);
	MMIO_DH(_REG_701C4(PIPE_A, 3), D_SKL_PLUS, NULL, NULL);
	MMIO_DH(_REG_701C4(PIPE_A, 4), D_SKL_PLUS, NULL, NULL);

	MMIO_DH(_REG_701C4(PIPE_B, 1), D_SKL_PLUS, NULL, NULL);
	MMIO_DH(_REG_701C4(PIPE_B, 2), D_SKL_PLUS, NULL, NULL);
	MMIO_DH(_REG_701C4(PIPE_B, 3), D_SKL_PLUS, NULL, NULL);
	MMIO_DH(_REG_701C4(PIPE_B, 4), D_SKL_PLUS, NULL, NULL);

	MMIO_DH(_REG_701C4(PIPE_C, 1), D_SKL_PLUS, NULL, NULL);
	MMIO_DH(_REG_701C4(PIPE_C, 2), D_SKL_PLUS, NULL, NULL);
	MMIO_DH(_REG_701C4(PIPE_C, 3), D_SKL_PLUS, NULL, NULL);
	MMIO_DH(_REG_701C4(PIPE_C, 4), D_SKL_PLUS, NULL, NULL);

	MMIO_D(0x70380, D_SKL_PLUS);
	MMIO_D(0x71380, D_SKL_PLUS);
	MMIO_D(0x72380, D_SKL_PLUS);
	MMIO_D(0x7039c, D_SKL_PLUS);

	MMIO_D(0x8f074, D_SKL | D_KBL);
	MMIO_D(0x8f004, D_SKL | D_KBL);
	MMIO_D(0x8f034, D_SKL | D_KBL);

	MMIO_D(0xb11c, D_SKL | D_KBL);

	MMIO_D(0x51000, D_SKL | D_KBL);
	MMIO_D(0x6c00c, D_SKL_PLUS);

	MMIO_F(0xc800, 0x7f8, F_CMD_ACCESS, 0, 0, D_SKL | D_KBL, NULL, NULL);
	MMIO_F(0xb020, 0x80, F_CMD_ACCESS, 0, 0, D_SKL | D_KBL, NULL, NULL);

	MMIO_D(0xd08, D_SKL_PLUS);
	MMIO_DFH(0x20e0, D_SKL_PLUS, F_MODE_MASK, NULL, NULL);
	MMIO_DFH(0x20ec, D_SKL_PLUS, F_MODE_MASK | F_CMD_ACCESS, NULL, NULL);

	/* TRTT */
	MMIO_DFH(0x4de0, D_SKL | D_KBL, F_CMD_ACCESS, NULL, NULL);
	MMIO_DFH(0x4de4, D_SKL | D_KBL, F_CMD_ACCESS, NULL, NULL);
	MMIO_DFH(0x4de8, D_SKL | D_KBL, F_CMD_ACCESS, NULL, NULL);
	MMIO_DFH(0x4dec, D_SKL | D_KBL, F_CMD_ACCESS, NULL, NULL);
	MMIO_DFH(0x4df0, D_SKL | D_KBL, F_CMD_ACCESS, NULL, NULL);
	MMIO_DFH(0x4df4, D_SKL | D_KBL, F_CMD_ACCESS, NULL, gen9_trtte_write);
	MMIO_DH(0x4dfc, D_SKL | D_KBL, NULL, gen9_trtt_chicken_write);

	MMIO_D(0x45008, D_SKL | D_KBL);

	MMIO_D(0x46430, D_SKL | D_KBL);

	MMIO_D(0x46520, D_SKL | D_KBL);

	MMIO_D(0xc403c, D_SKL | D_KBL);
	MMIO_D(0xb004, D_SKL_PLUS);
	MMIO_DH(DMA_CTRL, D_SKL_PLUS, NULL, dma_ctrl_write);

	MMIO_D(0x65900, D_SKL_PLUS);
	MMIO_D(0x1082c0, D_SKL | D_KBL);
	MMIO_D(0x4068, D_SKL | D_KBL);
	MMIO_D(0x67054, D_SKL | D_KBL);
	MMIO_D(0x6e560, D_SKL | D_KBL);
	MMIO_D(0x6e554, D_SKL | D_KBL);
	MMIO_D(0x2b20, D_SKL | D_KBL);
	MMIO_D(0x65f00, D_SKL | D_KBL);
	MMIO_D(0x65f08, D_SKL | D_KBL);
	MMIO_D(0x320f0, D_SKL | D_KBL);

	MMIO_D(0x70034, D_SKL_PLUS);
	MMIO_D(0x71034, D_SKL_PLUS);
	MMIO_D(0x72034, D_SKL_PLUS);

	MMIO_D(_PLANE_KEYVAL_1(PIPE_A), D_SKL_PLUS);
	MMIO_D(_PLANE_KEYVAL_1(PIPE_B), D_SKL_PLUS);
	MMIO_D(_PLANE_KEYVAL_1(PIPE_C), D_SKL_PLUS);
	MMIO_D(_PLANE_KEYMSK_1(PIPE_A), D_SKL_PLUS);
	MMIO_D(_PLANE_KEYMSK_1(PIPE_B), D_SKL_PLUS);
	MMIO_D(_PLANE_KEYMSK_1(PIPE_C), D_SKL_PLUS);

	MMIO_D(0x44500, D_SKL_PLUS);
	MMIO_DFH(GEN9_CSFE_CHICKEN1_RCS, D_SKL_PLUS, F_CMD_ACCESS, NULL, NULL);
	MMIO_DFH(GEN8_HDC_CHICKEN1, D_SKL | D_KBL, F_MODE_MASK | F_CMD_ACCESS,
		NULL, NULL);

	MMIO_D(0x4ab8, D_KBL);
	MMIO_D(0x2248, D_SKL_PLUS | D_KBL);

	return 0;
}

static struct gvt_mmio_block *find_mmio_block(struct intel_gvt *gvt,
					      unsigned int offset)
{
	unsigned long device = intel_gvt_get_device_type(gvt);
	struct gvt_mmio_block *block = gvt->mmio.mmio_block;
	int num = gvt->mmio.num_mmio_block;
	int i;

	for (i = 0; i < num; i++, block++) {
		if (!(device & block->device))
			continue;
		if (offset >= INTEL_GVT_MMIO_OFFSET(block->offset) &&
		    offset < INTEL_GVT_MMIO_OFFSET(block->offset) + block->size)
			return block;
	}
	return NULL;
}

/**
 * intel_gvt_clean_mmio_info - clean up MMIO information table for GVT device
 * @gvt: GVT device
 *
 * This function is called at the driver unloading stage, to clean up the MMIO
 * information table of GVT device
 *
 */
void intel_gvt_clean_mmio_info(struct intel_gvt *gvt)
{
	struct hlist_node *tmp;
	struct intel_gvt_mmio_info *e;
	int i;

	hash_for_each_safe(gvt->mmio.mmio_info_table, i, tmp, e, node)
		kfree(e);

	vfree(gvt->mmio.mmio_attribute);
	gvt->mmio.mmio_attribute = NULL;
}

/* Special MMIO blocks. */
static struct gvt_mmio_block mmio_blocks[] = {
	{D_SKL_PLUS, _MMIO(CSR_MMIO_START_RANGE), 0x3000, NULL, NULL},
	{D_ALL, _MMIO(MCHBAR_MIRROR_BASE_SNB), 0x40000, NULL, NULL},
	{D_ALL, _MMIO(VGT_PVINFO_PAGE), VGT_PVINFO_SIZE,
		pvinfo_mmio_read, pvinfo_mmio_write},
	{D_ALL, LGC_PALETTE(PIPE_A, 0), 1024, NULL, NULL},
	{D_ALL, LGC_PALETTE(PIPE_B, 0), 1024, NULL, NULL},
	{D_ALL, LGC_PALETTE(PIPE_C, 0), 1024, NULL, NULL},
};

/**
 * intel_gvt_setup_mmio_info - setup MMIO information table for GVT device
 * @gvt: GVT device
 *
 * This function is called at the initialization stage, to setup the MMIO
 * information table for GVT device
 *
 * Returns:
 * zero on success, negative if failed.
 */
int intel_gvt_setup_mmio_info(struct intel_gvt *gvt)
{
	struct intel_gvt_device_info *info = &gvt->device_info;
	struct drm_i915_private *dev_priv = gvt->dev_priv;
	int size = info->mmio_size / 4 * sizeof(*gvt->mmio.mmio_attribute);
	int ret;

	gvt->mmio.mmio_attribute = vzalloc(size);
	if (!gvt->mmio.mmio_attribute)
		return -ENOMEM;

	ret = init_generic_mmio_info(gvt);
	if (ret)
		goto err;

	if (IS_BROADWELL(dev_priv)) {
		ret = init_broadwell_mmio_info(gvt);
		if (ret)
			goto err;
	} else if (IS_SKYLAKE(dev_priv)
		|| IS_KABYLAKE(dev_priv)) {
		ret = init_broadwell_mmio_info(gvt);
		if (ret)
			goto err;
		ret = init_skl_mmio_info(gvt);
		if (ret)
			goto err;
	}

	gvt->mmio.mmio_block = mmio_blocks;
	gvt->mmio.num_mmio_block = ARRAY_SIZE(mmio_blocks);

	return 0;
err:
	intel_gvt_clean_mmio_info(gvt);
	return ret;
}

/**
 * intel_gvt_for_each_tracked_mmio - iterate each tracked mmio
 * @gvt: a GVT device
 * @handler: the handler
 * @data: private data given to handler
 *
 * Returns:
 * Zero on success, negative error code if failed.
 */
int intel_gvt_for_each_tracked_mmio(struct intel_gvt *gvt,
	int (*handler)(struct intel_gvt *gvt, u32 offset, void *data),
	void *data)
{
	struct gvt_mmio_block *block = gvt->mmio.mmio_block;
	struct intel_gvt_mmio_info *e;
	int i, j, ret;

	hash_for_each(gvt->mmio.mmio_info_table, i, e, node) {
		ret = handler(gvt, e->offset, data);
		if (ret)
			return ret;
	}

	for (i = 0; i < gvt->mmio.num_mmio_block; i++, block++) {
		for (j = 0; j < block->size; j += 4) {
			ret = handler(gvt,
				INTEL_GVT_MMIO_OFFSET(block->offset) + j,
				data);
			if (ret)
				return ret;
		}
	}
	return 0;
}

/**
 * intel_vgpu_default_mmio_read - default MMIO read handler
 * @vgpu: a vGPU
 * @offset: access offset
 * @p_data: data return buffer
 * @bytes: access data length
 *
 * Returns:
 * Zero on success, negative error code if failed.
 */
int intel_vgpu_default_mmio_read(struct intel_vgpu *vgpu, unsigned int offset,
		void *p_data, unsigned int bytes)
{
	read_vreg(vgpu, offset, p_data, bytes);
	return 0;
}

/**
 * intel_t_default_mmio_write - default MMIO write handler
 * @vgpu: a vGPU
 * @offset: access offset
 * @p_data: write data buffer
 * @bytes: access data length
 *
 * Returns:
 * Zero on success, negative error code if failed.
 */
int intel_vgpu_default_mmio_write(struct intel_vgpu *vgpu, unsigned int offset,
		void *p_data, unsigned int bytes)
{
	write_vreg(vgpu, offset, p_data, bytes);
	return 0;
}

/**
 * intel_gvt_in_force_nonpriv_whitelist - if a mmio is in whitelist to be
 * force-nopriv register
 *
 * @gvt: a GVT device
 * @offset: register offset
 *
 * Returns:
 * True if the register is in force-nonpriv whitelist;
 * False if outside;
 */
bool intel_gvt_in_force_nonpriv_whitelist(struct intel_gvt *gvt,
					  unsigned int offset)
{
	return in_whitelist(offset);
}

/**
 * intel_vgpu_mmio_reg_rw - emulate tracked mmio registers
 * @vgpu: a vGPU
 * @offset: register offset
 * @pdata: data buffer
 * @bytes: data length
 *
 * Returns:
 * Zero on success, negative error code if failed.
 */
int intel_vgpu_mmio_reg_rw(struct intel_vgpu *vgpu, unsigned int offset,
			   void *pdata, unsigned int bytes, bool is_read)
{
	struct intel_gvt *gvt = vgpu->gvt;
	struct intel_gvt_mmio_info *mmio_info;
	struct gvt_mmio_block *mmio_block;
	gvt_mmio_func func;
	int ret;

	if (WARN_ON(bytes > 8))
		return -EINVAL;

	/*
	 * Handle special MMIO blocks.
	 */
	mmio_block = find_mmio_block(gvt, offset);
	if (mmio_block) {
		func = is_read ? mmio_block->read : mmio_block->write;
		if (func)
			return func(vgpu, offset, pdata, bytes);
		goto default_rw;
	}

	/*
	 * Normal tracked MMIOs.
	 */
	mmio_info = find_mmio_info(gvt, offset);
	if (!mmio_info) {
		if (!vgpu->mmio.disable_warn_untrack)
			gvt_vgpu_err("untracked MMIO %08x len %d\n",
				     offset, bytes);
		goto default_rw;
	}

	if (is_read)
		return mmio_info->read(vgpu, offset, pdata, bytes);
	else {
		u64 ro_mask = mmio_info->ro_mask;
		u32 old_vreg = 0, old_sreg = 0;
		u64 data = 0;

		if (intel_gvt_mmio_has_mode_mask(gvt, mmio_info->offset)) {
			old_vreg = vgpu_vreg(vgpu, offset);
			old_sreg = vgpu_sreg(vgpu, offset);
		}

		if (likely(!ro_mask))
			ret = mmio_info->write(vgpu, offset, pdata, bytes);
		else if (!~ro_mask) {
			gvt_vgpu_err("try to write RO reg %x\n", offset);
			return 0;
		} else {
			/* keep the RO bits in the virtual register */
			memcpy(&data, pdata, bytes);
			data &= ~ro_mask;
			data |= vgpu_vreg(vgpu, offset) & ro_mask;
			ret = mmio_info->write(vgpu, offset, &data, bytes);
		}

		/* higher 16bits of mode ctl regs are mask bits for change */
		if (intel_gvt_mmio_has_mode_mask(gvt, mmio_info->offset)) {
			u32 mask = vgpu_vreg(vgpu, offset) >> 16;

			vgpu_vreg(vgpu, offset) = (old_vreg & ~mask)
					| (vgpu_vreg(vgpu, offset) & mask);
			vgpu_sreg(vgpu, offset) = (old_sreg & ~mask)
					| (vgpu_sreg(vgpu, offset) & mask);
		}
	}

	return ret;

default_rw:
	return is_read ?
		intel_vgpu_default_mmio_read(vgpu, offset, pdata, bytes) :
		intel_vgpu_default_mmio_write(vgpu, offset, pdata, bytes);
}<|MERGE_RESOLUTION|>--- conflicted
+++ resolved
@@ -1677,11 +1677,7 @@
 #undef RING_REG
 
 #define RING_REG(base) (base + 0x6c)
-<<<<<<< HEAD
 	MMIO_RING_DFH(RING_REG, D_ALL, 0, mmio_read_from_hw, NULL);
-=======
-	MMIO_RING_DFH(RING_REG, D_ALL, 0, instdone_mmio_read, NULL);
->>>>>>> 6c847fca
 #undef RING_REG
 	MMIO_DH(GEN7_SC_INSTDONE, D_BDW_PLUS, mmio_read_from_hw, NULL);
 
@@ -2518,12 +2514,8 @@
 	MMIO_DH(GEN8_MASTER_IRQ, D_BDW_PLUS, NULL,
 		intel_vgpu_reg_master_irq_handler);
 
-<<<<<<< HEAD
 	MMIO_RING_DFH(RING_ACTHD_UDW, D_BDW_PLUS, F_CMD_ACCESS,
 		mmio_read_from_hw, NULL);
-=======
-	MMIO_RING_DFH(RING_ACTHD_UDW, D_BDW_PLUS, F_CMD_ACCESS, NULL, NULL);
->>>>>>> 6c847fca
 
 #define RING_REG(base) (base + 0xd0)
 	MMIO_RING_F(RING_REG, 4, F_RO, 0,
@@ -2571,11 +2563,7 @@
 	MMIO_RING_F(RING_REG, 32, 0, 0, 0, D_BDW_PLUS, NULL, NULL);
 #undef RING_REG
 
-<<<<<<< HEAD
-	MMIO_RING_GM_RDR(RING_HWS_PGA, D_BDW_PLUS, NULL, NULL);
-=======
 	MMIO_RING_GM_RDR(RING_HWS_PGA, D_BDW_PLUS, NULL, hws_pga_write);
->>>>>>> 6c847fca
 
 	MMIO_DFH(HDC_CHICKEN0, D_BDW_PLUS, F_MODE_MASK | F_CMD_ACCESS, NULL, NULL);
 
