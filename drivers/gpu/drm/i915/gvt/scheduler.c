/*
 * Copyright(c) 2011-2016 Intel Corporation. All rights reserved.
 *
 * Permission is hereby granted, free of charge, to any person obtaining a
 * copy of this software and associated documentation files (the "Software"),
 * to deal in the Software without restriction, including without limitation
 * the rights to use, copy, modify, merge, publish, distribute, sublicense,
 * and/or sell copies of the Software, and to permit persons to whom the
 * Software is furnished to do so, subject to the following conditions:
 *
 * The above copyright notice and this permission notice (including the next
 * paragraph) shall be included in all copies or substantial portions of the
 * Software.
 *
 * THE SOFTWARE IS PROVIDED "AS IS", WITHOUT WARRANTY OF ANY KIND, EXPRESS OR
 * IMPLIED, INCLUDING BUT NOT LIMITED TO THE WARRANTIES OF MERCHANTABILITY,
 * FITNESS FOR A PARTICULAR PURPOSE AND NONINFRINGEMENT.  IN NO EVENT SHALL
 * THE AUTHORS OR COPYRIGHT HOLDERS BE LIABLE FOR ANY CLAIM, DAMAGES OR OTHER
 * LIABILITY, WHETHER IN AN ACTION OF CONTRACT, TORT OR OTHERWISE, ARISING FROM,
 * OUT OF OR IN CONNECTION WITH THE SOFTWARE OR THE USE OR OTHER DEALINGS IN THE
 * SOFTWARE.
 *
 * Authors:
 *    Zhi Wang <zhi.a.wang@intel.com>
 *
 * Contributors:
 *    Ping Gao <ping.a.gao@intel.com>
 *    Tina Zhang <tina.zhang@intel.com>
 *    Chanbin Du <changbin.du@intel.com>
 *    Min He <min.he@intel.com>
 *    Bing Niu <bing.niu@intel.com>
 *    Zhenyu Wang <zhenyuw@linux.intel.com>
 *
 */

#include <linux/kthread.h>

#include "i915_drv.h"
#include "gvt.h"

#define RING_CTX_OFF(x) \
	offsetof(struct execlist_ring_context, x)

static void set_context_pdp_root_pointer(
		struct execlist_ring_context *ring_context,
		u32 pdp[8])
{
	struct execlist_mmio_pair *pdp_pair = &ring_context->pdp3_UDW;
	int i;

	for (i = 0; i < 8; i++)
		pdp_pair[i].val = pdp[7 - i];
}

static void update_shadow_pdps(struct intel_vgpu_workload *workload)
{
	struct intel_vgpu *vgpu = workload->vgpu;
	int ring_id = workload->ring_id;
	struct i915_gem_context *shadow_ctx = vgpu->submission.shadow_ctx;
	struct drm_i915_gem_object *ctx_obj =
		shadow_ctx->engine[ring_id].state->obj;
	struct execlist_ring_context *shadow_ring_context;
	struct page *page;

	if (WARN_ON(!workload->shadow_mm))
		return;

	if (WARN_ON(!atomic_read(&workload->shadow_mm->pincount)))
		return;

	page = i915_gem_object_get_page(ctx_obj, LRC_STATE_PN);
	shadow_ring_context = kmap(page);
	set_context_pdp_root_pointer(shadow_ring_context,
			(void *)workload->shadow_mm->ppgtt_mm.shadow_pdps);
	kunmap(page);
}

<<<<<<< HEAD
/*
 * when populating shadow ctx from guest, we should not overrride oa related
 * registers, so that they will not be overlapped by guest oa configs. Thus
 * made it possible to capture oa data from host for both host and guests.
 */
static void sr_oa_regs(struct intel_vgpu_workload *workload,
		u32 *reg_state, bool save)
{
	struct drm_i915_private *dev_priv = workload->vgpu->gvt->dev_priv;
	u32 ctx_oactxctrl = dev_priv->perf.oa.ctx_oactxctrl_offset;
	u32 ctx_flexeu0 = dev_priv->perf.oa.ctx_flexeu0_offset;
	int i = 0;
	u32 flex_mmio[] = {
		i915_mmio_reg_offset(EU_PERF_CNTL0),
		i915_mmio_reg_offset(EU_PERF_CNTL1),
		i915_mmio_reg_offset(EU_PERF_CNTL2),
		i915_mmio_reg_offset(EU_PERF_CNTL3),
		i915_mmio_reg_offset(EU_PERF_CNTL4),
		i915_mmio_reg_offset(EU_PERF_CNTL5),
		i915_mmio_reg_offset(EU_PERF_CNTL6),
	};

	if (!workload || !reg_state || workload->ring_id != RCS)
		return;

	if (save) {
		workload->oactxctrl = reg_state[ctx_oactxctrl + 1];

		for (i = 0; i < ARRAY_SIZE(workload->flex_mmio); i++) {
			u32 state_offset = ctx_flexeu0 + i * 2;

			workload->flex_mmio[i] = reg_state[state_offset + 1];
		}
	} else {
		reg_state[ctx_oactxctrl] =
			i915_mmio_reg_offset(GEN8_OACTXCONTROL);
		reg_state[ctx_oactxctrl + 1] = workload->oactxctrl;

		for (i = 0; i < ARRAY_SIZE(workload->flex_mmio); i++) {
			u32 state_offset = ctx_flexeu0 + i * 2;
			u32 mmio = flex_mmio[i];

			reg_state[state_offset] = mmio;
			reg_state[state_offset + 1] = workload->flex_mmio[i];
		}
	}
}

=======
>>>>>>> 4068a5d6
static int populate_shadow_context(struct intel_vgpu_workload *workload)
{
	struct intel_vgpu *vgpu = workload->vgpu;
	struct intel_gvt *gvt = vgpu->gvt;
	int ring_id = workload->ring_id;
	struct i915_gem_context *shadow_ctx = vgpu->submission.shadow_ctx;
	struct drm_i915_gem_object *ctx_obj =
		shadow_ctx->engine[ring_id].state->obj;
	struct execlist_ring_context *shadow_ring_context;
	struct page *page;
	void *dst;
	unsigned long context_gpa, context_page_num;
	int i;

	gvt_dbg_sched("ring id %d workload lrca %x", ring_id,
			workload->ctx_desc.lrca);

	context_page_num = gvt->dev_priv->engine[ring_id]->context_size;

	context_page_num = context_page_num >> PAGE_SHIFT;

	if (IS_BROADWELL(gvt->dev_priv) && ring_id == RCS)
		context_page_num = 19;

	i = 2;

	while (i < context_page_num) {
		context_gpa = intel_vgpu_gma_to_gpa(vgpu->gtt.ggtt_mm,
				(u32)((workload->ctx_desc.lrca + i) <<
				I915_GTT_PAGE_SHIFT));
		if (context_gpa == INTEL_GVT_INVALID_ADDR) {
			gvt_vgpu_err("Invalid guest context descriptor\n");
			return -EFAULT;
		}

		page = i915_gem_object_get_page(ctx_obj, LRC_HEADER_PAGES + i);
		dst = kmap(page);
		intel_gvt_hypervisor_read_gpa(vgpu, context_gpa, dst,
				I915_GTT_PAGE_SIZE);
		kunmap(page);
		i++;
	}

	page = i915_gem_object_get_page(ctx_obj, LRC_STATE_PN);
	shadow_ring_context = kmap(page);

	sr_oa_regs(workload, (u32 *)shadow_ring_context, true);
#define COPY_REG(name) \
	intel_gvt_hypervisor_read_gpa(vgpu, workload->ring_context_gpa \
		+ RING_CTX_OFF(name.val), &shadow_ring_context->name.val, 4)
#define COPY_REG_MASKED(name) {\
		intel_gvt_hypervisor_read_gpa(vgpu, workload->ring_context_gpa \
					      + RING_CTX_OFF(name.val),\
					      &shadow_ring_context->name.val, 4);\
		shadow_ring_context->name.val |= 0xffff << 16;\
	}

	COPY_REG_MASKED(ctx_ctrl);
	COPY_REG(ctx_timestamp);

	if (ring_id == RCS) {
		COPY_REG(bb_per_ctx_ptr);
		COPY_REG(rcs_indirect_ctx);
		COPY_REG(rcs_indirect_ctx_offset);
	}
#undef COPY_REG
<<<<<<< HEAD
#undef COPY_REG_MASKED
=======
>>>>>>> 4068a5d6

	intel_gvt_hypervisor_read_gpa(vgpu,
			workload->ring_context_gpa +
			sizeof(*shadow_ring_context),
			(void *)shadow_ring_context +
			sizeof(*shadow_ring_context),
			I915_GTT_PAGE_SIZE - sizeof(*shadow_ring_context));

	sr_oa_regs(workload, (u32 *)shadow_ring_context, false);
	kunmap(page);
	return 0;
}

static inline bool is_gvt_request(struct i915_request *req)
{
	return i915_gem_context_force_single_submission(req->ctx);
}

static void save_ring_hw_state(struct intel_vgpu *vgpu, int ring_id)
{
	struct drm_i915_private *dev_priv = vgpu->gvt->dev_priv;
	u32 ring_base = dev_priv->engine[ring_id]->mmio_base;
	i915_reg_t reg;

	reg = RING_INSTDONE(ring_base);
	vgpu_vreg(vgpu, i915_mmio_reg_offset(reg)) = I915_READ_FW(reg);
	reg = RING_ACTHD(ring_base);
	vgpu_vreg(vgpu, i915_mmio_reg_offset(reg)) = I915_READ_FW(reg);
	reg = RING_ACTHD_UDW(ring_base);
	vgpu_vreg(vgpu, i915_mmio_reg_offset(reg)) = I915_READ_FW(reg);
}

static int shadow_context_status_change(struct notifier_block *nb,
		unsigned long action, void *data)
{
	struct i915_request *req = data;
	struct intel_gvt *gvt = container_of(nb, struct intel_gvt,
				shadow_ctx_notifier_block[req->engine->id]);
	struct intel_gvt_workload_scheduler *scheduler = &gvt->scheduler;
	enum intel_engine_id ring_id = req->engine->id;
	struct intel_vgpu_workload *workload;
	unsigned long flags;

	if (!is_gvt_request(req)) {
		spin_lock_irqsave(&scheduler->mmio_context_lock, flags);
		if (action == INTEL_CONTEXT_SCHEDULE_IN &&
		    scheduler->engine_owner[ring_id]) {
			/* Switch ring from vGPU to host. */
			intel_gvt_switch_mmio(scheduler->engine_owner[ring_id],
					      NULL, ring_id);
			scheduler->engine_owner[ring_id] = NULL;
		}
		spin_unlock_irqrestore(&scheduler->mmio_context_lock, flags);

		return NOTIFY_OK;
	}

	workload = scheduler->current_workload[ring_id];
	if (unlikely(!workload))
		return NOTIFY_OK;

	switch (action) {
	case INTEL_CONTEXT_SCHEDULE_IN:
		spin_lock_irqsave(&scheduler->mmio_context_lock, flags);
		if (workload->vgpu != scheduler->engine_owner[ring_id]) {
			/* Switch ring from host to vGPU or vGPU to vGPU. */
			intel_gvt_switch_mmio(scheduler->engine_owner[ring_id],
					      workload->vgpu, ring_id);
			scheduler->engine_owner[ring_id] = workload->vgpu;
		} else
			gvt_dbg_sched("skip ring %d mmio switch for vgpu%d\n",
				      ring_id, workload->vgpu->id);
		spin_unlock_irqrestore(&scheduler->mmio_context_lock, flags);
		atomic_set(&workload->shadow_ctx_active, 1);
		break;
	case INTEL_CONTEXT_SCHEDULE_OUT:
		save_ring_hw_state(workload->vgpu, ring_id);
		atomic_set(&workload->shadow_ctx_active, 0);
		break;
	case INTEL_CONTEXT_SCHEDULE_PREEMPTED:
		save_ring_hw_state(workload->vgpu, ring_id);
		break;
	default:
		WARN_ON(1);
		return NOTIFY_OK;
	}
	wake_up(&workload->shadow_ctx_status_wq);
	return NOTIFY_OK;
}

static void shadow_context_descriptor_update(struct i915_gem_context *ctx,
		struct intel_engine_cs *engine)
{
	struct intel_context *ce = &ctx->engine[engine->id];
	u64 desc = 0;

	desc = ce->lrc_desc;

	/* Update bits 0-11 of the context descriptor which includes flags
	 * like GEN8_CTX_* cached in desc_template
	 */
	desc &= U64_MAX << 12;
	desc |= ctx->desc_template & ((1ULL << 12) - 1);

	ce->lrc_desc = desc;
}

static int copy_workload_to_ring_buffer(struct intel_vgpu_workload *workload)
{
	struct intel_vgpu *vgpu = workload->vgpu;
	void *shadow_ring_buffer_va;
	u32 *cs;
	struct i915_request *req = workload->req;

	if (IS_KABYLAKE(req->i915) &&
	    is_inhibit_context(req->ctx, req->engine->id))
		intel_vgpu_restore_inhibit_context(vgpu, req);

	/* allocate shadow ring buffer */
	cs = intel_ring_begin(workload->req, workload->rb_len / sizeof(u32));
	if (IS_ERR(cs)) {
		gvt_vgpu_err("fail to alloc size =%ld shadow  ring buffer\n",
			workload->rb_len);
		return PTR_ERR(cs);
	}

	shadow_ring_buffer_va = workload->shadow_ring_buffer_va;

	/* get shadow ring buffer va */
	workload->shadow_ring_buffer_va = cs;

	memcpy(cs, shadow_ring_buffer_va,
			workload->rb_len);

	cs += workload->rb_len / sizeof(u32);
	intel_ring_advance(workload->req, cs);

	return 0;
}

static void release_shadow_wa_ctx(struct intel_shadow_wa_ctx *wa_ctx)
{
	if (!wa_ctx->indirect_ctx.obj)
		return;

	i915_gem_object_unpin_map(wa_ctx->indirect_ctx.obj);
	i915_gem_object_put(wa_ctx->indirect_ctx.obj);
}

/**
 * intel_gvt_scan_and_shadow_workload - audit the workload by scanning and
 * shadow it as well, include ringbuffer,wa_ctx and ctx.
 * @workload: an abstract entity for each execlist submission.
 *
 * This function is called before the workload submitting to i915, to make
 * sure the content of the workload is valid.
 */
int intel_gvt_scan_and_shadow_workload(struct intel_vgpu_workload *workload)
{
	struct intel_vgpu *vgpu = workload->vgpu;
	struct intel_vgpu_submission *s = &vgpu->submission;
	struct i915_gem_context *shadow_ctx = s->shadow_ctx;
	struct drm_i915_private *dev_priv = vgpu->gvt->dev_priv;
	int ring_id = workload->ring_id;
	struct intel_engine_cs *engine = dev_priv->engine[ring_id];
	struct intel_ring *ring;
	int ret;

	lockdep_assert_held(&dev_priv->drm.struct_mutex);

	if (workload->shadowed)
		return 0;

	shadow_ctx->desc_template &= ~(0x3 << GEN8_CTX_ADDRESSING_MODE_SHIFT);
	shadow_ctx->desc_template |= workload->ctx_desc.addressing_mode <<
				    GEN8_CTX_ADDRESSING_MODE_SHIFT;

	if (!test_and_set_bit(ring_id, s->shadow_ctx_desc_updated))
		shadow_context_descriptor_update(shadow_ctx,
					dev_priv->engine[ring_id]);

	ret = intel_gvt_scan_and_shadow_ringbuffer(workload);
	if (ret)
		goto err_scan;

	if ((workload->ring_id == RCS) &&
	    (workload->wa_ctx.indirect_ctx.size != 0)) {
		ret = intel_gvt_scan_and_shadow_wa_ctx(&workload->wa_ctx);
		if (ret)
			goto err_scan;
	}

	/* pin shadow context by gvt even the shadow context will be pinned
	 * when i915 alloc request. That is because gvt will update the guest
	 * context from shadow context when workload is completed, and at that
	 * moment, i915 may already unpined the shadow context to make the
	 * shadow_ctx pages invalid. So gvt need to pin itself. After update
	 * the guest context, gvt can unpin the shadow_ctx safely.
	 */
	ring = engine->context_pin(engine, shadow_ctx);
	if (IS_ERR(ring)) {
		ret = PTR_ERR(ring);
		gvt_vgpu_err("fail to pin shadow context\n");
		goto err_shadow;
	}

	ret = populate_shadow_context(workload);
	if (ret)
		goto err_unpin;
	workload->shadowed = true;
	return 0;

err_unpin:
	engine->context_unpin(engine, shadow_ctx);
err_shadow:
	release_shadow_wa_ctx(&workload->wa_ctx);
err_scan:
	return ret;
}

static int intel_gvt_generate_request(struct intel_vgpu_workload *workload)
{
	int ring_id = workload->ring_id;
	struct drm_i915_private *dev_priv = workload->vgpu->gvt->dev_priv;
	struct intel_engine_cs *engine = dev_priv->engine[ring_id];
	struct i915_request *rq;
	struct intel_vgpu *vgpu = workload->vgpu;
	struct intel_vgpu_submission *s = &vgpu->submission;
	struct i915_gem_context *shadow_ctx = s->shadow_ctx;
	int ret;

	rq = i915_request_alloc(dev_priv->engine[ring_id], shadow_ctx);
	if (IS_ERR(rq)) {
		gvt_vgpu_err("fail to allocate gem request\n");
		ret = PTR_ERR(rq);
		goto err_unpin;
	}

	gvt_dbg_sched("ring id %d get i915 gem request %p\n", ring_id, rq);

	workload->req = i915_request_get(rq);
	ret = copy_workload_to_ring_buffer(workload);
	if (ret)
		goto err_unpin;
	return 0;

err_unpin:
	engine->context_unpin(engine, shadow_ctx);
	release_shadow_wa_ctx(&workload->wa_ctx);
	return ret;
}

static void release_shadow_batch_buffer(struct intel_vgpu_workload *workload);

static int prepare_shadow_batch_buffer(struct intel_vgpu_workload *workload)
{
	struct intel_gvt *gvt = workload->vgpu->gvt;
	const int gmadr_bytes = gvt->device_info.gmadr_bytes_in_cmd;
	struct intel_vgpu_shadow_bb *bb;
	int ret;

	list_for_each_entry(bb, &workload->shadow_bb, list) {
		bb->vma = i915_gem_object_ggtt_pin(bb->obj, NULL, 0, 0, 0);
		if (IS_ERR(bb->vma)) {
			ret = PTR_ERR(bb->vma);
			goto err;
		}

		/* For privilge batch buffer and not wa_ctx, the bb_start_cmd_va
		 * is only updated into ring_scan_buffer, not real ring address
		 * allocated in later copy_workload_to_ring_buffer. pls be noted
		 * shadow_ring_buffer_va is now pointed to real ring buffer va
		 * in copy_workload_to_ring_buffer.
		 */

		if (bb->bb_offset)
			bb->bb_start_cmd_va = workload->shadow_ring_buffer_va
				+ bb->bb_offset;

		/* relocate shadow batch buffer */
		bb->bb_start_cmd_va[1] = i915_ggtt_offset(bb->vma);
		if (gmadr_bytes == 8)
			bb->bb_start_cmd_va[2] = 0;

		/* No one is going to touch shadow bb from now on. */
		if (bb->clflush & CLFLUSH_AFTER) {
			drm_clflush_virt_range(bb->va, bb->obj->base.size);
			bb->clflush &= ~CLFLUSH_AFTER;
		}

		ret = i915_gem_object_set_to_gtt_domain(bb->obj, false);
		if (ret)
			goto err;

		i915_gem_obj_finish_shmem_access(bb->obj);
		bb->accessing = false;

		i915_vma_move_to_active(bb->vma, workload->req, 0);
	}
	return 0;
err:
	release_shadow_batch_buffer(workload);
	return ret;
}

static int update_wa_ctx_2_shadow_ctx(struct intel_shadow_wa_ctx *wa_ctx)
{
	struct intel_vgpu_workload *workload = container_of(wa_ctx,
					struct intel_vgpu_workload,
					wa_ctx);
	int ring_id = workload->ring_id;
	struct intel_vgpu_submission *s = &workload->vgpu->submission;
	struct i915_gem_context *shadow_ctx = s->shadow_ctx;
	struct drm_i915_gem_object *ctx_obj =
		shadow_ctx->engine[ring_id].state->obj;
	struct execlist_ring_context *shadow_ring_context;
	struct page *page;

	page = i915_gem_object_get_page(ctx_obj, LRC_STATE_PN);
	shadow_ring_context = kmap_atomic(page);

	shadow_ring_context->bb_per_ctx_ptr.val =
		(shadow_ring_context->bb_per_ctx_ptr.val &
		(~PER_CTX_ADDR_MASK)) | wa_ctx->per_ctx.shadow_gma;
	shadow_ring_context->rcs_indirect_ctx.val =
		(shadow_ring_context->rcs_indirect_ctx.val &
		(~INDIRECT_CTX_ADDR_MASK)) | wa_ctx->indirect_ctx.shadow_gma;

	kunmap_atomic(shadow_ring_context);
	return 0;
}

static int prepare_shadow_wa_ctx(struct intel_shadow_wa_ctx *wa_ctx)
{
	struct i915_vma *vma;
	unsigned char *per_ctx_va =
		(unsigned char *)wa_ctx->indirect_ctx.shadow_va +
		wa_ctx->indirect_ctx.size;

	if (wa_ctx->indirect_ctx.size == 0)
		return 0;

	vma = i915_gem_object_ggtt_pin(wa_ctx->indirect_ctx.obj, NULL,
				       0, CACHELINE_BYTES, 0);
	if (IS_ERR(vma))
		return PTR_ERR(vma);

	/* FIXME: we are not tracking our pinned VMA leaving it
	 * up to the core to fix up the stray pin_count upon
	 * free.
	 */

	wa_ctx->indirect_ctx.shadow_gma = i915_ggtt_offset(vma);

	wa_ctx->per_ctx.shadow_gma = *((unsigned int *)per_ctx_va + 1);
	memset(per_ctx_va, 0, CACHELINE_BYTES);

	update_wa_ctx_2_shadow_ctx(wa_ctx);
	return 0;
}

static void release_shadow_batch_buffer(struct intel_vgpu_workload *workload)
{
	struct intel_vgpu *vgpu = workload->vgpu;
	struct drm_i915_private *dev_priv = vgpu->gvt->dev_priv;
	struct intel_vgpu_shadow_bb *bb, *pos;

	if (list_empty(&workload->shadow_bb))
		return;

	bb = list_first_entry(&workload->shadow_bb,
			struct intel_vgpu_shadow_bb, list);

	mutex_lock(&dev_priv->drm.struct_mutex);

	list_for_each_entry_safe(bb, pos, &workload->shadow_bb, list) {
		if (bb->obj) {
			if (bb->accessing)
				i915_gem_obj_finish_shmem_access(bb->obj);

			if (bb->va && !IS_ERR(bb->va))
				i915_gem_object_unpin_map(bb->obj);

			if (bb->vma && !IS_ERR(bb->vma)) {
				i915_vma_unpin(bb->vma);
				i915_vma_close(bb->vma);
			}
			__i915_gem_object_release_unless_active(bb->obj);
		}
		list_del(&bb->list);
		kfree(bb);
	}

	mutex_unlock(&dev_priv->drm.struct_mutex);
}

static int prepare_workload(struct intel_vgpu_workload *workload)
{
	struct intel_vgpu *vgpu = workload->vgpu;
	int ret = 0;

	ret = intel_vgpu_pin_mm(workload->shadow_mm);
	if (ret) {
		gvt_vgpu_err("fail to vgpu pin mm\n");
		return ret;
	}

	update_shadow_pdps(workload);

	ret = intel_vgpu_sync_oos_pages(workload->vgpu);
	if (ret) {
		gvt_vgpu_err("fail to vgpu sync oos pages\n");
		goto err_unpin_mm;
	}

	ret = intel_vgpu_flush_post_shadow(workload->vgpu);
	if (ret) {
		gvt_vgpu_err("fail to flush post shadow\n");
		goto err_unpin_mm;
	}

	ret = intel_gvt_generate_request(workload);
	if (ret) {
		gvt_vgpu_err("fail to generate request\n");
		goto err_unpin_mm;
	}

	ret = prepare_shadow_batch_buffer(workload);
	if (ret) {
		gvt_vgpu_err("fail to prepare_shadow_batch_buffer\n");
		goto err_unpin_mm;
	}

	ret = prepare_shadow_wa_ctx(&workload->wa_ctx);
	if (ret) {
		gvt_vgpu_err("fail to prepare_shadow_wa_ctx\n");
		goto err_shadow_batch;
	}

	if (workload->prepare) {
		ret = workload->prepare(workload);
		if (ret)
			goto err_shadow_wa_ctx;
	}

	return 0;
err_shadow_wa_ctx:
	release_shadow_wa_ctx(&workload->wa_ctx);
err_shadow_batch:
	release_shadow_batch_buffer(workload);
err_unpin_mm:
	intel_vgpu_unpin_mm(workload->shadow_mm);
	return ret;
}

static int dispatch_workload(struct intel_vgpu_workload *workload)
{
	struct intel_vgpu *vgpu = workload->vgpu;
	struct intel_vgpu_submission *s = &vgpu->submission;
	struct i915_gem_context *shadow_ctx = s->shadow_ctx;
	struct drm_i915_private *dev_priv = vgpu->gvt->dev_priv;
	int ring_id = workload->ring_id;
	struct intel_engine_cs *engine = dev_priv->engine[ring_id];
	int ret = 0;

	gvt_dbg_sched("ring id %d prepare to dispatch workload %p\n",
		ring_id, workload);

	mutex_lock(&dev_priv->drm.struct_mutex);

	ret = intel_gvt_scan_and_shadow_workload(workload);
	if (ret)
		goto out;

	ret = prepare_workload(workload);
	if (ret) {
		engine->context_unpin(engine, shadow_ctx);
		goto out;
	}

out:
	if (ret)
		workload->status = ret;

	if (!IS_ERR_OR_NULL(workload->req)) {
		gvt_dbg_sched("ring id %d submit workload to i915 %p\n",
				ring_id, workload->req);
		i915_request_add(workload->req);
		workload->dispatched = true;
	}

	mutex_unlock(&dev_priv->drm.struct_mutex);
	return ret;
}

static struct intel_vgpu_workload *pick_next_workload(
		struct intel_gvt *gvt, int ring_id)
{
	struct intel_gvt_workload_scheduler *scheduler = &gvt->scheduler;
	struct intel_vgpu_workload *workload = NULL;

	mutex_lock(&gvt->lock);

	/*
	 * no current vgpu / will be scheduled out / no workload
	 * bail out
	 */
	if (!scheduler->current_vgpu) {
		gvt_dbg_sched("ring id %d stop - no current vgpu\n", ring_id);
		goto out;
	}

	if (scheduler->need_reschedule) {
		gvt_dbg_sched("ring id %d stop - will reschedule\n", ring_id);
		goto out;
	}

	if (list_empty(workload_q_head(scheduler->current_vgpu, ring_id)))
		goto out;

	/*
	 * still have current workload, maybe the workload disptacher
	 * fail to submit it for some reason, resubmit it.
	 */
	if (scheduler->current_workload[ring_id]) {
		workload = scheduler->current_workload[ring_id];
		gvt_dbg_sched("ring id %d still have current workload %p\n",
				ring_id, workload);
		goto out;
	}

	/*
	 * pick a workload as current workload
	 * once current workload is set, schedule policy routines
	 * will wait the current workload is finished when trying to
	 * schedule out a vgpu.
	 */
	scheduler->current_workload[ring_id] = container_of(
			workload_q_head(scheduler->current_vgpu, ring_id)->next,
			struct intel_vgpu_workload, list);

	workload = scheduler->current_workload[ring_id];

	gvt_dbg_sched("ring id %d pick new workload %p\n", ring_id, workload);

	atomic_inc(&workload->vgpu->submission.running_workload_num);
out:
	mutex_unlock(&gvt->lock);
	return workload;
}

static void update_guest_context(struct intel_vgpu_workload *workload)
{
	struct intel_vgpu *vgpu = workload->vgpu;
	struct intel_gvt *gvt = vgpu->gvt;
	struct intel_vgpu_submission *s = &vgpu->submission;
	struct i915_gem_context *shadow_ctx = s->shadow_ctx;
	int ring_id = workload->ring_id;
	struct drm_i915_gem_object *ctx_obj =
		shadow_ctx->engine[ring_id].state->obj;
	struct execlist_ring_context *shadow_ring_context;
	struct page *page;
	void *src;
	unsigned long context_gpa, context_page_num;
	int i;

	gvt_dbg_sched("ring id %d workload lrca %x\n", ring_id,
			workload->ctx_desc.lrca);

	context_page_num = gvt->dev_priv->engine[ring_id]->context_size;

	context_page_num = context_page_num >> PAGE_SHIFT;

	if (IS_BROADWELL(gvt->dev_priv) && ring_id == RCS)
		context_page_num = 19;

	i = 2;

	while (i < context_page_num) {
		context_gpa = intel_vgpu_gma_to_gpa(vgpu->gtt.ggtt_mm,
				(u32)((workload->ctx_desc.lrca + i) <<
					I915_GTT_PAGE_SHIFT));
		if (context_gpa == INTEL_GVT_INVALID_ADDR) {
			gvt_vgpu_err("invalid guest context descriptor\n");
			return;
		}

		page = i915_gem_object_get_page(ctx_obj, LRC_HEADER_PAGES + i);
		src = kmap(page);
		intel_gvt_hypervisor_write_gpa(vgpu, context_gpa, src,
				I915_GTT_PAGE_SIZE);
		kunmap(page);
		i++;
	}

	intel_gvt_hypervisor_write_gpa(vgpu, workload->ring_context_gpa +
		RING_CTX_OFF(ring_header.val), &workload->rb_tail, 4);

	page = i915_gem_object_get_page(ctx_obj, LRC_STATE_PN);
	shadow_ring_context = kmap(page);

#define COPY_REG(name) \
	intel_gvt_hypervisor_write_gpa(vgpu, workload->ring_context_gpa + \
		RING_CTX_OFF(name.val), &shadow_ring_context->name.val, 4)

	COPY_REG(ctx_ctrl);
	COPY_REG(ctx_timestamp);

#undef COPY_REG

	intel_gvt_hypervisor_write_gpa(vgpu,
			workload->ring_context_gpa +
			sizeof(*shadow_ring_context),
			(void *)shadow_ring_context +
			sizeof(*shadow_ring_context),
			I915_GTT_PAGE_SIZE - sizeof(*shadow_ring_context));

	kunmap(page);
}

static void clean_workloads(struct intel_vgpu *vgpu, unsigned long engine_mask)
{
	struct intel_vgpu_submission *s = &vgpu->submission;
	struct drm_i915_private *dev_priv = vgpu->gvt->dev_priv;
	struct intel_engine_cs *engine;
	struct intel_vgpu_workload *pos, *n;
	unsigned int tmp;

	/* free the unsubmited workloads in the queues. */
	for_each_engine_masked(engine, dev_priv, engine_mask, tmp) {
		list_for_each_entry_safe(pos, n,
			&s->workload_q_head[engine->id], list) {
			list_del_init(&pos->list);
			intel_vgpu_destroy_workload(pos);
		}
		clear_bit(engine->id, s->shadow_ctx_desc_updated);
	}
}

static void complete_current_workload(struct intel_gvt *gvt, int ring_id)
{
	struct intel_gvt_workload_scheduler *scheduler = &gvt->scheduler;
	struct intel_vgpu_workload *workload =
		scheduler->current_workload[ring_id];
	struct intel_vgpu *vgpu = workload->vgpu;
	struct intel_vgpu_submission *s = &vgpu->submission;
	int event;

	mutex_lock(&gvt->lock);

	/* For the workload w/ request, needs to wait for the context
	 * switch to make sure request is completed.
	 * For the workload w/o request, directly complete the workload.
	 */
	if (workload->req) {
		struct drm_i915_private *dev_priv =
			workload->vgpu->gvt->dev_priv;
		struct intel_engine_cs *engine =
			dev_priv->engine[workload->ring_id];
		wait_event(workload->shadow_ctx_status_wq,
			   !atomic_read(&workload->shadow_ctx_active));

		/* If this request caused GPU hang, req->fence.error will
		 * be set to -EIO. Use -EIO to set workload status so
		 * that when this request caused GPU hang, didn't trigger
		 * context switch interrupt to guest.
		 */
		if (likely(workload->status == -EINPROGRESS)) {
			if (workload->req->fence.error == -EIO)
				workload->status = -EIO;
			else
				workload->status = 0;
		}

		i915_request_put(fetch_and_zero(&workload->req));

		if (!workload->status && !(vgpu->resetting_eng &
					   ENGINE_MASK(ring_id))) {
			update_guest_context(workload);

			for_each_set_bit(event, workload->pending_events,
					 INTEL_GVT_EVENT_MAX)
				intel_vgpu_trigger_virtual_event(vgpu, event);
		}
		mutex_lock(&dev_priv->drm.struct_mutex);
		/* unpin shadow ctx as the shadow_ctx update is done */
		engine->context_unpin(engine, s->shadow_ctx);
		mutex_unlock(&dev_priv->drm.struct_mutex);
	}

	gvt_dbg_sched("ring id %d complete workload %p status %d\n",
			ring_id, workload, workload->status);

	scheduler->current_workload[ring_id] = NULL;

	list_del_init(&workload->list);

	if (!workload->status) {
		release_shadow_batch_buffer(workload);
		release_shadow_wa_ctx(&workload->wa_ctx);
	}

	if (workload->status || (vgpu->resetting_eng & ENGINE_MASK(ring_id))) {
		/* if workload->status is not successful means HW GPU
		 * has occurred GPU hang or something wrong with i915/GVT,
		 * and GVT won't inject context switch interrupt to guest.
		 * So this error is a vGPU hang actually to the guest.
		 * According to this we should emunlate a vGPU hang. If
		 * there are pending workloads which are already submitted
		 * from guest, we should clean them up like HW GPU does.
		 *
		 * if it is in middle of engine resetting, the pending
		 * workloads won't be submitted to HW GPU and will be
		 * cleaned up during the resetting process later, so doing
		 * the workload clean up here doesn't have any impact.
		 **/
		clean_workloads(vgpu, ENGINE_MASK(ring_id));
	}

	workload->complete(workload);

	atomic_dec(&s->running_workload_num);
	wake_up(&scheduler->workload_complete_wq);

	if (gvt->scheduler.need_reschedule)
		intel_gvt_request_service(gvt, INTEL_GVT_REQUEST_EVENT_SCHED);

	mutex_unlock(&gvt->lock);
}

struct workload_thread_param {
	struct intel_gvt *gvt;
	int ring_id;
};

static int workload_thread(void *priv)
{
	struct workload_thread_param *p = (struct workload_thread_param *)priv;
	struct intel_gvt *gvt = p->gvt;
	int ring_id = p->ring_id;
	struct intel_gvt_workload_scheduler *scheduler = &gvt->scheduler;
	struct intel_vgpu_workload *workload = NULL;
	struct intel_vgpu *vgpu = NULL;
	int ret;
	bool need_force_wake = IS_SKYLAKE(gvt->dev_priv)
			|| IS_KABYLAKE(gvt->dev_priv);
	DEFINE_WAIT_FUNC(wait, woken_wake_function);

	kfree(p);

	gvt_dbg_core("workload thread for ring %d started\n", ring_id);

	while (!kthread_should_stop()) {
		add_wait_queue(&scheduler->waitq[ring_id], &wait);
		do {
			workload = pick_next_workload(gvt, ring_id);
			if (workload)
				break;
			wait_woken(&wait, TASK_INTERRUPTIBLE,
				   MAX_SCHEDULE_TIMEOUT);
		} while (!kthread_should_stop());
		remove_wait_queue(&scheduler->waitq[ring_id], &wait);

		if (!workload)
			break;

		gvt_dbg_sched("ring id %d next workload %p vgpu %d\n",
				workload->ring_id, workload,
				workload->vgpu->id);

		intel_runtime_pm_get(gvt->dev_priv);

		gvt_dbg_sched("ring id %d will dispatch workload %p\n",
				workload->ring_id, workload);

		if (need_force_wake)
			intel_uncore_forcewake_get(gvt->dev_priv,
					FORCEWAKE_ALL);

		mutex_lock(&gvt->lock);
		ret = dispatch_workload(workload);
		mutex_unlock(&gvt->lock);

		if (ret) {
			vgpu = workload->vgpu;
			gvt_vgpu_err("fail to dispatch workload, skip\n");
			goto complete;
		}

		gvt_dbg_sched("ring id %d wait workload %p\n",
				workload->ring_id, workload);
		i915_request_wait(workload->req, 0, MAX_SCHEDULE_TIMEOUT);

complete:
		gvt_dbg_sched("will complete workload %p, status: %d\n",
				workload, workload->status);

		complete_current_workload(gvt, ring_id);

		if (need_force_wake)
			intel_uncore_forcewake_put(gvt->dev_priv,
					FORCEWAKE_ALL);

		intel_runtime_pm_put(gvt->dev_priv);
		if (ret && (vgpu_is_vm_unhealthy(ret)))
			enter_failsafe_mode(vgpu, GVT_FAILSAFE_GUEST_ERR);
	}
	return 0;
}

void intel_gvt_wait_vgpu_idle(struct intel_vgpu *vgpu)
{
	struct intel_vgpu_submission *s = &vgpu->submission;
	struct intel_gvt *gvt = vgpu->gvt;
	struct intel_gvt_workload_scheduler *scheduler = &gvt->scheduler;

	if (atomic_read(&s->running_workload_num)) {
		gvt_dbg_sched("wait vgpu idle\n");

		wait_event(scheduler->workload_complete_wq,
				!atomic_read(&s->running_workload_num));
	}
}

void intel_gvt_clean_workload_scheduler(struct intel_gvt *gvt)
{
	struct intel_gvt_workload_scheduler *scheduler = &gvt->scheduler;
	struct intel_engine_cs *engine;
	enum intel_engine_id i;

	gvt_dbg_core("clean workload scheduler\n");

	for_each_engine(engine, gvt->dev_priv, i) {
		atomic_notifier_chain_unregister(
					&engine->context_status_notifier,
					&gvt->shadow_ctx_notifier_block[i]);
		kthread_stop(scheduler->thread[i]);
	}
}

int intel_gvt_init_workload_scheduler(struct intel_gvt *gvt)
{
	struct intel_gvt_workload_scheduler *scheduler = &gvt->scheduler;
	struct workload_thread_param *param = NULL;
	struct intel_engine_cs *engine;
	enum intel_engine_id i;
	int ret;

	gvt_dbg_core("init workload scheduler\n");

	init_waitqueue_head(&scheduler->workload_complete_wq);

	for_each_engine(engine, gvt->dev_priv, i) {
		init_waitqueue_head(&scheduler->waitq[i]);

		param = kzalloc(sizeof(*param), GFP_KERNEL);
		if (!param) {
			ret = -ENOMEM;
			goto err;
		}

		param->gvt = gvt;
		param->ring_id = i;

		scheduler->thread[i] = kthread_run(workload_thread, param,
			"gvt workload %d", i);
		if (IS_ERR(scheduler->thread[i])) {
			gvt_err("fail to create workload thread\n");
			ret = PTR_ERR(scheduler->thread[i]);
			goto err;
		}

		gvt->shadow_ctx_notifier_block[i].notifier_call =
					shadow_context_status_change;
		atomic_notifier_chain_register(&engine->context_status_notifier,
					&gvt->shadow_ctx_notifier_block[i]);
	}
	return 0;
err:
	intel_gvt_clean_workload_scheduler(gvt);
	kfree(param);
	param = NULL;
	return ret;
}

/**
 * intel_vgpu_clean_submission - free submission-related resource for vGPU
 * @vgpu: a vGPU
 *
 * This function is called when a vGPU is being destroyed.
 *
 */
void intel_vgpu_clean_submission(struct intel_vgpu *vgpu)
{
	struct intel_vgpu_submission *s = &vgpu->submission;

	intel_vgpu_select_submission_ops(vgpu, ALL_ENGINES, 0);
	i915_gem_context_put(s->shadow_ctx);
	kmem_cache_destroy(s->workloads);
}


/**
 * intel_vgpu_reset_submission - reset submission-related resource for vGPU
 * @vgpu: a vGPU
 * @engine_mask: engines expected to be reset
 *
 * This function is called when a vGPU is being destroyed.
 *
 */
void intel_vgpu_reset_submission(struct intel_vgpu *vgpu,
		unsigned long engine_mask)
{
	struct intel_vgpu_submission *s = &vgpu->submission;

	if (!s->active)
		return;

	clean_workloads(vgpu, engine_mask);
	s->ops->reset(vgpu, engine_mask);
}

/**
 * intel_vgpu_setup_submission - setup submission-related resource for vGPU
 * @vgpu: a vGPU
 *
 * This function is called when a vGPU is being created.
 *
 * Returns:
 * Zero on success, negative error code if failed.
 *
 */
int intel_vgpu_setup_submission(struct intel_vgpu *vgpu)
{
	struct intel_vgpu_submission *s = &vgpu->submission;
	enum intel_engine_id i;
	struct intel_engine_cs *engine;
	int ret;

	s->shadow_ctx = i915_gem_context_create_gvt(
			&vgpu->gvt->dev_priv->drm);
	if (IS_ERR(s->shadow_ctx))
		return PTR_ERR(s->shadow_ctx);

	bitmap_zero(s->shadow_ctx_desc_updated, I915_NUM_ENGINES);

	s->workloads = kmem_cache_create_usercopy("gvt-g_vgpu_workload",
						  sizeof(struct intel_vgpu_workload), 0,
						  SLAB_HWCACHE_ALIGN,
						  offsetof(struct intel_vgpu_workload, rb_tail),
						  sizeof_field(struct intel_vgpu_workload, rb_tail),
						  NULL);

	if (!s->workloads) {
		ret = -ENOMEM;
		goto out_shadow_ctx;
	}

	for_each_engine(engine, vgpu->gvt->dev_priv, i)
		INIT_LIST_HEAD(&s->workload_q_head[i]);

	atomic_set(&s->running_workload_num, 0);
	bitmap_zero(s->tlb_handle_pending, I915_NUM_ENGINES);

	return 0;

out_shadow_ctx:
	i915_gem_context_put(s->shadow_ctx);
	return ret;
}

/**
 * intel_vgpu_select_submission_ops - select virtual submission interface
 * @vgpu: a vGPU
 * @interface: expected vGPU virtual submission interface
 *
 * This function is called when guest configures submission interface.
 *
 * Returns:
 * Zero on success, negative error code if failed.
 *
 */
int intel_vgpu_select_submission_ops(struct intel_vgpu *vgpu,
				     unsigned long engine_mask,
				     unsigned int interface)
{
	struct intel_vgpu_submission *s = &vgpu->submission;
	const struct intel_vgpu_submission_ops *ops[] = {
		[INTEL_VGPU_EXECLIST_SUBMISSION] =
			&intel_vgpu_execlist_submission_ops,
	};
	int ret;

	if (WARN_ON(interface >= ARRAY_SIZE(ops)))
		return -EINVAL;

	if (WARN_ON(interface == 0 && engine_mask != ALL_ENGINES))
		return -EINVAL;

	if (s->active)
		s->ops->clean(vgpu, engine_mask);

	if (interface == 0) {
		s->ops = NULL;
		s->virtual_submission_interface = 0;
		s->active = false;
		gvt_dbg_core("vgpu%d: remove submission ops\n", vgpu->id);
		return 0;
	}

	ret = ops[interface]->init(vgpu, engine_mask);
	if (ret)
		return ret;

	s->ops = ops[interface];
	s->virtual_submission_interface = interface;
	s->active = true;

	gvt_dbg_core("vgpu%d: activate ops [ %s ]\n",
			vgpu->id, s->ops->name);

	return 0;
}

/**
 * intel_vgpu_destroy_workload - destroy a vGPU workload
 * @vgpu: a vGPU
 *
 * This function is called when destroy a vGPU workload.
 *
 */
void intel_vgpu_destroy_workload(struct intel_vgpu_workload *workload)
{
	struct intel_vgpu_submission *s = &workload->vgpu->submission;

	if (workload->shadow_mm)
		intel_vgpu_mm_put(workload->shadow_mm);

	kmem_cache_free(s->workloads, workload);
}

static struct intel_vgpu_workload *
alloc_workload(struct intel_vgpu *vgpu)
{
	struct intel_vgpu_submission *s = &vgpu->submission;
	struct intel_vgpu_workload *workload;

	workload = kmem_cache_zalloc(s->workloads, GFP_KERNEL);
	if (!workload)
		return ERR_PTR(-ENOMEM);

	INIT_LIST_HEAD(&workload->list);
	INIT_LIST_HEAD(&workload->shadow_bb);

	init_waitqueue_head(&workload->shadow_ctx_status_wq);
	atomic_set(&workload->shadow_ctx_active, 0);

	workload->status = -EINPROGRESS;
	workload->shadowed = false;
	workload->vgpu = vgpu;

	return workload;
}

#define RING_CTX_OFF(x) \
	offsetof(struct execlist_ring_context, x)

static void read_guest_pdps(struct intel_vgpu *vgpu,
		u64 ring_context_gpa, u32 pdp[8])
{
	u64 gpa;
	int i;

	gpa = ring_context_gpa + RING_CTX_OFF(pdp3_UDW.val);

	for (i = 0; i < 8; i++)
		intel_gvt_hypervisor_read_gpa(vgpu,
				gpa + i * 8, &pdp[7 - i], 4);
}

static int prepare_mm(struct intel_vgpu_workload *workload)
{
	struct execlist_ctx_descriptor_format *desc = &workload->ctx_desc;
	struct intel_vgpu_mm *mm;
	struct intel_vgpu *vgpu = workload->vgpu;
	intel_gvt_gtt_type_t root_entry_type;
	u64 pdps[GVT_RING_CTX_NR_PDPS];

	switch (desc->addressing_mode) {
	case 1: /* legacy 32-bit */
		root_entry_type = GTT_TYPE_PPGTT_ROOT_L3_ENTRY;
		break;
	case 3: /* legacy 64-bit */
		root_entry_type = GTT_TYPE_PPGTT_ROOT_L4_ENTRY;
		break;
	default:
		gvt_vgpu_err("Advanced Context mode(SVM) is not supported!\n");
		return -EINVAL;
	}

	read_guest_pdps(workload->vgpu, workload->ring_context_gpa, (void *)pdps);

	mm = intel_vgpu_get_ppgtt_mm(workload->vgpu, root_entry_type, pdps);
	if (IS_ERR(mm))
		return PTR_ERR(mm);

	workload->shadow_mm = mm;
	return 0;
}

#define same_context(a, b) (((a)->context_id == (b)->context_id) && \
		((a)->lrca == (b)->lrca))

#define get_last_workload(q) \
	(list_empty(q) ? NULL : container_of(q->prev, \
	struct intel_vgpu_workload, list))
/**
 * intel_vgpu_create_workload - create a vGPU workload
 * @vgpu: a vGPU
 * @desc: a guest context descriptor
 *
 * This function is called when creating a vGPU workload.
 *
 * Returns:
 * struct intel_vgpu_workload * on success, negative error code in
 * pointer if failed.
 *
 */
struct intel_vgpu_workload *
intel_vgpu_create_workload(struct intel_vgpu *vgpu, int ring_id,
			   struct execlist_ctx_descriptor_format *desc)
{
	struct intel_vgpu_submission *s = &vgpu->submission;
	struct list_head *q = workload_q_head(vgpu, ring_id);
	struct intel_vgpu_workload *last_workload = get_last_workload(q);
	struct intel_vgpu_workload *workload = NULL;
	struct drm_i915_private *dev_priv = vgpu->gvt->dev_priv;
	u64 ring_context_gpa;
	u32 head, tail, start, ctl, ctx_ctl, per_ctx, indirect_ctx;
	int ret;

	ring_context_gpa = intel_vgpu_gma_to_gpa(vgpu->gtt.ggtt_mm,
			(u32)((desc->lrca + 1) << I915_GTT_PAGE_SHIFT));
	if (ring_context_gpa == INTEL_GVT_INVALID_ADDR) {
		gvt_vgpu_err("invalid guest context LRCA: %x\n", desc->lrca);
		return ERR_PTR(-EINVAL);
	}

	intel_gvt_hypervisor_read_gpa(vgpu, ring_context_gpa +
			RING_CTX_OFF(ring_header.val), &head, 4);

	intel_gvt_hypervisor_read_gpa(vgpu, ring_context_gpa +
			RING_CTX_OFF(ring_tail.val), &tail, 4);

	head &= RB_HEAD_OFF_MASK;
	tail &= RB_TAIL_OFF_MASK;

	if (last_workload && same_context(&last_workload->ctx_desc, desc)) {
		gvt_dbg_el("ring id %d cur workload == last\n", ring_id);
		gvt_dbg_el("ctx head %x real head %lx\n", head,
				last_workload->rb_tail);
		/*
		 * cannot use guest context head pointer here,
		 * as it might not be updated at this time
		 */
		head = last_workload->rb_tail;
	}

	gvt_dbg_el("ring id %d begin a new workload\n", ring_id);

	/* record some ring buffer register values for scan and shadow */
	intel_gvt_hypervisor_read_gpa(vgpu, ring_context_gpa +
			RING_CTX_OFF(rb_start.val), &start, 4);
	intel_gvt_hypervisor_read_gpa(vgpu, ring_context_gpa +
			RING_CTX_OFF(rb_ctrl.val), &ctl, 4);
	intel_gvt_hypervisor_read_gpa(vgpu, ring_context_gpa +
			RING_CTX_OFF(ctx_ctrl.val), &ctx_ctl, 4);

	workload = alloc_workload(vgpu);
	if (IS_ERR(workload))
		return workload;

	workload->ring_id = ring_id;
	workload->ctx_desc = *desc;
	workload->ring_context_gpa = ring_context_gpa;
	workload->rb_head = head;
	workload->rb_tail = tail;
	workload->rb_start = start;
	workload->rb_ctl = ctl;

	if (ring_id == RCS) {
		intel_gvt_hypervisor_read_gpa(vgpu, ring_context_gpa +
			RING_CTX_OFF(bb_per_ctx_ptr.val), &per_ctx, 4);
		intel_gvt_hypervisor_read_gpa(vgpu, ring_context_gpa +
			RING_CTX_OFF(rcs_indirect_ctx.val), &indirect_ctx, 4);

		workload->wa_ctx.indirect_ctx.guest_gma =
			indirect_ctx & INDIRECT_CTX_ADDR_MASK;
		workload->wa_ctx.indirect_ctx.size =
			(indirect_ctx & INDIRECT_CTX_SIZE_MASK) *
			CACHELINE_BYTES;
		workload->wa_ctx.per_ctx.guest_gma =
			per_ctx & PER_CTX_ADDR_MASK;
		workload->wa_ctx.per_ctx.valid = per_ctx & 1;
	}

	gvt_dbg_el("workload %p ring id %d head %x tail %x start %x ctl %x\n",
			workload, ring_id, head, tail, start, ctl);

	ret = prepare_mm(workload);
	if (ret) {
		kmem_cache_free(s->workloads, workload);
		return ERR_PTR(ret);
	}

	/* Only scan and shadow the first workload in the queue
	 * as there is only one pre-allocated buf-obj for shadow.
	 */
	if (list_empty(workload_q_head(vgpu, ring_id))) {
		intel_runtime_pm_get(dev_priv);
		mutex_lock(&dev_priv->drm.struct_mutex);
		ret = intel_gvt_scan_and_shadow_workload(workload);
		mutex_unlock(&dev_priv->drm.struct_mutex);
		intel_runtime_pm_put(dev_priv);
	}

	if (ret && (vgpu_is_vm_unhealthy(ret))) {
		enter_failsafe_mode(vgpu, GVT_FAILSAFE_GUEST_ERR);
		intel_vgpu_destroy_workload(workload);
		return ERR_PTR(ret);
	}

	return workload;
}

/**
 * intel_vgpu_queue_workload - Qeue a vGPU workload
 * @workload: the workload to queue in
 */
void intel_vgpu_queue_workload(struct intel_vgpu_workload *workload)
{
	list_add_tail(&workload->list,
		workload_q_head(workload->vgpu, workload->ring_id));
	intel_gvt_kick_schedule(workload->vgpu->gvt);
	wake_up(&workload->vgpu->gvt->scheduler.waitq[workload->ring_id]);
}<|MERGE_RESOLUTION|>--- conflicted
+++ resolved
@@ -75,7 +75,6 @@
 	kunmap(page);
 }
 
-<<<<<<< HEAD
 /*
  * when populating shadow ctx from guest, we should not overrride oa related
  * registers, so that they will not be overlapped by guest oa configs. Thus
@@ -124,8 +123,6 @@
 	}
 }
 
-=======
->>>>>>> 4068a5d6
 static int populate_shadow_context(struct intel_vgpu_workload *workload)
 {
 	struct intel_vgpu *vgpu = workload->vgpu;
@@ -192,10 +189,7 @@
 		COPY_REG(rcs_indirect_ctx_offset);
 	}
 #undef COPY_REG
-<<<<<<< HEAD
 #undef COPY_REG_MASKED
-=======
->>>>>>> 4068a5d6
 
 	intel_gvt_hypervisor_read_gpa(vgpu,
 			workload->ring_context_gpa +
