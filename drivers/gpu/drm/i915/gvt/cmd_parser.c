--- conflicted
+++ resolved
@@ -2433,14 +2433,8 @@
 
 	s->info = info;
 
-<<<<<<< HEAD
-	t1 = get_cycles();
-
-	s_before_advance_custom = *s;
-=======
 	trace_gvt_command(vgpu->id, s->ring_id, s->ip_gma, s->ip_va,
 			  cmd_length(s), s->buf_type);
->>>>>>> c6221971
 
 	if (info->handler) {
 		ret = info->handler(s);
