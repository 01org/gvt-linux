--- conflicted
+++ resolved
@@ -64,41 +64,28 @@
 	WARN_ON(sizeof(struct vgt_if) != VGT_PVINFO_SIZE);
 }
 
-<<<<<<< HEAD
-=======
 #define VGPU_MAX_WEIGHT 16
 #define VGPU_WEIGHT(vgpu_num)	\
 	(VGPU_MAX_WEIGHT / (vgpu_num))
 
->>>>>>> b35f34d1
 static struct {
 	unsigned int low_mm;
 	unsigned int high_mm;
 	unsigned int fence;
-<<<<<<< HEAD
-=======
 
 	/* A vGPU with a weight of 8 will get twice as much GPU as a vGPU
 	 * with a weight of 4 on a contended host, different vGPU type has
 	 * different weight set. Legal weights range from 1 to 16.
 	 */
 	unsigned int weight;
->>>>>>> b35f34d1
 	enum intel_vgpu_edid edid;
 	char *name;
 } vgpu_types[] = {
 /* Fixed vGPU type table */
-<<<<<<< HEAD
-	{ MB_TO_BYTES(64), MB_TO_BYTES(512), 4, GVT_EDID_1024_768, "8" },
-	{ MB_TO_BYTES(128), MB_TO_BYTES(512), 4, GVT_EDID_1920_1200, "4" },
-	{ MB_TO_BYTES(256), MB_TO_BYTES(1024), 4, GVT_EDID_1920_1200, "2" },
-	{ MB_TO_BYTES(512), MB_TO_BYTES(2048), 4, GVT_EDID_1920_1200, "1" },
-=======
 	{ MB_TO_BYTES(64), MB_TO_BYTES(384), 4, VGPU_WEIGHT(8), GVT_EDID_1024_768, "8" },
 	{ MB_TO_BYTES(128), MB_TO_BYTES(512), 4, VGPU_WEIGHT(4), GVT_EDID_1920_1200, "4" },
 	{ MB_TO_BYTES(256), MB_TO_BYTES(1024), 4, VGPU_WEIGHT(2), GVT_EDID_1920_1200, "2" },
 	{ MB_TO_BYTES(512), MB_TO_BYTES(2048), 4, VGPU_WEIGHT(1), GVT_EDID_1920_1200, "1" },
->>>>>>> b35f34d1
 };
 
 /**
@@ -143,15 +130,12 @@
 		gvt->types[i].low_gm_size = vgpu_types[i].low_mm;
 		gvt->types[i].high_gm_size = vgpu_types[i].high_mm;
 		gvt->types[i].fence = vgpu_types[i].fence;
-<<<<<<< HEAD
-=======
 
 		if (vgpu_types[i].weight < 1 ||
 					vgpu_types[i].weight > VGPU_MAX_WEIGHT)
 			return -EINVAL;
 
 		gvt->types[i].weight = vgpu_types[i].weight;
->>>>>>> b35f34d1
 		gvt->types[i].resolution = vgpu_types[i].edid;
 		gvt->types[i].avail_instance = min(low_avail / vgpu_types[i].low_mm,
 						   high_avail / vgpu_types[i].high_mm);
@@ -163,19 +147,12 @@
 			sprintf(gvt->types[i].name, "GVTg_V5_%s",
 						vgpu_types[i].name);
 
-<<<<<<< HEAD
-		gvt_dbg_core("type[%d]: %s avail %u low %u high %u fence %u res %s\n",
-=======
 		gvt_dbg_core("type[%d]: %s avail %u low %u high %u fence %u weight %u res %s\n",
->>>>>>> b35f34d1
 			     i, gvt->types[i].name,
 			     gvt->types[i].avail_instance,
 			     gvt->types[i].low_gm_size,
 			     gvt->types[i].high_gm_size, gvt->types[i].fence,
-<<<<<<< HEAD
-=======
 			     gvt->types[i].weight,
->>>>>>> b35f34d1
 			     vgpu_edid_str(gvt->types[i].resolution));
 	}
 
@@ -420,10 +397,7 @@
 	param.low_gm_sz = type->low_gm_size;
 	param.high_gm_sz = type->high_gm_size;
 	param.fence_sz = type->fence;
-<<<<<<< HEAD
-=======
 	param.weight = type->weight;
->>>>>>> b35f34d1
 	param.resolution = type->resolution;
 
 	/* XXX current param based on MB */
