--- conflicted
+++ resolved
@@ -780,24 +780,10 @@
 	if (level == HDMI_LEVEL_SHIFT_UNKNOWN || level >= n_entries)
 		level = default_entry;
 
-<<<<<<< HEAD
-static const struct ddi_buf_trans *
-intel_ddi_get_buf_trans_fdi(struct drm_i915_private *dev_priv,
-			    int *n_entries)
-{
-	if (IS_BROADWELL(dev_priv)) {
-		*n_entries = ARRAY_SIZE(bdw_ddi_translations_fdi);
-		return bdw_ddi_translations_fdi;
-	} else if (IS_HASWELL(dev_priv)) {
-		*n_entries = ARRAY_SIZE(hsw_ddi_translations_fdi);
-		return hsw_ddi_translations_fdi;
-	}
-=======
 	if (WARN_ON_ONCE(n_entries == 0))
 		return 0;
 	if (WARN_ON_ONCE(level >= n_entries))
 		level = n_entries - 1;
->>>>>>> 49e43ef7
 
 	return level;
 }
@@ -2182,11 +2168,7 @@
 		intel_prepare_dp_ddi_buffers(encoder, crtc_state);
 
 	intel_ddi_init_dp_buf_reg(encoder);
-<<<<<<< HEAD
-	if (!link_mst)
-=======
 	if (!is_mst)
->>>>>>> 49e43ef7
 		intel_dp_sink_dpms(intel_dp, DRM_MODE_DPMS_ON);
 	intel_dp_start_link_train(intel_dp);
 	if (port != PORT_A || INTEL_GEN(dev_priv) >= 9)
@@ -2228,33 +2210,6 @@
 				 const struct intel_crtc_state *crtc_state,
 				 const struct drm_connector_state *conn_state)
 {
-<<<<<<< HEAD
-	struct drm_crtc *crtc = pipe_config->base.crtc;
-	struct drm_i915_private *dev_priv = to_i915(crtc->dev);
-	struct intel_crtc *intel_crtc = to_intel_crtc(crtc);
-	int pipe = intel_crtc->pipe;
-	int type = encoder->type;
-
-	WARN_ON(intel_crtc->config->has_pch_encoder);
-
-	intel_set_cpu_fifo_underrun_reporting(dev_priv, pipe, true);
-
-	if (type == INTEL_OUTPUT_DP || type == INTEL_OUTPUT_EDP) {
-		intel_ddi_pre_enable_dp(encoder,
-					pipe_config->port_clock,
-					pipe_config->lane_count,
-					pipe_config->shared_dpll,
-					intel_crtc_has_type(pipe_config,
-							    INTEL_OUTPUT_DP_MST));
-	}
-	if (type == INTEL_OUTPUT_HDMI) {
-		intel_ddi_pre_enable_hdmi(encoder,
-					  pipe_config->has_infoframe,
-					  pipe_config, conn_state,
-					  pipe_config->shared_dpll);
-	}
-}
-=======
 	struct intel_crtc *crtc = to_intel_crtc(crtc_state->base.crtc);
 	struct drm_i915_private *dev_priv = to_i915(crtc->base.dev);
 	enum pipe pipe = crtc->pipe;
@@ -2271,28 +2226,9 @@
 	 *   should have a state that is identical when it comes to
 	 *   the DP link parameteres
 	 */
->>>>>>> 49e43ef7
 
 	WARN_ON(crtc_state->has_pch_encoder);
 
-<<<<<<< HEAD
-	if (type == INTEL_OUTPUT_DP || type == INTEL_OUTPUT_EDP) {
-		/*
-		 * old_crtc_state and old_conn_state are NULL when called from
-		 * DP_MST. The main connector associated with this port is never
-		 * bound to a crtc for MST.
-		 */
-		bool is_mst = !old_crtc_state;
-		struct intel_dp *intel_dp = enc_to_intel_dp(encoder);
-
-		/*
-		 * Power down sink before disabling the port, otherwise we end
-		 * up getting interrupts from the sink on detecting link loss.
-		 */
-		if (!is_mst)
-			intel_dp_sink_dpms(intel_dp, DRM_MODE_DPMS_OFF);
-	}
-=======
 	intel_set_cpu_fifo_underrun_reporting(dev_priv, pipe, true);
 
 	if (intel_crtc_has_type(crtc_state, INTEL_OUTPUT_HDMI))
@@ -2307,7 +2243,6 @@
 	enum port port = encoder->port;
 	bool wait = false;
 	u32 val;
->>>>>>> 49e43ef7
 
 	val = I915_READ(DDI_BUF_CTL(port));
 	if (val & DDI_BUF_CTL_ENABLE) {
