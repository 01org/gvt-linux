--- conflicted
+++ resolved
@@ -203,13 +203,8 @@
 	struct drm_i915_private *dev_priv = to_i915(dev);
 	struct intel_plane *intel_plane = to_intel_plane(drm_plane);
 	struct drm_framebuffer *fb = plane_state->base.fb;
-<<<<<<< HEAD
-	const int pipe = intel_plane->pipe;
-	const int plane = intel_plane->plane + 1;
-=======
 	enum plane_id plane_id = intel_plane->id;
 	enum pipe pipe = intel_plane->pipe;
->>>>>>> 5af7edc5
 	u32 plane_ctl;
 	const struct drm_intel_sprite_colorkey *key = &plane_state->ckey;
 	u32 surf_addr = plane_state->main.offset;
@@ -288,17 +283,10 @@
 	struct drm_device *dev = dplane->dev;
 	struct drm_i915_private *dev_priv = to_i915(dev);
 	struct intel_plane *intel_plane = to_intel_plane(dplane);
-<<<<<<< HEAD
-	const int pipe = intel_plane->pipe;
-	const int plane = intel_plane->plane + 1;
-
-	I915_WRITE(PLANE_CTL(pipe, plane), 0);
-=======
 	enum plane_id plane_id = intel_plane->id;
 	enum pipe pipe = intel_plane->pipe;
 
 	I915_WRITE(PLANE_CTL(pipe, plane_id), 0);
->>>>>>> 5af7edc5
 
 	I915_WRITE(PLANE_SURF(pipe, plane_id), 0);
 	POSTING_READ(PLANE_SURF(pipe, plane_id));
@@ -1067,7 +1055,6 @@
 
 		intel_plane->update_plane = skl_update_plane;
 		intel_plane->disable_plane = skl_disable_plane;
-<<<<<<< HEAD
 
 		plane_formats = skl_plane_formats;
 		num_plane_formats = ARRAY_SIZE(skl_plane_formats);
@@ -1075,15 +1062,6 @@
 		intel_plane->can_scale = false;
 		intel_plane->max_downscale = 1;
 
-=======
-
-		plane_formats = skl_plane_formats;
-		num_plane_formats = ARRAY_SIZE(skl_plane_formats);
-	} else if (IS_VALLEYVIEW(dev_priv) || IS_CHERRYVIEW(dev_priv)) {
-		intel_plane->can_scale = false;
-		intel_plane->max_downscale = 1;
-
->>>>>>> 5af7edc5
 		intel_plane->update_plane = vlv_update_plane;
 		intel_plane->disable_plane = vlv_disable_plane;
 
@@ -1106,17 +1084,10 @@
 	} else {
 		intel_plane->can_scale = true;
 		intel_plane->max_downscale = 16;
-<<<<<<< HEAD
 
 		intel_plane->update_plane = ilk_update_plane;
 		intel_plane->disable_plane = ilk_disable_plane;
 
-=======
-
-		intel_plane->update_plane = ilk_update_plane;
-		intel_plane->disable_plane = ilk_disable_plane;
-
->>>>>>> 5af7edc5
 		if (IS_GEN6(dev_priv)) {
 			plane_formats = snb_plane_formats;
 			num_plane_formats = ARRAY_SIZE(snb_plane_formats);
