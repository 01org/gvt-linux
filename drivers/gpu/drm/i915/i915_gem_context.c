--- conflicted
+++ resolved
@@ -193,11 +193,7 @@
 	 * This is only applicable for Ivy Bridge devices since
 	 * later platforms don't have L3 control bits in the PTE.
 	 */
-<<<<<<< HEAD
-	if (IS_IVYBRIDGE(to_i915(dev))) {
-=======
 	if (IS_IVYBRIDGE(dev_priv)) {
->>>>>>> 5af7edc5
 		ret = i915_gem_object_set_cache_level(obj, I915_CACHE_L3_LLC);
 		/* Failure shouldn't ever happen this early */
 		if (WARN_ON(ret)) {
@@ -366,17 +362,10 @@
 	if (IS_ERR(ctx))
 		return ctx;
 
-<<<<<<< HEAD
-	if (USES_FULL_PPGTT(dev)) {
-		struct i915_hw_ppgtt *ppgtt;
-
-		ppgtt = i915_ppgtt_create(to_i915(dev), file_priv, ctx->name);
-=======
 	if (USES_FULL_PPGTT(dev_priv)) {
 		struct i915_hw_ppgtt *ppgtt;
 
 		ppgtt = i915_ppgtt_create(dev_priv, file_priv, ctx->name);
->>>>>>> 5af7edc5
 		if (IS_ERR(ppgtt)) {
 			DRM_DEBUG_DRIVER("PPGTT setup failed (%ld)\n",
 					 PTR_ERR(ppgtt));
@@ -487,12 +476,6 @@
 	lockdep_assert_held(&dev_priv->drm.struct_mutex);
 
 	for_each_engine(engine, dev_priv, id) {
-<<<<<<< HEAD
-		if (engine->last_context) {
-			i915_gem_context_unpin(engine->last_context, engine);
-			engine->last_context = NULL;
-		}
-=======
 		engine->legacy_active_context = NULL;
 
 		if (!engine->last_retired_context)
@@ -500,7 +483,6 @@
 
 		engine->context_unpin(engine, engine->last_retired_context);
 		engine->last_retired_context = NULL;
->>>>>>> 5af7edc5
 	}
 
 	/* Force the GPU state to be restored on enabling */
@@ -768,41 +750,12 @@
 	return false;
 }
 
-struct i915_vma *
-i915_gem_context_pin_legacy(struct i915_gem_context *ctx,
-			    unsigned int flags)
-{
-	struct i915_vma *vma = ctx->engine[RCS].state;
-	int ret;
-
-	/* Clear this page out of any CPU caches for coherent swap-in/out.
-	 * We only want to do this on the first bind so that we do not stall
-	 * on an active context (which by nature is already on the GPU).
-	 */
-	if (!(vma->flags & I915_VMA_GLOBAL_BIND)) {
-		ret = i915_gem_object_set_to_gtt_domain(vma->obj, false);
-		if (ret)
-			return ERR_PTR(ret);
-	}
-
-	ret = i915_vma_pin(vma, 0, ctx->ggtt_alignment, PIN_GLOBAL | flags);
-	if (ret)
-		return ERR_PTR(ret);
-
-	return vma;
-}
-
 static int do_rcs_switch(struct drm_i915_gem_request *req)
 {
 	struct i915_gem_context *to = req->ctx;
 	struct intel_engine_cs *engine = req->engine;
 	struct i915_hw_ppgtt *ppgtt = to->ppgtt ?: req->i915->mm.aliasing_ppgtt;
-<<<<<<< HEAD
-	struct i915_vma *vma;
-	struct i915_gem_context *from;
-=======
 	struct i915_gem_context *from = engine->legacy_active_context;
->>>>>>> 5af7edc5
 	u32 hw_flags;
 	int ret, i;
 
@@ -811,23 +764,6 @@
 	if (skip_rcs_switch(ppgtt, engine, to))
 		return 0;
 
-<<<<<<< HEAD
-	/* Trying to pin first makes error handling easier. */
-	vma = i915_gem_context_pin_legacy(to, 0);
-	if (IS_ERR(vma))
-		return PTR_ERR(vma);
-
-	/*
-	 * Pin can switch back to the default context if we end up calling into
-	 * evict_everything - as a last ditch gtt defrag effort that also
-	 * switches to the default context. Hence we need to reload from here.
-	 *
-	 * XXX: Doing so is painfully broken!
-	 */
-	from = engine->last_context;
-
-=======
->>>>>>> 5af7edc5
 	if (needs_pd_load_pre(ppgtt, engine, to)) {
 		/* Older GENs and non render rings still want the load first,
 		 * "PP_DCLV followed by PP_DIR_BASE register through Load
