--- conflicted
+++ resolved
@@ -870,11 +870,7 @@
 	intel_dp_dual_mode_set_tmds_output(intel_hdmi, true);
 
 	hdmi_val = SDVO_ENCODING_HDMI;
-<<<<<<< HEAD
-	if (!HAS_PCH_SPLIT(dev_priv) && crtc->config->limited_color_range)
-=======
 	if (!HAS_PCH_SPLIT(dev_priv) && crtc_state->limited_color_range)
->>>>>>> d637c178
 		hdmi_val |= HDMI_COLOR_RANGE_16_235;
 	if (adjusted_mode->flags & DRM_MODE_FLAG_PVSYNC)
 		hdmi_val |= SDVO_VSYNC_ACTIVE_HIGH;
@@ -1255,11 +1251,7 @@
 		return MODE_CLOCK_HIGH;
 
 	/* BXT DPLL can't generate 223-240 MHz */
-<<<<<<< HEAD
-	if (IS_BROXTON(dev_priv) && clock > 223333 && clock < 240000)
-=======
 	if (IS_GEN9_LP(dev_priv) && clock > 223333 && clock < 240000)
->>>>>>> d637c178
 		return MODE_CLOCK_RANGE;
 
 	/* CHV DPLL can't generate 216-240 MHz */
@@ -1655,20 +1647,12 @@
 				  struct drm_connector_state *conn_state)
 {
 	struct intel_hdmi *intel_hdmi = enc_to_intel_hdmi(&encoder->base);
-<<<<<<< HEAD
-	const struct drm_display_mode *adjusted_mode = &pipe_config->base.adjusted_mode;
-=======
->>>>>>> d637c178
 
 	intel_hdmi_prepare(encoder, pipe_config);
 
 	intel_hdmi->set_infoframes(&encoder->base,
 				   pipe_config->has_hdmi_sink,
-<<<<<<< HEAD
-				   adjusted_mode);
-=======
 				   pipe_config, conn_state);
->>>>>>> d637c178
 }
 
 static void vlv_hdmi_pre_enable(struct intel_encoder *encoder,
@@ -1679,10 +1663,6 @@
 	struct intel_hdmi *intel_hdmi = &dport->hdmi;
 	struct drm_device *dev = encoder->base.dev;
 	struct drm_i915_private *dev_priv = to_i915(dev);
-<<<<<<< HEAD
-	const struct drm_display_mode *adjusted_mode = &pipe_config->base.adjusted_mode;
-=======
->>>>>>> d637c178
 
 	vlv_phy_pre_encoder_enable(encoder);
 
@@ -1692,11 +1672,7 @@
 
 	intel_hdmi->set_infoframes(&encoder->base,
 				   pipe_config->has_hdmi_sink,
-<<<<<<< HEAD
-				   adjusted_mode);
-=======
 				   pipe_config, conn_state);
->>>>>>> d637c178
 
 	g4x_enable_hdmi(encoder, pipe_config, conn_state);
 
@@ -1960,7 +1936,6 @@
 void intel_hdmi_init(struct drm_i915_private *dev_priv,
 		     i915_reg_t hdmi_reg, enum port port)
 {
-	struct drm_i915_private *dev_priv = to_i915(dev);
 	struct intel_digital_port *intel_dig_port;
 	struct intel_encoder *intel_encoder;
 	struct intel_connector *intel_connector;
