/*
 * SPDX-License-Identifier: MIT
 *
 * Copyright © 2019 Intel Corporation
 */

#include <linux/debugobjects.h>

#include "gt/intel_engine_pm.h"
#include "gt/intel_ring.h"

#include "i915_drv.h"
#include "i915_active.h"
#include "i915_globals.h"

/*
 * Active refs memory management
 *
 * To be more economical with memory, we reap all the i915_active trees as
 * they idle (when we know the active requests are inactive) and allocate the
 * nodes from a local slab cache to hopefully reduce the fragmentation.
 */
static struct i915_global_active {
	struct i915_global base;
	struct kmem_cache *slab_cache;
} global;

struct active_node {
	struct i915_active_fence base;
	struct i915_active *ref;
	struct rb_node node;
	u64 timeline;
};

static inline struct active_node *
node_from_active(struct i915_active_fence *active)
{
	return container_of(active, struct active_node, base);
}

#define take_preallocated_barriers(x) llist_del_all(&(x)->preallocated_barriers)

static inline bool is_barrier(const struct i915_active_fence *active)
{
	return IS_ERR(rcu_access_pointer(active->fence));
}

static inline struct llist_node *barrier_to_ll(struct active_node *node)
{
	GEM_BUG_ON(!is_barrier(&node->base));
	return (struct llist_node *)&node->base.cb.node;
}

static inline struct intel_engine_cs *
__barrier_to_engine(struct active_node *node)
{
	return (struct intel_engine_cs *)READ_ONCE(node->base.cb.node.prev);
}

static inline struct intel_engine_cs *
barrier_to_engine(struct active_node *node)
{
	GEM_BUG_ON(!is_barrier(&node->base));
	return __barrier_to_engine(node);
}

static inline struct active_node *barrier_from_ll(struct llist_node *x)
{
	return container_of((struct list_head *)x,
			    struct active_node, base.cb.node);
}

#if IS_ENABLED(CONFIG_DRM_I915_DEBUG_GEM) && IS_ENABLED(CONFIG_DEBUG_OBJECTS)

static void *active_debug_hint(void *addr)
{
	struct i915_active *ref = addr;

	return (void *)ref->active ?: (void *)ref->retire ?: (void *)ref;
}

static struct debug_obj_descr active_debug_desc = {
	.name = "i915_active",
	.debug_hint = active_debug_hint,
};

static void debug_active_init(struct i915_active *ref)
{
	debug_object_init(ref, &active_debug_desc);
}

static void debug_active_activate(struct i915_active *ref)
{
	spin_lock_irq(&ref->tree_lock);
	if (!atomic_read(&ref->count)) /* before the first inc */
		debug_object_activate(ref, &active_debug_desc);
	spin_unlock_irq(&ref->tree_lock);
}

static void debug_active_deactivate(struct i915_active *ref)
{
	lockdep_assert_held(&ref->tree_lock);
	if (!atomic_read(&ref->count)) /* after the last dec */
		debug_object_deactivate(ref, &active_debug_desc);
}

static void debug_active_fini(struct i915_active *ref)
{
	debug_object_free(ref, &active_debug_desc);
}

static void debug_active_assert(struct i915_active *ref)
{
	debug_object_assert_init(ref, &active_debug_desc);
}

#else

static inline void debug_active_init(struct i915_active *ref) { }
static inline void debug_active_activate(struct i915_active *ref) { }
static inline void debug_active_deactivate(struct i915_active *ref) { }
static inline void debug_active_fini(struct i915_active *ref) { }
static inline void debug_active_assert(struct i915_active *ref) { }

#endif

static void
__active_retire(struct i915_active *ref)
{
	struct active_node *it, *n;
	struct rb_root root;
	unsigned long flags;

	GEM_BUG_ON(i915_active_is_idle(ref));

	/* return the unused nodes to our slabcache -- flushing the allocator */
	if (!atomic_dec_and_lock_irqsave(&ref->count, &ref->tree_lock, flags))
		return;

	GEM_BUG_ON(rcu_access_pointer(ref->excl.fence));
	debug_active_deactivate(ref);

	root = ref->tree;
	ref->tree = RB_ROOT;
	ref->cache = NULL;

	spin_unlock_irqrestore(&ref->tree_lock, flags);

	/* After the final retire, the entire struct may be freed */
	if (ref->retire)
		ref->retire(ref);

	/* ... except if you wait on it, you must manage your own references! */
	wake_up_var(ref);

	rbtree_postorder_for_each_entry_safe(it, n, &root, node) {
		GEM_BUG_ON(i915_active_fence_isset(&it->base));
		kmem_cache_free(global.slab_cache, it);
	}
}

static void
active_work(struct work_struct *wrk)
{
	struct i915_active *ref = container_of(wrk, typeof(*ref), work);

	GEM_BUG_ON(!atomic_read(&ref->count));
	if (atomic_add_unless(&ref->count, -1, 1))
		return;

	__active_retire(ref);
}

static void
active_retire(struct i915_active *ref)
{
	GEM_BUG_ON(!atomic_read(&ref->count));
	if (atomic_add_unless(&ref->count, -1, 1))
		return;

	if (ref->flags & I915_ACTIVE_RETIRE_SLEEPS) {
		queue_work(system_unbound_wq, &ref->work);
		return;
	}

	__active_retire(ref);
}

static void
node_retire(struct dma_fence *fence, struct dma_fence_cb *cb)
{
	i915_active_fence_cb(fence, cb);
	active_retire(container_of(cb, struct active_node, base.cb)->ref);
}

static void
excl_retire(struct dma_fence *fence, struct dma_fence_cb *cb)
{
	i915_active_fence_cb(fence, cb);
	active_retire(container_of(cb, struct i915_active, excl.cb));
}

static struct i915_active_fence *
active_instance(struct i915_active *ref, struct intel_timeline *tl)
{
	struct active_node *node, *prealloc;
	struct rb_node **p, *parent;
	u64 idx = tl->fence_context;

	/*
	 * We track the most recently used timeline to skip a rbtree search
	 * for the common case, under typical loads we never need the rbtree
	 * at all. We can reuse the last slot if it is empty, that is
	 * after the previous activity has been retired, or if it matches the
	 * current timeline.
	 */
	node = READ_ONCE(ref->cache);
	if (node && node->timeline == idx)
		return &node->base;

	/* Preallocate a replacement, just in case */
	prealloc = kmem_cache_alloc(global.slab_cache, GFP_KERNEL);
	if (!prealloc)
		return NULL;

	spin_lock_irq(&ref->tree_lock);
	GEM_BUG_ON(i915_active_is_idle(ref));

	parent = NULL;
	p = &ref->tree.rb_node;
	while (*p) {
		parent = *p;

		node = rb_entry(parent, struct active_node, node);
		if (node->timeline == idx) {
			kmem_cache_free(global.slab_cache, prealloc);
			goto out;
		}

		if (node->timeline < idx)
			p = &parent->rb_right;
		else
			p = &parent->rb_left;
	}

	node = prealloc;
	__i915_active_fence_init(&node->base, &tl->mutex, NULL, node_retire);
	node->ref = ref;
	node->timeline = idx;

	rb_link_node(&node->node, parent, p);
	rb_insert_color(&node->node, &ref->tree);

out:
	ref->cache = node;
	spin_unlock_irq(&ref->tree_lock);

	BUILD_BUG_ON(offsetof(typeof(*node), base));
	return &node->base;
}

void __i915_active_init(struct i915_active *ref,
			int (*active)(struct i915_active *ref),
			void (*retire)(struct i915_active *ref),
			struct lock_class_key *key)
{
	unsigned long bits;

	debug_active_init(ref);

	ref->flags = 0;
	ref->active = active;
	ref->retire = ptr_unpack_bits(retire, &bits, 2);
	if (bits & I915_ACTIVE_MAY_SLEEP)
		ref->flags |= I915_ACTIVE_RETIRE_SLEEPS;

	spin_lock_init(&ref->tree_lock);
	ref->tree = RB_ROOT;
	ref->cache = NULL;

	init_llist_head(&ref->preallocated_barriers);
	atomic_set(&ref->count, 0);
	__mutex_init(&ref->mutex, "i915_active", key);
	__i915_active_fence_init(&ref->excl, &ref->mutex, NULL, excl_retire);
	INIT_WORK(&ref->work, active_work);
}

static bool ____active_del_barrier(struct i915_active *ref,
				   struct active_node *node,
				   struct intel_engine_cs *engine)

{
	struct llist_node *head = NULL, *tail = NULL;
	struct llist_node *pos, *next;

	GEM_BUG_ON(node->timeline != engine->kernel_context->timeline->fence_context);

	/*
	 * Rebuild the llist excluding our node. We may perform this
	 * outside of the kernel_context timeline mutex and so someone
	 * else may be manipulating the engine->barrier_tasks, in
	 * which case either we or they will be upset :)
	 *
	 * A second __active_del_barrier() will report failure to claim
	 * the active_node and the caller will just shrug and know not to
	 * claim ownership of its node.
	 *
	 * A concurrent i915_request_add_active_barriers() will miss adding
	 * any of the tasks, but we will try again on the next -- and since
	 * we are actively using the barrier, we know that there will be
	 * at least another opportunity when we idle.
	 */
	llist_for_each_safe(pos, next, llist_del_all(&engine->barrier_tasks)) {
		if (node == barrier_from_ll(pos)) {
			node = NULL;
			continue;
		}

		pos->next = head;
		head = pos;
		if (!tail)
			tail = pos;
	}
	if (head)
		llist_add_batch(head, tail, &engine->barrier_tasks);

	return !node;
}

static bool
__active_del_barrier(struct i915_active *ref, struct active_node *node)
{
	return ____active_del_barrier(ref, node, barrier_to_engine(node));
}

int i915_active_ref(struct i915_active *ref,
		    struct intel_timeline *tl,
		    struct dma_fence *fence)
{
	struct i915_active_fence *active;
	int err;

	lockdep_assert_held(&tl->mutex);

	/* Prevent reaping in case we malloc/wait while building the tree */
	err = i915_active_acquire(ref);
	if (err)
		return err;

	active = active_instance(ref, tl);
	if (!active) {
		err = -ENOMEM;
		goto out;
	}

	if (is_barrier(active)) { /* proto-node used by our idle barrier */
		/*
		 * This request is on the kernel_context timeline, and so
		 * we can use it to substitute for the pending idle-barrer
		 * request that we want to emit on the kernel_context.
		 */
		__active_del_barrier(ref, node_from_active(active));
		RCU_INIT_POINTER(active->fence, NULL);
		atomic_dec(&ref->count);
	}
	if (!__i915_active_fence_set(active, fence))
		atomic_inc(&ref->count);

out:
	i915_active_release(ref);
	return err;
}

void i915_active_set_exclusive(struct i915_active *ref, struct dma_fence *f)
{
	/* We expect the caller to manage the exclusive timeline ordering */
	GEM_BUG_ON(i915_active_is_idle(ref));

	/*
	 * As we don't know which mutex the caller is using, we told a small
	 * lie to the debug code that it is using the i915_active.mutex;
	 * and now we must stick to that lie.
	 */
	mutex_acquire(&ref->mutex.dep_map, 0, 0, _THIS_IP_);
	if (!__i915_active_fence_set(&ref->excl, f))
		atomic_inc(&ref->count);
	mutex_release(&ref->mutex.dep_map, 0, _THIS_IP_);
}

bool i915_active_acquire_if_busy(struct i915_active *ref)
{
	debug_active_assert(ref);
	return atomic_add_unless(&ref->count, 1, 0);
}

int i915_active_acquire(struct i915_active *ref)
{
	int err;

	if (i915_active_acquire_if_busy(ref))
		return 0;

	err = mutex_lock_interruptible(&ref->mutex);
	if (err)
		return err;

	if (!atomic_read(&ref->count) && ref->active)
		err = ref->active(ref);
	if (!err) {
		debug_active_activate(ref);
		atomic_inc(&ref->count);
	}

	mutex_unlock(&ref->mutex);

	return err;
}

void i915_active_release(struct i915_active *ref)
{
	debug_active_assert(ref);
	active_retire(ref);
}

static void enable_signaling(struct i915_active_fence *active)
{
	struct dma_fence *fence;

	fence = i915_active_fence_get(active);
	if (!fence)
		return;

	dma_fence_enable_sw_signaling(fence);
	dma_fence_put(fence);
}

int i915_active_wait(struct i915_active *ref)
{
	struct active_node *it, *n;
	int err = 0;

	might_sleep();

	if (!i915_active_acquire_if_busy(ref))
		return 0;

	/* Flush lazy signals */
	enable_signaling(&ref->excl);
	rbtree_postorder_for_each_entry_safe(it, n, &ref->tree, node) {
		if (is_barrier(&it->base)) /* unconnected idle barrier */
			continue;

		enable_signaling(&it->base);
	}
	/* Any fence added after the wait begins will not be auto-signaled */

	i915_active_release(ref);
	if (err)
		return err;

	if (wait_var_event_interruptible(ref, i915_active_is_idle(ref)))
		return -EINTR;

	return 0;
}

int i915_request_await_active(struct i915_request *rq, struct i915_active *ref)
{
	int err = 0;

	if (rcu_access_pointer(ref->excl.fence)) {
		struct dma_fence *fence;

		rcu_read_lock();
		fence = dma_fence_get_rcu_safe(&ref->excl.fence);
		rcu_read_unlock();
		if (fence) {
			err = i915_request_await_dma_fence(rq, fence);
			dma_fence_put(fence);
		}
	}

	/* In the future we may choose to await on all fences */

	return err;
}

#if IS_ENABLED(CONFIG_DRM_I915_DEBUG_GEM)
void i915_active_fini(struct i915_active *ref)
{
	debug_active_fini(ref);
	GEM_BUG_ON(atomic_read(&ref->count));
	GEM_BUG_ON(work_pending(&ref->work));
	GEM_BUG_ON(!RB_EMPTY_ROOT(&ref->tree));
	mutex_destroy(&ref->mutex);
}
#endif

static inline bool is_idle_barrier(struct active_node *node, u64 idx)
{
	return node->timeline == idx && !i915_active_fence_isset(&node->base);
}

static struct active_node *reuse_idle_barrier(struct i915_active *ref, u64 idx)
{
	struct rb_node *prev, *p;

	if (RB_EMPTY_ROOT(&ref->tree))
		return NULL;

	spin_lock_irq(&ref->tree_lock);
	GEM_BUG_ON(i915_active_is_idle(ref));

	/*
	 * Try to reuse any existing barrier nodes already allocated for this
	 * i915_active, due to overlapping active phases there is likely a
	 * node kept alive (as we reuse before parking). We prefer to reuse
	 * completely idle barriers (less hassle in manipulating the llists),
	 * but otherwise any will do.
	 */
	if (ref->cache && is_idle_barrier(ref->cache, idx)) {
		p = &ref->cache->node;
		goto match;
	}

	prev = NULL;
	p = ref->tree.rb_node;
	while (p) {
		struct active_node *node =
			rb_entry(p, struct active_node, node);

		if (is_idle_barrier(node, idx))
			goto match;

		prev = p;
		if (node->timeline < idx)
			p = p->rb_right;
		else
			p = p->rb_left;
	}

	/*
	 * No quick match, but we did find the leftmost rb_node for the
	 * kernel_context. Walk the rb_tree in-order to see if there were
	 * any idle-barriers on this timeline that we missed, or just use
	 * the first pending barrier.
	 */
	for (p = prev; p; p = rb_next(p)) {
		struct active_node *node =
			rb_entry(p, struct active_node, node);
		struct intel_engine_cs *engine;

		if (node->timeline > idx)
			break;

		if (node->timeline < idx)
			continue;

		if (is_idle_barrier(node, idx))
			goto match;

		/*
		 * The list of pending barriers is protected by the
		 * kernel_context timeline, which notably we do not hold
		 * here. i915_request_add_active_barriers() may consume
		 * the barrier before we claim it, so we have to check
		 * for success.
		 */
		engine = __barrier_to_engine(node);
		smp_rmb(); /* serialise with add_active_barriers */
		if (is_barrier(&node->base) &&
		    ____active_del_barrier(ref, node, engine))
			goto match;
	}

	spin_unlock_irq(&ref->tree_lock);

	return NULL;

match:
	rb_erase(p, &ref->tree); /* Hide from waits and sibling allocations */
	if (p == &ref->cache->node)
		ref->cache = NULL;
	spin_unlock_irq(&ref->tree_lock);

	return rb_entry(p, struct active_node, node);
}

int i915_active_acquire_preallocate_barrier(struct i915_active *ref,
					    struct intel_engine_cs *engine)
{
	intel_engine_mask_t tmp, mask = engine->mask;
	struct intel_gt *gt = engine->gt;
	struct llist_node *pos, *next;
	int err;

	GEM_BUG_ON(i915_active_is_idle(ref));
	GEM_BUG_ON(!llist_empty(&ref->preallocated_barriers));

	/*
	 * Preallocate a node for each physical engine supporting the target
	 * engine (remember virtual engines have more than one sibling).
	 * We can then use the preallocated nodes in
	 * i915_active_acquire_barrier()
	 */
	for_each_engine_masked(engine, gt, mask, tmp) {
		u64 idx = engine->kernel_context->timeline->fence_context;
		struct active_node *node;

		node = reuse_idle_barrier(ref, idx);
		if (!node) {
			node = kmem_cache_alloc(global.slab_cache, GFP_KERNEL);
			if (!node) {
				err = ENOMEM;
				goto unwind;
			}

#if IS_ENABLED(CONFIG_DRM_I915_DEBUG_GEM)
			node->base.lock =
				&engine->kernel_context->timeline->mutex;
#endif
			RCU_INIT_POINTER(node->base.fence, NULL);
			node->base.cb.func = node_retire;
			node->timeline = idx;
			node->ref = ref;
		}

		if (!i915_active_fence_isset(&node->base)) {
			/*
			 * Mark this as being *our* unconnected proto-node.
			 *
			 * Since this node is not in any list, and we have
			 * decoupled it from the rbtree, we can reuse the
			 * request to indicate this is an idle-barrier node
			 * and then we can use the rb_node and list pointers
			 * for our tracking of the pending barrier.
			 */
			RCU_INIT_POINTER(node->base.fence, ERR_PTR(-EAGAIN));
			node->base.cb.node.prev = (void *)engine;
			atomic_inc(&ref->count);
		}

		GEM_BUG_ON(barrier_to_engine(node) != engine);
		llist_add(barrier_to_ll(node), &ref->preallocated_barriers);
		intel_engine_pm_get(engine);
	}

	return 0;

unwind:
	llist_for_each_safe(pos, next, take_preallocated_barriers(ref)) {
		struct active_node *node = barrier_from_ll(pos);

		atomic_dec(&ref->count);
		intel_engine_pm_put(barrier_to_engine(node));

		kmem_cache_free(global.slab_cache, node);
	}
	return err;
}

void i915_active_acquire_barrier(struct i915_active *ref)
{
	struct llist_node *pos, *next;
	unsigned long flags;

	GEM_BUG_ON(i915_active_is_idle(ref));

	/*
	 * Transfer the list of preallocated barriers into the
	 * i915_active rbtree, but only as proto-nodes. They will be
	 * populated by i915_request_add_active_barriers() to point to the
	 * request that will eventually release them.
	 */
<<<<<<< HEAD
	spin_lock_irqsave_nested(&ref->tree_lock, flags, SINGLE_DEPTH_NESTING);
=======
>>>>>>> 1ff2f9e2
	llist_for_each_safe(pos, next, take_preallocated_barriers(ref)) {
		struct active_node *node = barrier_from_ll(pos);
		struct intel_engine_cs *engine = barrier_to_engine(node);
		struct rb_node **p, *parent;

		spin_lock_irqsave_nested(&ref->tree_lock, flags,
					 SINGLE_DEPTH_NESTING);
		parent = NULL;
		p = &ref->tree.rb_node;
		while (*p) {
			struct active_node *it;

			parent = *p;

			it = rb_entry(parent, struct active_node, node);
			if (it->timeline < node->timeline)
				p = &parent->rb_right;
			else
				p = &parent->rb_left;
		}
		rb_link_node(&node->node, parent, p);
		rb_insert_color(&node->node, &ref->tree);
		spin_unlock_irqrestore(&ref->tree_lock, flags);

		GEM_BUG_ON(!intel_engine_pm_is_awake(engine));
		llist_add(barrier_to_ll(node), &engine->barrier_tasks);
		intel_engine_pm_put(engine);
	}
<<<<<<< HEAD
	spin_unlock_irqrestore(&ref->tree_lock, flags);
=======
>>>>>>> 1ff2f9e2
}

void i915_request_add_active_barriers(struct i915_request *rq)
{
	struct intel_engine_cs *engine = rq->engine;
	struct llist_node *node, *next;
	unsigned long flags;

	GEM_BUG_ON(intel_engine_is_virtual(engine));
	GEM_BUG_ON(i915_request_timeline(rq) != engine->kernel_context->timeline);

	node = llist_del_all(&engine->barrier_tasks);
	if (!node)
		return;
	/*
	 * Attach the list of proto-fences to the in-flight request such
	 * that the parent i915_active will be released when this request
	 * is retired.
	 */
	spin_lock_irqsave(&rq->lock, flags);
	llist_for_each_safe(node, next, node) {
		RCU_INIT_POINTER(barrier_from_ll(node)->base.fence, &rq->fence);
		smp_wmb(); /* serialise with reuse_idle_barrier */
		list_add_tail((struct list_head *)node, &rq->fence.cb_list);
	}
	spin_unlock_irqrestore(&rq->lock, flags);
}

#if IS_ENABLED(CONFIG_DRM_I915_DEBUG_GEM)
#define active_is_held(active) lockdep_is_held((active)->lock)
#else
#define active_is_held(active) true
#endif

/*
 * __i915_active_fence_set: Update the last active fence along its timeline
 * @active: the active tracker
 * @fence: the new fence (under construction)
 *
 * Records the new @fence as the last active fence along its timeline in
 * this active tracker, moving the tracking callbacks from the previous
 * fence onto this one. Returns the previous fence (if not already completed),
 * which the caller must ensure is executed before the new fence. To ensure
 * that the order of fences within the timeline of the i915_active_fence is
 * maintained, it must be locked by the caller.
 */
struct dma_fence *
__i915_active_fence_set(struct i915_active_fence *active,
			struct dma_fence *fence)
{
	struct dma_fence *prev;
	unsigned long flags;

	/* NB: must be serialised by an outer timeline mutex (active->lock) */
	spin_lock_irqsave(fence->lock, flags);
	GEM_BUG_ON(test_bit(DMA_FENCE_FLAG_SIGNALED_BIT, &fence->flags));

	prev = rcu_dereference_protected(active->fence, active_is_held(active));
	if (prev) {
		GEM_BUG_ON(prev == fence);
		spin_lock_nested(prev->lock, SINGLE_DEPTH_NESTING);
		__list_del_entry(&active->cb.node);
		spin_unlock(prev->lock); /* serialise with prev->cb_list */

		/*
		 * active->fence is reset by the callback from inside
		 * interrupt context. We need to serialise our list
		 * manipulation with the fence->lock to prevent the prev
		 * being lost inside an interrupt (it can't be replaced as
		 * no other caller is allowed to enter __i915_active_fence_set
		 * as we hold the timeline lock). After serialising with
		 * the callback, we need to double check which ran first,
		 * our list_del() [decoupling prev from the callback] or
		 * the callback...
		 */
		prev = rcu_access_pointer(active->fence);
	}

	rcu_assign_pointer(active->fence, fence);
	list_add_tail(&active->cb.node, &fence->cb_list);

	spin_unlock_irqrestore(fence->lock, flags);

	return prev;
}

int i915_active_fence_set(struct i915_active_fence *active,
			  struct i915_request *rq)
{
	struct dma_fence *fence;
	int err = 0;

#if IS_ENABLED(CONFIG_DRM_I915_DEBUG_GEM)
	lockdep_assert_held(active->lock);
#endif

	/* Must maintain timeline ordering wrt previous active requests */
	rcu_read_lock();
	fence = __i915_active_fence_set(active, &rq->fence);
	if (fence) /* but the previous fence may not belong to that timeline! */
		fence = dma_fence_get_rcu(fence);
	rcu_read_unlock();
	if (fence) {
		err = i915_request_await_dma_fence(rq, fence);
		dma_fence_put(fence);
	}

	return err;
}

void i915_active_noop(struct dma_fence *fence, struct dma_fence_cb *cb)
{
	i915_active_fence_cb(fence, cb);
}

#if IS_ENABLED(CONFIG_DRM_I915_SELFTEST)
#include "selftests/i915_active.c"
#endif

static void i915_global_active_shrink(void)
{
	kmem_cache_shrink(global.slab_cache);
}

static void i915_global_active_exit(void)
{
	kmem_cache_destroy(global.slab_cache);
}

static struct i915_global_active global = { {
	.shrink = i915_global_active_shrink,
	.exit = i915_global_active_exit,
} };

int __init i915_global_active_init(void)
{
	global.slab_cache = KMEM_CACHE(active_node, SLAB_HWCACHE_ALIGN);
	if (!global.slab_cache)
		return -ENOMEM;

	i915_global_register(&global.base);
	return 0;
}<|MERGE_RESOLUTION|>--- conflicted
+++ resolved
@@ -672,10 +672,6 @@
 	 * populated by i915_request_add_active_barriers() to point to the
 	 * request that will eventually release them.
 	 */
-<<<<<<< HEAD
-	spin_lock_irqsave_nested(&ref->tree_lock, flags, SINGLE_DEPTH_NESTING);
-=======
->>>>>>> 1ff2f9e2
 	llist_for_each_safe(pos, next, take_preallocated_barriers(ref)) {
 		struct active_node *node = barrier_from_ll(pos);
 		struct intel_engine_cs *engine = barrier_to_engine(node);
@@ -704,10 +700,6 @@
 		llist_add(barrier_to_ll(node), &engine->barrier_tasks);
 		intel_engine_pm_put(engine);
 	}
-<<<<<<< HEAD
-	spin_unlock_irqrestore(&ref->tree_lock, flags);
-=======
->>>>>>> 1ff2f9e2
 }
 
 void i915_request_add_active_barriers(struct i915_request *rq)
