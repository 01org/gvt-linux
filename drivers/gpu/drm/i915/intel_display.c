--- conflicted
+++ resolved
@@ -615,20 +615,12 @@
 		INTELPllInvalid("m1 out of range\n");
 
 	if (!IS_PINEVIEW(dev_priv) && !IS_VALLEYVIEW(dev_priv) &&
-<<<<<<< HEAD
-	    !IS_CHERRYVIEW(dev_priv) && !IS_BROXTON(dev_priv))
-=======
 	    !IS_CHERRYVIEW(dev_priv) && !IS_GEN9_LP(dev_priv))
->>>>>>> eb6f771b
 		if (clock->m1 <= clock->m2)
 			INTELPllInvalid("m1 <= m2\n");
 
 	if (!IS_VALLEYVIEW(dev_priv) && !IS_CHERRYVIEW(dev_priv) &&
-<<<<<<< HEAD
-	    !IS_BROXTON(dev_priv)) {
-=======
 	    !IS_GEN9_LP(dev_priv)) {
->>>>>>> eb6f771b
 		if (clock->p < limit->p.min || limit->p.max < clock->p)
 			INTELPllInvalid("p out of range\n");
 		if (clock->m < limit->m.min || limit->m.max < clock->m)
@@ -1241,11 +1233,7 @@
 {
 	bool cur_state;
 
-<<<<<<< HEAD
-	if (IS_845G(dev_priv) || IS_I865G(dev_priv))
-=======
 	if (IS_I845G(dev_priv) || IS_I865G(dev_priv))
->>>>>>> eb6f771b
 		cur_state = I915_READ(CURCNTR(PIPE_A)) & CURSOR_ENABLE;
 	else
 		cur_state = I915_READ(CURCNTR(pipe)) & CURSOR_MODE;
@@ -3391,12 +3379,8 @@
 	struct drm_i915_private *dev_priv = to_i915(dev);
 	struct intel_crtc *intel_crtc = to_intel_crtc(crtc_state->base.crtc);
 	struct drm_framebuffer *fb = plane_state->base.fb;
-<<<<<<< HEAD
-	int pipe = intel_crtc->pipe;
-=======
 	enum plane_id plane_id = to_intel_plane(plane)->id;
 	enum pipe pipe = to_intel_plane(plane)->pipe;
->>>>>>> eb6f771b
 	u32 plane_ctl;
 	unsigned int rotation = plane_state->base.rotation;
 	u32 stride = skl_plane_stride(fb, 0, rotation);
@@ -3431,17 +3415,10 @@
 	intel_crtc->adjusted_x = src_x;
 	intel_crtc->adjusted_y = src_y;
 
-<<<<<<< HEAD
-	I915_WRITE(PLANE_CTL(pipe, 0), plane_ctl);
-	I915_WRITE(PLANE_OFFSET(pipe, 0), (src_y << 16) | src_x);
-	I915_WRITE(PLANE_STRIDE(pipe, 0), stride);
-	I915_WRITE(PLANE_SIZE(pipe, 0), (src_h << 16) | src_w);
-=======
 	I915_WRITE(PLANE_CTL(pipe, plane_id), plane_ctl);
 	I915_WRITE(PLANE_OFFSET(pipe, plane_id), (src_y << 16) | src_x);
 	I915_WRITE(PLANE_STRIDE(pipe, plane_id), stride);
 	I915_WRITE(PLANE_SIZE(pipe, plane_id), (src_h << 16) | src_w);
->>>>>>> eb6f771b
 
 	if (scaler_id >= 0) {
 		uint32_t ps_ctrl = 0;
@@ -3472,15 +3449,9 @@
 	enum plane_id plane_id = to_intel_plane(primary)->id;
 	enum pipe pipe = to_intel_plane(primary)->pipe;
 
-<<<<<<< HEAD
-	I915_WRITE(PLANE_CTL(pipe, 0), 0);
-	I915_WRITE(PLANE_SURF(pipe, 0), 0);
-	POSTING_READ(PLANE_SURF(pipe, 0));
-=======
 	I915_WRITE(PLANE_CTL(pipe, plane_id), 0);
 	I915_WRITE(PLANE_SURF(pipe, plane_id), 0);
 	POSTING_READ(PLANE_SURF(pipe, plane_id));
->>>>>>> eb6f771b
 }
 
 /* Assume fb object is pinned & idle & fenced and just update base pointers */
@@ -4260,7 +4231,6 @@
 
 bool intel_has_pending_fb_unpin(struct drm_i915_private *dev_priv)
 {
-	struct drm_i915_private *dev_priv = to_i915(dev);
 	struct intel_crtc *crtc;
 
 	/* Note that we don't need to be called with mode_config.lock here
@@ -5051,17 +5021,9 @@
 	 * event which is after the vblank start event, so we need to have a
 	 * wait-for-vblank between disabling the plane and the pipe.
 	 */
-<<<<<<< HEAD
-	if (HAS_GMCH_DISPLAY(dev_priv)) {
-		intel_set_memory_cxsr(dev_priv, false);
-		dev_priv->wm.vlv.cxsr = false;
-		intel_wait_for_vblank(dev_priv, pipe);
-	}
-=======
 	if (HAS_GMCH_DISPLAY(dev_priv) &&
 	    intel_set_memory_cxsr(dev_priv, false))
 		intel_wait_for_vblank(dev_priv, pipe);
->>>>>>> eb6f771b
 }
 
 static void intel_post_plane_update(struct intel_crtc_state *old_crtc_state)
@@ -5136,17 +5098,9 @@
 		 * event which is after the vblank start event, so we need to have a
 		 * wait-for-vblank between disabling the plane and the pipe.
 		 */
-<<<<<<< HEAD
-		if (old_crtc_state->base.active) {
-			intel_set_memory_cxsr(dev_priv, false);
-			dev_priv->wm.vlv.cxsr = false;
-			intel_wait_for_vblank(dev_priv, crtc->pipe);
-		}
-=======
 		if (old_crtc_state->base.active &&
 		    intel_set_memory_cxsr(dev_priv, false))
 			intel_wait_for_vblank(dev_priv, crtc->pipe);
->>>>>>> eb6f771b
 	}
 
 	/*
@@ -5156,15 +5110,8 @@
 	 *
 	 * WaCxSRDisabledForSpriteScaling:ivb
 	 */
-<<<<<<< HEAD
-	if (pipe_config->disable_lp_wm) {
-		ilk_disable_lp_wm(dev);
-		intel_wait_for_vblank(dev_priv, crtc->pipe);
-	}
-=======
 	if (pipe_config->disable_lp_wm && ilk_disable_lp_wm(dev))
 		intel_wait_for_vblank(dev_priv, crtc->pipe);
->>>>>>> eb6f771b
 
 	/*
 	 * If we're doing a modeset, we're done.  No need to do any pre-vblank
@@ -5512,14 +5459,7 @@
 		intel_ddi_enable_transcoder_func(crtc);
 
 	if (dev_priv->display.initial_watermarks != NULL)
-<<<<<<< HEAD
-		dev_priv->display.initial_watermarks(old_intel_state,
-						     pipe_config);
-	else
-		intel_update_watermarks(intel_crtc);
-=======
 		dev_priv->display.initial_watermarks(old_intel_state, pipe_config);
->>>>>>> eb6f771b
 
 	/* XXX: Do the pipe assertions at the right place for BXT DSI. */
 	if (!transcoder_is_dsi(cpu_transcoder))
@@ -5895,11 +5835,8 @@
 			max_cdclk = 308571;
 
 		dev_priv->max_cdclk_freq = skl_calc_cdclk(max_cdclk, vco);
-<<<<<<< HEAD
-=======
 	} else if (IS_GEMINILAKE(dev_priv)) {
 		dev_priv->max_cdclk_freq = 316800;
->>>>>>> eb6f771b
 	} else if (IS_BROXTON(dev_priv)) {
 		dev_priv->max_cdclk_freq = 624000;
 	} else if (IS_BROADWELL(dev_priv))  {
@@ -7620,11 +7557,7 @@
 		vco_table = ctg_vco;
 	else if (IS_G4X(dev_priv))
 		vco_table = elk_vco;
-<<<<<<< HEAD
-	else if (IS_CRESTLINE(dev_priv))
-=======
 	else if (IS_I965GM(dev_priv))
->>>>>>> eb6f771b
 		vco_table = cl_vco;
 	else if (IS_PINEVIEW(dev_priv))
 		vco_table = pnv_vco;
@@ -8236,12 +8169,8 @@
 	else
 		dpll |= DPLLB_MODE_DAC_SERIAL;
 
-<<<<<<< HEAD
-	if (IS_I945G(dev_priv) || IS_I945GM(dev_priv) || IS_G33(dev_priv)) {
-=======
 	if (IS_I945G(dev_priv) || IS_I945GM(dev_priv) ||
 	    IS_G33(dev_priv) || IS_PINEVIEW(dev_priv)) {
->>>>>>> eb6f771b
 		dpll |= (crtc_state->pixel_multiplier - 1)
 			<< SDVO_MULTIPLIER_SHIFT_HIRES;
 	}
@@ -8954,11 +8883,7 @@
 			 >> DPLL_MD_UDI_MULTIPLIER_SHIFT) + 1;
 		pipe_config->dpll_hw_state.dpll_md = tmp;
 	} else if (IS_I945G(dev_priv) || IS_I945GM(dev_priv) ||
-<<<<<<< HEAD
-		   IS_G33(dev_priv)) {
-=======
 		   IS_G33(dev_priv) || IS_PINEVIEW(dev_priv)) {
->>>>>>> eb6f771b
 		tmp = I915_READ(DPLL(crtc->pipe));
 		pipe_config->pixel_multiplier =
 			((tmp & SDVO_MULTIPLIER_MASK)
@@ -9434,19 +9359,10 @@
  */
 void intel_init_pch_refclk(struct drm_i915_private *dev_priv)
 {
-<<<<<<< HEAD
-	struct drm_i915_private *dev_priv = to_i915(dev);
-
-	if (HAS_PCH_IBX(dev_priv) || HAS_PCH_CPT(dev_priv))
-		ironlake_init_pch_refclk(dev);
-	else if (HAS_PCH_LPT(dev_priv))
-		lpt_init_pch_refclk(dev);
-=======
 	if (HAS_PCH_IBX(dev_priv) || HAS_PCH_CPT(dev_priv))
 		ironlake_init_pch_refclk(dev_priv);
 	else if (HAS_PCH_LPT(dev_priv))
 		lpt_init_pch_refclk(dev_priv);
->>>>>>> eb6f771b
 }
 
 static void ironlake_set_pipeconf(struct drm_crtc *crtc)
@@ -10764,11 +10680,7 @@
 
 	if (IS_SKYLAKE(dev_priv) || IS_KABYLAKE(dev_priv))
 		skylake_get_ddi_pll(dev_priv, port, pipe_config);
-<<<<<<< HEAD
-	else if (IS_BROXTON(dev_priv))
-=======
 	else if (IS_GEN9_LP(dev_priv))
->>>>>>> eb6f771b
 		bxt_get_ddi_pll(dev_priv, port, pipe_config);
 	else
 		haswell_get_ddi_pll(dev_priv, port, pipe_config);
@@ -11014,11 +10926,7 @@
 
 	I915_WRITE(CURPOS(pipe), pos);
 
-<<<<<<< HEAD
-	if (IS_845G(dev_priv) || IS_I865G(dev_priv))
-=======
 	if (IS_I845G(dev_priv) || IS_I865G(dev_priv))
->>>>>>> eb6f771b
 		i845_update_cursor(crtc, base, plane_state);
 	else
 		i9xx_update_cursor(crtc, base, plane_state);
@@ -11036,19 +10944,11 @@
 	 * the precision of the register. Everything else requires
 	 * square cursors, limited to a few power-of-two sizes.
 	 */
-<<<<<<< HEAD
-	if (IS_845G(dev_priv) || IS_I865G(dev_priv)) {
-		if ((width & 63) != 0)
-			return false;
-
-		if (width > (IS_845G(dev_priv) ? 64 : 512))
-=======
 	if (IS_I845G(dev_priv) || IS_I865G(dev_priv)) {
 		if ((width & 63) != 0)
 			return false;
 
 		if (width > (IS_I845G(dev_priv) ? 64 : 512))
->>>>>>> eb6f771b
 			return false;
 
 		if (height > 1023)
@@ -12355,11 +12255,7 @@
 
 	if (IS_VALLEYVIEW(dev_priv) || IS_CHERRYVIEW(dev_priv)) {
 		engine = dev_priv->engine[BCS];
-<<<<<<< HEAD
-		if (fb->modifier[0] != old_fb->modifier[0])
-=======
 		if (fb->modifier != old_fb->modifier)
->>>>>>> eb6f771b
 			/* vlv: DISPLAY_FLIP fails to change tiling */
 			engine = NULL;
 	} else if (IS_IVYBRIDGE(dev_priv) || IS_HASWELL(dev_priv)) {
@@ -12928,11 +12824,7 @@
 	DRM_DEBUG_KMS("ips: %i, double wide: %i\n",
 		      pipe_config->ips_enabled, pipe_config->double_wide);
 
-<<<<<<< HEAD
-	if (IS_BROXTON(dev_priv)) {
-=======
 	if (IS_GEN9_LP(dev_priv)) {
->>>>>>> eb6f771b
 		DRM_DEBUG_KMS("dpll_hw_state: ebb0: 0x%x, ebb4: 0x%x,"
 			      "pll0: 0x%x, pll1: 0x%x, pll2: 0x%x, pll3: 0x%x, "
 			      "pll6: 0x%x, pll8: 0x%x, pll9: 0x%x, pll10: 0x%x, pcsdw12: 0x%x\n",
@@ -13624,19 +13516,11 @@
 				  hw_plane_wm->trans_wm.plane_res_b,
 				  hw_plane_wm->trans_wm.plane_res_l);
 		}
-<<<<<<< HEAD
 
 		/* DDB */
 		hw_ddb_entry = &hw_ddb.plane[pipe][plane];
 		sw_ddb_entry = &sw_ddb->plane[pipe][plane];
 
-=======
-
-		/* DDB */
-		hw_ddb_entry = &hw_ddb.plane[pipe][plane];
-		sw_ddb_entry = &sw_ddb->plane[pipe][plane];
-
->>>>>>> eb6f771b
 		if (!skl_ddb_entry_equal(hw_ddb_entry, sw_ddb_entry)) {
 			DRM_ERROR("mismatch in DDB state pipe %c plane %d (expected (%u,%u), found (%u,%u))\n",
 				  pipe_name(pipe), plane + 1,
@@ -13654,7 +13538,6 @@
 	if (intel_crtc->cursor_addr) {
 		hw_plane_wm = &hw_wm.planes[PLANE_CURSOR];
 		sw_plane_wm = &sw_wm->planes[PLANE_CURSOR];
-<<<<<<< HEAD
 
 		/* Watermarks */
 		for (level = 0; level <= max_level; level++) {
@@ -13662,15 +13545,6 @@
 						&sw_plane_wm->wm[level]))
 				continue;
 
-=======
-
-		/* Watermarks */
-		for (level = 0; level <= max_level; level++) {
-			if (skl_wm_level_equals(&hw_plane_wm->wm[level],
-						&sw_plane_wm->wm[level]))
-				continue;
-
->>>>>>> eb6f771b
 			DRM_ERROR("mismatch in WM pipe %c cursor level %d (expected e=%d b=%u l=%u, got e=%d b=%u l=%u)\n",
 				  pipe_name(pipe), level,
 				  sw_plane_wm->wm[level].plane_en,
@@ -15200,10 +15074,7 @@
 		primary->plane = (enum plane) !pipe;
 	else
 		primary->plane = (enum plane) pipe;
-<<<<<<< HEAD
-=======
 	primary->id = PLANE_PRIMARY;
->>>>>>> eb6f771b
 	primary->frontbuffer_bit = INTEL_FRONTBUFFER_PRIMARY(pipe);
 	primary->check_plane = intel_check_primary_plane;
 
@@ -15492,27 +15363,17 @@
 		ret = PTR_ERR(primary);
 		goto fail;
 	}
-<<<<<<< HEAD
+	intel_crtc->plane_ids_mask |= BIT(primary->id);
 
 	for_each_sprite(dev_priv, pipe, sprite) {
 		struct intel_plane *plane;
 
-=======
-	intel_crtc->plane_ids_mask |= BIT(primary->id);
-
-	for_each_sprite(dev_priv, pipe, sprite) {
-		struct intel_plane *plane;
-
->>>>>>> eb6f771b
 		plane = intel_sprite_plane_create(dev_priv, pipe, sprite);
 		if (IS_ERR(plane)) {
 			ret = PTR_ERR(plane);
 			goto fail;
 		}
-<<<<<<< HEAD
-=======
 		intel_crtc->plane_ids_mask |= BIT(plane->id);
->>>>>>> eb6f771b
 	}
 
 	cursor = intel_cursor_plane_create(dev_priv, pipe);
@@ -15520,10 +15381,7 @@
 		ret = PTR_ERR(cursor);
 		goto fail;
 	}
-<<<<<<< HEAD
-=======
 	intel_crtc->plane_ids_mask |= BIT(cursor->id);
->>>>>>> eb6f771b
 
 	ret = drm_crtc_init_with_planes(&dev_priv->drm, &intel_crtc->base,
 					&primary->base, &cursor->base,
@@ -15702,15 +15560,9 @@
 	intel_lvds_init(dev_priv);
 
 	if (intel_crt_present(dev_priv))
-<<<<<<< HEAD
-		intel_crt_init(dev);
-
-	if (IS_BROXTON(dev_priv)) {
-=======
 		intel_crt_init(dev_priv);
 
 	if (IS_GEN9_LP(dev_priv)) {
->>>>>>> eb6f771b
 		/*
 		 * FIXME: Broxton doesn't support port detection via the
 		 * DDI_BUF_CTL_A or SFUSE_STRAP registers, find another way to
@@ -15720,11 +15572,7 @@
 		intel_ddi_init(dev_priv, PORT_B);
 		intel_ddi_init(dev_priv, PORT_C);
 
-<<<<<<< HEAD
-		intel_dsi_init(dev);
-=======
 		intel_dsi_init(dev_priv);
->>>>>>> eb6f771b
 	} else if (HAS_DDI(dev_priv)) {
 		int found;
 
@@ -15736,11 +15584,7 @@
 		found = I915_READ(DDI_BUF_CTL(PORT_A)) & DDI_INIT_DISPLAY_DETECTED;
 		/* WaIgnoreDDIAStrap: skl */
 		if (found || IS_SKYLAKE(dev_priv) || IS_KABYLAKE(dev_priv))
-<<<<<<< HEAD
-			intel_ddi_init(dev, PORT_A);
-=======
 			intel_ddi_init(dev_priv, PORT_A);
->>>>>>> eb6f771b
 
 		/* DDI B, C and D detection is indicated by the SFUSE_STRAP
 		 * register */
@@ -15766,11 +15610,7 @@
 		dpd_is_edp = intel_dp_is_edp(dev_priv, PORT_D);
 
 		if (has_edp_a(dev_priv))
-<<<<<<< HEAD
-			intel_dp_init(dev, DP_A, PORT_A);
-=======
 			intel_dp_init(dev_priv, DP_A, PORT_A);
->>>>>>> eb6f771b
 
 		if (I915_READ(PCH_HDMIB) & SDVO_DETECTED) {
 			/* PCH SDVOB multiplex with HDMIB */
@@ -15791,11 +15631,7 @@
 			intel_dp_init(dev_priv, PCH_DP_C, PORT_C);
 
 		if (I915_READ(PCH_DP_D) & DP_DETECTED)
-<<<<<<< HEAD
-			intel_dp_init(dev, PCH_DP_D, PORT_D);
-=======
 			intel_dp_init(dev_priv, PCH_DP_D, PORT_D);
->>>>>>> eb6f771b
 	} else if (IS_VALLEYVIEW(dev_priv) || IS_CHERRYVIEW(dev_priv)) {
 		bool has_edp, has_port;
 
@@ -15840,32 +15676,20 @@
 				intel_hdmi_init(dev_priv, CHV_HDMID, PORT_D);
 		}
 
-<<<<<<< HEAD
-		intel_dsi_init(dev);
-=======
 		intel_dsi_init(dev_priv);
->>>>>>> eb6f771b
 	} else if (!IS_GEN2(dev_priv) && !IS_PINEVIEW(dev_priv)) {
 		bool found = false;
 
 		if (I915_READ(GEN3_SDVOB) & SDVO_DETECTED) {
 			DRM_DEBUG_KMS("probing SDVOB\n");
-<<<<<<< HEAD
-			found = intel_sdvo_init(dev, GEN3_SDVOB, PORT_B);
-=======
 			found = intel_sdvo_init(dev_priv, GEN3_SDVOB, PORT_B);
->>>>>>> eb6f771b
 			if (!found && IS_G4X(dev_priv)) {
 				DRM_DEBUG_KMS("probing HDMI on SDVOB\n");
 				intel_hdmi_init(dev_priv, GEN4_HDMIB, PORT_B);
 			}
 
 			if (!found && IS_G4X(dev_priv))
-<<<<<<< HEAD
-				intel_dp_init(dev, DP_B, PORT_B);
-=======
 				intel_dp_init(dev_priv, DP_B, PORT_B);
->>>>>>> eb6f771b
 		}
 
 		/* Before G4X SDVOC doesn't have its own detect register */
@@ -15882,18 +15706,6 @@
 				intel_hdmi_init(dev_priv, GEN4_HDMIC, PORT_C);
 			}
 			if (IS_G4X(dev_priv))
-<<<<<<< HEAD
-				intel_dp_init(dev, DP_C, PORT_C);
-		}
-
-		if (IS_G4X(dev_priv) && (I915_READ(DP_D) & DP_DETECTED))
-			intel_dp_init(dev, DP_D, PORT_D);
-	} else if (IS_GEN2(dev_priv))
-		intel_dvo_init(dev);
-
-	if (SUPPORTS_TV(dev_priv))
-		intel_tv_init(dev);
-=======
 				intel_dp_init(dev_priv, DP_C, PORT_C);
 		}
 
@@ -15904,7 +15716,6 @@
 
 	if (SUPPORTS_TV(dev_priv))
 		intel_tv_init(dev_priv);
->>>>>>> eb6f771b
 
 	intel_psr_init(dev_priv);
 
@@ -16191,8 +16002,6 @@
 	return fb;
 }
 
-<<<<<<< HEAD
-=======
 static void intel_atomic_state_free(struct drm_atomic_state *state)
 {
 	struct intel_atomic_state *intel_state = to_intel_atomic_state(state);
@@ -16204,7 +16013,6 @@
 	kfree(state);
 }
 
->>>>>>> eb6f771b
 static const struct drm_mode_config_funcs intel_mode_funcs = {
 	.fb_create = intel_user_framebuffer_create,
 	.output_poll_changed = intel_fbdev_output_poll_changed,
@@ -16749,13 +16557,8 @@
 		dev->mode_config.max_height = 8192;
 	}
 
-<<<<<<< HEAD
-	if (IS_845G(dev_priv) || IS_I865G(dev_priv)) {
-		dev->mode_config.cursor_width = IS_845G(dev_priv) ? 64 : 512;
-=======
 	if (IS_I845G(dev_priv) || IS_I865G(dev_priv)) {
 		dev->mode_config.cursor_width = IS_I845G(dev_priv) ? 64 : 512;
->>>>>>> eb6f771b
 		dev->mode_config.cursor_height = 1023;
 	} else if (IS_GEN2(dev_priv)) {
 		dev->mode_config.cursor_width = GEN2_CURSOR_WIDTH;
@@ -16792,11 +16595,7 @@
 
 	/* Just disable it once at startup */
 	i915_disable_vga(dev_priv);
-<<<<<<< HEAD
-	intel_setup_outputs(dev);
-=======
 	intel_setup_outputs(dev_priv);
->>>>>>> eb6f771b
 
 	drm_modeset_lock_all(dev);
 	intel_modeset_setup_hw_state(dev);
