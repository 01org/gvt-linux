/*
 * Copyright © 2006-2007 Intel Corporation
 *
 * Permission is hereby granted, free of charge, to any person obtaining a
 * copy of this software and associated documentation files (the "Software"),
 * to deal in the Software without restriction, including without limitation
 * the rights to use, copy, modify, merge, publish, distribute, sublicense,
 * and/or sell copies of the Software, and to permit persons to whom the
 * Software is furnished to do so, subject to the following conditions:
 *
 * The above copyright notice and this permission notice (including the next
 * paragraph) shall be included in all copies or substantial portions of the
 * Software.
 *
 * THE SOFTWARE IS PROVIDED "AS IS", WITHOUT WARRANTY OF ANY KIND, EXPRESS OR
 * IMPLIED, INCLUDING BUT NOT LIMITED TO THE WARRANTIES OF MERCHANTABILITY,
 * FITNESS FOR A PARTICULAR PURPOSE AND NONINFRINGEMENT.  IN NO EVENT SHALL
 * THE AUTHORS OR COPYRIGHT HOLDERS BE LIABLE FOR ANY CLAIM, DAMAGES OR OTHER
 * LIABILITY, WHETHER IN AN ACTION OF CONTRACT, TORT OR OTHERWISE, ARISING
 * FROM, OUT OF OR IN CONNECTION WITH THE SOFTWARE OR THE USE OR OTHER
 * DEALINGS IN THE SOFTWARE.
 *
 * Authors:
 *	Eric Anholt <eric@anholt.net>
 */

#include <linux/dmi.h>
#include <linux/module.h>
#include <linux/input.h>
#include <linux/i2c.h>
#include <linux/kernel.h>
#include <linux/slab.h>
#include <linux/vgaarb.h>
#include <drm/drm_edid.h>
#include <drm/drmP.h>
#include "intel_drv.h"
#include "intel_frontbuffer.h"
#include <drm/i915_drm.h>
#include "i915_drv.h"
#include "i915_gem_clflush.h"
#include "intel_dsi.h"
#include "i915_trace.h"
#include <drm/drm_atomic.h>
#include <drm/drm_atomic_helper.h>
#include <drm/drm_dp_helper.h>
#include <drm/drm_crtc_helper.h>
#include <drm/drm_plane_helper.h>
#include <drm/drm_rect.h>
#include <drm/drm_atomic_uapi.h>
#include <linux/dma_remapping.h>
#include <linux/reservation.h>

/* Primary plane formats for gen <= 3 */
static const uint32_t i8xx_primary_formats[] = {
	DRM_FORMAT_C8,
	DRM_FORMAT_RGB565,
	DRM_FORMAT_XRGB1555,
	DRM_FORMAT_XRGB8888,
};

/* Primary plane formats for gen >= 4 */
static const uint32_t i965_primary_formats[] = {
	DRM_FORMAT_C8,
	DRM_FORMAT_RGB565,
	DRM_FORMAT_XRGB8888,
	DRM_FORMAT_XBGR8888,
	DRM_FORMAT_XRGB2101010,
	DRM_FORMAT_XBGR2101010,
};

static const uint64_t i9xx_format_modifiers[] = {
	I915_FORMAT_MOD_X_TILED,
	DRM_FORMAT_MOD_LINEAR,
	DRM_FORMAT_MOD_INVALID
};

static const uint32_t skl_primary_formats[] = {
	DRM_FORMAT_C8,
	DRM_FORMAT_RGB565,
	DRM_FORMAT_XRGB8888,
	DRM_FORMAT_XBGR8888,
	DRM_FORMAT_ARGB8888,
	DRM_FORMAT_ABGR8888,
	DRM_FORMAT_XRGB2101010,
	DRM_FORMAT_XBGR2101010,
	DRM_FORMAT_YUYV,
	DRM_FORMAT_YVYU,
	DRM_FORMAT_UYVY,
	DRM_FORMAT_VYUY,
};

static const uint32_t skl_pri_planar_formats[] = {
	DRM_FORMAT_C8,
	DRM_FORMAT_RGB565,
	DRM_FORMAT_XRGB8888,
	DRM_FORMAT_XBGR8888,
	DRM_FORMAT_ARGB8888,
	DRM_FORMAT_ABGR8888,
	DRM_FORMAT_XRGB2101010,
	DRM_FORMAT_XBGR2101010,
	DRM_FORMAT_YUYV,
	DRM_FORMAT_YVYU,
	DRM_FORMAT_UYVY,
	DRM_FORMAT_VYUY,
	DRM_FORMAT_NV12,
};

static const uint64_t skl_format_modifiers_noccs[] = {
	I915_FORMAT_MOD_Yf_TILED,
	I915_FORMAT_MOD_Y_TILED,
	I915_FORMAT_MOD_X_TILED,
	DRM_FORMAT_MOD_LINEAR,
	DRM_FORMAT_MOD_INVALID
};

static const uint64_t skl_format_modifiers_ccs[] = {
	I915_FORMAT_MOD_Yf_TILED_CCS,
	I915_FORMAT_MOD_Y_TILED_CCS,
	I915_FORMAT_MOD_Yf_TILED,
	I915_FORMAT_MOD_Y_TILED,
	I915_FORMAT_MOD_X_TILED,
	DRM_FORMAT_MOD_LINEAR,
	DRM_FORMAT_MOD_INVALID
};

/* Cursor formats */
static const uint32_t intel_cursor_formats[] = {
	DRM_FORMAT_ARGB8888,
};

static const uint64_t cursor_format_modifiers[] = {
	DRM_FORMAT_MOD_LINEAR,
	DRM_FORMAT_MOD_INVALID
};

static void i9xx_crtc_clock_get(struct intel_crtc *crtc,
				struct intel_crtc_state *pipe_config);
static void ironlake_pch_clock_get(struct intel_crtc *crtc,
				   struct intel_crtc_state *pipe_config);

static int intel_framebuffer_init(struct intel_framebuffer *ifb,
				  struct drm_i915_gem_object *obj,
				  struct drm_mode_fb_cmd2 *mode_cmd);
static void intel_set_pipe_timings(const struct intel_crtc_state *crtc_state);
static void intel_set_pipe_src_size(const struct intel_crtc_state *crtc_state);
static void intel_cpu_transcoder_set_m_n(struct intel_crtc *crtc,
					 struct intel_link_m_n *m_n,
					 struct intel_link_m_n *m2_n2);
static void i9xx_set_pipeconf(const struct intel_crtc_state *crtc_state);
static void ironlake_set_pipeconf(const struct intel_crtc_state *crtc_state);
static void haswell_set_pipeconf(const struct intel_crtc_state *crtc_state);
static void haswell_set_pipemisc(const struct intel_crtc_state *crtc_state);
static void vlv_prepare_pll(struct intel_crtc *crtc,
			    const struct intel_crtc_state *pipe_config);
static void chv_prepare_pll(struct intel_crtc *crtc,
			    const struct intel_crtc_state *pipe_config);
static void intel_begin_crtc_commit(struct drm_crtc *, struct drm_crtc_state *);
static void intel_finish_crtc_commit(struct drm_crtc *, struct drm_crtc_state *);
static void intel_crtc_init_scalers(struct intel_crtc *crtc,
				    struct intel_crtc_state *crtc_state);
static void skylake_pfit_enable(const struct intel_crtc_state *crtc_state);
static void ironlake_pfit_disable(const struct intel_crtc_state *old_crtc_state);
static void ironlake_pfit_enable(const struct intel_crtc_state *crtc_state);
static void intel_modeset_setup_hw_state(struct drm_device *dev,
					 struct drm_modeset_acquire_ctx *ctx);
static void intel_pre_disable_primary_noatomic(struct drm_crtc *crtc);

struct intel_limit {
	struct {
		int min, max;
	} dot, vco, n, m, m1, m2, p, p1;

	struct {
		int dot_limit;
		int p2_slow, p2_fast;
	} p2;
};

/* returns HPLL frequency in kHz */
int vlv_get_hpll_vco(struct drm_i915_private *dev_priv)
{
	int hpll_freq, vco_freq[] = { 800, 1600, 2000, 2400 };

	/* Obtain SKU information */
	mutex_lock(&dev_priv->sb_lock);
	hpll_freq = vlv_cck_read(dev_priv, CCK_FUSE_REG) &
		CCK_FUSE_HPLL_FREQ_MASK;
	mutex_unlock(&dev_priv->sb_lock);

	return vco_freq[hpll_freq] * 1000;
}

int vlv_get_cck_clock(struct drm_i915_private *dev_priv,
		      const char *name, u32 reg, int ref_freq)
{
	u32 val;
	int divider;

	mutex_lock(&dev_priv->sb_lock);
	val = vlv_cck_read(dev_priv, reg);
	mutex_unlock(&dev_priv->sb_lock);

	divider = val & CCK_FREQUENCY_VALUES;

	WARN((val & CCK_FREQUENCY_STATUS) !=
	     (divider << CCK_FREQUENCY_STATUS_SHIFT),
	     "%s change in progress\n", name);

	return DIV_ROUND_CLOSEST(ref_freq << 1, divider + 1);
}

int vlv_get_cck_clock_hpll(struct drm_i915_private *dev_priv,
			   const char *name, u32 reg)
{
	if (dev_priv->hpll_freq == 0)
		dev_priv->hpll_freq = vlv_get_hpll_vco(dev_priv);

	return vlv_get_cck_clock(dev_priv, name, reg,
				 dev_priv->hpll_freq);
}

static void intel_update_czclk(struct drm_i915_private *dev_priv)
{
	if (!(IS_VALLEYVIEW(dev_priv) || IS_CHERRYVIEW(dev_priv)))
		return;

	dev_priv->czclk_freq = vlv_get_cck_clock_hpll(dev_priv, "czclk",
						      CCK_CZ_CLOCK_CONTROL);

	DRM_DEBUG_DRIVER("CZ clock rate: %d kHz\n", dev_priv->czclk_freq);
}

static inline u32 /* units of 100MHz */
intel_fdi_link_freq(struct drm_i915_private *dev_priv,
		    const struct intel_crtc_state *pipe_config)
{
	if (HAS_DDI(dev_priv))
		return pipe_config->port_clock; /* SPLL */
	else
		return dev_priv->fdi_pll_freq;
}

static const struct intel_limit intel_limits_i8xx_dac = {
	.dot = { .min = 25000, .max = 350000 },
	.vco = { .min = 908000, .max = 1512000 },
	.n = { .min = 2, .max = 16 },
	.m = { .min = 96, .max = 140 },
	.m1 = { .min = 18, .max = 26 },
	.m2 = { .min = 6, .max = 16 },
	.p = { .min = 4, .max = 128 },
	.p1 = { .min = 2, .max = 33 },
	.p2 = { .dot_limit = 165000,
		.p2_slow = 4, .p2_fast = 2 },
};

static const struct intel_limit intel_limits_i8xx_dvo = {
	.dot = { .min = 25000, .max = 350000 },
	.vco = { .min = 908000, .max = 1512000 },
	.n = { .min = 2, .max = 16 },
	.m = { .min = 96, .max = 140 },
	.m1 = { .min = 18, .max = 26 },
	.m2 = { .min = 6, .max = 16 },
	.p = { .min = 4, .max = 128 },
	.p1 = { .min = 2, .max = 33 },
	.p2 = { .dot_limit = 165000,
		.p2_slow = 4, .p2_fast = 4 },
};

static const struct intel_limit intel_limits_i8xx_lvds = {
	.dot = { .min = 25000, .max = 350000 },
	.vco = { .min = 908000, .max = 1512000 },
	.n = { .min = 2, .max = 16 },
	.m = { .min = 96, .max = 140 },
	.m1 = { .min = 18, .max = 26 },
	.m2 = { .min = 6, .max = 16 },
	.p = { .min = 4, .max = 128 },
	.p1 = { .min = 1, .max = 6 },
	.p2 = { .dot_limit = 165000,
		.p2_slow = 14, .p2_fast = 7 },
};

static const struct intel_limit intel_limits_i9xx_sdvo = {
	.dot = { .min = 20000, .max = 400000 },
	.vco = { .min = 1400000, .max = 2800000 },
	.n = { .min = 1, .max = 6 },
	.m = { .min = 70, .max = 120 },
	.m1 = { .min = 8, .max = 18 },
	.m2 = { .min = 3, .max = 7 },
	.p = { .min = 5, .max = 80 },
	.p1 = { .min = 1, .max = 8 },
	.p2 = { .dot_limit = 200000,
		.p2_slow = 10, .p2_fast = 5 },
};

static const struct intel_limit intel_limits_i9xx_lvds = {
	.dot = { .min = 20000, .max = 400000 },
	.vco = { .min = 1400000, .max = 2800000 },
	.n = { .min = 1, .max = 6 },
	.m = { .min = 70, .max = 120 },
	.m1 = { .min = 8, .max = 18 },
	.m2 = { .min = 3, .max = 7 },
	.p = { .min = 7, .max = 98 },
	.p1 = { .min = 1, .max = 8 },
	.p2 = { .dot_limit = 112000,
		.p2_slow = 14, .p2_fast = 7 },
};


static const struct intel_limit intel_limits_g4x_sdvo = {
	.dot = { .min = 25000, .max = 270000 },
	.vco = { .min = 1750000, .max = 3500000},
	.n = { .min = 1, .max = 4 },
	.m = { .min = 104, .max = 138 },
	.m1 = { .min = 17, .max = 23 },
	.m2 = { .min = 5, .max = 11 },
	.p = { .min = 10, .max = 30 },
	.p1 = { .min = 1, .max = 3},
	.p2 = { .dot_limit = 270000,
		.p2_slow = 10,
		.p2_fast = 10
	},
};

static const struct intel_limit intel_limits_g4x_hdmi = {
	.dot = { .min = 22000, .max = 400000 },
	.vco = { .min = 1750000, .max = 3500000},
	.n = { .min = 1, .max = 4 },
	.m = { .min = 104, .max = 138 },
	.m1 = { .min = 16, .max = 23 },
	.m2 = { .min = 5, .max = 11 },
	.p = { .min = 5, .max = 80 },
	.p1 = { .min = 1, .max = 8},
	.p2 = { .dot_limit = 165000,
		.p2_slow = 10, .p2_fast = 5 },
};

static const struct intel_limit intel_limits_g4x_single_channel_lvds = {
	.dot = { .min = 20000, .max = 115000 },
	.vco = { .min = 1750000, .max = 3500000 },
	.n = { .min = 1, .max = 3 },
	.m = { .min = 104, .max = 138 },
	.m1 = { .min = 17, .max = 23 },
	.m2 = { .min = 5, .max = 11 },
	.p = { .min = 28, .max = 112 },
	.p1 = { .min = 2, .max = 8 },
	.p2 = { .dot_limit = 0,
		.p2_slow = 14, .p2_fast = 14
	},
};

static const struct intel_limit intel_limits_g4x_dual_channel_lvds = {
	.dot = { .min = 80000, .max = 224000 },
	.vco = { .min = 1750000, .max = 3500000 },
	.n = { .min = 1, .max = 3 },
	.m = { .min = 104, .max = 138 },
	.m1 = { .min = 17, .max = 23 },
	.m2 = { .min = 5, .max = 11 },
	.p = { .min = 14, .max = 42 },
	.p1 = { .min = 2, .max = 6 },
	.p2 = { .dot_limit = 0,
		.p2_slow = 7, .p2_fast = 7
	},
};

static const struct intel_limit intel_limits_pineview_sdvo = {
	.dot = { .min = 20000, .max = 400000},
	.vco = { .min = 1700000, .max = 3500000 },
	/* Pineview's Ncounter is a ring counter */
	.n = { .min = 3, .max = 6 },
	.m = { .min = 2, .max = 256 },
	/* Pineview only has one combined m divider, which we treat as m2. */
	.m1 = { .min = 0, .max = 0 },
	.m2 = { .min = 0, .max = 254 },
	.p = { .min = 5, .max = 80 },
	.p1 = { .min = 1, .max = 8 },
	.p2 = { .dot_limit = 200000,
		.p2_slow = 10, .p2_fast = 5 },
};

static const struct intel_limit intel_limits_pineview_lvds = {
	.dot = { .min = 20000, .max = 400000 },
	.vco = { .min = 1700000, .max = 3500000 },
	.n = { .min = 3, .max = 6 },
	.m = { .min = 2, .max = 256 },
	.m1 = { .min = 0, .max = 0 },
	.m2 = { .min = 0, .max = 254 },
	.p = { .min = 7, .max = 112 },
	.p1 = { .min = 1, .max = 8 },
	.p2 = { .dot_limit = 112000,
		.p2_slow = 14, .p2_fast = 14 },
};

/* Ironlake / Sandybridge
 *
 * We calculate clock using (register_value + 2) for N/M1/M2, so here
 * the range value for them is (actual_value - 2).
 */
static const struct intel_limit intel_limits_ironlake_dac = {
	.dot = { .min = 25000, .max = 350000 },
	.vco = { .min = 1760000, .max = 3510000 },
	.n = { .min = 1, .max = 5 },
	.m = { .min = 79, .max = 127 },
	.m1 = { .min = 12, .max = 22 },
	.m2 = { .min = 5, .max = 9 },
	.p = { .min = 5, .max = 80 },
	.p1 = { .min = 1, .max = 8 },
	.p2 = { .dot_limit = 225000,
		.p2_slow = 10, .p2_fast = 5 },
};

static const struct intel_limit intel_limits_ironlake_single_lvds = {
	.dot = { .min = 25000, .max = 350000 },
	.vco = { .min = 1760000, .max = 3510000 },
	.n = { .min = 1, .max = 3 },
	.m = { .min = 79, .max = 118 },
	.m1 = { .min = 12, .max = 22 },
	.m2 = { .min = 5, .max = 9 },
	.p = { .min = 28, .max = 112 },
	.p1 = { .min = 2, .max = 8 },
	.p2 = { .dot_limit = 225000,
		.p2_slow = 14, .p2_fast = 14 },
};

static const struct intel_limit intel_limits_ironlake_dual_lvds = {
	.dot = { .min = 25000, .max = 350000 },
	.vco = { .min = 1760000, .max = 3510000 },
	.n = { .min = 1, .max = 3 },
	.m = { .min = 79, .max = 127 },
	.m1 = { .min = 12, .max = 22 },
	.m2 = { .min = 5, .max = 9 },
	.p = { .min = 14, .max = 56 },
	.p1 = { .min = 2, .max = 8 },
	.p2 = { .dot_limit = 225000,
		.p2_slow = 7, .p2_fast = 7 },
};

/* LVDS 100mhz refclk limits. */
static const struct intel_limit intel_limits_ironlake_single_lvds_100m = {
	.dot = { .min = 25000, .max = 350000 },
	.vco = { .min = 1760000, .max = 3510000 },
	.n = { .min = 1, .max = 2 },
	.m = { .min = 79, .max = 126 },
	.m1 = { .min = 12, .max = 22 },
	.m2 = { .min = 5, .max = 9 },
	.p = { .min = 28, .max = 112 },
	.p1 = { .min = 2, .max = 8 },
	.p2 = { .dot_limit = 225000,
		.p2_slow = 14, .p2_fast = 14 },
};

static const struct intel_limit intel_limits_ironlake_dual_lvds_100m = {
	.dot = { .min = 25000, .max = 350000 },
	.vco = { .min = 1760000, .max = 3510000 },
	.n = { .min = 1, .max = 3 },
	.m = { .min = 79, .max = 126 },
	.m1 = { .min = 12, .max = 22 },
	.m2 = { .min = 5, .max = 9 },
	.p = { .min = 14, .max = 42 },
	.p1 = { .min = 2, .max = 6 },
	.p2 = { .dot_limit = 225000,
		.p2_slow = 7, .p2_fast = 7 },
};

static const struct intel_limit intel_limits_vlv = {
	 /*
	  * These are the data rate limits (measured in fast clocks)
	  * since those are the strictest limits we have. The fast
	  * clock and actual rate limits are more relaxed, so checking
	  * them would make no difference.
	  */
	.dot = { .min = 25000 * 5, .max = 270000 * 5 },
	.vco = { .min = 4000000, .max = 6000000 },
	.n = { .min = 1, .max = 7 },
	.m1 = { .min = 2, .max = 3 },
	.m2 = { .min = 11, .max = 156 },
	.p1 = { .min = 2, .max = 3 },
	.p2 = { .p2_slow = 2, .p2_fast = 20 }, /* slow=min, fast=max */
};

static const struct intel_limit intel_limits_chv = {
	/*
	 * These are the data rate limits (measured in fast clocks)
	 * since those are the strictest limits we have.  The fast
	 * clock and actual rate limits are more relaxed, so checking
	 * them would make no difference.
	 */
	.dot = { .min = 25000 * 5, .max = 540000 * 5},
	.vco = { .min = 4800000, .max = 6480000 },
	.n = { .min = 1, .max = 1 },
	.m1 = { .min = 2, .max = 2 },
	.m2 = { .min = 24 << 22, .max = 175 << 22 },
	.p1 = { .min = 2, .max = 4 },
	.p2 = {	.p2_slow = 1, .p2_fast = 14 },
};

static const struct intel_limit intel_limits_bxt = {
	/* FIXME: find real dot limits */
	.dot = { .min = 0, .max = INT_MAX },
	.vco = { .min = 4800000, .max = 6700000 },
	.n = { .min = 1, .max = 1 },
	.m1 = { .min = 2, .max = 2 },
	/* FIXME: find real m2 limits */
	.m2 = { .min = 2 << 22, .max = 255 << 22 },
	.p1 = { .min = 2, .max = 4 },
	.p2 = { .p2_slow = 1, .p2_fast = 20 },
};

static void
skl_wa_528(struct drm_i915_private *dev_priv, int pipe, bool enable)
{
	if (IS_SKYLAKE(dev_priv) || IS_BROXTON(dev_priv))
		return;

	if (enable)
		I915_WRITE(CHICKEN_PIPESL_1(pipe), HSW_FBCQ_DIS);
	else
		I915_WRITE(CHICKEN_PIPESL_1(pipe), 0);
}

static void
skl_wa_clkgate(struct drm_i915_private *dev_priv, int pipe, bool enable)
{
	if (IS_SKYLAKE(dev_priv) || IS_BROXTON(dev_priv))
		return;

	if (enable)
		I915_WRITE(CLKGATE_DIS_PSL(pipe),
			   DUPS1_GATING_DIS | DUPS2_GATING_DIS);
	else
		I915_WRITE(CLKGATE_DIS_PSL(pipe),
			   I915_READ(CLKGATE_DIS_PSL(pipe)) &
			   ~(DUPS1_GATING_DIS | DUPS2_GATING_DIS));
}

static bool
needs_modeset(const struct drm_crtc_state *state)
{
	return drm_atomic_crtc_needs_modeset(state);
}

/*
 * Platform specific helpers to calculate the port PLL loopback- (clock.m),
 * and post-divider (clock.p) values, pre- (clock.vco) and post-divided fast
 * (clock.dot) clock rates. This fast dot clock is fed to the port's IO logic.
 * The helpers' return value is the rate of the clock that is fed to the
 * display engine's pipe which can be the above fast dot clock rate or a
 * divided-down version of it.
 */
/* m1 is reserved as 0 in Pineview, n is a ring counter */
static int pnv_calc_dpll_params(int refclk, struct dpll *clock)
{
	clock->m = clock->m2 + 2;
	clock->p = clock->p1 * clock->p2;
	if (WARN_ON(clock->n == 0 || clock->p == 0))
		return 0;
	clock->vco = DIV_ROUND_CLOSEST(refclk * clock->m, clock->n);
	clock->dot = DIV_ROUND_CLOSEST(clock->vco, clock->p);

	return clock->dot;
}

static uint32_t i9xx_dpll_compute_m(struct dpll *dpll)
{
	return 5 * (dpll->m1 + 2) + (dpll->m2 + 2);
}

static int i9xx_calc_dpll_params(int refclk, struct dpll *clock)
{
	clock->m = i9xx_dpll_compute_m(clock);
	clock->p = clock->p1 * clock->p2;
	if (WARN_ON(clock->n + 2 == 0 || clock->p == 0))
		return 0;
	clock->vco = DIV_ROUND_CLOSEST(refclk * clock->m, clock->n + 2);
	clock->dot = DIV_ROUND_CLOSEST(clock->vco, clock->p);

	return clock->dot;
}

static int vlv_calc_dpll_params(int refclk, struct dpll *clock)
{
	clock->m = clock->m1 * clock->m2;
	clock->p = clock->p1 * clock->p2;
	if (WARN_ON(clock->n == 0 || clock->p == 0))
		return 0;
	clock->vco = DIV_ROUND_CLOSEST(refclk * clock->m, clock->n);
	clock->dot = DIV_ROUND_CLOSEST(clock->vco, clock->p);

	return clock->dot / 5;
}

int chv_calc_dpll_params(int refclk, struct dpll *clock)
{
	clock->m = clock->m1 * clock->m2;
	clock->p = clock->p1 * clock->p2;
	if (WARN_ON(clock->n == 0 || clock->p == 0))
		return 0;
	clock->vco = DIV_ROUND_CLOSEST_ULL((uint64_t)refclk * clock->m,
			clock->n << 22);
	clock->dot = DIV_ROUND_CLOSEST(clock->vco, clock->p);

	return clock->dot / 5;
}

#define INTELPllInvalid(s)   do { /* DRM_DEBUG(s); */ return false; } while (0)

/*
 * Returns whether the given set of divisors are valid for a given refclk with
 * the given connectors.
 */
static bool intel_PLL_is_valid(struct drm_i915_private *dev_priv,
			       const struct intel_limit *limit,
			       const struct dpll *clock)
{
	if (clock->n   < limit->n.min   || limit->n.max   < clock->n)
		INTELPllInvalid("n out of range\n");
	if (clock->p1  < limit->p1.min  || limit->p1.max  < clock->p1)
		INTELPllInvalid("p1 out of range\n");
	if (clock->m2  < limit->m2.min  || limit->m2.max  < clock->m2)
		INTELPllInvalid("m2 out of range\n");
	if (clock->m1  < limit->m1.min  || limit->m1.max  < clock->m1)
		INTELPllInvalid("m1 out of range\n");

	if (!IS_PINEVIEW(dev_priv) && !IS_VALLEYVIEW(dev_priv) &&
	    !IS_CHERRYVIEW(dev_priv) && !IS_GEN9_LP(dev_priv))
		if (clock->m1 <= clock->m2)
			INTELPllInvalid("m1 <= m2\n");

	if (!IS_VALLEYVIEW(dev_priv) && !IS_CHERRYVIEW(dev_priv) &&
	    !IS_GEN9_LP(dev_priv)) {
		if (clock->p < limit->p.min || limit->p.max < clock->p)
			INTELPllInvalid("p out of range\n");
		if (clock->m < limit->m.min || limit->m.max < clock->m)
			INTELPllInvalid("m out of range\n");
	}

	if (clock->vco < limit->vco.min || limit->vco.max < clock->vco)
		INTELPllInvalid("vco out of range\n");
	/* XXX: We may need to be checking "Dot clock" depending on the multiplier,
	 * connector, etc., rather than just a single range.
	 */
	if (clock->dot < limit->dot.min || limit->dot.max < clock->dot)
		INTELPllInvalid("dot out of range\n");

	return true;
}

static int
i9xx_select_p2_div(const struct intel_limit *limit,
		   const struct intel_crtc_state *crtc_state,
		   int target)
{
	struct drm_device *dev = crtc_state->base.crtc->dev;

	if (intel_crtc_has_type(crtc_state, INTEL_OUTPUT_LVDS)) {
		/*
		 * For LVDS just rely on its current settings for dual-channel.
		 * We haven't figured out how to reliably set up different
		 * single/dual channel state, if we even can.
		 */
		if (intel_is_dual_link_lvds(dev))
			return limit->p2.p2_fast;
		else
			return limit->p2.p2_slow;
	} else {
		if (target < limit->p2.dot_limit)
			return limit->p2.p2_slow;
		else
			return limit->p2.p2_fast;
	}
}

/*
 * Returns a set of divisors for the desired target clock with the given
 * refclk, or FALSE.  The returned values represent the clock equation:
 * reflck * (5 * (m1 + 2) + (m2 + 2)) / (n + 2) / p1 / p2.
 *
 * Target and reference clocks are specified in kHz.
 *
 * If match_clock is provided, then best_clock P divider must match the P
 * divider from @match_clock used for LVDS downclocking.
 */
static bool
i9xx_find_best_dpll(const struct intel_limit *limit,
		    struct intel_crtc_state *crtc_state,
		    int target, int refclk, struct dpll *match_clock,
		    struct dpll *best_clock)
{
	struct drm_device *dev = crtc_state->base.crtc->dev;
	struct dpll clock;
	int err = target;

	memset(best_clock, 0, sizeof(*best_clock));

	clock.p2 = i9xx_select_p2_div(limit, crtc_state, target);

	for (clock.m1 = limit->m1.min; clock.m1 <= limit->m1.max;
	     clock.m1++) {
		for (clock.m2 = limit->m2.min;
		     clock.m2 <= limit->m2.max; clock.m2++) {
			if (clock.m2 >= clock.m1)
				break;
			for (clock.n = limit->n.min;
			     clock.n <= limit->n.max; clock.n++) {
				for (clock.p1 = limit->p1.min;
					clock.p1 <= limit->p1.max; clock.p1++) {
					int this_err;

					i9xx_calc_dpll_params(refclk, &clock);
					if (!intel_PLL_is_valid(to_i915(dev),
								limit,
								&clock))
						continue;
					if (match_clock &&
					    clock.p != match_clock->p)
						continue;

					this_err = abs(clock.dot - target);
					if (this_err < err) {
						*best_clock = clock;
						err = this_err;
					}
				}
			}
		}
	}

	return (err != target);
}

/*
 * Returns a set of divisors for the desired target clock with the given
 * refclk, or FALSE.  The returned values represent the clock equation:
 * reflck * (5 * (m1 + 2) + (m2 + 2)) / (n + 2) / p1 / p2.
 *
 * Target and reference clocks are specified in kHz.
 *
 * If match_clock is provided, then best_clock P divider must match the P
 * divider from @match_clock used for LVDS downclocking.
 */
static bool
pnv_find_best_dpll(const struct intel_limit *limit,
		   struct intel_crtc_state *crtc_state,
		   int target, int refclk, struct dpll *match_clock,
		   struct dpll *best_clock)
{
	struct drm_device *dev = crtc_state->base.crtc->dev;
	struct dpll clock;
	int err = target;

	memset(best_clock, 0, sizeof(*best_clock));

	clock.p2 = i9xx_select_p2_div(limit, crtc_state, target);

	for (clock.m1 = limit->m1.min; clock.m1 <= limit->m1.max;
	     clock.m1++) {
		for (clock.m2 = limit->m2.min;
		     clock.m2 <= limit->m2.max; clock.m2++) {
			for (clock.n = limit->n.min;
			     clock.n <= limit->n.max; clock.n++) {
				for (clock.p1 = limit->p1.min;
					clock.p1 <= limit->p1.max; clock.p1++) {
					int this_err;

					pnv_calc_dpll_params(refclk, &clock);
					if (!intel_PLL_is_valid(to_i915(dev),
								limit,
								&clock))
						continue;
					if (match_clock &&
					    clock.p != match_clock->p)
						continue;

					this_err = abs(clock.dot - target);
					if (this_err < err) {
						*best_clock = clock;
						err = this_err;
					}
				}
			}
		}
	}

	return (err != target);
}

/*
 * Returns a set of divisors for the desired target clock with the given
 * refclk, or FALSE.  The returned values represent the clock equation:
 * reflck * (5 * (m1 + 2) + (m2 + 2)) / (n + 2) / p1 / p2.
 *
 * Target and reference clocks are specified in kHz.
 *
 * If match_clock is provided, then best_clock P divider must match the P
 * divider from @match_clock used for LVDS downclocking.
 */
static bool
g4x_find_best_dpll(const struct intel_limit *limit,
		   struct intel_crtc_state *crtc_state,
		   int target, int refclk, struct dpll *match_clock,
		   struct dpll *best_clock)
{
	struct drm_device *dev = crtc_state->base.crtc->dev;
	struct dpll clock;
	int max_n;
	bool found = false;
	/* approximately equals target * 0.00585 */
	int err_most = (target >> 8) + (target >> 9);

	memset(best_clock, 0, sizeof(*best_clock));

	clock.p2 = i9xx_select_p2_div(limit, crtc_state, target);

	max_n = limit->n.max;
	/* based on hardware requirement, prefer smaller n to precision */
	for (clock.n = limit->n.min; clock.n <= max_n; clock.n++) {
		/* based on hardware requirement, prefere larger m1,m2 */
		for (clock.m1 = limit->m1.max;
		     clock.m1 >= limit->m1.min; clock.m1--) {
			for (clock.m2 = limit->m2.max;
			     clock.m2 >= limit->m2.min; clock.m2--) {
				for (clock.p1 = limit->p1.max;
				     clock.p1 >= limit->p1.min; clock.p1--) {
					int this_err;

					i9xx_calc_dpll_params(refclk, &clock);
					if (!intel_PLL_is_valid(to_i915(dev),
								limit,
								&clock))
						continue;

					this_err = abs(clock.dot - target);
					if (this_err < err_most) {
						*best_clock = clock;
						err_most = this_err;
						max_n = clock.n;
						found = true;
					}
				}
			}
		}
	}
	return found;
}

/*
 * Check if the calculated PLL configuration is more optimal compared to the
 * best configuration and error found so far. Return the calculated error.
 */
static bool vlv_PLL_is_optimal(struct drm_device *dev, int target_freq,
			       const struct dpll *calculated_clock,
			       const struct dpll *best_clock,
			       unsigned int best_error_ppm,
			       unsigned int *error_ppm)
{
	/*
	 * For CHV ignore the error and consider only the P value.
	 * Prefer a bigger P value based on HW requirements.
	 */
	if (IS_CHERRYVIEW(to_i915(dev))) {
		*error_ppm = 0;

		return calculated_clock->p > best_clock->p;
	}

	if (WARN_ON_ONCE(!target_freq))
		return false;

	*error_ppm = div_u64(1000000ULL *
				abs(target_freq - calculated_clock->dot),
			     target_freq);
	/*
	 * Prefer a better P value over a better (smaller) error if the error
	 * is small. Ensure this preference for future configurations too by
	 * setting the error to 0.
	 */
	if (*error_ppm < 100 && calculated_clock->p > best_clock->p) {
		*error_ppm = 0;

		return true;
	}

	return *error_ppm + 10 < best_error_ppm;
}

/*
 * Returns a set of divisors for the desired target clock with the given
 * refclk, or FALSE.  The returned values represent the clock equation:
 * reflck * (5 * (m1 + 2) + (m2 + 2)) / (n + 2) / p1 / p2.
 */
static bool
vlv_find_best_dpll(const struct intel_limit *limit,
		   struct intel_crtc_state *crtc_state,
		   int target, int refclk, struct dpll *match_clock,
		   struct dpll *best_clock)
{
	struct intel_crtc *crtc = to_intel_crtc(crtc_state->base.crtc);
	struct drm_device *dev = crtc->base.dev;
	struct dpll clock;
	unsigned int bestppm = 1000000;
	/* min update 19.2 MHz */
	int max_n = min(limit->n.max, refclk / 19200);
	bool found = false;

	target *= 5; /* fast clock */

	memset(best_clock, 0, sizeof(*best_clock));

	/* based on hardware requirement, prefer smaller n to precision */
	for (clock.n = limit->n.min; clock.n <= max_n; clock.n++) {
		for (clock.p1 = limit->p1.max; clock.p1 >= limit->p1.min; clock.p1--) {
			for (clock.p2 = limit->p2.p2_fast; clock.p2 >= limit->p2.p2_slow;
			     clock.p2 -= clock.p2 > 10 ? 2 : 1) {
				clock.p = clock.p1 * clock.p2;
				/* based on hardware requirement, prefer bigger m1,m2 values */
				for (clock.m1 = limit->m1.min; clock.m1 <= limit->m1.max; clock.m1++) {
					unsigned int ppm;

					clock.m2 = DIV_ROUND_CLOSEST(target * clock.p * clock.n,
								     refclk * clock.m1);

					vlv_calc_dpll_params(refclk, &clock);

					if (!intel_PLL_is_valid(to_i915(dev),
								limit,
								&clock))
						continue;

					if (!vlv_PLL_is_optimal(dev, target,
								&clock,
								best_clock,
								bestppm, &ppm))
						continue;

					*best_clock = clock;
					bestppm = ppm;
					found = true;
				}
			}
		}
	}

	return found;
}

/*
 * Returns a set of divisors for the desired target clock with the given
 * refclk, or FALSE.  The returned values represent the clock equation:
 * reflck * (5 * (m1 + 2) + (m2 + 2)) / (n + 2) / p1 / p2.
 */
static bool
chv_find_best_dpll(const struct intel_limit *limit,
		   struct intel_crtc_state *crtc_state,
		   int target, int refclk, struct dpll *match_clock,
		   struct dpll *best_clock)
{
	struct intel_crtc *crtc = to_intel_crtc(crtc_state->base.crtc);
	struct drm_device *dev = crtc->base.dev;
	unsigned int best_error_ppm;
	struct dpll clock;
	uint64_t m2;
	int found = false;

	memset(best_clock, 0, sizeof(*best_clock));
	best_error_ppm = 1000000;

	/*
	 * Based on hardware doc, the n always set to 1, and m1 always
	 * set to 2.  If requires to support 200Mhz refclk, we need to
	 * revisit this because n may not 1 anymore.
	 */
	clock.n = 1, clock.m1 = 2;
	target *= 5;	/* fast clock */

	for (clock.p1 = limit->p1.max; clock.p1 >= limit->p1.min; clock.p1--) {
		for (clock.p2 = limit->p2.p2_fast;
				clock.p2 >= limit->p2.p2_slow;
				clock.p2 -= clock.p2 > 10 ? 2 : 1) {
			unsigned int error_ppm;

			clock.p = clock.p1 * clock.p2;

			m2 = DIV_ROUND_CLOSEST_ULL(((uint64_t)target * clock.p *
					clock.n) << 22, refclk * clock.m1);

			if (m2 > INT_MAX/clock.m1)
				continue;

			clock.m2 = m2;

			chv_calc_dpll_params(refclk, &clock);

			if (!intel_PLL_is_valid(to_i915(dev), limit, &clock))
				continue;

			if (!vlv_PLL_is_optimal(dev, target, &clock, best_clock,
						best_error_ppm, &error_ppm))
				continue;

			*best_clock = clock;
			best_error_ppm = error_ppm;
			found = true;
		}
	}

	return found;
}

bool bxt_find_best_dpll(struct intel_crtc_state *crtc_state, int target_clock,
			struct dpll *best_clock)
{
	int refclk = 100000;
	const struct intel_limit *limit = &intel_limits_bxt;

	return chv_find_best_dpll(limit, crtc_state,
				  target_clock, refclk, NULL, best_clock);
}

bool intel_crtc_active(struct intel_crtc *crtc)
{
	/* Be paranoid as we can arrive here with only partial
	 * state retrieved from the hardware during setup.
	 *
	 * We can ditch the adjusted_mode.crtc_clock check as soon
	 * as Haswell has gained clock readout/fastboot support.
	 *
	 * We can ditch the crtc->primary->state->fb check as soon as we can
	 * properly reconstruct framebuffers.
	 *
	 * FIXME: The intel_crtc->active here should be switched to
	 * crtc->state->active once we have proper CRTC states wired up
	 * for atomic.
	 */
	return crtc->active && crtc->base.primary->state->fb &&
		crtc->config->base.adjusted_mode.crtc_clock;
}

enum transcoder intel_pipe_to_cpu_transcoder(struct drm_i915_private *dev_priv,
					     enum pipe pipe)
{
	struct intel_crtc *crtc = intel_get_crtc_for_pipe(dev_priv, pipe);

	return crtc->config->cpu_transcoder;
}

static bool pipe_scanline_is_moving(struct drm_i915_private *dev_priv,
				    enum pipe pipe)
{
	i915_reg_t reg = PIPEDSL(pipe);
	u32 line1, line2;
	u32 line_mask;

	if (IS_GEN2(dev_priv))
		line_mask = DSL_LINEMASK_GEN2;
	else
		line_mask = DSL_LINEMASK_GEN3;

	line1 = I915_READ(reg) & line_mask;
	msleep(5);
	line2 = I915_READ(reg) & line_mask;

	return line1 != line2;
}

static void wait_for_pipe_scanline_moving(struct intel_crtc *crtc, bool state)
{
	struct drm_i915_private *dev_priv = to_i915(crtc->base.dev);
	enum pipe pipe = crtc->pipe;

	/* Wait for the display line to settle/start moving */
	if (wait_for(pipe_scanline_is_moving(dev_priv, pipe) == state, 100))
		DRM_ERROR("pipe %c scanline %s wait timed out\n",
			  pipe_name(pipe), onoff(state));
}

static void intel_wait_for_pipe_scanline_stopped(struct intel_crtc *crtc)
{
	wait_for_pipe_scanline_moving(crtc, false);
}

static void intel_wait_for_pipe_scanline_moving(struct intel_crtc *crtc)
{
	wait_for_pipe_scanline_moving(crtc, true);
}

static void
intel_wait_for_pipe_off(const struct intel_crtc_state *old_crtc_state)
{
	struct intel_crtc *crtc = to_intel_crtc(old_crtc_state->base.crtc);
	struct drm_i915_private *dev_priv = to_i915(crtc->base.dev);

	if (INTEL_GEN(dev_priv) >= 4) {
		enum transcoder cpu_transcoder = old_crtc_state->cpu_transcoder;
		i915_reg_t reg = PIPECONF(cpu_transcoder);

		/* Wait for the Pipe State to go off */
		if (intel_wait_for_register(dev_priv,
					    reg, I965_PIPECONF_ACTIVE, 0,
					    100))
			WARN(1, "pipe_off wait timed out\n");
	} else {
		intel_wait_for_pipe_scanline_stopped(crtc);
	}
}

/* Only for pre-ILK configs */
void assert_pll(struct drm_i915_private *dev_priv,
		enum pipe pipe, bool state)
{
	u32 val;
	bool cur_state;

	val = I915_READ(DPLL(pipe));
	cur_state = !!(val & DPLL_VCO_ENABLE);
	I915_STATE_WARN(cur_state != state,
	     "PLL state assertion failure (expected %s, current %s)\n",
			onoff(state), onoff(cur_state));
}

/* XXX: the dsi pll is shared between MIPI DSI ports */
void assert_dsi_pll(struct drm_i915_private *dev_priv, bool state)
{
	u32 val;
	bool cur_state;

	mutex_lock(&dev_priv->sb_lock);
	val = vlv_cck_read(dev_priv, CCK_REG_DSI_PLL_CONTROL);
	mutex_unlock(&dev_priv->sb_lock);

	cur_state = val & DSI_PLL_VCO_EN;
	I915_STATE_WARN(cur_state != state,
	     "DSI PLL state assertion failure (expected %s, current %s)\n",
			onoff(state), onoff(cur_state));
}

static void assert_fdi_tx(struct drm_i915_private *dev_priv,
			  enum pipe pipe, bool state)
{
	bool cur_state;
	enum transcoder cpu_transcoder = intel_pipe_to_cpu_transcoder(dev_priv,
								      pipe);

	if (HAS_DDI(dev_priv)) {
		/* DDI does not have a specific FDI_TX register */
		u32 val = I915_READ(TRANS_DDI_FUNC_CTL(cpu_transcoder));
		cur_state = !!(val & TRANS_DDI_FUNC_ENABLE);
	} else {
		u32 val = I915_READ(FDI_TX_CTL(pipe));
		cur_state = !!(val & FDI_TX_ENABLE);
	}
	I915_STATE_WARN(cur_state != state,
	     "FDI TX state assertion failure (expected %s, current %s)\n",
			onoff(state), onoff(cur_state));
}
#define assert_fdi_tx_enabled(d, p) assert_fdi_tx(d, p, true)
#define assert_fdi_tx_disabled(d, p) assert_fdi_tx(d, p, false)

static void assert_fdi_rx(struct drm_i915_private *dev_priv,
			  enum pipe pipe, bool state)
{
	u32 val;
	bool cur_state;

	val = I915_READ(FDI_RX_CTL(pipe));
	cur_state = !!(val & FDI_RX_ENABLE);
	I915_STATE_WARN(cur_state != state,
	     "FDI RX state assertion failure (expected %s, current %s)\n",
			onoff(state), onoff(cur_state));
}
#define assert_fdi_rx_enabled(d, p) assert_fdi_rx(d, p, true)
#define assert_fdi_rx_disabled(d, p) assert_fdi_rx(d, p, false)

static void assert_fdi_tx_pll_enabled(struct drm_i915_private *dev_priv,
				      enum pipe pipe)
{
	u32 val;

	/* ILK FDI PLL is always enabled */
	if (IS_GEN5(dev_priv))
		return;

	/* On Haswell, DDI ports are responsible for the FDI PLL setup */
	if (HAS_DDI(dev_priv))
		return;

	val = I915_READ(FDI_TX_CTL(pipe));
	I915_STATE_WARN(!(val & FDI_TX_PLL_ENABLE), "FDI TX PLL assertion failure, should be active but is disabled\n");
}

void assert_fdi_rx_pll(struct drm_i915_private *dev_priv,
		       enum pipe pipe, bool state)
{
	u32 val;
	bool cur_state;

	val = I915_READ(FDI_RX_CTL(pipe));
	cur_state = !!(val & FDI_RX_PLL_ENABLE);
	I915_STATE_WARN(cur_state != state,
	     "FDI RX PLL assertion failure (expected %s, current %s)\n",
			onoff(state), onoff(cur_state));
}

void assert_panel_unlocked(struct drm_i915_private *dev_priv, enum pipe pipe)
{
	i915_reg_t pp_reg;
	u32 val;
	enum pipe panel_pipe = INVALID_PIPE;
	bool locked = true;

	if (WARN_ON(HAS_DDI(dev_priv)))
		return;

	if (HAS_PCH_SPLIT(dev_priv)) {
		u32 port_sel;

		pp_reg = PP_CONTROL(0);
		port_sel = I915_READ(PP_ON_DELAYS(0)) & PANEL_PORT_SELECT_MASK;

		switch (port_sel) {
		case PANEL_PORT_SELECT_LVDS:
			intel_lvds_port_enabled(dev_priv, PCH_LVDS, &panel_pipe);
			break;
		case PANEL_PORT_SELECT_DPA:
			intel_dp_port_enabled(dev_priv, DP_A, PORT_A, &panel_pipe);
			break;
		case PANEL_PORT_SELECT_DPC:
			intel_dp_port_enabled(dev_priv, PCH_DP_C, PORT_C, &panel_pipe);
			break;
		case PANEL_PORT_SELECT_DPD:
			intel_dp_port_enabled(dev_priv, PCH_DP_D, PORT_D, &panel_pipe);
			break;
		default:
			MISSING_CASE(port_sel);
			break;
		}
	} else if (IS_VALLEYVIEW(dev_priv) || IS_CHERRYVIEW(dev_priv)) {
		/* presumably write lock depends on pipe, not port select */
		pp_reg = PP_CONTROL(pipe);
		panel_pipe = pipe;
	} else {
		u32 port_sel;

		pp_reg = PP_CONTROL(0);
		port_sel = I915_READ(PP_ON_DELAYS(0)) & PANEL_PORT_SELECT_MASK;

		WARN_ON(port_sel != PANEL_PORT_SELECT_LVDS);
		intel_lvds_port_enabled(dev_priv, LVDS, &panel_pipe);
	}

	val = I915_READ(pp_reg);
	if (!(val & PANEL_POWER_ON) ||
	    ((val & PANEL_UNLOCK_MASK) == PANEL_UNLOCK_REGS))
		locked = false;

	I915_STATE_WARN(panel_pipe == pipe && locked,
	     "panel assertion failure, pipe %c regs locked\n",
	     pipe_name(pipe));
}

void assert_pipe(struct drm_i915_private *dev_priv,
		 enum pipe pipe, bool state)
{
	bool cur_state;
	enum transcoder cpu_transcoder = intel_pipe_to_cpu_transcoder(dev_priv,
								      pipe);
	enum intel_display_power_domain power_domain;

	/* we keep both pipes enabled on 830 */
	if (IS_I830(dev_priv))
		state = true;

	power_domain = POWER_DOMAIN_TRANSCODER(cpu_transcoder);
	if (intel_display_power_get_if_enabled(dev_priv, power_domain)) {
		u32 val = I915_READ(PIPECONF(cpu_transcoder));
		cur_state = !!(val & PIPECONF_ENABLE);

		intel_display_power_put(dev_priv, power_domain);
	} else {
		cur_state = false;
	}

	I915_STATE_WARN(cur_state != state,
	     "pipe %c assertion failure (expected %s, current %s)\n",
			pipe_name(pipe), onoff(state), onoff(cur_state));
}

static void assert_plane(struct intel_plane *plane, bool state)
{
	enum pipe pipe;
	bool cur_state;

	cur_state = plane->get_hw_state(plane, &pipe);

	I915_STATE_WARN(cur_state != state,
			"%s assertion failure (expected %s, current %s)\n",
			plane->base.name, onoff(state), onoff(cur_state));
}

#define assert_plane_enabled(p) assert_plane(p, true)
#define assert_plane_disabled(p) assert_plane(p, false)

static void assert_planes_disabled(struct intel_crtc *crtc)
{
	struct drm_i915_private *dev_priv = to_i915(crtc->base.dev);
	struct intel_plane *plane;

	for_each_intel_plane_on_crtc(&dev_priv->drm, crtc, plane)
		assert_plane_disabled(plane);
}

static void assert_vblank_disabled(struct drm_crtc *crtc)
{
	if (I915_STATE_WARN_ON(drm_crtc_vblank_get(crtc) == 0))
		drm_crtc_vblank_put(crtc);
}

void assert_pch_transcoder_disabled(struct drm_i915_private *dev_priv,
				    enum pipe pipe)
{
	u32 val;
	bool enabled;

	val = I915_READ(PCH_TRANSCONF(pipe));
	enabled = !!(val & TRANS_ENABLE);
	I915_STATE_WARN(enabled,
	     "transcoder assertion failed, should be off on pipe %c but is still active\n",
	     pipe_name(pipe));
}

static void assert_pch_dp_disabled(struct drm_i915_private *dev_priv,
				   enum pipe pipe, enum port port,
				   i915_reg_t dp_reg)
{
	enum pipe port_pipe;
	bool state;

	state = intel_dp_port_enabled(dev_priv, dp_reg, port, &port_pipe);

	I915_STATE_WARN(state && port_pipe == pipe,
			"PCH DP %c enabled on transcoder %c, should be disabled\n",
			port_name(port), pipe_name(pipe));

	I915_STATE_WARN(HAS_PCH_IBX(dev_priv) && !state && port_pipe == PIPE_B,
			"IBX PCH DP %c still using transcoder B\n",
			port_name(port));
}

static void assert_pch_hdmi_disabled(struct drm_i915_private *dev_priv,
				     enum pipe pipe, enum port port,
				     i915_reg_t hdmi_reg)
{
	enum pipe port_pipe;
	bool state;

	state = intel_sdvo_port_enabled(dev_priv, hdmi_reg, &port_pipe);

	I915_STATE_WARN(state && port_pipe == pipe,
			"PCH HDMI %c enabled on transcoder %c, should be disabled\n",
			port_name(port), pipe_name(pipe));

	I915_STATE_WARN(HAS_PCH_IBX(dev_priv) && !state && port_pipe == PIPE_B,
			"IBX PCH HDMI %c still using transcoder B\n",
			port_name(port));
}

static void assert_pch_ports_disabled(struct drm_i915_private *dev_priv,
				      enum pipe pipe)
{
	enum pipe port_pipe;

	assert_pch_dp_disabled(dev_priv, pipe, PORT_B, PCH_DP_B);
	assert_pch_dp_disabled(dev_priv, pipe, PORT_C, PCH_DP_C);
	assert_pch_dp_disabled(dev_priv, pipe, PORT_D, PCH_DP_D);

	I915_STATE_WARN(intel_crt_port_enabled(dev_priv, PCH_ADPA, &port_pipe) &&
			port_pipe == pipe,
			"PCH VGA enabled on transcoder %c, should be disabled\n",
			pipe_name(pipe));

	I915_STATE_WARN(intel_lvds_port_enabled(dev_priv, PCH_LVDS, &port_pipe) &&
			port_pipe == pipe,
			"PCH LVDS enabled on transcoder %c, should be disabled\n",
			pipe_name(pipe));

	assert_pch_hdmi_disabled(dev_priv, pipe, PORT_B, PCH_HDMIB);
	assert_pch_hdmi_disabled(dev_priv, pipe, PORT_C, PCH_HDMIC);
	assert_pch_hdmi_disabled(dev_priv, pipe, PORT_D, PCH_HDMID);
}

static void _vlv_enable_pll(struct intel_crtc *crtc,
			    const struct intel_crtc_state *pipe_config)
{
	struct drm_i915_private *dev_priv = to_i915(crtc->base.dev);
	enum pipe pipe = crtc->pipe;

	I915_WRITE(DPLL(pipe), pipe_config->dpll_hw_state.dpll);
	POSTING_READ(DPLL(pipe));
	udelay(150);

	if (intel_wait_for_register(dev_priv,
				    DPLL(pipe),
				    DPLL_LOCK_VLV,
				    DPLL_LOCK_VLV,
				    1))
		DRM_ERROR("DPLL %d failed to lock\n", pipe);
}

static void vlv_enable_pll(struct intel_crtc *crtc,
			   const struct intel_crtc_state *pipe_config)
{
	struct drm_i915_private *dev_priv = to_i915(crtc->base.dev);
	enum pipe pipe = crtc->pipe;

	assert_pipe_disabled(dev_priv, pipe);

	/* PLL is protected by panel, make sure we can write it */
	assert_panel_unlocked(dev_priv, pipe);

	if (pipe_config->dpll_hw_state.dpll & DPLL_VCO_ENABLE)
		_vlv_enable_pll(crtc, pipe_config);

	I915_WRITE(DPLL_MD(pipe), pipe_config->dpll_hw_state.dpll_md);
	POSTING_READ(DPLL_MD(pipe));
}


static void _chv_enable_pll(struct intel_crtc *crtc,
			    const struct intel_crtc_state *pipe_config)
{
	struct drm_i915_private *dev_priv = to_i915(crtc->base.dev);
	enum pipe pipe = crtc->pipe;
	enum dpio_channel port = vlv_pipe_to_channel(pipe);
	u32 tmp;

	mutex_lock(&dev_priv->sb_lock);

	/* Enable back the 10bit clock to display controller */
	tmp = vlv_dpio_read(dev_priv, pipe, CHV_CMN_DW14(port));
	tmp |= DPIO_DCLKP_EN;
	vlv_dpio_write(dev_priv, pipe, CHV_CMN_DW14(port), tmp);

	mutex_unlock(&dev_priv->sb_lock);

	/*
	 * Need to wait > 100ns between dclkp clock enable bit and PLL enable.
	 */
	udelay(1);

	/* Enable PLL */
	I915_WRITE(DPLL(pipe), pipe_config->dpll_hw_state.dpll);

	/* Check PLL is locked */
	if (intel_wait_for_register(dev_priv,
				    DPLL(pipe), DPLL_LOCK_VLV, DPLL_LOCK_VLV,
				    1))
		DRM_ERROR("PLL %d failed to lock\n", pipe);
}

static void chv_enable_pll(struct intel_crtc *crtc,
			   const struct intel_crtc_state *pipe_config)
{
	struct drm_i915_private *dev_priv = to_i915(crtc->base.dev);
	enum pipe pipe = crtc->pipe;

	assert_pipe_disabled(dev_priv, pipe);

	/* PLL is protected by panel, make sure we can write it */
	assert_panel_unlocked(dev_priv, pipe);

	if (pipe_config->dpll_hw_state.dpll & DPLL_VCO_ENABLE)
		_chv_enable_pll(crtc, pipe_config);

	if (pipe != PIPE_A) {
		/*
		 * WaPixelRepeatModeFixForC0:chv
		 *
		 * DPLLCMD is AWOL. Use chicken bits to propagate
		 * the value from DPLLBMD to either pipe B or C.
		 */
		I915_WRITE(CBR4_VLV, CBR_DPLLBMD_PIPE(pipe));
		I915_WRITE(DPLL_MD(PIPE_B), pipe_config->dpll_hw_state.dpll_md);
		I915_WRITE(CBR4_VLV, 0);
		dev_priv->chv_dpll_md[pipe] = pipe_config->dpll_hw_state.dpll_md;

		/*
		 * DPLLB VGA mode also seems to cause problems.
		 * We should always have it disabled.
		 */
		WARN_ON((I915_READ(DPLL(PIPE_B)) & DPLL_VGA_MODE_DIS) == 0);
	} else {
		I915_WRITE(DPLL_MD(pipe), pipe_config->dpll_hw_state.dpll_md);
		POSTING_READ(DPLL_MD(pipe));
	}
}

static int intel_num_dvo_pipes(struct drm_i915_private *dev_priv)
{
	struct intel_crtc *crtc;
	int count = 0;

	for_each_intel_crtc(&dev_priv->drm, crtc) {
		count += crtc->base.state->active &&
			intel_crtc_has_type(crtc->config, INTEL_OUTPUT_DVO);
	}

	return count;
}

static void i9xx_enable_pll(struct intel_crtc *crtc,
			    const struct intel_crtc_state *crtc_state)
{
	struct drm_i915_private *dev_priv = to_i915(crtc->base.dev);
	i915_reg_t reg = DPLL(crtc->pipe);
	u32 dpll = crtc_state->dpll_hw_state.dpll;
	int i;

	assert_pipe_disabled(dev_priv, crtc->pipe);

	/* PLL is protected by panel, make sure we can write it */
	if (IS_MOBILE(dev_priv) && !IS_I830(dev_priv))
		assert_panel_unlocked(dev_priv, crtc->pipe);

	/* Enable DVO 2x clock on both PLLs if necessary */
	if (IS_I830(dev_priv) && intel_num_dvo_pipes(dev_priv) > 0) {
		/*
		 * It appears to be important that we don't enable this
		 * for the current pipe before otherwise configuring the
		 * PLL. No idea how this should be handled if multiple
		 * DVO outputs are enabled simultaneosly.
		 */
		dpll |= DPLL_DVO_2X_MODE;
		I915_WRITE(DPLL(!crtc->pipe),
			   I915_READ(DPLL(!crtc->pipe)) | DPLL_DVO_2X_MODE);
	}

	/*
	 * Apparently we need to have VGA mode enabled prior to changing
	 * the P1/P2 dividers. Otherwise the DPLL will keep using the old
	 * dividers, even though the register value does change.
	 */
	I915_WRITE(reg, 0);

	I915_WRITE(reg, dpll);

	/* Wait for the clocks to stabilize. */
	POSTING_READ(reg);
	udelay(150);

	if (INTEL_GEN(dev_priv) >= 4) {
		I915_WRITE(DPLL_MD(crtc->pipe),
			   crtc_state->dpll_hw_state.dpll_md);
	} else {
		/* The pixel multiplier can only be updated once the
		 * DPLL is enabled and the clocks are stable.
		 *
		 * So write it again.
		 */
		I915_WRITE(reg, dpll);
	}

	/* We do this three times for luck */
	for (i = 0; i < 3; i++) {
		I915_WRITE(reg, dpll);
		POSTING_READ(reg);
		udelay(150); /* wait for warmup */
	}
}

static void i9xx_disable_pll(const struct intel_crtc_state *crtc_state)
{
	struct intel_crtc *crtc = to_intel_crtc(crtc_state->base.crtc);
	struct drm_i915_private *dev_priv = to_i915(crtc->base.dev);
	enum pipe pipe = crtc->pipe;

	/* Disable DVO 2x clock on both PLLs if necessary */
	if (IS_I830(dev_priv) &&
	    intel_crtc_has_type(crtc_state, INTEL_OUTPUT_DVO) &&
	    !intel_num_dvo_pipes(dev_priv)) {
		I915_WRITE(DPLL(PIPE_B),
			   I915_READ(DPLL(PIPE_B)) & ~DPLL_DVO_2X_MODE);
		I915_WRITE(DPLL(PIPE_A),
			   I915_READ(DPLL(PIPE_A)) & ~DPLL_DVO_2X_MODE);
	}

	/* Don't disable pipe or pipe PLLs if needed */
	if (IS_I830(dev_priv))
		return;

	/* Make sure the pipe isn't still relying on us */
	assert_pipe_disabled(dev_priv, pipe);

	I915_WRITE(DPLL(pipe), DPLL_VGA_MODE_DIS);
	POSTING_READ(DPLL(pipe));
}

static void vlv_disable_pll(struct drm_i915_private *dev_priv, enum pipe pipe)
{
	u32 val;

	/* Make sure the pipe isn't still relying on us */
	assert_pipe_disabled(dev_priv, pipe);

	val = DPLL_INTEGRATED_REF_CLK_VLV |
		DPLL_REF_CLK_ENABLE_VLV | DPLL_VGA_MODE_DIS;
	if (pipe != PIPE_A)
		val |= DPLL_INTEGRATED_CRI_CLK_VLV;

	I915_WRITE(DPLL(pipe), val);
	POSTING_READ(DPLL(pipe));
}

static void chv_disable_pll(struct drm_i915_private *dev_priv, enum pipe pipe)
{
	enum dpio_channel port = vlv_pipe_to_channel(pipe);
	u32 val;

	/* Make sure the pipe isn't still relying on us */
	assert_pipe_disabled(dev_priv, pipe);

	val = DPLL_SSC_REF_CLK_CHV |
		DPLL_REF_CLK_ENABLE_VLV | DPLL_VGA_MODE_DIS;
	if (pipe != PIPE_A)
		val |= DPLL_INTEGRATED_CRI_CLK_VLV;

	I915_WRITE(DPLL(pipe), val);
	POSTING_READ(DPLL(pipe));

	mutex_lock(&dev_priv->sb_lock);

	/* Disable 10bit clock to display controller */
	val = vlv_dpio_read(dev_priv, pipe, CHV_CMN_DW14(port));
	val &= ~DPIO_DCLKP_EN;
	vlv_dpio_write(dev_priv, pipe, CHV_CMN_DW14(port), val);

	mutex_unlock(&dev_priv->sb_lock);
}

void vlv_wait_port_ready(struct drm_i915_private *dev_priv,
			 struct intel_digital_port *dport,
			 unsigned int expected_mask)
{
	u32 port_mask;
	i915_reg_t dpll_reg;

	switch (dport->base.port) {
	case PORT_B:
		port_mask = DPLL_PORTB_READY_MASK;
		dpll_reg = DPLL(0);
		break;
	case PORT_C:
		port_mask = DPLL_PORTC_READY_MASK;
		dpll_reg = DPLL(0);
		expected_mask <<= 4;
		break;
	case PORT_D:
		port_mask = DPLL_PORTD_READY_MASK;
		dpll_reg = DPIO_PHY_STATUS;
		break;
	default:
		BUG();
	}

	if (intel_wait_for_register(dev_priv,
				    dpll_reg, port_mask, expected_mask,
				    1000))
		WARN(1, "timed out waiting for port %c ready: got 0x%x, expected 0x%x\n",
		     port_name(dport->base.port),
		     I915_READ(dpll_reg) & port_mask, expected_mask);
}

static void ironlake_enable_pch_transcoder(const struct intel_crtc_state *crtc_state)
{
	struct intel_crtc *crtc = to_intel_crtc(crtc_state->base.crtc);
	struct drm_i915_private *dev_priv = to_i915(crtc->base.dev);
	enum pipe pipe = crtc->pipe;
	i915_reg_t reg;
	uint32_t val, pipeconf_val;

	/* Make sure PCH DPLL is enabled */
	assert_shared_dpll_enabled(dev_priv, crtc_state->shared_dpll);

	/* FDI must be feeding us bits for PCH ports */
	assert_fdi_tx_enabled(dev_priv, pipe);
	assert_fdi_rx_enabled(dev_priv, pipe);

	if (HAS_PCH_CPT(dev_priv)) {
		/* Workaround: Set the timing override bit before enabling the
		 * pch transcoder. */
		reg = TRANS_CHICKEN2(pipe);
		val = I915_READ(reg);
		val |= TRANS_CHICKEN2_TIMING_OVERRIDE;
		I915_WRITE(reg, val);
	}

	reg = PCH_TRANSCONF(pipe);
	val = I915_READ(reg);
	pipeconf_val = I915_READ(PIPECONF(pipe));

	if (HAS_PCH_IBX(dev_priv)) {
		/*
		 * Make the BPC in transcoder be consistent with
		 * that in pipeconf reg. For HDMI we must use 8bpc
		 * here for both 8bpc and 12bpc.
		 */
		val &= ~PIPECONF_BPC_MASK;
		if (intel_crtc_has_type(crtc_state, INTEL_OUTPUT_HDMI))
			val |= PIPECONF_8BPC;
		else
			val |= pipeconf_val & PIPECONF_BPC_MASK;
	}

	val &= ~TRANS_INTERLACE_MASK;
	if ((pipeconf_val & PIPECONF_INTERLACE_MASK) == PIPECONF_INTERLACED_ILK)
		if (HAS_PCH_IBX(dev_priv) &&
		    intel_crtc_has_type(crtc_state, INTEL_OUTPUT_SDVO))
			val |= TRANS_LEGACY_INTERLACED_ILK;
		else
			val |= TRANS_INTERLACED;
	else
		val |= TRANS_PROGRESSIVE;

	I915_WRITE(reg, val | TRANS_ENABLE);
	if (intel_wait_for_register(dev_priv,
				    reg, TRANS_STATE_ENABLE, TRANS_STATE_ENABLE,
				    100))
		DRM_ERROR("failed to enable transcoder %c\n", pipe_name(pipe));
}

static void lpt_enable_pch_transcoder(struct drm_i915_private *dev_priv,
				      enum transcoder cpu_transcoder)
{
	u32 val, pipeconf_val;

	/* FDI must be feeding us bits for PCH ports */
	assert_fdi_tx_enabled(dev_priv, (enum pipe) cpu_transcoder);
	assert_fdi_rx_enabled(dev_priv, PIPE_A);

	/* Workaround: set timing override bit. */
	val = I915_READ(TRANS_CHICKEN2(PIPE_A));
	val |= TRANS_CHICKEN2_TIMING_OVERRIDE;
	I915_WRITE(TRANS_CHICKEN2(PIPE_A), val);

	val = TRANS_ENABLE;
	pipeconf_val = I915_READ(PIPECONF(cpu_transcoder));

	if ((pipeconf_val & PIPECONF_INTERLACE_MASK_HSW) ==
	    PIPECONF_INTERLACED_ILK)
		val |= TRANS_INTERLACED;
	else
		val |= TRANS_PROGRESSIVE;

	I915_WRITE(LPT_TRANSCONF, val);
	if (intel_wait_for_register(dev_priv,
				    LPT_TRANSCONF,
				    TRANS_STATE_ENABLE,
				    TRANS_STATE_ENABLE,
				    100))
		DRM_ERROR("Failed to enable PCH transcoder\n");
}

static void ironlake_disable_pch_transcoder(struct drm_i915_private *dev_priv,
					    enum pipe pipe)
{
	i915_reg_t reg;
	uint32_t val;

	/* FDI relies on the transcoder */
	assert_fdi_tx_disabled(dev_priv, pipe);
	assert_fdi_rx_disabled(dev_priv, pipe);

	/* Ports must be off as well */
	assert_pch_ports_disabled(dev_priv, pipe);

	reg = PCH_TRANSCONF(pipe);
	val = I915_READ(reg);
	val &= ~TRANS_ENABLE;
	I915_WRITE(reg, val);
	/* wait for PCH transcoder off, transcoder state */
	if (intel_wait_for_register(dev_priv,
				    reg, TRANS_STATE_ENABLE, 0,
				    50))
		DRM_ERROR("failed to disable transcoder %c\n", pipe_name(pipe));

	if (HAS_PCH_CPT(dev_priv)) {
		/* Workaround: Clear the timing override chicken bit again. */
		reg = TRANS_CHICKEN2(pipe);
		val = I915_READ(reg);
		val &= ~TRANS_CHICKEN2_TIMING_OVERRIDE;
		I915_WRITE(reg, val);
	}
}

void lpt_disable_pch_transcoder(struct drm_i915_private *dev_priv)
{
	u32 val;

	val = I915_READ(LPT_TRANSCONF);
	val &= ~TRANS_ENABLE;
	I915_WRITE(LPT_TRANSCONF, val);
	/* wait for PCH transcoder off, transcoder state */
	if (intel_wait_for_register(dev_priv,
				    LPT_TRANSCONF, TRANS_STATE_ENABLE, 0,
				    50))
		DRM_ERROR("Failed to disable PCH transcoder\n");

	/* Workaround: clear timing override bit. */
	val = I915_READ(TRANS_CHICKEN2(PIPE_A));
	val &= ~TRANS_CHICKEN2_TIMING_OVERRIDE;
	I915_WRITE(TRANS_CHICKEN2(PIPE_A), val);
}

enum pipe intel_crtc_pch_transcoder(struct intel_crtc *crtc)
{
	struct drm_i915_private *dev_priv = to_i915(crtc->base.dev);

	if (HAS_PCH_LPT(dev_priv))
		return PIPE_A;
	else
		return crtc->pipe;
}

static void intel_enable_pipe(const struct intel_crtc_state *new_crtc_state)
{
	struct intel_crtc *crtc = to_intel_crtc(new_crtc_state->base.crtc);
	struct drm_i915_private *dev_priv = to_i915(crtc->base.dev);
	enum transcoder cpu_transcoder = new_crtc_state->cpu_transcoder;
	enum pipe pipe = crtc->pipe;
	i915_reg_t reg;
	u32 val;

	DRM_DEBUG_KMS("enabling pipe %c\n", pipe_name(pipe));

	assert_planes_disabled(crtc);

	/*
	 * A pipe without a PLL won't actually be able to drive bits from
	 * a plane.  On ILK+ the pipe PLLs are integrated, so we don't
	 * need the check.
	 */
	if (HAS_GMCH_DISPLAY(dev_priv)) {
		if (intel_crtc_has_type(new_crtc_state, INTEL_OUTPUT_DSI))
			assert_dsi_pll_enabled(dev_priv);
		else
			assert_pll_enabled(dev_priv, pipe);
	} else {
		if (new_crtc_state->has_pch_encoder) {
			/* if driving the PCH, we need FDI enabled */
			assert_fdi_rx_pll_enabled(dev_priv,
						  intel_crtc_pch_transcoder(crtc));
			assert_fdi_tx_pll_enabled(dev_priv,
						  (enum pipe) cpu_transcoder);
		}
		/* FIXME: assert CPU port conditions for SNB+ */
	}

	reg = PIPECONF(cpu_transcoder);
	val = I915_READ(reg);
	if (val & PIPECONF_ENABLE) {
		/* we keep both pipes enabled on 830 */
		WARN_ON(!IS_I830(dev_priv));
		return;
	}

	I915_WRITE(reg, val | PIPECONF_ENABLE);
	POSTING_READ(reg);

	/*
	 * Until the pipe starts PIPEDSL reads will return a stale value,
	 * which causes an apparent vblank timestamp jump when PIPEDSL
	 * resets to its proper value. That also messes up the frame count
	 * when it's derived from the timestamps. So let's wait for the
	 * pipe to start properly before we call drm_crtc_vblank_on()
	 */
	if (dev_priv->drm.max_vblank_count == 0)
		intel_wait_for_pipe_scanline_moving(crtc);
}

static void intel_disable_pipe(const struct intel_crtc_state *old_crtc_state)
{
	struct intel_crtc *crtc = to_intel_crtc(old_crtc_state->base.crtc);
	struct drm_i915_private *dev_priv = to_i915(crtc->base.dev);
	enum transcoder cpu_transcoder = old_crtc_state->cpu_transcoder;
	enum pipe pipe = crtc->pipe;
	i915_reg_t reg;
	u32 val;

	DRM_DEBUG_KMS("disabling pipe %c\n", pipe_name(pipe));

	/*
	 * Make sure planes won't keep trying to pump pixels to us,
	 * or we might hang the display.
	 */
	assert_planes_disabled(crtc);

	reg = PIPECONF(cpu_transcoder);
	val = I915_READ(reg);
	if ((val & PIPECONF_ENABLE) == 0)
		return;

	/*
	 * Double wide has implications for planes
	 * so best keep it disabled when not needed.
	 */
	if (old_crtc_state->double_wide)
		val &= ~PIPECONF_DOUBLE_WIDE;

	/* Don't disable pipe or pipe PLLs if needed */
	if (!IS_I830(dev_priv))
		val &= ~PIPECONF_ENABLE;

	I915_WRITE(reg, val);
	if ((val & PIPECONF_ENABLE) == 0)
		intel_wait_for_pipe_off(old_crtc_state);
}

static unsigned int intel_tile_size(const struct drm_i915_private *dev_priv)
{
	return IS_GEN2(dev_priv) ? 2048 : 4096;
}

static unsigned int
intel_tile_width_bytes(const struct drm_framebuffer *fb, int color_plane)
{
	struct drm_i915_private *dev_priv = to_i915(fb->dev);
	unsigned int cpp = fb->format->cpp[color_plane];

	switch (fb->modifier) {
	case DRM_FORMAT_MOD_LINEAR:
		return cpp;
	case I915_FORMAT_MOD_X_TILED:
		if (IS_GEN2(dev_priv))
			return 128;
		else
			return 512;
	case I915_FORMAT_MOD_Y_TILED_CCS:
		if (color_plane == 1)
			return 128;
		/* fall through */
	case I915_FORMAT_MOD_Y_TILED:
		if (IS_GEN2(dev_priv) || HAS_128_BYTE_Y_TILING(dev_priv))
			return 128;
		else
			return 512;
	case I915_FORMAT_MOD_Yf_TILED_CCS:
		if (color_plane == 1)
			return 128;
		/* fall through */
	case I915_FORMAT_MOD_Yf_TILED:
		switch (cpp) {
		case 1:
			return 64;
		case 2:
		case 4:
			return 128;
		case 8:
		case 16:
			return 256;
		default:
			MISSING_CASE(cpp);
			return cpp;
		}
		break;
	default:
		MISSING_CASE(fb->modifier);
		return cpp;
	}
}

static unsigned int
intel_tile_height(const struct drm_framebuffer *fb, int color_plane)
{
	if (fb->modifier == DRM_FORMAT_MOD_LINEAR)
		return 1;
	else
		return intel_tile_size(to_i915(fb->dev)) /
			intel_tile_width_bytes(fb, color_plane);
}

/* Return the tile dimensions in pixel units */
static void intel_tile_dims(const struct drm_framebuffer *fb, int color_plane,
			    unsigned int *tile_width,
			    unsigned int *tile_height)
{
	unsigned int tile_width_bytes = intel_tile_width_bytes(fb, color_plane);
	unsigned int cpp = fb->format->cpp[color_plane];

	*tile_width = tile_width_bytes / cpp;
	*tile_height = intel_tile_size(to_i915(fb->dev)) / tile_width_bytes;
}

unsigned int
intel_fb_align_height(const struct drm_framebuffer *fb,
		      int color_plane, unsigned int height)
{
	unsigned int tile_height = intel_tile_height(fb, color_plane);

	return ALIGN(height, tile_height);
}

unsigned int intel_rotation_info_size(const struct intel_rotation_info *rot_info)
{
	unsigned int size = 0;
	int i;

	for (i = 0 ; i < ARRAY_SIZE(rot_info->plane); i++)
		size += rot_info->plane[i].width * rot_info->plane[i].height;

	return size;
}

static void
intel_fill_fb_ggtt_view(struct i915_ggtt_view *view,
			const struct drm_framebuffer *fb,
			unsigned int rotation)
{
	view->type = I915_GGTT_VIEW_NORMAL;
	if (drm_rotation_90_or_270(rotation)) {
		view->type = I915_GGTT_VIEW_ROTATED;
		view->rotated = to_intel_framebuffer(fb)->rot_info;
	}
}

static unsigned int intel_cursor_alignment(const struct drm_i915_private *dev_priv)
{
	if (IS_I830(dev_priv))
		return 16 * 1024;
	else if (IS_I85X(dev_priv))
		return 256;
	else if (IS_I845G(dev_priv) || IS_I865G(dev_priv))
		return 32;
	else
		return 4 * 1024;
}

static unsigned int intel_linear_alignment(const struct drm_i915_private *dev_priv)
{
	if (INTEL_GEN(dev_priv) >= 9)
		return 256 * 1024;
	else if (IS_I965G(dev_priv) || IS_I965GM(dev_priv) ||
		 IS_VALLEYVIEW(dev_priv) || IS_CHERRYVIEW(dev_priv))
		return 128 * 1024;
	else if (INTEL_GEN(dev_priv) >= 4)
		return 4 * 1024;
	else
		return 0;
}

static unsigned int intel_surf_alignment(const struct drm_framebuffer *fb,
					 int color_plane)
{
	struct drm_i915_private *dev_priv = to_i915(fb->dev);

	/* AUX_DIST needs only 4K alignment */
	if (color_plane == 1)
		return 4096;

	switch (fb->modifier) {
	case DRM_FORMAT_MOD_LINEAR:
		return intel_linear_alignment(dev_priv);
	case I915_FORMAT_MOD_X_TILED:
		if (INTEL_GEN(dev_priv) >= 9)
			return 256 * 1024;
		return 0;
	case I915_FORMAT_MOD_Y_TILED_CCS:
	case I915_FORMAT_MOD_Yf_TILED_CCS:
	case I915_FORMAT_MOD_Y_TILED:
	case I915_FORMAT_MOD_Yf_TILED:
		return 1 * 1024 * 1024;
	default:
		MISSING_CASE(fb->modifier);
		return 0;
	}
}

static bool intel_plane_uses_fence(const struct intel_plane_state *plane_state)
{
	struct intel_plane *plane = to_intel_plane(plane_state->base.plane);
	struct drm_i915_private *dev_priv = to_i915(plane->base.dev);

	return INTEL_GEN(dev_priv) < 4 || plane->has_fbc;
}

struct i915_vma *
intel_pin_and_fence_fb_obj(struct drm_framebuffer *fb,
			   const struct i915_ggtt_view *view,
			   bool uses_fence,
			   unsigned long *out_flags)
{
	struct drm_device *dev = fb->dev;
	struct drm_i915_private *dev_priv = to_i915(dev);
	struct drm_i915_gem_object *obj = intel_fb_obj(fb);
	struct i915_vma *vma;
	unsigned int pinctl;
	u32 alignment;

	WARN_ON(!mutex_is_locked(&dev->struct_mutex));

	alignment = intel_surf_alignment(fb, 0);

	/* Note that the w/a also requires 64 PTE of padding following the
	 * bo. We currently fill all unused PTE with the shadow page and so
	 * we should always have valid PTE following the scanout preventing
	 * the VT-d warning.
	 */
	if (intel_scanout_needs_vtd_wa(dev_priv) && alignment < 256 * 1024)
		alignment = 256 * 1024;

	/*
	 * Global gtt pte registers are special registers which actually forward
	 * writes to a chunk of system memory. Which means that there is no risk
	 * that the register values disappear as soon as we call
	 * intel_runtime_pm_put(), so it is correct to wrap only the
	 * pin/unpin/fence and not more.
	 */
	intel_runtime_pm_get(dev_priv);

	atomic_inc(&dev_priv->gpu_error.pending_fb_pin);

	pinctl = 0;

	/* Valleyview is definitely limited to scanning out the first
	 * 512MiB. Lets presume this behaviour was inherited from the
	 * g4x display engine and that all earlier gen are similarly
	 * limited. Testing suggests that it is a little more
	 * complicated than this. For example, Cherryview appears quite
	 * happy to scanout from anywhere within its global aperture.
	 */
	if (HAS_GMCH_DISPLAY(dev_priv))
		pinctl |= PIN_MAPPABLE;

	vma = i915_gem_object_pin_to_display_plane(obj,
						   alignment, view, pinctl);
	if (IS_ERR(vma))
		goto err;

	if (uses_fence && i915_vma_is_map_and_fenceable(vma)) {
		int ret;

		/* Install a fence for tiled scan-out. Pre-i965 always needs a
		 * fence, whereas 965+ only requires a fence if using
		 * framebuffer compression.  For simplicity, we always, when
		 * possible, install a fence as the cost is not that onerous.
		 *
		 * If we fail to fence the tiled scanout, then either the
		 * modeset will reject the change (which is highly unlikely as
		 * the affected systems, all but one, do not have unmappable
		 * space) or we will not be able to enable full powersaving
		 * techniques (also likely not to apply due to various limits
		 * FBC and the like impose on the size of the buffer, which
		 * presumably we violated anyway with this unmappable buffer).
		 * Anyway, it is presumably better to stumble onwards with
		 * something and try to run the system in a "less than optimal"
		 * mode that matches the user configuration.
		 */
		ret = i915_vma_pin_fence(vma);
		if (ret != 0 && INTEL_GEN(dev_priv) < 4) {
			i915_gem_object_unpin_from_display_plane(vma);
			vma = ERR_PTR(ret);
			goto err;
		}

		if (ret == 0 && vma->fence)
			*out_flags |= PLANE_HAS_FENCE;
	}

	i915_vma_get(vma);
err:
	atomic_dec(&dev_priv->gpu_error.pending_fb_pin);

	intel_runtime_pm_put(dev_priv);
	return vma;
}

void intel_unpin_fb_vma(struct i915_vma *vma, unsigned long flags)
{
	lockdep_assert_held(&vma->vm->i915->drm.struct_mutex);

	if (flags & PLANE_HAS_FENCE)
		i915_vma_unpin_fence(vma);
	i915_gem_object_unpin_from_display_plane(vma);
	i915_vma_put(vma);
}

static int intel_fb_pitch(const struct drm_framebuffer *fb, int color_plane,
			  unsigned int rotation)
{
	if (drm_rotation_90_or_270(rotation))
		return to_intel_framebuffer(fb)->rotated[color_plane].pitch;
	else
		return fb->pitches[color_plane];
}

/*
 * Convert the x/y offsets into a linear offset.
 * Only valid with 0/180 degree rotation, which is fine since linear
 * offset is only used with linear buffers on pre-hsw and tiled buffers
 * with gen2/3, and 90/270 degree rotations isn't supported on any of them.
 */
u32 intel_fb_xy_to_linear(int x, int y,
			  const struct intel_plane_state *state,
			  int color_plane)
{
	const struct drm_framebuffer *fb = state->base.fb;
	unsigned int cpp = fb->format->cpp[color_plane];
	unsigned int pitch = state->color_plane[color_plane].stride;

	return y * pitch + x * cpp;
}

/*
 * Add the x/y offsets derived from fb->offsets[] to the user
 * specified plane src x/y offsets. The resulting x/y offsets
 * specify the start of scanout from the beginning of the gtt mapping.
 */
void intel_add_fb_offsets(int *x, int *y,
			  const struct intel_plane_state *state,
			  int color_plane)

{
	const struct intel_framebuffer *intel_fb = to_intel_framebuffer(state->base.fb);
	unsigned int rotation = state->base.rotation;

	if (drm_rotation_90_or_270(rotation)) {
		*x += intel_fb->rotated[color_plane].x;
		*y += intel_fb->rotated[color_plane].y;
	} else {
		*x += intel_fb->normal[color_plane].x;
		*y += intel_fb->normal[color_plane].y;
	}
}

static u32 intel_adjust_tile_offset(int *x, int *y,
				    unsigned int tile_width,
				    unsigned int tile_height,
				    unsigned int tile_size,
				    unsigned int pitch_tiles,
				    u32 old_offset,
				    u32 new_offset)
{
	unsigned int pitch_pixels = pitch_tiles * tile_width;
	unsigned int tiles;

	WARN_ON(old_offset & (tile_size - 1));
	WARN_ON(new_offset & (tile_size - 1));
	WARN_ON(new_offset > old_offset);

	tiles = (old_offset - new_offset) / tile_size;

	*y += tiles / pitch_tiles * tile_height;
	*x += tiles % pitch_tiles * tile_width;

	/* minimize x in case it got needlessly big */
	*y += *x / pitch_pixels * tile_height;
	*x %= pitch_pixels;

	return new_offset;
}

static u32 intel_adjust_aligned_offset(int *x, int *y,
				       const struct drm_framebuffer *fb,
				       int color_plane,
				       unsigned int rotation,
				       unsigned int pitch,
				       u32 old_offset, u32 new_offset)
{
	struct drm_i915_private *dev_priv = to_i915(fb->dev);
	unsigned int cpp = fb->format->cpp[color_plane];

	WARN_ON(new_offset > old_offset);

	if (fb->modifier != DRM_FORMAT_MOD_LINEAR) {
		unsigned int tile_size, tile_width, tile_height;
		unsigned int pitch_tiles;

		tile_size = intel_tile_size(dev_priv);
		intel_tile_dims(fb, color_plane, &tile_width, &tile_height);

		if (drm_rotation_90_or_270(rotation)) {
			pitch_tiles = pitch / tile_height;
			swap(tile_width, tile_height);
		} else {
			pitch_tiles = pitch / (tile_width * cpp);
		}

		intel_adjust_tile_offset(x, y, tile_width, tile_height,
					 tile_size, pitch_tiles,
					 old_offset, new_offset);
	} else {
		old_offset += *y * pitch + *x * cpp;

		*y = (old_offset - new_offset) / pitch;
		*x = ((old_offset - new_offset) - *y * pitch) / cpp;
	}

	return new_offset;
}

/*
 * Adjust the tile offset by moving the difference into
 * the x/y offsets.
 */
static u32 intel_plane_adjust_aligned_offset(int *x, int *y,
					     const struct intel_plane_state *state,
					     int color_plane,
					     u32 old_offset, u32 new_offset)
{
	return intel_adjust_aligned_offset(x, y, state->base.fb, color_plane,
					   state->base.rotation,
					   state->color_plane[color_plane].stride,
					   old_offset, new_offset);
}

/*
 * Computes the aligned offset to the base tile and adjusts
 * x, y. bytes per pixel is assumed to be a power-of-two.
 *
 * In the 90/270 rotated case, x and y are assumed
 * to be already rotated to match the rotated GTT view, and
 * pitch is the tile_height aligned framebuffer height.
 *
 * This function is used when computing the derived information
 * under intel_framebuffer, so using any of that information
 * here is not allowed. Anything under drm_framebuffer can be
 * used. This is why the user has to pass in the pitch since it
 * is specified in the rotated orientation.
 */
static u32 intel_compute_aligned_offset(struct drm_i915_private *dev_priv,
					int *x, int *y,
					const struct drm_framebuffer *fb,
					int color_plane,
					unsigned int pitch,
					unsigned int rotation,
					u32 alignment)
{
	uint64_t fb_modifier = fb->modifier;
	unsigned int cpp = fb->format->cpp[color_plane];
	u32 offset, offset_aligned;

	if (alignment)
		alignment--;

	if (fb_modifier != DRM_FORMAT_MOD_LINEAR) {
		unsigned int tile_size, tile_width, tile_height;
		unsigned int tile_rows, tiles, pitch_tiles;

		tile_size = intel_tile_size(dev_priv);
		intel_tile_dims(fb, color_plane, &tile_width, &tile_height);

		if (drm_rotation_90_or_270(rotation)) {
			pitch_tiles = pitch / tile_height;
			swap(tile_width, tile_height);
		} else {
			pitch_tiles = pitch / (tile_width * cpp);
		}

		tile_rows = *y / tile_height;
		*y %= tile_height;

		tiles = *x / tile_width;
		*x %= tile_width;

		offset = (tile_rows * pitch_tiles + tiles) * tile_size;
		offset_aligned = offset & ~alignment;

		intel_adjust_tile_offset(x, y, tile_width, tile_height,
					 tile_size, pitch_tiles,
					 offset, offset_aligned);
	} else {
		offset = *y * pitch + *x * cpp;
		offset_aligned = offset & ~alignment;

		*y = (offset & alignment) / pitch;
		*x = ((offset & alignment) - *y * pitch) / cpp;
	}

	return offset_aligned;
}

static u32 intel_plane_compute_aligned_offset(int *x, int *y,
					      const struct intel_plane_state *state,
					      int color_plane)
{
	struct intel_plane *intel_plane = to_intel_plane(state->base.plane);
	struct drm_i915_private *dev_priv = to_i915(intel_plane->base.dev);
	const struct drm_framebuffer *fb = state->base.fb;
	unsigned int rotation = state->base.rotation;
	int pitch = state->color_plane[color_plane].stride;
	u32 alignment;

	if (intel_plane->id == PLANE_CURSOR)
		alignment = intel_cursor_alignment(dev_priv);
	else
		alignment = intel_surf_alignment(fb, color_plane);

	return intel_compute_aligned_offset(dev_priv, x, y, fb, color_plane,
					    pitch, rotation, alignment);
}

/* Convert the fb->offset[] into x/y offsets */
static int intel_fb_offset_to_xy(int *x, int *y,
				 const struct drm_framebuffer *fb,
				 int color_plane)
{
	struct drm_i915_private *dev_priv = to_i915(fb->dev);

	if (fb->modifier != DRM_FORMAT_MOD_LINEAR &&
	    fb->offsets[color_plane] % intel_tile_size(dev_priv))
		return -EINVAL;

	*x = 0;
	*y = 0;

	intel_adjust_aligned_offset(x, y,
				    fb, color_plane, DRM_MODE_ROTATE_0,
				    fb->pitches[color_plane],
				    fb->offsets[color_plane], 0);

	return 0;
}

static unsigned int intel_fb_modifier_to_tiling(uint64_t fb_modifier)
{
	switch (fb_modifier) {
	case I915_FORMAT_MOD_X_TILED:
		return I915_TILING_X;
	case I915_FORMAT_MOD_Y_TILED:
	case I915_FORMAT_MOD_Y_TILED_CCS:
		return I915_TILING_Y;
	default:
		return I915_TILING_NONE;
	}
}

/*
 * From the Sky Lake PRM:
 * "The Color Control Surface (CCS) contains the compression status of
 *  the cache-line pairs. The compression state of the cache-line pair
 *  is specified by 2 bits in the CCS. Each CCS cache-line represents
 *  an area on the main surface of 16 x16 sets of 128 byte Y-tiled
 *  cache-line-pairs. CCS is always Y tiled."
 *
 * Since cache line pairs refers to horizontally adjacent cache lines,
 * each cache line in the CCS corresponds to an area of 32x16 cache
 * lines on the main surface. Since each pixel is 4 bytes, this gives
 * us a ratio of one byte in the CCS for each 8x16 pixels in the
 * main surface.
 */
static const struct drm_format_info ccs_formats[] = {
	{ .format = DRM_FORMAT_XRGB8888, .depth = 24, .num_planes = 2, .cpp = { 4, 1, }, .hsub = 8, .vsub = 16, },
	{ .format = DRM_FORMAT_XBGR8888, .depth = 24, .num_planes = 2, .cpp = { 4, 1, }, .hsub = 8, .vsub = 16, },
	{ .format = DRM_FORMAT_ARGB8888, .depth = 32, .num_planes = 2, .cpp = { 4, 1, }, .hsub = 8, .vsub = 16, },
	{ .format = DRM_FORMAT_ABGR8888, .depth = 32, .num_planes = 2, .cpp = { 4, 1, }, .hsub = 8, .vsub = 16, },
};

static const struct drm_format_info *
lookup_format_info(const struct drm_format_info formats[],
		   int num_formats, u32 format)
{
	int i;

	for (i = 0; i < num_formats; i++) {
		if (formats[i].format == format)
			return &formats[i];
	}

	return NULL;
}

static const struct drm_format_info *
intel_get_format_info(const struct drm_mode_fb_cmd2 *cmd)
{
	switch (cmd->modifier[0]) {
	case I915_FORMAT_MOD_Y_TILED_CCS:
	case I915_FORMAT_MOD_Yf_TILED_CCS:
		return lookup_format_info(ccs_formats,
					  ARRAY_SIZE(ccs_formats),
					  cmd->pixel_format);
	default:
		return NULL;
	}
}

bool is_ccs_modifier(u64 modifier)
{
	return modifier == I915_FORMAT_MOD_Y_TILED_CCS ||
	       modifier == I915_FORMAT_MOD_Yf_TILED_CCS;
}

static int
intel_fill_fb_info(struct drm_i915_private *dev_priv,
		   struct drm_framebuffer *fb)
{
	struct intel_framebuffer *intel_fb = to_intel_framebuffer(fb);
	struct intel_rotation_info *rot_info = &intel_fb->rot_info;
	struct drm_i915_gem_object *obj = intel_fb_obj(fb);
	u32 gtt_offset_rotated = 0;
	unsigned int max_size = 0;
	int i, num_planes = fb->format->num_planes;
	unsigned int tile_size = intel_tile_size(dev_priv);

	for (i = 0; i < num_planes; i++) {
		unsigned int width, height;
		unsigned int cpp, size;
		u32 offset;
		int x, y;
		int ret;

		cpp = fb->format->cpp[i];
		width = drm_framebuffer_plane_width(fb->width, fb, i);
		height = drm_framebuffer_plane_height(fb->height, fb, i);

		ret = intel_fb_offset_to_xy(&x, &y, fb, i);
		if (ret) {
			DRM_DEBUG_KMS("bad fb plane %d offset: 0x%x\n",
				      i, fb->offsets[i]);
			return ret;
		}

		if (is_ccs_modifier(fb->modifier) && i == 1) {
			int hsub = fb->format->hsub;
			int vsub = fb->format->vsub;
			int tile_width, tile_height;
			int main_x, main_y;
			int ccs_x, ccs_y;

			intel_tile_dims(fb, i, &tile_width, &tile_height);
			tile_width *= hsub;
			tile_height *= vsub;

			ccs_x = (x * hsub) % tile_width;
			ccs_y = (y * vsub) % tile_height;
			main_x = intel_fb->normal[0].x % tile_width;
			main_y = intel_fb->normal[0].y % tile_height;

			/*
			 * CCS doesn't have its own x/y offset register, so the intra CCS tile
			 * x/y offsets must match between CCS and the main surface.
			 */
			if (main_x != ccs_x || main_y != ccs_y) {
				DRM_DEBUG_KMS("Bad CCS x/y (main %d,%d ccs %d,%d) full (main %d,%d ccs %d,%d)\n",
					      main_x, main_y,
					      ccs_x, ccs_y,
					      intel_fb->normal[0].x,
					      intel_fb->normal[0].y,
					      x, y);
				return -EINVAL;
			}
		}

		/*
		 * The fence (if used) is aligned to the start of the object
		 * so having the framebuffer wrap around across the edge of the
		 * fenced region doesn't really work. We have no API to configure
		 * the fence start offset within the object (nor could we probably
		 * on gen2/3). So it's just easier if we just require that the
		 * fb layout agrees with the fence layout. We already check that the
		 * fb stride matches the fence stride elsewhere.
		 */
		if (i == 0 && i915_gem_object_is_tiled(obj) &&
		    (x + width) * cpp > fb->pitches[i]) {
			DRM_DEBUG_KMS("bad fb plane %d offset: 0x%x\n",
				      i, fb->offsets[i]);
			return -EINVAL;
		}

		/*
		 * First pixel of the framebuffer from
		 * the start of the normal gtt mapping.
		 */
		intel_fb->normal[i].x = x;
		intel_fb->normal[i].y = y;

		offset = intel_compute_aligned_offset(dev_priv, &x, &y, fb, i,
						      fb->pitches[i],
						      DRM_MODE_ROTATE_0,
						      tile_size);
		offset /= tile_size;

		if (fb->modifier != DRM_FORMAT_MOD_LINEAR) {
			unsigned int tile_width, tile_height;
			unsigned int pitch_tiles;
			struct drm_rect r;

			intel_tile_dims(fb, i, &tile_width, &tile_height);

			rot_info->plane[i].offset = offset;
			rot_info->plane[i].stride = DIV_ROUND_UP(fb->pitches[i], tile_width * cpp);
			rot_info->plane[i].width = DIV_ROUND_UP(x + width, tile_width);
			rot_info->plane[i].height = DIV_ROUND_UP(y + height, tile_height);

			intel_fb->rotated[i].pitch =
				rot_info->plane[i].height * tile_height;

			/* how many tiles does this plane need */
			size = rot_info->plane[i].stride * rot_info->plane[i].height;
			/*
			 * If the plane isn't horizontally tile aligned,
			 * we need one more tile.
			 */
			if (x != 0)
				size++;

			/* rotate the x/y offsets to match the GTT view */
			r.x1 = x;
			r.y1 = y;
			r.x2 = x + width;
			r.y2 = y + height;
			drm_rect_rotate(&r,
					rot_info->plane[i].width * tile_width,
					rot_info->plane[i].height * tile_height,
					DRM_MODE_ROTATE_270);
			x = r.x1;
			y = r.y1;

			/* rotate the tile dimensions to match the GTT view */
			pitch_tiles = intel_fb->rotated[i].pitch / tile_height;
			swap(tile_width, tile_height);

			/*
			 * We only keep the x/y offsets, so push all of the
			 * gtt offset into the x/y offsets.
			 */
			intel_adjust_tile_offset(&x, &y,
						 tile_width, tile_height,
						 tile_size, pitch_tiles,
						 gtt_offset_rotated * tile_size, 0);

			gtt_offset_rotated += rot_info->plane[i].width * rot_info->plane[i].height;

			/*
			 * First pixel of the framebuffer from
			 * the start of the rotated gtt mapping.
			 */
			intel_fb->rotated[i].x = x;
			intel_fb->rotated[i].y = y;
		} else {
			size = DIV_ROUND_UP((y + height) * fb->pitches[i] +
					    x * cpp, tile_size);
		}

		/* how many tiles in total needed in the bo */
		max_size = max(max_size, offset + size);
	}

	if (mul_u32_u32(max_size, tile_size) > obj->base.size) {
		DRM_DEBUG_KMS("fb too big for bo (need %llu bytes, have %zu bytes)\n",
			      mul_u32_u32(max_size, tile_size), obj->base.size);
		return -EINVAL;
	}

	return 0;
}

static int i9xx_format_to_fourcc(int format)
{
	switch (format) {
	case DISPPLANE_8BPP:
		return DRM_FORMAT_C8;
	case DISPPLANE_BGRX555:
		return DRM_FORMAT_XRGB1555;
	case DISPPLANE_BGRX565:
		return DRM_FORMAT_RGB565;
	default:
	case DISPPLANE_BGRX888:
		return DRM_FORMAT_XRGB8888;
	case DISPPLANE_RGBX888:
		return DRM_FORMAT_XBGR8888;
	case DISPPLANE_BGRX101010:
		return DRM_FORMAT_XRGB2101010;
	case DISPPLANE_RGBX101010:
		return DRM_FORMAT_XBGR2101010;
	}
}

int skl_format_to_fourcc(int format, bool rgb_order, bool alpha)
{
	switch (format) {
	case PLANE_CTL_FORMAT_RGB_565:
		return DRM_FORMAT_RGB565;
	case PLANE_CTL_FORMAT_NV12:
		return DRM_FORMAT_NV12;
	default:
	case PLANE_CTL_FORMAT_XRGB_8888:
		if (rgb_order) {
			if (alpha)
				return DRM_FORMAT_ABGR8888;
			else
				return DRM_FORMAT_XBGR8888;
		} else {
			if (alpha)
				return DRM_FORMAT_ARGB8888;
			else
				return DRM_FORMAT_XRGB8888;
		}
	case PLANE_CTL_FORMAT_XRGB_2101010:
		if (rgb_order)
			return DRM_FORMAT_XBGR2101010;
		else
			return DRM_FORMAT_XRGB2101010;
	}
}

static bool
intel_alloc_initial_plane_obj(struct intel_crtc *crtc,
			      struct intel_initial_plane_config *plane_config)
{
	struct drm_device *dev = crtc->base.dev;
	struct drm_i915_private *dev_priv = to_i915(dev);
	struct drm_i915_gem_object *obj = NULL;
	struct drm_mode_fb_cmd2 mode_cmd = { 0 };
	struct drm_framebuffer *fb = &plane_config->fb->base;
	u32 base_aligned = round_down(plane_config->base, PAGE_SIZE);
	u32 size_aligned = round_up(plane_config->base + plane_config->size,
				    PAGE_SIZE);

	size_aligned -= base_aligned;

	if (plane_config->size == 0)
		return false;

	/* If the FB is too big, just don't use it since fbdev is not very
	 * important and we should probably use that space with FBC or other
	 * features. */
	if (size_aligned * 2 > dev_priv->stolen_usable_size)
		return false;

	mutex_lock(&dev->struct_mutex);
	obj = i915_gem_object_create_stolen_for_preallocated(dev_priv,
							     base_aligned,
							     base_aligned,
							     size_aligned);
	mutex_unlock(&dev->struct_mutex);
	if (!obj)
		return false;

	if (plane_config->tiling == I915_TILING_X)
		obj->tiling_and_stride = fb->pitches[0] | I915_TILING_X;

	mode_cmd.pixel_format = fb->format->format;
	mode_cmd.width = fb->width;
	mode_cmd.height = fb->height;
	mode_cmd.pitches[0] = fb->pitches[0];
	mode_cmd.modifier[0] = fb->modifier;
	mode_cmd.flags = DRM_MODE_FB_MODIFIERS;

	if (intel_framebuffer_init(to_intel_framebuffer(fb), obj, &mode_cmd)) {
		DRM_DEBUG_KMS("intel fb init failed\n");
		goto out_unref_obj;
	}


	DRM_DEBUG_KMS("initial plane fb obj %p\n", obj);
	return true;

out_unref_obj:
	i915_gem_object_put(obj);
	return false;
}

static void
intel_set_plane_visible(struct intel_crtc_state *crtc_state,
			struct intel_plane_state *plane_state,
			bool visible)
{
	struct intel_plane *plane = to_intel_plane(plane_state->base.plane);

	plane_state->base.visible = visible;

	if (visible)
		crtc_state->base.plane_mask |= drm_plane_mask(&plane->base);
	else
		crtc_state->base.plane_mask &= ~drm_plane_mask(&plane->base);
}

static void fixup_active_planes(struct intel_crtc_state *crtc_state)
{
	struct drm_i915_private *dev_priv = to_i915(crtc_state->base.crtc->dev);
	struct drm_plane *plane;

	/*
	 * Active_planes aliases if multiple "primary" or cursor planes
	 * have been used on the same (or wrong) pipe. plane_mask uses
	 * unique ids, hence we can use that to reconstruct active_planes.
	 */
	crtc_state->active_planes = 0;

	drm_for_each_plane_mask(plane, &dev_priv->drm,
				crtc_state->base.plane_mask)
		crtc_state->active_planes |= BIT(to_intel_plane(plane)->id);
}

static void intel_plane_disable_noatomic(struct intel_crtc *crtc,
					 struct intel_plane *plane)
{
	struct intel_crtc_state *crtc_state =
		to_intel_crtc_state(crtc->base.state);
	struct intel_plane_state *plane_state =
		to_intel_plane_state(plane->base.state);

	DRM_DEBUG_KMS("Disabling [PLANE:%d:%s] on [CRTC:%d:%s]\n",
		      plane->base.base.id, plane->base.name,
		      crtc->base.base.id, crtc->base.name);

	intel_set_plane_visible(crtc_state, plane_state, false);
	fixup_active_planes(crtc_state);

	if (plane->id == PLANE_PRIMARY)
		intel_pre_disable_primary_noatomic(&crtc->base);

	trace_intel_disable_plane(&plane->base, crtc);
	plane->disable_plane(plane, crtc);
}

static void
intel_find_initial_plane_obj(struct intel_crtc *intel_crtc,
			     struct intel_initial_plane_config *plane_config)
{
	struct drm_device *dev = intel_crtc->base.dev;
	struct drm_i915_private *dev_priv = to_i915(dev);
	struct drm_crtc *c;
	struct drm_i915_gem_object *obj;
	struct drm_plane *primary = intel_crtc->base.primary;
	struct drm_plane_state *plane_state = primary->state;
	struct intel_plane *intel_plane = to_intel_plane(primary);
	struct intel_plane_state *intel_state =
		to_intel_plane_state(plane_state);
	struct drm_framebuffer *fb;

	if (!plane_config->fb)
		return;

	if (intel_alloc_initial_plane_obj(intel_crtc, plane_config)) {
		fb = &plane_config->fb->base;
		goto valid_fb;
	}

	kfree(plane_config->fb);

	/*
	 * Failed to alloc the obj, check to see if we should share
	 * an fb with another CRTC instead
	 */
	for_each_crtc(dev, c) {
		struct intel_plane_state *state;

		if (c == &intel_crtc->base)
			continue;

		if (!to_intel_crtc(c)->active)
			continue;

		state = to_intel_plane_state(c->primary->state);
		if (!state->vma)
			continue;

		if (intel_plane_ggtt_offset(state) == plane_config->base) {
			fb = state->base.fb;
			drm_framebuffer_get(fb);
			goto valid_fb;
		}
	}

	/*
	 * We've failed to reconstruct the BIOS FB.  Current display state
	 * indicates that the primary plane is visible, but has a NULL FB,
	 * which will lead to problems later if we don't fix it up.  The
	 * simplest solution is to just disable the primary plane now and
	 * pretend the BIOS never had it enabled.
	 */
	intel_plane_disable_noatomic(intel_crtc, intel_plane);

	return;

valid_fb:
	intel_fill_fb_ggtt_view(&intel_state->view, fb,
				intel_state->base.rotation);
	intel_state->color_plane[0].stride =
		intel_fb_pitch(fb, 0, intel_state->base.rotation);

	mutex_lock(&dev->struct_mutex);
	intel_state->vma =
		intel_pin_and_fence_fb_obj(fb,
					   &intel_state->view,
					   intel_plane_uses_fence(intel_state),
					   &intel_state->flags);
	mutex_unlock(&dev->struct_mutex);
	if (IS_ERR(intel_state->vma)) {
		DRM_ERROR("failed to pin boot fb on pipe %d: %li\n",
			  intel_crtc->pipe, PTR_ERR(intel_state->vma));

		intel_state->vma = NULL;
		drm_framebuffer_put(fb);
		return;
	}

	obj = intel_fb_obj(fb);
	intel_fb_obj_flush(obj, ORIGIN_DIRTYFB);

	plane_state->src_x = 0;
	plane_state->src_y = 0;
	plane_state->src_w = fb->width << 16;
	plane_state->src_h = fb->height << 16;

	plane_state->crtc_x = 0;
	plane_state->crtc_y = 0;
	plane_state->crtc_w = fb->width;
	plane_state->crtc_h = fb->height;

	intel_state->base.src = drm_plane_state_src(plane_state);
	intel_state->base.dst = drm_plane_state_dest(plane_state);

	if (i915_gem_object_is_tiled(obj))
		dev_priv->preserve_bios_swizzle = true;

	plane_state->fb = fb;
	plane_state->crtc = &intel_crtc->base;

	atomic_or(to_intel_plane(primary)->frontbuffer_bit,
		  &obj->frontbuffer_bits);
}

static int skl_max_plane_width(const struct drm_framebuffer *fb,
			       int color_plane,
			       unsigned int rotation)
{
	int cpp = fb->format->cpp[color_plane];

	switch (fb->modifier) {
	case DRM_FORMAT_MOD_LINEAR:
	case I915_FORMAT_MOD_X_TILED:
		switch (cpp) {
		case 8:
			return 4096;
		case 4:
		case 2:
		case 1:
			return 8192;
		default:
			MISSING_CASE(cpp);
			break;
		}
		break;
	case I915_FORMAT_MOD_Y_TILED_CCS:
	case I915_FORMAT_MOD_Yf_TILED_CCS:
		/* FIXME AUX plane? */
	case I915_FORMAT_MOD_Y_TILED:
	case I915_FORMAT_MOD_Yf_TILED:
		switch (cpp) {
		case 8:
			return 2048;
		case 4:
			return 4096;
		case 2:
		case 1:
			return 8192;
		default:
			MISSING_CASE(cpp);
			break;
		}
		break;
	default:
		MISSING_CASE(fb->modifier);
	}

	return 2048;
}

static bool skl_check_main_ccs_coordinates(struct intel_plane_state *plane_state,
					   int main_x, int main_y, u32 main_offset)
{
	const struct drm_framebuffer *fb = plane_state->base.fb;
	int hsub = fb->format->hsub;
	int vsub = fb->format->vsub;
	int aux_x = plane_state->color_plane[1].x;
	int aux_y = plane_state->color_plane[1].y;
	u32 aux_offset = plane_state->color_plane[1].offset;
	u32 alignment = intel_surf_alignment(fb, 1);

	while (aux_offset >= main_offset && aux_y <= main_y) {
		int x, y;

		if (aux_x == main_x && aux_y == main_y)
			break;

		if (aux_offset == 0)
			break;

		x = aux_x / hsub;
		y = aux_y / vsub;
		aux_offset = intel_plane_adjust_aligned_offset(&x, &y, plane_state, 1,
							       aux_offset, aux_offset - alignment);
		aux_x = x * hsub + aux_x % hsub;
		aux_y = y * vsub + aux_y % vsub;
	}

	if (aux_x != main_x || aux_y != main_y)
		return false;

	plane_state->color_plane[1].offset = aux_offset;
	plane_state->color_plane[1].x = aux_x;
	plane_state->color_plane[1].y = aux_y;

	return true;
}

static int skl_check_main_surface(struct intel_plane_state *plane_state)
{
	const struct drm_framebuffer *fb = plane_state->base.fb;
	unsigned int rotation = plane_state->base.rotation;
	int x = plane_state->base.src.x1 >> 16;
	int y = plane_state->base.src.y1 >> 16;
	int w = drm_rect_width(&plane_state->base.src) >> 16;
	int h = drm_rect_height(&plane_state->base.src) >> 16;
	int max_width = skl_max_plane_width(fb, 0, rotation);
	int max_height = 4096;
	u32 alignment, offset, aux_offset = plane_state->color_plane[1].offset;

	if (w > max_width || h > max_height) {
		DRM_DEBUG_KMS("requested Y/RGB source size %dx%d too big (limit %dx%d)\n",
			      w, h, max_width, max_height);
		return -EINVAL;
	}

	intel_add_fb_offsets(&x, &y, plane_state, 0);
	offset = intel_plane_compute_aligned_offset(&x, &y, plane_state, 0);
	alignment = intel_surf_alignment(fb, 0);

	/*
	 * AUX surface offset is specified as the distance from the
	 * main surface offset, and it must be non-negative. Make
	 * sure that is what we will get.
	 */
	if (offset > aux_offset)
		offset = intel_plane_adjust_aligned_offset(&x, &y, plane_state, 0,
							   offset, aux_offset & ~(alignment - 1));

	/*
	 * When using an X-tiled surface, the plane blows up
	 * if the x offset + width exceed the stride.
	 *
	 * TODO: linear and Y-tiled seem fine, Yf untested,
	 */
	if (fb->modifier == I915_FORMAT_MOD_X_TILED) {
		int cpp = fb->format->cpp[0];

		while ((x + w) * cpp > plane_state->color_plane[0].stride) {
			if (offset == 0) {
				DRM_DEBUG_KMS("Unable to find suitable display surface offset due to X-tiling\n");
				return -EINVAL;
			}

			offset = intel_plane_adjust_aligned_offset(&x, &y, plane_state, 0,
								   offset, offset - alignment);
		}
	}

	/*
	 * CCS AUX surface doesn't have its own x/y offsets, we must make sure
	 * they match with the main surface x/y offsets.
	 */
	if (is_ccs_modifier(fb->modifier)) {
		while (!skl_check_main_ccs_coordinates(plane_state, x, y, offset)) {
			if (offset == 0)
				break;

			offset = intel_plane_adjust_aligned_offset(&x, &y, plane_state, 0,
								   offset, offset - alignment);
		}

		if (x != plane_state->color_plane[1].x || y != plane_state->color_plane[1].y) {
			DRM_DEBUG_KMS("Unable to find suitable display surface offset due to CCS\n");
			return -EINVAL;
		}
	}

	plane_state->color_plane[0].offset = offset;
	plane_state->color_plane[0].x = x;
	plane_state->color_plane[0].y = y;

	return 0;
}

static int
skl_check_nv12_surface(struct intel_plane_state *plane_state)
{
	/* Display WA #1106 */
	if (plane_state->base.rotation !=
	    (DRM_MODE_REFLECT_X | DRM_MODE_ROTATE_90) &&
	    plane_state->base.rotation != DRM_MODE_ROTATE_270)
		return 0;

	/*
	 * src coordinates are rotated here.
	 * We check height but report it as width
	 */
	if (((drm_rect_height(&plane_state->base.src) >> 16) % 4) != 0) {
		DRM_DEBUG_KMS("src width must be multiple "
			      "of 4 for rotated NV12\n");
		return -EINVAL;
	}

	return 0;
}

static int skl_check_nv12_aux_surface(struct intel_plane_state *plane_state)
{
	const struct drm_framebuffer *fb = plane_state->base.fb;
	unsigned int rotation = plane_state->base.rotation;
	int max_width = skl_max_plane_width(fb, 1, rotation);
	int max_height = 4096;
	int x = plane_state->base.src.x1 >> 17;
	int y = plane_state->base.src.y1 >> 17;
	int w = drm_rect_width(&plane_state->base.src) >> 17;
	int h = drm_rect_height(&plane_state->base.src) >> 17;
	u32 offset;

	intel_add_fb_offsets(&x, &y, plane_state, 1);
	offset = intel_plane_compute_aligned_offset(&x, &y, plane_state, 1);

	/* FIXME not quite sure how/if these apply to the chroma plane */
	if (w > max_width || h > max_height) {
		DRM_DEBUG_KMS("CbCr source size %dx%d too big (limit %dx%d)\n",
			      w, h, max_width, max_height);
		return -EINVAL;
	}

	plane_state->color_plane[1].offset = offset;
	plane_state->color_plane[1].x = x;
	plane_state->color_plane[1].y = y;

	return 0;
}

static int skl_check_ccs_aux_surface(struct intel_plane_state *plane_state)
{
	const struct drm_framebuffer *fb = plane_state->base.fb;
	int src_x = plane_state->base.src.x1 >> 16;
	int src_y = plane_state->base.src.y1 >> 16;
	int hsub = fb->format->hsub;
	int vsub = fb->format->vsub;
	int x = src_x / hsub;
	int y = src_y / vsub;
	u32 offset;

	intel_add_fb_offsets(&x, &y, plane_state, 1);
	offset = intel_plane_compute_aligned_offset(&x, &y, plane_state, 1);

	plane_state->color_plane[1].offset = offset;
	plane_state->color_plane[1].x = x * hsub + src_x % hsub;
	plane_state->color_plane[1].y = y * vsub + src_y % vsub;

	return 0;
}

int skl_check_plane_surface(struct intel_plane_state *plane_state)
{
	const struct drm_framebuffer *fb = plane_state->base.fb;
	unsigned int rotation = plane_state->base.rotation;
	int ret;

	intel_fill_fb_ggtt_view(&plane_state->view, fb, rotation);
	plane_state->color_plane[0].stride = intel_fb_pitch(fb, 0, rotation);
	plane_state->color_plane[1].stride = intel_fb_pitch(fb, 1, rotation);

	ret = intel_plane_check_stride(plane_state);
	if (ret)
		return ret;

<<<<<<< HEAD
=======
	/* HW only has 8 bits pixel precision, disable plane if invisible */
	if (!(plane_state->base.alpha >> 8))
		plane_state->base.visible = false;

>>>>>>> 3a465b84
	if (!plane_state->base.visible)
		return 0;

	/* Rotate src coordinates to match rotated GTT view */
	if (drm_rotation_90_or_270(rotation))
		drm_rect_rotate(&plane_state->base.src,
				fb->width << 16, fb->height << 16,
				DRM_MODE_ROTATE_270);

	/*
	 * Handle the AUX surface first since
	 * the main surface setup depends on it.
	 */
	if (fb->format->format == DRM_FORMAT_NV12) {
		ret = skl_check_nv12_surface(plane_state);
		if (ret)
			return ret;
		ret = skl_check_nv12_aux_surface(plane_state);
		if (ret)
			return ret;
	} else if (is_ccs_modifier(fb->modifier)) {
		ret = skl_check_ccs_aux_surface(plane_state);
		if (ret)
			return ret;
	} else {
		plane_state->color_plane[1].offset = ~0xfff;
		plane_state->color_plane[1].x = 0;
		plane_state->color_plane[1].y = 0;
	}

	ret = skl_check_main_surface(plane_state);
	if (ret)
		return ret;

	return 0;
}

unsigned int
i9xx_plane_max_stride(struct intel_plane *plane,
		      u32 pixel_format, u64 modifier,
		      unsigned int rotation)
{
	struct drm_i915_private *dev_priv = to_i915(plane->base.dev);

	if (!HAS_GMCH_DISPLAY(dev_priv)) {
		return 32*1024;
	} else if (INTEL_GEN(dev_priv) >= 4) {
		if (modifier == I915_FORMAT_MOD_X_TILED)
			return 16*1024;
		else
			return 32*1024;
	} else if (INTEL_GEN(dev_priv) >= 3) {
		if (modifier == I915_FORMAT_MOD_X_TILED)
			return 8*1024;
		else
			return 16*1024;
	} else {
		if (plane->i9xx_plane == PLANE_C)
			return 4*1024;
		else
			return 8*1024;
	}
}

static u32 i9xx_plane_ctl(const struct intel_crtc_state *crtc_state,
			  const struct intel_plane_state *plane_state)
{
	struct drm_i915_private *dev_priv =
		to_i915(plane_state->base.plane->dev);
	struct intel_crtc *crtc = to_intel_crtc(crtc_state->base.crtc);
	const struct drm_framebuffer *fb = plane_state->base.fb;
	unsigned int rotation = plane_state->base.rotation;
	u32 dspcntr;

	dspcntr = DISPLAY_PLANE_ENABLE | DISPPLANE_GAMMA_ENABLE;

	if (IS_G4X(dev_priv) || IS_GEN5(dev_priv) ||
	    IS_GEN6(dev_priv) || IS_IVYBRIDGE(dev_priv))
		dspcntr |= DISPPLANE_TRICKLE_FEED_DISABLE;

	if (IS_HASWELL(dev_priv) || IS_BROADWELL(dev_priv))
		dspcntr |= DISPPLANE_PIPE_CSC_ENABLE;

	if (INTEL_GEN(dev_priv) < 5)
		dspcntr |= DISPPLANE_SEL_PIPE(crtc->pipe);

	switch (fb->format->format) {
	case DRM_FORMAT_C8:
		dspcntr |= DISPPLANE_8BPP;
		break;
	case DRM_FORMAT_XRGB1555:
		dspcntr |= DISPPLANE_BGRX555;
		break;
	case DRM_FORMAT_RGB565:
		dspcntr |= DISPPLANE_BGRX565;
		break;
	case DRM_FORMAT_XRGB8888:
		dspcntr |= DISPPLANE_BGRX888;
		break;
	case DRM_FORMAT_XBGR8888:
		dspcntr |= DISPPLANE_RGBX888;
		break;
	case DRM_FORMAT_XRGB2101010:
		dspcntr |= DISPPLANE_BGRX101010;
		break;
	case DRM_FORMAT_XBGR2101010:
		dspcntr |= DISPPLANE_RGBX101010;
		break;
	default:
		MISSING_CASE(fb->format->format);
		return 0;
	}

	if (INTEL_GEN(dev_priv) >= 4 &&
	    fb->modifier == I915_FORMAT_MOD_X_TILED)
		dspcntr |= DISPPLANE_TILED;

	if (rotation & DRM_MODE_ROTATE_180)
		dspcntr |= DISPPLANE_ROTATE_180;

	if (rotation & DRM_MODE_REFLECT_X)
		dspcntr |= DISPPLANE_MIRROR;

	return dspcntr;
}

int i9xx_check_plane_surface(struct intel_plane_state *plane_state)
{
	struct drm_i915_private *dev_priv =
		to_i915(plane_state->base.plane->dev);
	const struct drm_framebuffer *fb = plane_state->base.fb;
	unsigned int rotation = plane_state->base.rotation;
	int src_x = plane_state->base.src.x1 >> 16;
	int src_y = plane_state->base.src.y1 >> 16;
	u32 offset;
	int ret;

	intel_fill_fb_ggtt_view(&plane_state->view, fb, rotation);
	plane_state->color_plane[0].stride = intel_fb_pitch(fb, 0, rotation);

	ret = intel_plane_check_stride(plane_state);
	if (ret)
		return ret;

	intel_add_fb_offsets(&src_x, &src_y, plane_state, 0);

	if (INTEL_GEN(dev_priv) >= 4)
		offset = intel_plane_compute_aligned_offset(&src_x, &src_y,
							    plane_state, 0);
	else
		offset = 0;

	/* HSW/BDW do this automagically in hardware */
	if (!IS_HASWELL(dev_priv) && !IS_BROADWELL(dev_priv)) {
		int src_w = drm_rect_width(&plane_state->base.src) >> 16;
		int src_h = drm_rect_height(&plane_state->base.src) >> 16;

		if (rotation & DRM_MODE_ROTATE_180) {
			src_x += src_w - 1;
			src_y += src_h - 1;
		} else if (rotation & DRM_MODE_REFLECT_X) {
			src_x += src_w - 1;
		}
	}

	plane_state->color_plane[0].offset = offset;
	plane_state->color_plane[0].x = src_x;
	plane_state->color_plane[0].y = src_y;

	return 0;
}

static int
i9xx_plane_check(struct intel_crtc_state *crtc_state,
		 struct intel_plane_state *plane_state)
{
	int ret;

	ret = chv_plane_check_rotation(plane_state);
	if (ret)
		return ret;

	ret = drm_atomic_helper_check_plane_state(&plane_state->base,
						  &crtc_state->base,
						  DRM_PLANE_HELPER_NO_SCALING,
						  DRM_PLANE_HELPER_NO_SCALING,
						  false, true);
	if (ret)
		return ret;

	if (!plane_state->base.visible)
		return 0;

	ret = intel_plane_check_src_coordinates(plane_state);
	if (ret)
		return ret;

	ret = i9xx_check_plane_surface(plane_state);
	if (ret)
		return ret;

	plane_state->ctl = i9xx_plane_ctl(crtc_state, plane_state);

	return 0;
}

static void i9xx_update_plane(struct intel_plane *plane,
			      const struct intel_crtc_state *crtc_state,
			      const struct intel_plane_state *plane_state)
{
	struct drm_i915_private *dev_priv = to_i915(plane->base.dev);
	enum i9xx_plane_id i9xx_plane = plane->i9xx_plane;
	u32 linear_offset;
	u32 dspcntr = plane_state->ctl;
	i915_reg_t reg = DSPCNTR(i9xx_plane);
	int x = plane_state->color_plane[0].x;
	int y = plane_state->color_plane[0].y;
	unsigned long irqflags;
	u32 dspaddr_offset;

	linear_offset = intel_fb_xy_to_linear(x, y, plane_state, 0);

	if (INTEL_GEN(dev_priv) >= 4)
		dspaddr_offset = plane_state->color_plane[0].offset;
	else
		dspaddr_offset = linear_offset;

	spin_lock_irqsave(&dev_priv->uncore.lock, irqflags);

	if (INTEL_GEN(dev_priv) < 4) {
		/* pipesrc and dspsize control the size that is scaled from,
		 * which should always be the user's requested size.
		 */
		I915_WRITE_FW(DSPSIZE(i9xx_plane),
			      ((crtc_state->pipe_src_h - 1) << 16) |
			      (crtc_state->pipe_src_w - 1));
		I915_WRITE_FW(DSPPOS(i9xx_plane), 0);
	} else if (IS_CHERRYVIEW(dev_priv) && i9xx_plane == PLANE_B) {
		I915_WRITE_FW(PRIMSIZE(i9xx_plane),
			      ((crtc_state->pipe_src_h - 1) << 16) |
			      (crtc_state->pipe_src_w - 1));
		I915_WRITE_FW(PRIMPOS(i9xx_plane), 0);
		I915_WRITE_FW(PRIMCNSTALPHA(i9xx_plane), 0);
	}

	I915_WRITE_FW(reg, dspcntr);

	I915_WRITE_FW(DSPSTRIDE(i9xx_plane), plane_state->color_plane[0].stride);
	if (IS_HASWELL(dev_priv) || IS_BROADWELL(dev_priv)) {
		I915_WRITE_FW(DSPSURF(i9xx_plane),
			      intel_plane_ggtt_offset(plane_state) +
			      dspaddr_offset);
		I915_WRITE_FW(DSPOFFSET(i9xx_plane), (y << 16) | x);
	} else if (INTEL_GEN(dev_priv) >= 4) {
		I915_WRITE_FW(DSPSURF(i9xx_plane),
			      intel_plane_ggtt_offset(plane_state) +
			      dspaddr_offset);
		I915_WRITE_FW(DSPTILEOFF(i9xx_plane), (y << 16) | x);
		I915_WRITE_FW(DSPLINOFF(i9xx_plane), linear_offset);
	} else {
		I915_WRITE_FW(DSPADDR(i9xx_plane),
			      intel_plane_ggtt_offset(plane_state) +
			      dspaddr_offset);
	}
	POSTING_READ_FW(reg);

	spin_unlock_irqrestore(&dev_priv->uncore.lock, irqflags);
}

static void i9xx_disable_plane(struct intel_plane *plane,
			       struct intel_crtc *crtc)
{
	struct drm_i915_private *dev_priv = to_i915(plane->base.dev);
	enum i9xx_plane_id i9xx_plane = plane->i9xx_plane;
	unsigned long irqflags;

	spin_lock_irqsave(&dev_priv->uncore.lock, irqflags);

	I915_WRITE_FW(DSPCNTR(i9xx_plane), 0);
	if (INTEL_GEN(dev_priv) >= 4)
		I915_WRITE_FW(DSPSURF(i9xx_plane), 0);
	else
		I915_WRITE_FW(DSPADDR(i9xx_plane), 0);
	POSTING_READ_FW(DSPCNTR(i9xx_plane));

	spin_unlock_irqrestore(&dev_priv->uncore.lock, irqflags);
}

static bool i9xx_plane_get_hw_state(struct intel_plane *plane,
				    enum pipe *pipe)
{
	struct drm_i915_private *dev_priv = to_i915(plane->base.dev);
	enum intel_display_power_domain power_domain;
	enum i9xx_plane_id i9xx_plane = plane->i9xx_plane;
	bool ret;
	u32 val;

	/*
	 * Not 100% correct for planes that can move between pipes,
	 * but that's only the case for gen2-4 which don't have any
	 * display power wells.
	 */
	power_domain = POWER_DOMAIN_PIPE(plane->pipe);
	if (!intel_display_power_get_if_enabled(dev_priv, power_domain))
		return false;

	val = I915_READ(DSPCNTR(i9xx_plane));

	ret = val & DISPLAY_PLANE_ENABLE;

	if (INTEL_GEN(dev_priv) >= 5)
		*pipe = plane->pipe;
	else
		*pipe = (val & DISPPLANE_SEL_PIPE_MASK) >>
			DISPPLANE_SEL_PIPE_SHIFT;

	intel_display_power_put(dev_priv, power_domain);

	return ret;
}

static u32
intel_fb_stride_alignment(const struct drm_framebuffer *fb, int color_plane)
{
	if (fb->modifier == DRM_FORMAT_MOD_LINEAR)
		return 64;
	else
		return intel_tile_width_bytes(fb, color_plane);
}

static void skl_detach_scaler(struct intel_crtc *intel_crtc, int id)
{
	struct drm_device *dev = intel_crtc->base.dev;
	struct drm_i915_private *dev_priv = to_i915(dev);

	I915_WRITE(SKL_PS_CTRL(intel_crtc->pipe, id), 0);
	I915_WRITE(SKL_PS_WIN_POS(intel_crtc->pipe, id), 0);
	I915_WRITE(SKL_PS_WIN_SZ(intel_crtc->pipe, id), 0);
}

/*
 * This function detaches (aka. unbinds) unused scalers in hardware
 */
static void skl_detach_scalers(const struct intel_crtc_state *crtc_state)
{
	struct intel_crtc *intel_crtc = to_intel_crtc(crtc_state->base.crtc);
	const struct intel_crtc_scaler_state *scaler_state =
		&crtc_state->scaler_state;
	int i;

	/* loop through and disable scalers that aren't in use */
	for (i = 0; i < intel_crtc->num_scalers; i++) {
		if (!scaler_state->scalers[i].in_use)
			skl_detach_scaler(intel_crtc, i);
	}
}

u32 skl_plane_stride(const struct intel_plane_state *plane_state,
		     int color_plane)
{
	const struct drm_framebuffer *fb = plane_state->base.fb;
	unsigned int rotation = plane_state->base.rotation;
	u32 stride = plane_state->color_plane[color_plane].stride;

	if (color_plane >= fb->format->num_planes)
		return 0;

	/*
	 * The stride is either expressed as a multiple of 64 bytes chunks for
	 * linear buffers or in number of tiles for tiled buffers.
	 */
	if (drm_rotation_90_or_270(rotation))
		stride /= intel_tile_height(fb, color_plane);
	else
		stride /= intel_fb_stride_alignment(fb, color_plane);

	return stride;
}

static u32 skl_plane_ctl_format(uint32_t pixel_format)
{
	switch (pixel_format) {
	case DRM_FORMAT_C8:
		return PLANE_CTL_FORMAT_INDEXED;
	case DRM_FORMAT_RGB565:
		return PLANE_CTL_FORMAT_RGB_565;
	case DRM_FORMAT_XBGR8888:
	case DRM_FORMAT_ABGR8888:
		return PLANE_CTL_FORMAT_XRGB_8888 | PLANE_CTL_ORDER_RGBX;
	case DRM_FORMAT_XRGB8888:
	case DRM_FORMAT_ARGB8888:
		return PLANE_CTL_FORMAT_XRGB_8888;
	case DRM_FORMAT_XRGB2101010:
		return PLANE_CTL_FORMAT_XRGB_2101010;
	case DRM_FORMAT_XBGR2101010:
		return PLANE_CTL_ORDER_RGBX | PLANE_CTL_FORMAT_XRGB_2101010;
	case DRM_FORMAT_YUYV:
		return PLANE_CTL_FORMAT_YUV422 | PLANE_CTL_YUV422_YUYV;
	case DRM_FORMAT_YVYU:
		return PLANE_CTL_FORMAT_YUV422 | PLANE_CTL_YUV422_YVYU;
	case DRM_FORMAT_UYVY:
		return PLANE_CTL_FORMAT_YUV422 | PLANE_CTL_YUV422_UYVY;
	case DRM_FORMAT_VYUY:
		return PLANE_CTL_FORMAT_YUV422 | PLANE_CTL_YUV422_VYUY;
	case DRM_FORMAT_NV12:
		return PLANE_CTL_FORMAT_NV12;
	default:
		MISSING_CASE(pixel_format);
	}

	return 0;
}

static u32 skl_plane_ctl_alpha(const struct intel_plane_state *plane_state)
{
	if (!plane_state->base.fb->format->has_alpha)
		return PLANE_CTL_ALPHA_DISABLE;

	switch (plane_state->base.pixel_blend_mode) {
	case DRM_MODE_BLEND_PIXEL_NONE:
		return PLANE_CTL_ALPHA_DISABLE;
	case DRM_MODE_BLEND_PREMULTI:
		return PLANE_CTL_ALPHA_SW_PREMULTIPLY;
	case DRM_MODE_BLEND_COVERAGE:
		return PLANE_CTL_ALPHA_HW_PREMULTIPLY;
	default:
		MISSING_CASE(plane_state->base.pixel_blend_mode);
		return PLANE_CTL_ALPHA_DISABLE;
	}
}

static u32 glk_plane_color_ctl_alpha(const struct intel_plane_state *plane_state)
{
	if (!plane_state->base.fb->format->has_alpha)
		return PLANE_COLOR_ALPHA_DISABLE;

	switch (plane_state->base.pixel_blend_mode) {
	case DRM_MODE_BLEND_PIXEL_NONE:
		return PLANE_COLOR_ALPHA_DISABLE;
	case DRM_MODE_BLEND_PREMULTI:
		return PLANE_COLOR_ALPHA_SW_PREMULTIPLY;
	case DRM_MODE_BLEND_COVERAGE:
		return PLANE_COLOR_ALPHA_HW_PREMULTIPLY;
	default:
		MISSING_CASE(plane_state->base.pixel_blend_mode);
		return PLANE_COLOR_ALPHA_DISABLE;
	}
}

static u32 skl_plane_ctl_tiling(uint64_t fb_modifier)
{
	switch (fb_modifier) {
	case DRM_FORMAT_MOD_LINEAR:
		break;
	case I915_FORMAT_MOD_X_TILED:
		return PLANE_CTL_TILED_X;
	case I915_FORMAT_MOD_Y_TILED:
		return PLANE_CTL_TILED_Y;
	case I915_FORMAT_MOD_Y_TILED_CCS:
		return PLANE_CTL_TILED_Y | PLANE_CTL_RENDER_DECOMPRESSION_ENABLE;
	case I915_FORMAT_MOD_Yf_TILED:
		return PLANE_CTL_TILED_YF;
	case I915_FORMAT_MOD_Yf_TILED_CCS:
		return PLANE_CTL_TILED_YF | PLANE_CTL_RENDER_DECOMPRESSION_ENABLE;
	default:
		MISSING_CASE(fb_modifier);
	}

	return 0;
}

static u32 skl_plane_ctl_rotate(unsigned int rotate)
{
	switch (rotate) {
	case DRM_MODE_ROTATE_0:
		break;
	/*
	 * DRM_MODE_ROTATE_ is counter clockwise to stay compatible with Xrandr
	 * while i915 HW rotation is clockwise, thats why this swapping.
	 */
	case DRM_MODE_ROTATE_90:
		return PLANE_CTL_ROTATE_270;
	case DRM_MODE_ROTATE_180:
		return PLANE_CTL_ROTATE_180;
	case DRM_MODE_ROTATE_270:
		return PLANE_CTL_ROTATE_90;
	default:
		MISSING_CASE(rotate);
	}

	return 0;
}

static u32 cnl_plane_ctl_flip(unsigned int reflect)
{
	switch (reflect) {
	case 0:
		break;
	case DRM_MODE_REFLECT_X:
		return PLANE_CTL_FLIP_HORIZONTAL;
	case DRM_MODE_REFLECT_Y:
	default:
		MISSING_CASE(reflect);
	}

	return 0;
}

u32 skl_plane_ctl(const struct intel_crtc_state *crtc_state,
		  const struct intel_plane_state *plane_state)
{
	struct drm_i915_private *dev_priv =
		to_i915(plane_state->base.plane->dev);
	const struct drm_framebuffer *fb = plane_state->base.fb;
	unsigned int rotation = plane_state->base.rotation;
	const struct drm_intel_sprite_colorkey *key = &plane_state->ckey;
	u32 plane_ctl;

	plane_ctl = PLANE_CTL_ENABLE;

	if (INTEL_GEN(dev_priv) < 10 && !IS_GEMINILAKE(dev_priv)) {
		plane_ctl |= skl_plane_ctl_alpha(plane_state);
		plane_ctl |=
			PLANE_CTL_PIPE_GAMMA_ENABLE |
			PLANE_CTL_PIPE_CSC_ENABLE |
			PLANE_CTL_PLANE_GAMMA_DISABLE;

		if (plane_state->base.color_encoding == DRM_COLOR_YCBCR_BT709)
			plane_ctl |= PLANE_CTL_YUV_TO_RGB_CSC_FORMAT_BT709;

		if (plane_state->base.color_range == DRM_COLOR_YCBCR_FULL_RANGE)
			plane_ctl |= PLANE_CTL_YUV_RANGE_CORRECTION_DISABLE;
	}

	plane_ctl |= skl_plane_ctl_format(fb->format->format);
	plane_ctl |= skl_plane_ctl_tiling(fb->modifier);
	plane_ctl |= skl_plane_ctl_rotate(rotation & DRM_MODE_ROTATE_MASK);

	if (INTEL_GEN(dev_priv) >= 10)
		plane_ctl |= cnl_plane_ctl_flip(rotation &
						DRM_MODE_REFLECT_MASK);

	if (key->flags & I915_SET_COLORKEY_DESTINATION)
		plane_ctl |= PLANE_CTL_KEY_ENABLE_DESTINATION;
	else if (key->flags & I915_SET_COLORKEY_SOURCE)
		plane_ctl |= PLANE_CTL_KEY_ENABLE_SOURCE;

	return plane_ctl;
}

u32 glk_plane_color_ctl(const struct intel_crtc_state *crtc_state,
			const struct intel_plane_state *plane_state)
{
	struct drm_i915_private *dev_priv =
		to_i915(plane_state->base.plane->dev);
	const struct drm_framebuffer *fb = plane_state->base.fb;
	u32 plane_color_ctl = 0;

	if (INTEL_GEN(dev_priv) < 11) {
		plane_color_ctl |= PLANE_COLOR_PIPE_GAMMA_ENABLE;
		plane_color_ctl |= PLANE_COLOR_PIPE_CSC_ENABLE;
	}
	plane_color_ctl |= PLANE_COLOR_PLANE_GAMMA_DISABLE;
	plane_color_ctl |= glk_plane_color_ctl_alpha(plane_state);

	if (fb->format->is_yuv) {
		if (plane_state->base.color_encoding == DRM_COLOR_YCBCR_BT709)
			plane_color_ctl |= PLANE_COLOR_CSC_MODE_YUV709_TO_RGB709;
		else
			plane_color_ctl |= PLANE_COLOR_CSC_MODE_YUV601_TO_RGB709;

		if (plane_state->base.color_range == DRM_COLOR_YCBCR_FULL_RANGE)
			plane_color_ctl |= PLANE_COLOR_YUV_RANGE_CORRECTION_DISABLE;
	}

	return plane_color_ctl;
}

static int
__intel_display_resume(struct drm_device *dev,
		       struct drm_atomic_state *state,
		       struct drm_modeset_acquire_ctx *ctx)
{
	struct drm_crtc_state *crtc_state;
	struct drm_crtc *crtc;
	int i, ret;

	intel_modeset_setup_hw_state(dev, ctx);
	i915_redisable_vga(to_i915(dev));

	if (!state)
		return 0;

	/*
	 * We've duplicated the state, pointers to the old state are invalid.
	 *
	 * Don't attempt to use the old state until we commit the duplicated state.
	 */
	for_each_new_crtc_in_state(state, crtc, crtc_state, i) {
		/*
		 * Force recalculation even if we restore
		 * current state. With fast modeset this may not result
		 * in a modeset when the state is compatible.
		 */
		crtc_state->mode_changed = true;
	}

	/* ignore any reset values/BIOS leftovers in the WM registers */
	if (!HAS_GMCH_DISPLAY(to_i915(dev)))
		to_intel_atomic_state(state)->skip_intermediate_wm = true;

	ret = drm_atomic_helper_commit_duplicated_state(state, ctx);

	WARN_ON(ret == -EDEADLK);
	return ret;
}

static bool gpu_reset_clobbers_display(struct drm_i915_private *dev_priv)
{
	return intel_has_gpu_reset(dev_priv) &&
		INTEL_GEN(dev_priv) < 5 && !IS_G4X(dev_priv);
}

void intel_prepare_reset(struct drm_i915_private *dev_priv)
{
	struct drm_device *dev = &dev_priv->drm;
	struct drm_modeset_acquire_ctx *ctx = &dev_priv->reset_ctx;
	struct drm_atomic_state *state;
	int ret;

	/* reset doesn't touch the display */
	if (!i915_modparams.force_reset_modeset_test &&
	    !gpu_reset_clobbers_display(dev_priv))
		return;

	/* We have a modeset vs reset deadlock, defensively unbreak it. */
	set_bit(I915_RESET_MODESET, &dev_priv->gpu_error.flags);
	wake_up_all(&dev_priv->gpu_error.wait_queue);

	if (atomic_read(&dev_priv->gpu_error.pending_fb_pin)) {
		DRM_DEBUG_KMS("Modeset potentially stuck, unbreaking through wedging\n");
		i915_gem_set_wedged(dev_priv);
	}

	/*
	 * Need mode_config.mutex so that we don't
	 * trample ongoing ->detect() and whatnot.
	 */
	mutex_lock(&dev->mode_config.mutex);
	drm_modeset_acquire_init(ctx, 0);
	while (1) {
		ret = drm_modeset_lock_all_ctx(dev, ctx);
		if (ret != -EDEADLK)
			break;

		drm_modeset_backoff(ctx);
	}
	/*
	 * Disabling the crtcs gracefully seems nicer. Also the
	 * g33 docs say we should at least disable all the planes.
	 */
	state = drm_atomic_helper_duplicate_state(dev, ctx);
	if (IS_ERR(state)) {
		ret = PTR_ERR(state);
		DRM_ERROR("Duplicating state failed with %i\n", ret);
		return;
	}

	ret = drm_atomic_helper_disable_all(dev, ctx);
	if (ret) {
		DRM_ERROR("Suspending crtc's failed with %i\n", ret);
		drm_atomic_state_put(state);
		return;
	}

	dev_priv->modeset_restore_state = state;
	state->acquire_ctx = ctx;
}

void intel_finish_reset(struct drm_i915_private *dev_priv)
{
	struct drm_device *dev = &dev_priv->drm;
	struct drm_modeset_acquire_ctx *ctx = &dev_priv->reset_ctx;
	struct drm_atomic_state *state;
	int ret;

	/* reset doesn't touch the display */
	if (!test_bit(I915_RESET_MODESET, &dev_priv->gpu_error.flags))
		return;

	state = fetch_and_zero(&dev_priv->modeset_restore_state);
	if (!state)
		goto unlock;

	/* reset doesn't touch the display */
	if (!gpu_reset_clobbers_display(dev_priv)) {
		/* for testing only restore the display */
		ret = __intel_display_resume(dev, state, ctx);
		if (ret)
			DRM_ERROR("Restoring old state failed with %i\n", ret);
	} else {
		/*
		 * The display has been reset as well,
		 * so need a full re-initialization.
		 */
		intel_runtime_pm_disable_interrupts(dev_priv);
		intel_runtime_pm_enable_interrupts(dev_priv);

		intel_pps_unlock_regs_wa(dev_priv);
		intel_modeset_init_hw(dev);
		intel_init_clock_gating(dev_priv);

		spin_lock_irq(&dev_priv->irq_lock);
		if (dev_priv->display.hpd_irq_setup)
			dev_priv->display.hpd_irq_setup(dev_priv);
		spin_unlock_irq(&dev_priv->irq_lock);

		ret = __intel_display_resume(dev, state, ctx);
		if (ret)
			DRM_ERROR("Restoring old state failed with %i\n", ret);

		intel_hpd_init(dev_priv);
	}

	drm_atomic_state_put(state);
unlock:
	drm_modeset_drop_locks(ctx);
	drm_modeset_acquire_fini(ctx);
	mutex_unlock(&dev->mode_config.mutex);

	clear_bit(I915_RESET_MODESET, &dev_priv->gpu_error.flags);
}

static void intel_update_pipe_config(const struct intel_crtc_state *old_crtc_state,
				     const struct intel_crtc_state *new_crtc_state)
{
	struct intel_crtc *crtc = to_intel_crtc(new_crtc_state->base.crtc);
	struct drm_i915_private *dev_priv = to_i915(crtc->base.dev);

	/* drm_atomic_helper_update_legacy_modeset_state might not be called. */
	crtc->base.mode = new_crtc_state->base.mode;

	/*
	 * Update pipe size and adjust fitter if needed: the reason for this is
	 * that in compute_mode_changes we check the native mode (not the pfit
	 * mode) to see if we can flip rather than do a full mode set. In the
	 * fastboot case, we'll flip, but if we don't update the pipesrc and
	 * pfit state, we'll end up with a big fb scanned out into the wrong
	 * sized surface.
	 */

	I915_WRITE(PIPESRC(crtc->pipe),
		   ((new_crtc_state->pipe_src_w - 1) << 16) |
		   (new_crtc_state->pipe_src_h - 1));

	/* on skylake this is done by detaching scalers */
	if (INTEL_GEN(dev_priv) >= 9) {
		skl_detach_scalers(new_crtc_state);

		if (new_crtc_state->pch_pfit.enabled)
			skylake_pfit_enable(new_crtc_state);
	} else if (HAS_PCH_SPLIT(dev_priv)) {
		if (new_crtc_state->pch_pfit.enabled)
			ironlake_pfit_enable(new_crtc_state);
		else if (old_crtc_state->pch_pfit.enabled)
			ironlake_pfit_disable(old_crtc_state);
	}
}

static void intel_fdi_normal_train(struct intel_crtc *crtc)
{
	struct drm_device *dev = crtc->base.dev;
	struct drm_i915_private *dev_priv = to_i915(dev);
	int pipe = crtc->pipe;
	i915_reg_t reg;
	u32 temp;

	/* enable normal train */
	reg = FDI_TX_CTL(pipe);
	temp = I915_READ(reg);
	if (IS_IVYBRIDGE(dev_priv)) {
		temp &= ~FDI_LINK_TRAIN_NONE_IVB;
		temp |= FDI_LINK_TRAIN_NONE_IVB | FDI_TX_ENHANCE_FRAME_ENABLE;
	} else {
		temp &= ~FDI_LINK_TRAIN_NONE;
		temp |= FDI_LINK_TRAIN_NONE | FDI_TX_ENHANCE_FRAME_ENABLE;
	}
	I915_WRITE(reg, temp);

	reg = FDI_RX_CTL(pipe);
	temp = I915_READ(reg);
	if (HAS_PCH_CPT(dev_priv)) {
		temp &= ~FDI_LINK_TRAIN_PATTERN_MASK_CPT;
		temp |= FDI_LINK_TRAIN_NORMAL_CPT;
	} else {
		temp &= ~FDI_LINK_TRAIN_NONE;
		temp |= FDI_LINK_TRAIN_NONE;
	}
	I915_WRITE(reg, temp | FDI_RX_ENHANCE_FRAME_ENABLE);

	/* wait one idle pattern time */
	POSTING_READ(reg);
	udelay(1000);

	/* IVB wants error correction enabled */
	if (IS_IVYBRIDGE(dev_priv))
		I915_WRITE(reg, I915_READ(reg) | FDI_FS_ERRC_ENABLE |
			   FDI_FE_ERRC_ENABLE);
}

/* The FDI link training functions for ILK/Ibexpeak. */
static void ironlake_fdi_link_train(struct intel_crtc *crtc,
				    const struct intel_crtc_state *crtc_state)
{
	struct drm_device *dev = crtc->base.dev;
	struct drm_i915_private *dev_priv = to_i915(dev);
	int pipe = crtc->pipe;
	i915_reg_t reg;
	u32 temp, tries;

	/* FDI needs bits from pipe first */
	assert_pipe_enabled(dev_priv, pipe);

	/* Train 1: umask FDI RX Interrupt symbol_lock and bit_lock bit
	   for train result */
	reg = FDI_RX_IMR(pipe);
	temp = I915_READ(reg);
	temp &= ~FDI_RX_SYMBOL_LOCK;
	temp &= ~FDI_RX_BIT_LOCK;
	I915_WRITE(reg, temp);
	I915_READ(reg);
	udelay(150);

	/* enable CPU FDI TX and PCH FDI RX */
	reg = FDI_TX_CTL(pipe);
	temp = I915_READ(reg);
	temp &= ~FDI_DP_PORT_WIDTH_MASK;
	temp |= FDI_DP_PORT_WIDTH(crtc_state->fdi_lanes);
	temp &= ~FDI_LINK_TRAIN_NONE;
	temp |= FDI_LINK_TRAIN_PATTERN_1;
	I915_WRITE(reg, temp | FDI_TX_ENABLE);

	reg = FDI_RX_CTL(pipe);
	temp = I915_READ(reg);
	temp &= ~FDI_LINK_TRAIN_NONE;
	temp |= FDI_LINK_TRAIN_PATTERN_1;
	I915_WRITE(reg, temp | FDI_RX_ENABLE);

	POSTING_READ(reg);
	udelay(150);

	/* Ironlake workaround, enable clock pointer after FDI enable*/
	I915_WRITE(FDI_RX_CHICKEN(pipe), FDI_RX_PHASE_SYNC_POINTER_OVR);
	I915_WRITE(FDI_RX_CHICKEN(pipe), FDI_RX_PHASE_SYNC_POINTER_OVR |
		   FDI_RX_PHASE_SYNC_POINTER_EN);

	reg = FDI_RX_IIR(pipe);
	for (tries = 0; tries < 5; tries++) {
		temp = I915_READ(reg);
		DRM_DEBUG_KMS("FDI_RX_IIR 0x%x\n", temp);

		if ((temp & FDI_RX_BIT_LOCK)) {
			DRM_DEBUG_KMS("FDI train 1 done.\n");
			I915_WRITE(reg, temp | FDI_RX_BIT_LOCK);
			break;
		}
	}
	if (tries == 5)
		DRM_ERROR("FDI train 1 fail!\n");

	/* Train 2 */
	reg = FDI_TX_CTL(pipe);
	temp = I915_READ(reg);
	temp &= ~FDI_LINK_TRAIN_NONE;
	temp |= FDI_LINK_TRAIN_PATTERN_2;
	I915_WRITE(reg, temp);

	reg = FDI_RX_CTL(pipe);
	temp = I915_READ(reg);
	temp &= ~FDI_LINK_TRAIN_NONE;
	temp |= FDI_LINK_TRAIN_PATTERN_2;
	I915_WRITE(reg, temp);

	POSTING_READ(reg);
	udelay(150);

	reg = FDI_RX_IIR(pipe);
	for (tries = 0; tries < 5; tries++) {
		temp = I915_READ(reg);
		DRM_DEBUG_KMS("FDI_RX_IIR 0x%x\n", temp);

		if (temp & FDI_RX_SYMBOL_LOCK) {
			I915_WRITE(reg, temp | FDI_RX_SYMBOL_LOCK);
			DRM_DEBUG_KMS("FDI train 2 done.\n");
			break;
		}
	}
	if (tries == 5)
		DRM_ERROR("FDI train 2 fail!\n");

	DRM_DEBUG_KMS("FDI train done\n");

}

static const int snb_b_fdi_train_param[] = {
	FDI_LINK_TRAIN_400MV_0DB_SNB_B,
	FDI_LINK_TRAIN_400MV_6DB_SNB_B,
	FDI_LINK_TRAIN_600MV_3_5DB_SNB_B,
	FDI_LINK_TRAIN_800MV_0DB_SNB_B,
};

/* The FDI link training functions for SNB/Cougarpoint. */
static void gen6_fdi_link_train(struct intel_crtc *crtc,
				const struct intel_crtc_state *crtc_state)
{
	struct drm_device *dev = crtc->base.dev;
	struct drm_i915_private *dev_priv = to_i915(dev);
	int pipe = crtc->pipe;
	i915_reg_t reg;
	u32 temp, i, retry;

	/* Train 1: umask FDI RX Interrupt symbol_lock and bit_lock bit
	   for train result */
	reg = FDI_RX_IMR(pipe);
	temp = I915_READ(reg);
	temp &= ~FDI_RX_SYMBOL_LOCK;
	temp &= ~FDI_RX_BIT_LOCK;
	I915_WRITE(reg, temp);

	POSTING_READ(reg);
	udelay(150);

	/* enable CPU FDI TX and PCH FDI RX */
	reg = FDI_TX_CTL(pipe);
	temp = I915_READ(reg);
	temp &= ~FDI_DP_PORT_WIDTH_MASK;
	temp |= FDI_DP_PORT_WIDTH(crtc_state->fdi_lanes);
	temp &= ~FDI_LINK_TRAIN_NONE;
	temp |= FDI_LINK_TRAIN_PATTERN_1;
	temp &= ~FDI_LINK_TRAIN_VOL_EMP_MASK;
	/* SNB-B */
	temp |= FDI_LINK_TRAIN_400MV_0DB_SNB_B;
	I915_WRITE(reg, temp | FDI_TX_ENABLE);

	I915_WRITE(FDI_RX_MISC(pipe),
		   FDI_RX_TP1_TO_TP2_48 | FDI_RX_FDI_DELAY_90);

	reg = FDI_RX_CTL(pipe);
	temp = I915_READ(reg);
	if (HAS_PCH_CPT(dev_priv)) {
		temp &= ~FDI_LINK_TRAIN_PATTERN_MASK_CPT;
		temp |= FDI_LINK_TRAIN_PATTERN_1_CPT;
	} else {
		temp &= ~FDI_LINK_TRAIN_NONE;
		temp |= FDI_LINK_TRAIN_PATTERN_1;
	}
	I915_WRITE(reg, temp | FDI_RX_ENABLE);

	POSTING_READ(reg);
	udelay(150);

	for (i = 0; i < 4; i++) {
		reg = FDI_TX_CTL(pipe);
		temp = I915_READ(reg);
		temp &= ~FDI_LINK_TRAIN_VOL_EMP_MASK;
		temp |= snb_b_fdi_train_param[i];
		I915_WRITE(reg, temp);

		POSTING_READ(reg);
		udelay(500);

		for (retry = 0; retry < 5; retry++) {
			reg = FDI_RX_IIR(pipe);
			temp = I915_READ(reg);
			DRM_DEBUG_KMS("FDI_RX_IIR 0x%x\n", temp);
			if (temp & FDI_RX_BIT_LOCK) {
				I915_WRITE(reg, temp | FDI_RX_BIT_LOCK);
				DRM_DEBUG_KMS("FDI train 1 done.\n");
				break;
			}
			udelay(50);
		}
		if (retry < 5)
			break;
	}
	if (i == 4)
		DRM_ERROR("FDI train 1 fail!\n");

	/* Train 2 */
	reg = FDI_TX_CTL(pipe);
	temp = I915_READ(reg);
	temp &= ~FDI_LINK_TRAIN_NONE;
	temp |= FDI_LINK_TRAIN_PATTERN_2;
	if (IS_GEN6(dev_priv)) {
		temp &= ~FDI_LINK_TRAIN_VOL_EMP_MASK;
		/* SNB-B */
		temp |= FDI_LINK_TRAIN_400MV_0DB_SNB_B;
	}
	I915_WRITE(reg, temp);

	reg = FDI_RX_CTL(pipe);
	temp = I915_READ(reg);
	if (HAS_PCH_CPT(dev_priv)) {
		temp &= ~FDI_LINK_TRAIN_PATTERN_MASK_CPT;
		temp |= FDI_LINK_TRAIN_PATTERN_2_CPT;
	} else {
		temp &= ~FDI_LINK_TRAIN_NONE;
		temp |= FDI_LINK_TRAIN_PATTERN_2;
	}
	I915_WRITE(reg, temp);

	POSTING_READ(reg);
	udelay(150);

	for (i = 0; i < 4; i++) {
		reg = FDI_TX_CTL(pipe);
		temp = I915_READ(reg);
		temp &= ~FDI_LINK_TRAIN_VOL_EMP_MASK;
		temp |= snb_b_fdi_train_param[i];
		I915_WRITE(reg, temp);

		POSTING_READ(reg);
		udelay(500);

		for (retry = 0; retry < 5; retry++) {
			reg = FDI_RX_IIR(pipe);
			temp = I915_READ(reg);
			DRM_DEBUG_KMS("FDI_RX_IIR 0x%x\n", temp);
			if (temp & FDI_RX_SYMBOL_LOCK) {
				I915_WRITE(reg, temp | FDI_RX_SYMBOL_LOCK);
				DRM_DEBUG_KMS("FDI train 2 done.\n");
				break;
			}
			udelay(50);
		}
		if (retry < 5)
			break;
	}
	if (i == 4)
		DRM_ERROR("FDI train 2 fail!\n");

	DRM_DEBUG_KMS("FDI train done.\n");
}

/* Manual link training for Ivy Bridge A0 parts */
static void ivb_manual_fdi_link_train(struct intel_crtc *crtc,
				      const struct intel_crtc_state *crtc_state)
{
	struct drm_device *dev = crtc->base.dev;
	struct drm_i915_private *dev_priv = to_i915(dev);
	int pipe = crtc->pipe;
	i915_reg_t reg;
	u32 temp, i, j;

	/* Train 1: umask FDI RX Interrupt symbol_lock and bit_lock bit
	   for train result */
	reg = FDI_RX_IMR(pipe);
	temp = I915_READ(reg);
	temp &= ~FDI_RX_SYMBOL_LOCK;
	temp &= ~FDI_RX_BIT_LOCK;
	I915_WRITE(reg, temp);

	POSTING_READ(reg);
	udelay(150);

	DRM_DEBUG_KMS("FDI_RX_IIR before link train 0x%x\n",
		      I915_READ(FDI_RX_IIR(pipe)));

	/* Try each vswing and preemphasis setting twice before moving on */
	for (j = 0; j < ARRAY_SIZE(snb_b_fdi_train_param) * 2; j++) {
		/* disable first in case we need to retry */
		reg = FDI_TX_CTL(pipe);
		temp = I915_READ(reg);
		temp &= ~(FDI_LINK_TRAIN_AUTO | FDI_LINK_TRAIN_NONE_IVB);
		temp &= ~FDI_TX_ENABLE;
		I915_WRITE(reg, temp);

		reg = FDI_RX_CTL(pipe);
		temp = I915_READ(reg);
		temp &= ~FDI_LINK_TRAIN_AUTO;
		temp &= ~FDI_LINK_TRAIN_PATTERN_MASK_CPT;
		temp &= ~FDI_RX_ENABLE;
		I915_WRITE(reg, temp);

		/* enable CPU FDI TX and PCH FDI RX */
		reg = FDI_TX_CTL(pipe);
		temp = I915_READ(reg);
		temp &= ~FDI_DP_PORT_WIDTH_MASK;
		temp |= FDI_DP_PORT_WIDTH(crtc_state->fdi_lanes);
		temp |= FDI_LINK_TRAIN_PATTERN_1_IVB;
		temp &= ~FDI_LINK_TRAIN_VOL_EMP_MASK;
		temp |= snb_b_fdi_train_param[j/2];
		temp |= FDI_COMPOSITE_SYNC;
		I915_WRITE(reg, temp | FDI_TX_ENABLE);

		I915_WRITE(FDI_RX_MISC(pipe),
			   FDI_RX_TP1_TO_TP2_48 | FDI_RX_FDI_DELAY_90);

		reg = FDI_RX_CTL(pipe);
		temp = I915_READ(reg);
		temp |= FDI_LINK_TRAIN_PATTERN_1_CPT;
		temp |= FDI_COMPOSITE_SYNC;
		I915_WRITE(reg, temp | FDI_RX_ENABLE);

		POSTING_READ(reg);
		udelay(1); /* should be 0.5us */

		for (i = 0; i < 4; i++) {
			reg = FDI_RX_IIR(pipe);
			temp = I915_READ(reg);
			DRM_DEBUG_KMS("FDI_RX_IIR 0x%x\n", temp);

			if (temp & FDI_RX_BIT_LOCK ||
			    (I915_READ(reg) & FDI_RX_BIT_LOCK)) {
				I915_WRITE(reg, temp | FDI_RX_BIT_LOCK);
				DRM_DEBUG_KMS("FDI train 1 done, level %i.\n",
					      i);
				break;
			}
			udelay(1); /* should be 0.5us */
		}
		if (i == 4) {
			DRM_DEBUG_KMS("FDI train 1 fail on vswing %d\n", j / 2);
			continue;
		}

		/* Train 2 */
		reg = FDI_TX_CTL(pipe);
		temp = I915_READ(reg);
		temp &= ~FDI_LINK_TRAIN_NONE_IVB;
		temp |= FDI_LINK_TRAIN_PATTERN_2_IVB;
		I915_WRITE(reg, temp);

		reg = FDI_RX_CTL(pipe);
		temp = I915_READ(reg);
		temp &= ~FDI_LINK_TRAIN_PATTERN_MASK_CPT;
		temp |= FDI_LINK_TRAIN_PATTERN_2_CPT;
		I915_WRITE(reg, temp);

		POSTING_READ(reg);
		udelay(2); /* should be 1.5us */

		for (i = 0; i < 4; i++) {
			reg = FDI_RX_IIR(pipe);
			temp = I915_READ(reg);
			DRM_DEBUG_KMS("FDI_RX_IIR 0x%x\n", temp);

			if (temp & FDI_RX_SYMBOL_LOCK ||
			    (I915_READ(reg) & FDI_RX_SYMBOL_LOCK)) {
				I915_WRITE(reg, temp | FDI_RX_SYMBOL_LOCK);
				DRM_DEBUG_KMS("FDI train 2 done, level %i.\n",
					      i);
				goto train_done;
			}
			udelay(2); /* should be 1.5us */
		}
		if (i == 4)
			DRM_DEBUG_KMS("FDI train 2 fail on vswing %d\n", j / 2);
	}

train_done:
	DRM_DEBUG_KMS("FDI train done.\n");
}

static void ironlake_fdi_pll_enable(const struct intel_crtc_state *crtc_state)
{
	struct intel_crtc *intel_crtc = to_intel_crtc(crtc_state->base.crtc);
	struct drm_i915_private *dev_priv = to_i915(intel_crtc->base.dev);
	int pipe = intel_crtc->pipe;
	i915_reg_t reg;
	u32 temp;

	/* enable PCH FDI RX PLL, wait warmup plus DMI latency */
	reg = FDI_RX_CTL(pipe);
	temp = I915_READ(reg);
	temp &= ~(FDI_DP_PORT_WIDTH_MASK | (0x7 << 16));
	temp |= FDI_DP_PORT_WIDTH(crtc_state->fdi_lanes);
	temp |= (I915_READ(PIPECONF(pipe)) & PIPECONF_BPC_MASK) << 11;
	I915_WRITE(reg, temp | FDI_RX_PLL_ENABLE);

	POSTING_READ(reg);
	udelay(200);

	/* Switch from Rawclk to PCDclk */
	temp = I915_READ(reg);
	I915_WRITE(reg, temp | FDI_PCDCLK);

	POSTING_READ(reg);
	udelay(200);

	/* Enable CPU FDI TX PLL, always on for Ironlake */
	reg = FDI_TX_CTL(pipe);
	temp = I915_READ(reg);
	if ((temp & FDI_TX_PLL_ENABLE) == 0) {
		I915_WRITE(reg, temp | FDI_TX_PLL_ENABLE);

		POSTING_READ(reg);
		udelay(100);
	}
}

static void ironlake_fdi_pll_disable(struct intel_crtc *intel_crtc)
{
	struct drm_device *dev = intel_crtc->base.dev;
	struct drm_i915_private *dev_priv = to_i915(dev);
	int pipe = intel_crtc->pipe;
	i915_reg_t reg;
	u32 temp;

	/* Switch from PCDclk to Rawclk */
	reg = FDI_RX_CTL(pipe);
	temp = I915_READ(reg);
	I915_WRITE(reg, temp & ~FDI_PCDCLK);

	/* Disable CPU FDI TX PLL */
	reg = FDI_TX_CTL(pipe);
	temp = I915_READ(reg);
	I915_WRITE(reg, temp & ~FDI_TX_PLL_ENABLE);

	POSTING_READ(reg);
	udelay(100);

	reg = FDI_RX_CTL(pipe);
	temp = I915_READ(reg);
	I915_WRITE(reg, temp & ~FDI_RX_PLL_ENABLE);

	/* Wait for the clocks to turn off. */
	POSTING_READ(reg);
	udelay(100);
}

static void ironlake_fdi_disable(struct drm_crtc *crtc)
{
	struct drm_device *dev = crtc->dev;
	struct drm_i915_private *dev_priv = to_i915(dev);
	struct intel_crtc *intel_crtc = to_intel_crtc(crtc);
	int pipe = intel_crtc->pipe;
	i915_reg_t reg;
	u32 temp;

	/* disable CPU FDI tx and PCH FDI rx */
	reg = FDI_TX_CTL(pipe);
	temp = I915_READ(reg);
	I915_WRITE(reg, temp & ~FDI_TX_ENABLE);
	POSTING_READ(reg);

	reg = FDI_RX_CTL(pipe);
	temp = I915_READ(reg);
	temp &= ~(0x7 << 16);
	temp |= (I915_READ(PIPECONF(pipe)) & PIPECONF_BPC_MASK) << 11;
	I915_WRITE(reg, temp & ~FDI_RX_ENABLE);

	POSTING_READ(reg);
	udelay(100);

	/* Ironlake workaround, disable clock pointer after downing FDI */
	if (HAS_PCH_IBX(dev_priv))
		I915_WRITE(FDI_RX_CHICKEN(pipe), FDI_RX_PHASE_SYNC_POINTER_OVR);

	/* still set train pattern 1 */
	reg = FDI_TX_CTL(pipe);
	temp = I915_READ(reg);
	temp &= ~FDI_LINK_TRAIN_NONE;
	temp |= FDI_LINK_TRAIN_PATTERN_1;
	I915_WRITE(reg, temp);

	reg = FDI_RX_CTL(pipe);
	temp = I915_READ(reg);
	if (HAS_PCH_CPT(dev_priv)) {
		temp &= ~FDI_LINK_TRAIN_PATTERN_MASK_CPT;
		temp |= FDI_LINK_TRAIN_PATTERN_1_CPT;
	} else {
		temp &= ~FDI_LINK_TRAIN_NONE;
		temp |= FDI_LINK_TRAIN_PATTERN_1;
	}
	/* BPC in FDI rx is consistent with that in PIPECONF */
	temp &= ~(0x07 << 16);
	temp |= (I915_READ(PIPECONF(pipe)) & PIPECONF_BPC_MASK) << 11;
	I915_WRITE(reg, temp);

	POSTING_READ(reg);
	udelay(100);
}

bool intel_has_pending_fb_unpin(struct drm_i915_private *dev_priv)
{
	struct drm_crtc *crtc;
	bool cleanup_done;

	drm_for_each_crtc(crtc, &dev_priv->drm) {
		struct drm_crtc_commit *commit;
		spin_lock(&crtc->commit_lock);
		commit = list_first_entry_or_null(&crtc->commit_list,
						  struct drm_crtc_commit, commit_entry);
		cleanup_done = commit ?
			try_wait_for_completion(&commit->cleanup_done) : true;
		spin_unlock(&crtc->commit_lock);

		if (cleanup_done)
			continue;

		drm_crtc_wait_one_vblank(crtc);

		return true;
	}

	return false;
}

void lpt_disable_iclkip(struct drm_i915_private *dev_priv)
{
	u32 temp;

	I915_WRITE(PIXCLK_GATE, PIXCLK_GATE_GATE);

	mutex_lock(&dev_priv->sb_lock);

	temp = intel_sbi_read(dev_priv, SBI_SSCCTL6, SBI_ICLK);
	temp |= SBI_SSCCTL_DISABLE;
	intel_sbi_write(dev_priv, SBI_SSCCTL6, temp, SBI_ICLK);

	mutex_unlock(&dev_priv->sb_lock);
}

/* Program iCLKIP clock to the desired frequency */
static void lpt_program_iclkip(struct intel_crtc *crtc)
{
	struct drm_i915_private *dev_priv = to_i915(crtc->base.dev);
	int clock = crtc->config->base.adjusted_mode.crtc_clock;
	u32 divsel, phaseinc, auxdiv, phasedir = 0;
	u32 temp;

	lpt_disable_iclkip(dev_priv);

	/* The iCLK virtual clock root frequency is in MHz,
	 * but the adjusted_mode->crtc_clock in in KHz. To get the
	 * divisors, it is necessary to divide one by another, so we
	 * convert the virtual clock precision to KHz here for higher
	 * precision.
	 */
	for (auxdiv = 0; auxdiv < 2; auxdiv++) {
		u32 iclk_virtual_root_freq = 172800 * 1000;
		u32 iclk_pi_range = 64;
		u32 desired_divisor;

		desired_divisor = DIV_ROUND_CLOSEST(iclk_virtual_root_freq,
						    clock << auxdiv);
		divsel = (desired_divisor / iclk_pi_range) - 2;
		phaseinc = desired_divisor % iclk_pi_range;

		/*
		 * Near 20MHz is a corner case which is
		 * out of range for the 7-bit divisor
		 */
		if (divsel <= 0x7f)
			break;
	}

	/* This should not happen with any sane values */
	WARN_ON(SBI_SSCDIVINTPHASE_DIVSEL(divsel) &
		~SBI_SSCDIVINTPHASE_DIVSEL_MASK);
	WARN_ON(SBI_SSCDIVINTPHASE_DIR(phasedir) &
		~SBI_SSCDIVINTPHASE_INCVAL_MASK);

	DRM_DEBUG_KMS("iCLKIP clock: found settings for %dKHz refresh rate: auxdiv=%x, divsel=%x, phasedir=%x, phaseinc=%x\n",
			clock,
			auxdiv,
			divsel,
			phasedir,
			phaseinc);

	mutex_lock(&dev_priv->sb_lock);

	/* Program SSCDIVINTPHASE6 */
	temp = intel_sbi_read(dev_priv, SBI_SSCDIVINTPHASE6, SBI_ICLK);
	temp &= ~SBI_SSCDIVINTPHASE_DIVSEL_MASK;
	temp |= SBI_SSCDIVINTPHASE_DIVSEL(divsel);
	temp &= ~SBI_SSCDIVINTPHASE_INCVAL_MASK;
	temp |= SBI_SSCDIVINTPHASE_INCVAL(phaseinc);
	temp |= SBI_SSCDIVINTPHASE_DIR(phasedir);
	temp |= SBI_SSCDIVINTPHASE_PROPAGATE;
	intel_sbi_write(dev_priv, SBI_SSCDIVINTPHASE6, temp, SBI_ICLK);

	/* Program SSCAUXDIV */
	temp = intel_sbi_read(dev_priv, SBI_SSCAUXDIV6, SBI_ICLK);
	temp &= ~SBI_SSCAUXDIV_FINALDIV2SEL(1);
	temp |= SBI_SSCAUXDIV_FINALDIV2SEL(auxdiv);
	intel_sbi_write(dev_priv, SBI_SSCAUXDIV6, temp, SBI_ICLK);

	/* Enable modulator and associated divider */
	temp = intel_sbi_read(dev_priv, SBI_SSCCTL6, SBI_ICLK);
	temp &= ~SBI_SSCCTL_DISABLE;
	intel_sbi_write(dev_priv, SBI_SSCCTL6, temp, SBI_ICLK);

	mutex_unlock(&dev_priv->sb_lock);

	/* Wait for initialization time */
	udelay(24);

	I915_WRITE(PIXCLK_GATE, PIXCLK_GATE_UNGATE);
}

int lpt_get_iclkip(struct drm_i915_private *dev_priv)
{
	u32 divsel, phaseinc, auxdiv;
	u32 iclk_virtual_root_freq = 172800 * 1000;
	u32 iclk_pi_range = 64;
	u32 desired_divisor;
	u32 temp;

	if ((I915_READ(PIXCLK_GATE) & PIXCLK_GATE_UNGATE) == 0)
		return 0;

	mutex_lock(&dev_priv->sb_lock);

	temp = intel_sbi_read(dev_priv, SBI_SSCCTL6, SBI_ICLK);
	if (temp & SBI_SSCCTL_DISABLE) {
		mutex_unlock(&dev_priv->sb_lock);
		return 0;
	}

	temp = intel_sbi_read(dev_priv, SBI_SSCDIVINTPHASE6, SBI_ICLK);
	divsel = (temp & SBI_SSCDIVINTPHASE_DIVSEL_MASK) >>
		SBI_SSCDIVINTPHASE_DIVSEL_SHIFT;
	phaseinc = (temp & SBI_SSCDIVINTPHASE_INCVAL_MASK) >>
		SBI_SSCDIVINTPHASE_INCVAL_SHIFT;

	temp = intel_sbi_read(dev_priv, SBI_SSCAUXDIV6, SBI_ICLK);
	auxdiv = (temp & SBI_SSCAUXDIV_FINALDIV2SEL_MASK) >>
		SBI_SSCAUXDIV_FINALDIV2SEL_SHIFT;

	mutex_unlock(&dev_priv->sb_lock);

	desired_divisor = (divsel + 2) * iclk_pi_range + phaseinc;

	return DIV_ROUND_CLOSEST(iclk_virtual_root_freq,
				 desired_divisor << auxdiv);
}

static void ironlake_pch_transcoder_set_timings(const struct intel_crtc_state *crtc_state,
						enum pipe pch_transcoder)
{
	struct intel_crtc *crtc = to_intel_crtc(crtc_state->base.crtc);
	struct drm_i915_private *dev_priv = to_i915(crtc->base.dev);
	enum transcoder cpu_transcoder = crtc_state->cpu_transcoder;

	I915_WRITE(PCH_TRANS_HTOTAL(pch_transcoder),
		   I915_READ(HTOTAL(cpu_transcoder)));
	I915_WRITE(PCH_TRANS_HBLANK(pch_transcoder),
		   I915_READ(HBLANK(cpu_transcoder)));
	I915_WRITE(PCH_TRANS_HSYNC(pch_transcoder),
		   I915_READ(HSYNC(cpu_transcoder)));

	I915_WRITE(PCH_TRANS_VTOTAL(pch_transcoder),
		   I915_READ(VTOTAL(cpu_transcoder)));
	I915_WRITE(PCH_TRANS_VBLANK(pch_transcoder),
		   I915_READ(VBLANK(cpu_transcoder)));
	I915_WRITE(PCH_TRANS_VSYNC(pch_transcoder),
		   I915_READ(VSYNC(cpu_transcoder)));
	I915_WRITE(PCH_TRANS_VSYNCSHIFT(pch_transcoder),
		   I915_READ(VSYNCSHIFT(cpu_transcoder)));
}

static void cpt_set_fdi_bc_bifurcation(struct drm_device *dev, bool enable)
{
	struct drm_i915_private *dev_priv = to_i915(dev);
	uint32_t temp;

	temp = I915_READ(SOUTH_CHICKEN1);
	if (!!(temp & FDI_BC_BIFURCATION_SELECT) == enable)
		return;

	WARN_ON(I915_READ(FDI_RX_CTL(PIPE_B)) & FDI_RX_ENABLE);
	WARN_ON(I915_READ(FDI_RX_CTL(PIPE_C)) & FDI_RX_ENABLE);

	temp &= ~FDI_BC_BIFURCATION_SELECT;
	if (enable)
		temp |= FDI_BC_BIFURCATION_SELECT;

	DRM_DEBUG_KMS("%sabling fdi C rx\n", enable ? "en" : "dis");
	I915_WRITE(SOUTH_CHICKEN1, temp);
	POSTING_READ(SOUTH_CHICKEN1);
}

static void ivybridge_update_fdi_bc_bifurcation(struct intel_crtc *intel_crtc)
{
	struct drm_device *dev = intel_crtc->base.dev;

	switch (intel_crtc->pipe) {
	case PIPE_A:
		break;
	case PIPE_B:
		if (intel_crtc->config->fdi_lanes > 2)
			cpt_set_fdi_bc_bifurcation(dev, false);
		else
			cpt_set_fdi_bc_bifurcation(dev, true);

		break;
	case PIPE_C:
		cpt_set_fdi_bc_bifurcation(dev, true);

		break;
	default:
		BUG();
	}
}

/*
 * Finds the encoder associated with the given CRTC. This can only be
 * used when we know that the CRTC isn't feeding multiple encoders!
 */
static struct intel_encoder *
intel_get_crtc_new_encoder(const struct intel_atomic_state *state,
			   const struct intel_crtc_state *crtc_state)
{
	struct intel_crtc *crtc = to_intel_crtc(crtc_state->base.crtc);
	const struct drm_connector_state *connector_state;
	const struct drm_connector *connector;
	struct intel_encoder *encoder = NULL;
	int num_encoders = 0;
	int i;

	for_each_new_connector_in_state(&state->base, connector, connector_state, i) {
		if (connector_state->crtc != &crtc->base)
			continue;

		encoder = to_intel_encoder(connector_state->best_encoder);
		num_encoders++;
	}

	WARN(num_encoders != 1, "%d encoders for pipe %c\n",
	     num_encoders, pipe_name(crtc->pipe));

	return encoder;
}

/*
 * Enable PCH resources required for PCH ports:
 *   - PCH PLLs
 *   - FDI training & RX/TX
 *   - update transcoder timings
 *   - DP transcoding bits
 *   - transcoder
 */
static void ironlake_pch_enable(const struct intel_atomic_state *state,
				const struct intel_crtc_state *crtc_state)
{
	struct intel_crtc *crtc = to_intel_crtc(crtc_state->base.crtc);
	struct drm_device *dev = crtc->base.dev;
	struct drm_i915_private *dev_priv = to_i915(dev);
	int pipe = crtc->pipe;
	u32 temp;

	assert_pch_transcoder_disabled(dev_priv, pipe);

	if (IS_IVYBRIDGE(dev_priv))
		ivybridge_update_fdi_bc_bifurcation(crtc);

	/* Write the TU size bits before fdi link training, so that error
	 * detection works. */
	I915_WRITE(FDI_RX_TUSIZE1(pipe),
		   I915_READ(PIPE_DATA_M1(pipe)) & TU_SIZE_MASK);

	/* For PCH output, training FDI link */
	dev_priv->display.fdi_link_train(crtc, crtc_state);

	/* We need to program the right clock selection before writing the pixel
	 * mutliplier into the DPLL. */
	if (HAS_PCH_CPT(dev_priv)) {
		u32 sel;

		temp = I915_READ(PCH_DPLL_SEL);
		temp |= TRANS_DPLL_ENABLE(pipe);
		sel = TRANS_DPLLB_SEL(pipe);
		if (crtc_state->shared_dpll ==
		    intel_get_shared_dpll_by_id(dev_priv, DPLL_ID_PCH_PLL_B))
			temp |= sel;
		else
			temp &= ~sel;
		I915_WRITE(PCH_DPLL_SEL, temp);
	}

	/* XXX: pch pll's can be enabled any time before we enable the PCH
	 * transcoder, and we actually should do this to not upset any PCH
	 * transcoder that already use the clock when we share it.
	 *
	 * Note that enable_shared_dpll tries to do the right thing, but
	 * get_shared_dpll unconditionally resets the pll - we need that to have
	 * the right LVDS enable sequence. */
	intel_enable_shared_dpll(crtc_state);

	/* set transcoder timing, panel must allow it */
	assert_panel_unlocked(dev_priv, pipe);
	ironlake_pch_transcoder_set_timings(crtc_state, pipe);

	intel_fdi_normal_train(crtc);

	/* For PCH DP, enable TRANS_DP_CTL */
	if (HAS_PCH_CPT(dev_priv) &&
	    intel_crtc_has_dp_encoder(crtc_state)) {
		const struct drm_display_mode *adjusted_mode =
			&crtc_state->base.adjusted_mode;
		u32 bpc = (I915_READ(PIPECONF(pipe)) & PIPECONF_BPC_MASK) >> 5;
		i915_reg_t reg = TRANS_DP_CTL(pipe);
		enum port port;

		temp = I915_READ(reg);
		temp &= ~(TRANS_DP_PORT_SEL_MASK |
			  TRANS_DP_SYNC_MASK |
			  TRANS_DP_BPC_MASK);
		temp |= TRANS_DP_OUTPUT_ENABLE;
		temp |= bpc << 9; /* same format but at 11:9 */

		if (adjusted_mode->flags & DRM_MODE_FLAG_PHSYNC)
			temp |= TRANS_DP_HSYNC_ACTIVE_HIGH;
		if (adjusted_mode->flags & DRM_MODE_FLAG_PVSYNC)
			temp |= TRANS_DP_VSYNC_ACTIVE_HIGH;

		port = intel_get_crtc_new_encoder(state, crtc_state)->port;
		WARN_ON(port < PORT_B || port > PORT_D);
		temp |= TRANS_DP_PORT_SEL(port);

		I915_WRITE(reg, temp);
	}

	ironlake_enable_pch_transcoder(crtc_state);
}

static void lpt_pch_enable(const struct intel_atomic_state *state,
			   const struct intel_crtc_state *crtc_state)
{
	struct intel_crtc *crtc = to_intel_crtc(crtc_state->base.crtc);
	struct drm_i915_private *dev_priv = to_i915(crtc->base.dev);
	enum transcoder cpu_transcoder = crtc_state->cpu_transcoder;

	assert_pch_transcoder_disabled(dev_priv, PIPE_A);

	lpt_program_iclkip(crtc);

	/* Set transcoder timing. */
	ironlake_pch_transcoder_set_timings(crtc_state, PIPE_A);

	lpt_enable_pch_transcoder(dev_priv, cpu_transcoder);
}

static void cpt_verify_modeset(struct drm_device *dev, int pipe)
{
	struct drm_i915_private *dev_priv = to_i915(dev);
	i915_reg_t dslreg = PIPEDSL(pipe);
	u32 temp;

	temp = I915_READ(dslreg);
	udelay(500);
	if (wait_for(I915_READ(dslreg) != temp, 5)) {
		if (wait_for(I915_READ(dslreg) != temp, 5))
			DRM_ERROR("mode set failed: pipe %c stuck\n", pipe_name(pipe));
	}
}

/*
 * The hardware phase 0.0 refers to the center of the pixel.
 * We want to start from the top/left edge which is phase
 * -0.5. That matches how the hardware calculates the scaling
 * factors (from top-left of the first pixel to bottom-right
 * of the last pixel, as opposed to the pixel centers).
 *
 * For 4:2:0 subsampled chroma planes we obviously have to
 * adjust that so that the chroma sample position lands in
 * the right spot.
 *
 * Note that for packed YCbCr 4:2:2 formats there is no way to
 * control chroma siting. The hardware simply replicates the
 * chroma samples for both of the luma samples, and thus we don't
 * actually get the expected MPEG2 chroma siting convention :(
 * The same behaviour is observed on pre-SKL platforms as well.
 */
u16 skl_scaler_calc_phase(int sub, bool chroma_cosited)
{
	int phase = -0x8000;
	u16 trip = 0;

	if (chroma_cosited)
		phase += (sub - 1) * 0x8000 / sub;

	if (phase < 0)
		phase = 0x10000 + phase;
	else
		trip = PS_PHASE_TRIP;

	return ((phase >> 2) & PS_PHASE_MASK) | trip;
}

static int
skl_update_scaler(struct intel_crtc_state *crtc_state, bool force_detach,
		  unsigned int scaler_user, int *scaler_id,
		  int src_w, int src_h, int dst_w, int dst_h,
		  bool plane_scaler_check,
		  uint32_t pixel_format)
{
	struct intel_crtc_scaler_state *scaler_state =
		&crtc_state->scaler_state;
	struct intel_crtc *intel_crtc =
		to_intel_crtc(crtc_state->base.crtc);
	struct drm_i915_private *dev_priv = to_i915(intel_crtc->base.dev);
	const struct drm_display_mode *adjusted_mode =
		&crtc_state->base.adjusted_mode;
	int need_scaling;

	/*
	 * Src coordinates are already rotated by 270 degrees for
	 * the 90/270 degree plane rotation cases (to match the
	 * GTT mapping), hence no need to account for rotation here.
	 */
	need_scaling = src_w != dst_w || src_h != dst_h;

	if (plane_scaler_check)
		if (pixel_format == DRM_FORMAT_NV12)
			need_scaling = true;

	if (crtc_state->ycbcr420 && scaler_user == SKL_CRTC_INDEX)
		need_scaling = true;

	/*
	 * Scaling/fitting not supported in IF-ID mode in GEN9+
	 * TODO: Interlace fetch mode doesn't support YUV420 planar formats.
	 * Once NV12 is enabled, handle it here while allocating scaler
	 * for NV12.
	 */
	if (INTEL_GEN(dev_priv) >= 9 && crtc_state->base.enable &&
	    need_scaling && adjusted_mode->flags & DRM_MODE_FLAG_INTERLACE) {
		DRM_DEBUG_KMS("Pipe/Plane scaling not supported with IF-ID mode\n");
		return -EINVAL;
	}

	/*
	 * if plane is being disabled or scaler is no more required or force detach
	 *  - free scaler binded to this plane/crtc
	 *  - in order to do this, update crtc->scaler_usage
	 *
	 * Here scaler state in crtc_state is set free so that
	 * scaler can be assigned to other user. Actual register
	 * update to free the scaler is done in plane/panel-fit programming.
	 * For this purpose crtc/plane_state->scaler_id isn't reset here.
	 */
	if (force_detach || !need_scaling) {
		if (*scaler_id >= 0) {
			scaler_state->scaler_users &= ~(1 << scaler_user);
			scaler_state->scalers[*scaler_id].in_use = 0;

			DRM_DEBUG_KMS("scaler_user index %u.%u: "
				"Staged freeing scaler id %d scaler_users = 0x%x\n",
				intel_crtc->pipe, scaler_user, *scaler_id,
				scaler_state->scaler_users);
			*scaler_id = -1;
		}
		return 0;
	}

	if (plane_scaler_check && pixel_format == DRM_FORMAT_NV12 &&
	    (src_h < SKL_MIN_YUV_420_SRC_H || src_w < SKL_MIN_YUV_420_SRC_W)) {
		DRM_DEBUG_KMS("NV12: src dimensions not met\n");
		return -EINVAL;
	}

	/* range checks */
	if (src_w < SKL_MIN_SRC_W || src_h < SKL_MIN_SRC_H ||
	    dst_w < SKL_MIN_DST_W || dst_h < SKL_MIN_DST_H ||
	    (IS_GEN11(dev_priv) &&
	     (src_w > ICL_MAX_SRC_W || src_h > ICL_MAX_SRC_H ||
	      dst_w > ICL_MAX_DST_W || dst_h > ICL_MAX_DST_H)) ||
	    (!IS_GEN11(dev_priv) &&
	     (src_w > SKL_MAX_SRC_W || src_h > SKL_MAX_SRC_H ||
	      dst_w > SKL_MAX_DST_W || dst_h > SKL_MAX_DST_H)))	{
		DRM_DEBUG_KMS("scaler_user index %u.%u: src %ux%u dst %ux%u "
			"size is out of scaler range\n",
			intel_crtc->pipe, scaler_user, src_w, src_h, dst_w, dst_h);
		return -EINVAL;
	}

	/* mark this plane as a scaler user in crtc_state */
	scaler_state->scaler_users |= (1 << scaler_user);
	DRM_DEBUG_KMS("scaler_user index %u.%u: "
		"staged scaling request for %ux%u->%ux%u scaler_users = 0x%x\n",
		intel_crtc->pipe, scaler_user, src_w, src_h, dst_w, dst_h,
		scaler_state->scaler_users);

	return 0;
}

/**
 * skl_update_scaler_crtc - Stages update to scaler state for a given crtc.
 *
 * @state: crtc's scaler state
 *
 * Return
 *     0 - scaler_usage updated successfully
 *    error - requested scaling cannot be supported or other error condition
 */
int skl_update_scaler_crtc(struct intel_crtc_state *state)
{
	const struct drm_display_mode *adjusted_mode = &state->base.adjusted_mode;

	return skl_update_scaler(state, !state->base.active, SKL_CRTC_INDEX,
				 &state->scaler_state.scaler_id,
				 state->pipe_src_w, state->pipe_src_h,
				 adjusted_mode->crtc_hdisplay,
				 adjusted_mode->crtc_vdisplay, false, 0);
}

/**
 * skl_update_scaler_plane - Stages update to scaler state for a given plane.
 * @crtc_state: crtc's scaler state
 * @plane_state: atomic plane state to update
 *
 * Return
 *     0 - scaler_usage updated successfully
 *    error - requested scaling cannot be supported or other error condition
 */
static int skl_update_scaler_plane(struct intel_crtc_state *crtc_state,
				   struct intel_plane_state *plane_state)
{

	struct intel_plane *intel_plane =
		to_intel_plane(plane_state->base.plane);
	struct drm_framebuffer *fb = plane_state->base.fb;
	int ret;

	bool force_detach = !fb || !plane_state->base.visible;

	ret = skl_update_scaler(crtc_state, force_detach,
				drm_plane_index(&intel_plane->base),
				&plane_state->scaler_id,
				drm_rect_width(&plane_state->base.src) >> 16,
				drm_rect_height(&plane_state->base.src) >> 16,
				drm_rect_width(&plane_state->base.dst),
				drm_rect_height(&plane_state->base.dst),
				fb ? true : false, fb ? fb->format->format : 0);

	if (ret || plane_state->scaler_id < 0)
		return ret;

	/* check colorkey */
	if (plane_state->ckey.flags) {
		DRM_DEBUG_KMS("[PLANE:%d:%s] scaling with color key not allowed",
			      intel_plane->base.base.id,
			      intel_plane->base.name);
		return -EINVAL;
	}

	/* Check src format */
	switch (fb->format->format) {
	case DRM_FORMAT_RGB565:
	case DRM_FORMAT_XBGR8888:
	case DRM_FORMAT_XRGB8888:
	case DRM_FORMAT_ABGR8888:
	case DRM_FORMAT_ARGB8888:
	case DRM_FORMAT_XRGB2101010:
	case DRM_FORMAT_XBGR2101010:
	case DRM_FORMAT_YUYV:
	case DRM_FORMAT_YVYU:
	case DRM_FORMAT_UYVY:
	case DRM_FORMAT_VYUY:
	case DRM_FORMAT_NV12:
		break;
	default:
		DRM_DEBUG_KMS("[PLANE:%d:%s] FB:%d unsupported scaling format 0x%x\n",
			      intel_plane->base.base.id, intel_plane->base.name,
			      fb->base.id, fb->format->format);
		return -EINVAL;
	}

	return 0;
}

static void skylake_scaler_disable(struct intel_crtc *crtc)
{
	int i;

	for (i = 0; i < crtc->num_scalers; i++)
		skl_detach_scaler(crtc, i);
}

static void skylake_pfit_enable(const struct intel_crtc_state *crtc_state)
{
	struct intel_crtc *crtc = to_intel_crtc(crtc_state->base.crtc);
	struct drm_i915_private *dev_priv = to_i915(crtc->base.dev);
	enum pipe pipe = crtc->pipe;
	const struct intel_crtc_scaler_state *scaler_state =
		&crtc_state->scaler_state;

	if (crtc_state->pch_pfit.enabled) {
		u16 uv_rgb_hphase, uv_rgb_vphase;
		int id;

		if (WARN_ON(crtc_state->scaler_state.scaler_id < 0))
			return;

		uv_rgb_hphase = skl_scaler_calc_phase(1, false);
		uv_rgb_vphase = skl_scaler_calc_phase(1, false);

		id = scaler_state->scaler_id;
		I915_WRITE(SKL_PS_CTRL(pipe, id), PS_SCALER_EN |
			PS_FILTER_MEDIUM | scaler_state->scalers[id].mode);
		I915_WRITE_FW(SKL_PS_VPHASE(pipe, id),
			      PS_Y_PHASE(0) | PS_UV_RGB_PHASE(uv_rgb_vphase));
		I915_WRITE_FW(SKL_PS_HPHASE(pipe, id),
			      PS_Y_PHASE(0) | PS_UV_RGB_PHASE(uv_rgb_hphase));
		I915_WRITE(SKL_PS_WIN_POS(pipe, id), crtc_state->pch_pfit.pos);
		I915_WRITE(SKL_PS_WIN_SZ(pipe, id), crtc_state->pch_pfit.size);
	}
}

static void ironlake_pfit_enable(const struct intel_crtc_state *crtc_state)
{
	struct intel_crtc *crtc = to_intel_crtc(crtc_state->base.crtc);
	struct drm_i915_private *dev_priv = to_i915(crtc->base.dev);
	int pipe = crtc->pipe;

	if (crtc_state->pch_pfit.enabled) {
		/* Force use of hard-coded filter coefficients
		 * as some pre-programmed values are broken,
		 * e.g. x201.
		 */
		if (IS_IVYBRIDGE(dev_priv) || IS_HASWELL(dev_priv))
			I915_WRITE(PF_CTL(pipe), PF_ENABLE | PF_FILTER_MED_3x3 |
						 PF_PIPE_SEL_IVB(pipe));
		else
			I915_WRITE(PF_CTL(pipe), PF_ENABLE | PF_FILTER_MED_3x3);
		I915_WRITE(PF_WIN_POS(pipe), crtc_state->pch_pfit.pos);
		I915_WRITE(PF_WIN_SZ(pipe), crtc_state->pch_pfit.size);
	}
}

void hsw_enable_ips(const struct intel_crtc_state *crtc_state)
{
	struct intel_crtc *crtc = to_intel_crtc(crtc_state->base.crtc);
	struct drm_device *dev = crtc->base.dev;
	struct drm_i915_private *dev_priv = to_i915(dev);

	if (!crtc_state->ips_enabled)
		return;

	/*
	 * We can only enable IPS after we enable a plane and wait for a vblank
	 * This function is called from post_plane_update, which is run after
	 * a vblank wait.
	 */
	WARN_ON(!(crtc_state->active_planes & ~BIT(PLANE_CURSOR)));

	if (IS_BROADWELL(dev_priv)) {
		mutex_lock(&dev_priv->pcu_lock);
		WARN_ON(sandybridge_pcode_write(dev_priv, DISPLAY_IPS_CONTROL,
						IPS_ENABLE | IPS_PCODE_CONTROL));
		mutex_unlock(&dev_priv->pcu_lock);
		/* Quoting Art Runyan: "its not safe to expect any particular
		 * value in IPS_CTL bit 31 after enabling IPS through the
		 * mailbox." Moreover, the mailbox may return a bogus state,
		 * so we need to just enable it and continue on.
		 */
	} else {
		I915_WRITE(IPS_CTL, IPS_ENABLE);
		/* The bit only becomes 1 in the next vblank, so this wait here
		 * is essentially intel_wait_for_vblank. If we don't have this
		 * and don't wait for vblanks until the end of crtc_enable, then
		 * the HW state readout code will complain that the expected
		 * IPS_CTL value is not the one we read. */
		if (intel_wait_for_register(dev_priv,
					    IPS_CTL, IPS_ENABLE, IPS_ENABLE,
					    50))
			DRM_ERROR("Timed out waiting for IPS enable\n");
	}
}

void hsw_disable_ips(const struct intel_crtc_state *crtc_state)
{
	struct intel_crtc *crtc = to_intel_crtc(crtc_state->base.crtc);
	struct drm_device *dev = crtc->base.dev;
	struct drm_i915_private *dev_priv = to_i915(dev);

	if (!crtc_state->ips_enabled)
		return;

	if (IS_BROADWELL(dev_priv)) {
		mutex_lock(&dev_priv->pcu_lock);
		WARN_ON(sandybridge_pcode_write(dev_priv, DISPLAY_IPS_CONTROL, 0));
		mutex_unlock(&dev_priv->pcu_lock);
		/*
		 * Wait for PCODE to finish disabling IPS. The BSpec specified
		 * 42ms timeout value leads to occasional timeouts so use 100ms
		 * instead.
		 */
		if (intel_wait_for_register(dev_priv,
					    IPS_CTL, IPS_ENABLE, 0,
					    100))
			DRM_ERROR("Timed out waiting for IPS disable\n");
	} else {
		I915_WRITE(IPS_CTL, 0);
		POSTING_READ(IPS_CTL);
	}

	/* We need to wait for a vblank before we can disable the plane. */
	intel_wait_for_vblank(dev_priv, crtc->pipe);
}

static void intel_crtc_dpms_overlay_disable(struct intel_crtc *intel_crtc)
{
	if (intel_crtc->overlay) {
		struct drm_device *dev = intel_crtc->base.dev;

		mutex_lock(&dev->struct_mutex);
		(void) intel_overlay_switch_off(intel_crtc->overlay);
		mutex_unlock(&dev->struct_mutex);
	}

	/* Let userspace switch the overlay on again. In most cases userspace
	 * has to recompute where to put it anyway.
	 */
}

/**
 * intel_post_enable_primary - Perform operations after enabling primary plane
 * @crtc: the CRTC whose primary plane was just enabled
 * @new_crtc_state: the enabling state
 *
 * Performs potentially sleeping operations that must be done after the primary
 * plane is enabled, such as updating FBC and IPS.  Note that this may be
 * called due to an explicit primary plane update, or due to an implicit
 * re-enable that is caused when a sprite plane is updated to no longer
 * completely hide the primary plane.
 */
static void
intel_post_enable_primary(struct drm_crtc *crtc,
			  const struct intel_crtc_state *new_crtc_state)
{
	struct drm_device *dev = crtc->dev;
	struct drm_i915_private *dev_priv = to_i915(dev);
	struct intel_crtc *intel_crtc = to_intel_crtc(crtc);
	int pipe = intel_crtc->pipe;

	/*
	 * Gen2 reports pipe underruns whenever all planes are disabled.
	 * So don't enable underrun reporting before at least some planes
	 * are enabled.
	 * FIXME: Need to fix the logic to work when we turn off all planes
	 * but leave the pipe running.
	 */
	if (IS_GEN2(dev_priv))
		intel_set_cpu_fifo_underrun_reporting(dev_priv, pipe, true);

	/* Underruns don't always raise interrupts, so check manually. */
	intel_check_cpu_fifo_underruns(dev_priv);
	intel_check_pch_fifo_underruns(dev_priv);
}

/* FIXME get rid of this and use pre_plane_update */
static void
intel_pre_disable_primary_noatomic(struct drm_crtc *crtc)
{
	struct drm_device *dev = crtc->dev;
	struct drm_i915_private *dev_priv = to_i915(dev);
	struct intel_crtc *intel_crtc = to_intel_crtc(crtc);
	int pipe = intel_crtc->pipe;

	/*
	 * Gen2 reports pipe underruns whenever all planes are disabled.
	 * So disable underrun reporting before all the planes get disabled.
	 */
	if (IS_GEN2(dev_priv))
		intel_set_cpu_fifo_underrun_reporting(dev_priv, pipe, false);

	hsw_disable_ips(to_intel_crtc_state(crtc->state));

	/*
	 * Vblank time updates from the shadow to live plane control register
	 * are blocked if the memory self-refresh mode is active at that
	 * moment. So to make sure the plane gets truly disabled, disable
	 * first the self-refresh mode. The self-refresh enable bit in turn
	 * will be checked/applied by the HW only at the next frame start
	 * event which is after the vblank start event, so we need to have a
	 * wait-for-vblank between disabling the plane and the pipe.
	 */
	if (HAS_GMCH_DISPLAY(dev_priv) &&
	    intel_set_memory_cxsr(dev_priv, false))
		intel_wait_for_vblank(dev_priv, pipe);
}

static bool hsw_pre_update_disable_ips(const struct intel_crtc_state *old_crtc_state,
				       const struct intel_crtc_state *new_crtc_state)
{
	if (!old_crtc_state->ips_enabled)
		return false;

	if (needs_modeset(&new_crtc_state->base))
		return true;

	return !new_crtc_state->ips_enabled;
}

static bool hsw_post_update_enable_ips(const struct intel_crtc_state *old_crtc_state,
				       const struct intel_crtc_state *new_crtc_state)
{
	if (!new_crtc_state->ips_enabled)
		return false;

	if (needs_modeset(&new_crtc_state->base))
		return true;

	/*
	 * We can't read out IPS on broadwell, assume the worst and
	 * forcibly enable IPS on the first fastset.
	 */
	if (new_crtc_state->update_pipe &&
	    old_crtc_state->base.adjusted_mode.private_flags & I915_MODE_FLAG_INHERITED)
		return true;

	return !old_crtc_state->ips_enabled;
}

static bool needs_nv12_wa(struct drm_i915_private *dev_priv,
			  const struct intel_crtc_state *crtc_state)
{
	if (!crtc_state->nv12_planes)
		return false;

	if (IS_SKYLAKE(dev_priv) || IS_BROXTON(dev_priv))
		return false;

	if ((INTEL_GEN(dev_priv) == 9 && !IS_GEMINILAKE(dev_priv)) ||
	    IS_CANNONLAKE(dev_priv))
		return true;

	return false;
}

static void intel_post_plane_update(struct intel_crtc_state *old_crtc_state)
{
	struct intel_crtc *crtc = to_intel_crtc(old_crtc_state->base.crtc);
	struct drm_device *dev = crtc->base.dev;
	struct drm_i915_private *dev_priv = to_i915(dev);
	struct drm_atomic_state *old_state = old_crtc_state->base.state;
	struct intel_crtc_state *pipe_config =
		intel_atomic_get_new_crtc_state(to_intel_atomic_state(old_state),
						crtc);
	struct drm_plane *primary = crtc->base.primary;
	struct drm_plane_state *old_primary_state =
		drm_atomic_get_old_plane_state(old_state, primary);

	intel_frontbuffer_flip(to_i915(crtc->base.dev), pipe_config->fb_bits);

	if (pipe_config->update_wm_post && pipe_config->base.active)
		intel_update_watermarks(crtc);

	if (hsw_post_update_enable_ips(old_crtc_state, pipe_config))
		hsw_enable_ips(pipe_config);

	if (old_primary_state) {
		struct drm_plane_state *new_primary_state =
			drm_atomic_get_new_plane_state(old_state, primary);

		intel_fbc_post_update(crtc);

		if (new_primary_state->visible &&
		    (needs_modeset(&pipe_config->base) ||
		     !old_primary_state->visible))
			intel_post_enable_primary(&crtc->base, pipe_config);
	}

	/* Display WA 827 */
	if (needs_nv12_wa(dev_priv, old_crtc_state) &&
	    !needs_nv12_wa(dev_priv, pipe_config)) {
		skl_wa_clkgate(dev_priv, crtc->pipe, false);
		skl_wa_528(dev_priv, crtc->pipe, false);
	}
}

static void intel_pre_plane_update(struct intel_crtc_state *old_crtc_state,
				   struct intel_crtc_state *pipe_config)
{
	struct intel_crtc *crtc = to_intel_crtc(old_crtc_state->base.crtc);
	struct drm_device *dev = crtc->base.dev;
	struct drm_i915_private *dev_priv = to_i915(dev);
	struct drm_atomic_state *old_state = old_crtc_state->base.state;
	struct drm_plane *primary = crtc->base.primary;
	struct drm_plane_state *old_primary_state =
		drm_atomic_get_old_plane_state(old_state, primary);
	bool modeset = needs_modeset(&pipe_config->base);
	struct intel_atomic_state *old_intel_state =
		to_intel_atomic_state(old_state);

	if (hsw_pre_update_disable_ips(old_crtc_state, pipe_config))
		hsw_disable_ips(old_crtc_state);

	if (old_primary_state) {
		struct intel_plane_state *new_primary_state =
			intel_atomic_get_new_plane_state(old_intel_state,
							 to_intel_plane(primary));

		intel_fbc_pre_update(crtc, pipe_config, new_primary_state);
		/*
		 * Gen2 reports pipe underruns whenever all planes are disabled.
		 * So disable underrun reporting before all the planes get disabled.
		 */
		if (IS_GEN2(dev_priv) && old_primary_state->visible &&
		    (modeset || !new_primary_state->base.visible))
			intel_set_cpu_fifo_underrun_reporting(dev_priv, crtc->pipe, false);
	}

	/* Display WA 827 */
	if (!needs_nv12_wa(dev_priv, old_crtc_state) &&
	    needs_nv12_wa(dev_priv, pipe_config)) {
		skl_wa_clkgate(dev_priv, crtc->pipe, true);
		skl_wa_528(dev_priv, crtc->pipe, true);
	}

	/*
	 * Vblank time updates from the shadow to live plane control register
	 * are blocked if the memory self-refresh mode is active at that
	 * moment. So to make sure the plane gets truly disabled, disable
	 * first the self-refresh mode. The self-refresh enable bit in turn
	 * will be checked/applied by the HW only at the next frame start
	 * event which is after the vblank start event, so we need to have a
	 * wait-for-vblank between disabling the plane and the pipe.
	 */
	if (HAS_GMCH_DISPLAY(dev_priv) && old_crtc_state->base.active &&
	    pipe_config->disable_cxsr && intel_set_memory_cxsr(dev_priv, false))
		intel_wait_for_vblank(dev_priv, crtc->pipe);

	/*
	 * IVB workaround: must disable low power watermarks for at least
	 * one frame before enabling scaling.  LP watermarks can be re-enabled
	 * when scaling is disabled.
	 *
	 * WaCxSRDisabledForSpriteScaling:ivb
	 */
	if (pipe_config->disable_lp_wm && ilk_disable_lp_wm(dev) &&
	    old_crtc_state->base.active)
		intel_wait_for_vblank(dev_priv, crtc->pipe);

	/*
	 * If we're doing a modeset, we're done.  No need to do any pre-vblank
	 * watermark programming here.
	 */
	if (needs_modeset(&pipe_config->base))
		return;

	/*
	 * For platforms that support atomic watermarks, program the
	 * 'intermediate' watermarks immediately.  On pre-gen9 platforms, these
	 * will be the intermediate values that are safe for both pre- and
	 * post- vblank; when vblank happens, the 'active' values will be set
	 * to the final 'target' values and we'll do this again to get the
	 * optimal watermarks.  For gen9+ platforms, the values we program here
	 * will be the final target values which will get automatically latched
	 * at vblank time; no further programming will be necessary.
	 *
	 * If a platform hasn't been transitioned to atomic watermarks yet,
	 * we'll continue to update watermarks the old way, if flags tell
	 * us to.
	 */
	if (dev_priv->display.initial_watermarks != NULL)
		dev_priv->display.initial_watermarks(old_intel_state,
						     pipe_config);
	else if (pipe_config->update_wm_pre)
		intel_update_watermarks(crtc);
}

static void intel_crtc_disable_planes(struct intel_crtc *crtc, unsigned plane_mask)
{
	struct drm_device *dev = crtc->base.dev;
	struct intel_plane *plane;
	unsigned fb_bits = 0;

	intel_crtc_dpms_overlay_disable(crtc);

	for_each_intel_plane_on_crtc(dev, crtc, plane) {
		if (plane_mask & BIT(plane->id)) {
			plane->disable_plane(plane, crtc);

			fb_bits |= plane->frontbuffer_bit;
		}
	}

	intel_frontbuffer_flip(to_i915(dev), fb_bits);
}

static void intel_encoders_pre_pll_enable(struct drm_crtc *crtc,
					  struct intel_crtc_state *crtc_state,
					  struct drm_atomic_state *old_state)
{
	struct drm_connector_state *conn_state;
	struct drm_connector *conn;
	int i;

	for_each_new_connector_in_state(old_state, conn, conn_state, i) {
		struct intel_encoder *encoder =
			to_intel_encoder(conn_state->best_encoder);

		if (conn_state->crtc != crtc)
			continue;

		if (encoder->pre_pll_enable)
			encoder->pre_pll_enable(encoder, crtc_state, conn_state);
	}
}

static void intel_encoders_pre_enable(struct drm_crtc *crtc,
				      struct intel_crtc_state *crtc_state,
				      struct drm_atomic_state *old_state)
{
	struct drm_connector_state *conn_state;
	struct drm_connector *conn;
	int i;

	for_each_new_connector_in_state(old_state, conn, conn_state, i) {
		struct intel_encoder *encoder =
			to_intel_encoder(conn_state->best_encoder);

		if (conn_state->crtc != crtc)
			continue;

		if (encoder->pre_enable)
			encoder->pre_enable(encoder, crtc_state, conn_state);
	}
}

static void intel_encoders_enable(struct drm_crtc *crtc,
				  struct intel_crtc_state *crtc_state,
				  struct drm_atomic_state *old_state)
{
	struct drm_connector_state *conn_state;
	struct drm_connector *conn;
	int i;

	for_each_new_connector_in_state(old_state, conn, conn_state, i) {
		struct intel_encoder *encoder =
			to_intel_encoder(conn_state->best_encoder);

		if (conn_state->crtc != crtc)
			continue;

		encoder->enable(encoder, crtc_state, conn_state);
		intel_opregion_notify_encoder(encoder, true);
	}
}

static void intel_encoders_disable(struct drm_crtc *crtc,
				   struct intel_crtc_state *old_crtc_state,
				   struct drm_atomic_state *old_state)
{
	struct drm_connector_state *old_conn_state;
	struct drm_connector *conn;
	int i;

	for_each_old_connector_in_state(old_state, conn, old_conn_state, i) {
		struct intel_encoder *encoder =
			to_intel_encoder(old_conn_state->best_encoder);

		if (old_conn_state->crtc != crtc)
			continue;

		intel_opregion_notify_encoder(encoder, false);
		encoder->disable(encoder, old_crtc_state, old_conn_state);
	}
}

static void intel_encoders_post_disable(struct drm_crtc *crtc,
					struct intel_crtc_state *old_crtc_state,
					struct drm_atomic_state *old_state)
{
	struct drm_connector_state *old_conn_state;
	struct drm_connector *conn;
	int i;

	for_each_old_connector_in_state(old_state, conn, old_conn_state, i) {
		struct intel_encoder *encoder =
			to_intel_encoder(old_conn_state->best_encoder);

		if (old_conn_state->crtc != crtc)
			continue;

		if (encoder->post_disable)
			encoder->post_disable(encoder, old_crtc_state, old_conn_state);
	}
}

static void intel_encoders_post_pll_disable(struct drm_crtc *crtc,
					    struct intel_crtc_state *old_crtc_state,
					    struct drm_atomic_state *old_state)
{
	struct drm_connector_state *old_conn_state;
	struct drm_connector *conn;
	int i;

	for_each_old_connector_in_state(old_state, conn, old_conn_state, i) {
		struct intel_encoder *encoder =
			to_intel_encoder(old_conn_state->best_encoder);

		if (old_conn_state->crtc != crtc)
			continue;

		if (encoder->post_pll_disable)
			encoder->post_pll_disable(encoder, old_crtc_state, old_conn_state);
	}
}

static void ironlake_crtc_enable(struct intel_crtc_state *pipe_config,
				 struct drm_atomic_state *old_state)
{
	struct drm_crtc *crtc = pipe_config->base.crtc;
	struct drm_device *dev = crtc->dev;
	struct drm_i915_private *dev_priv = to_i915(dev);
	struct intel_crtc *intel_crtc = to_intel_crtc(crtc);
	int pipe = intel_crtc->pipe;
	struct intel_atomic_state *old_intel_state =
		to_intel_atomic_state(old_state);

	if (WARN_ON(intel_crtc->active))
		return;

	/*
	 * Sometimes spurious CPU pipe underruns happen during FDI
	 * training, at least with VGA+HDMI cloning. Suppress them.
	 *
	 * On ILK we get an occasional spurious CPU pipe underruns
	 * between eDP port A enable and vdd enable. Also PCH port
	 * enable seems to result in the occasional CPU pipe underrun.
	 *
	 * Spurious PCH underruns also occur during PCH enabling.
	 */
	intel_set_cpu_fifo_underrun_reporting(dev_priv, pipe, false);
	intel_set_pch_fifo_underrun_reporting(dev_priv, pipe, false);

	if (pipe_config->has_pch_encoder)
		intel_prepare_shared_dpll(pipe_config);

	if (intel_crtc_has_dp_encoder(pipe_config))
		intel_dp_set_m_n(intel_crtc, M1_N1);

	intel_set_pipe_timings(pipe_config);
	intel_set_pipe_src_size(pipe_config);

	if (pipe_config->has_pch_encoder) {
		intel_cpu_transcoder_set_m_n(intel_crtc,
				     &pipe_config->fdi_m_n, NULL);
	}

	ironlake_set_pipeconf(pipe_config);

	intel_crtc->active = true;

	intel_encoders_pre_enable(crtc, pipe_config, old_state);

	if (pipe_config->has_pch_encoder) {
		/* Note: FDI PLL enabling _must_ be done before we enable the
		 * cpu pipes, hence this is separate from all the other fdi/pch
		 * enabling. */
		ironlake_fdi_pll_enable(pipe_config);
	} else {
		assert_fdi_tx_disabled(dev_priv, pipe);
		assert_fdi_rx_disabled(dev_priv, pipe);
	}

	ironlake_pfit_enable(pipe_config);

	/*
	 * On ILK+ LUT must be loaded before the pipe is running but with
	 * clocks enabled
	 */
	intel_color_load_luts(&pipe_config->base);

	if (dev_priv->display.initial_watermarks != NULL)
		dev_priv->display.initial_watermarks(old_intel_state, pipe_config);
	intel_enable_pipe(pipe_config);

	if (pipe_config->has_pch_encoder)
		ironlake_pch_enable(old_intel_state, pipe_config);

	assert_vblank_disabled(crtc);
	drm_crtc_vblank_on(crtc);

	intel_encoders_enable(crtc, pipe_config, old_state);

	if (HAS_PCH_CPT(dev_priv))
		cpt_verify_modeset(dev, intel_crtc->pipe);

	/*
	 * Must wait for vblank to avoid spurious PCH FIFO underruns.
	 * And a second vblank wait is needed at least on ILK with
	 * some interlaced HDMI modes. Let's do the double wait always
	 * in case there are more corner cases we don't know about.
	 */
	if (pipe_config->has_pch_encoder) {
		intel_wait_for_vblank(dev_priv, pipe);
		intel_wait_for_vblank(dev_priv, pipe);
	}
	intel_set_cpu_fifo_underrun_reporting(dev_priv, pipe, true);
	intel_set_pch_fifo_underrun_reporting(dev_priv, pipe, true);
}

/* IPS only exists on ULT machines and is tied to pipe A. */
static bool hsw_crtc_supports_ips(struct intel_crtc *crtc)
{
	return HAS_IPS(to_i915(crtc->base.dev)) && crtc->pipe == PIPE_A;
}

static void glk_pipe_scaler_clock_gating_wa(struct drm_i915_private *dev_priv,
					    enum pipe pipe, bool apply)
{
	u32 val = I915_READ(CLKGATE_DIS_PSL(pipe));
	u32 mask = DPF_GATING_DIS | DPF_RAM_GATING_DIS | DPFR_GATING_DIS;

	if (apply)
		val |= mask;
	else
		val &= ~mask;

	I915_WRITE(CLKGATE_DIS_PSL(pipe), val);
}

static void icl_pipe_mbus_enable(struct intel_crtc *crtc)
{
	struct drm_i915_private *dev_priv = to_i915(crtc->base.dev);
	enum pipe pipe = crtc->pipe;
	uint32_t val;

	val = MBUS_DBOX_A_CREDIT(2);
	val |= MBUS_DBOX_BW_CREDIT(1);
	val |= MBUS_DBOX_B_CREDIT(8);

	I915_WRITE(PIPE_MBUS_DBOX_CTL(pipe), val);
}

static void haswell_crtc_enable(struct intel_crtc_state *pipe_config,
				struct drm_atomic_state *old_state)
{
	struct drm_crtc *crtc = pipe_config->base.crtc;
	struct drm_i915_private *dev_priv = to_i915(crtc->dev);
	struct intel_crtc *intel_crtc = to_intel_crtc(crtc);
	int pipe = intel_crtc->pipe, hsw_workaround_pipe;
	enum transcoder cpu_transcoder = pipe_config->cpu_transcoder;
	struct intel_atomic_state *old_intel_state =
		to_intel_atomic_state(old_state);
	bool psl_clkgate_wa;
	u32 pipe_chicken;

	if (WARN_ON(intel_crtc->active))
		return;

	intel_encoders_pre_pll_enable(crtc, pipe_config, old_state);

	if (pipe_config->shared_dpll)
		intel_enable_shared_dpll(pipe_config);

	if (INTEL_GEN(dev_priv) >= 11)
		icl_map_plls_to_ports(crtc, pipe_config, old_state);

	intel_encoders_pre_enable(crtc, pipe_config, old_state);

	if (intel_crtc_has_dp_encoder(pipe_config))
		intel_dp_set_m_n(intel_crtc, M1_N1);

	if (!transcoder_is_dsi(cpu_transcoder))
		intel_set_pipe_timings(pipe_config);

	intel_set_pipe_src_size(pipe_config);

	if (cpu_transcoder != TRANSCODER_EDP &&
	    !transcoder_is_dsi(cpu_transcoder)) {
		I915_WRITE(PIPE_MULT(cpu_transcoder),
			   pipe_config->pixel_multiplier - 1);
	}

	if (pipe_config->has_pch_encoder) {
		intel_cpu_transcoder_set_m_n(intel_crtc,
				     &pipe_config->fdi_m_n, NULL);
	}

	if (!transcoder_is_dsi(cpu_transcoder))
		haswell_set_pipeconf(pipe_config);

	haswell_set_pipemisc(pipe_config);

	intel_color_set_csc(&pipe_config->base);

	intel_crtc->active = true;

	/* Display WA #1180: WaDisableScalarClockGating: glk, cnl */
	psl_clkgate_wa = (IS_GEMINILAKE(dev_priv) || IS_CANNONLAKE(dev_priv)) &&
			 pipe_config->pch_pfit.enabled;
	if (psl_clkgate_wa)
		glk_pipe_scaler_clock_gating_wa(dev_priv, pipe, true);

	if (INTEL_GEN(dev_priv) >= 9)
		skylake_pfit_enable(pipe_config);
	else
		ironlake_pfit_enable(pipe_config);

	/*
	 * On ILK+ LUT must be loaded before the pipe is running but with
	 * clocks enabled
	 */
	intel_color_load_luts(&pipe_config->base);

	/*
	 * Display WA #1153: enable hardware to bypass the alpha math
	 * and rounding for per-pixel values 00 and 0xff
	 */
	if (INTEL_GEN(dev_priv) >= 11) {
		pipe_chicken = I915_READ(PIPE_CHICKEN(pipe));
		if (!(pipe_chicken & PER_PIXEL_ALPHA_BYPASS_EN))
			I915_WRITE_FW(PIPE_CHICKEN(pipe),
				      pipe_chicken | PER_PIXEL_ALPHA_BYPASS_EN);
	}

	intel_ddi_set_pipe_settings(pipe_config);
	if (!transcoder_is_dsi(cpu_transcoder))
		intel_ddi_enable_transcoder_func(pipe_config);

	if (dev_priv->display.initial_watermarks != NULL)
		dev_priv->display.initial_watermarks(old_intel_state, pipe_config);

	if (INTEL_GEN(dev_priv) >= 11)
		icl_pipe_mbus_enable(intel_crtc);

	/* XXX: Do the pipe assertions at the right place for BXT DSI. */
	if (!transcoder_is_dsi(cpu_transcoder))
		intel_enable_pipe(pipe_config);

	if (pipe_config->has_pch_encoder)
		lpt_pch_enable(old_intel_state, pipe_config);

	if (intel_crtc_has_type(pipe_config, INTEL_OUTPUT_DP_MST))
		intel_ddi_set_vc_payload_alloc(pipe_config, true);

	assert_vblank_disabled(crtc);
	drm_crtc_vblank_on(crtc);

	intel_encoders_enable(crtc, pipe_config, old_state);

	if (psl_clkgate_wa) {
		intel_wait_for_vblank(dev_priv, pipe);
		glk_pipe_scaler_clock_gating_wa(dev_priv, pipe, false);
	}

	/* If we change the relative order between pipe/planes enabling, we need
	 * to change the workaround. */
	hsw_workaround_pipe = pipe_config->hsw_workaround_pipe;
	if (IS_HASWELL(dev_priv) && hsw_workaround_pipe != INVALID_PIPE) {
		intel_wait_for_vblank(dev_priv, hsw_workaround_pipe);
		intel_wait_for_vblank(dev_priv, hsw_workaround_pipe);
	}
}

static void ironlake_pfit_disable(const struct intel_crtc_state *old_crtc_state)
{
	struct intel_crtc *crtc = to_intel_crtc(old_crtc_state->base.crtc);
	struct drm_i915_private *dev_priv = to_i915(crtc->base.dev);
	enum pipe pipe = crtc->pipe;

	/* To avoid upsetting the power well on haswell only disable the pfit if
	 * it's in use. The hw state code will make sure we get this right. */
	if (old_crtc_state->pch_pfit.enabled) {
		I915_WRITE(PF_CTL(pipe), 0);
		I915_WRITE(PF_WIN_POS(pipe), 0);
		I915_WRITE(PF_WIN_SZ(pipe), 0);
	}
}

static void ironlake_crtc_disable(struct intel_crtc_state *old_crtc_state,
				  struct drm_atomic_state *old_state)
{
	struct drm_crtc *crtc = old_crtc_state->base.crtc;
	struct drm_device *dev = crtc->dev;
	struct drm_i915_private *dev_priv = to_i915(dev);
	struct intel_crtc *intel_crtc = to_intel_crtc(crtc);
	int pipe = intel_crtc->pipe;

	/*
	 * Sometimes spurious CPU pipe underruns happen when the
	 * pipe is already disabled, but FDI RX/TX is still enabled.
	 * Happens at least with VGA+HDMI cloning. Suppress them.
	 */
	intel_set_cpu_fifo_underrun_reporting(dev_priv, pipe, false);
	intel_set_pch_fifo_underrun_reporting(dev_priv, pipe, false);

	intel_encoders_disable(crtc, old_crtc_state, old_state);

	drm_crtc_vblank_off(crtc);
	assert_vblank_disabled(crtc);

	intel_disable_pipe(old_crtc_state);

	ironlake_pfit_disable(old_crtc_state);

	if (old_crtc_state->has_pch_encoder)
		ironlake_fdi_disable(crtc);

	intel_encoders_post_disable(crtc, old_crtc_state, old_state);

	if (old_crtc_state->has_pch_encoder) {
		ironlake_disable_pch_transcoder(dev_priv, pipe);

		if (HAS_PCH_CPT(dev_priv)) {
			i915_reg_t reg;
			u32 temp;

			/* disable TRANS_DP_CTL */
			reg = TRANS_DP_CTL(pipe);
			temp = I915_READ(reg);
			temp &= ~(TRANS_DP_OUTPUT_ENABLE |
				  TRANS_DP_PORT_SEL_MASK);
			temp |= TRANS_DP_PORT_SEL_NONE;
			I915_WRITE(reg, temp);

			/* disable DPLL_SEL */
			temp = I915_READ(PCH_DPLL_SEL);
			temp &= ~(TRANS_DPLL_ENABLE(pipe) | TRANS_DPLLB_SEL(pipe));
			I915_WRITE(PCH_DPLL_SEL, temp);
		}

		ironlake_fdi_pll_disable(intel_crtc);
	}

	intel_set_cpu_fifo_underrun_reporting(dev_priv, pipe, true);
	intel_set_pch_fifo_underrun_reporting(dev_priv, pipe, true);
}

static void haswell_crtc_disable(struct intel_crtc_state *old_crtc_state,
				 struct drm_atomic_state *old_state)
{
	struct drm_crtc *crtc = old_crtc_state->base.crtc;
	struct drm_i915_private *dev_priv = to_i915(crtc->dev);
	struct intel_crtc *intel_crtc = to_intel_crtc(crtc);
	enum transcoder cpu_transcoder = old_crtc_state->cpu_transcoder;

	intel_encoders_disable(crtc, old_crtc_state, old_state);

	drm_crtc_vblank_off(crtc);
	assert_vblank_disabled(crtc);

	/* XXX: Do the pipe assertions at the right place for BXT DSI. */
	if (!transcoder_is_dsi(cpu_transcoder))
		intel_disable_pipe(old_crtc_state);

	if (intel_crtc_has_type(old_crtc_state, INTEL_OUTPUT_DP_MST))
		intel_ddi_set_vc_payload_alloc(old_crtc_state, false);

	if (!transcoder_is_dsi(cpu_transcoder))
		intel_ddi_disable_transcoder_func(old_crtc_state);

	if (INTEL_GEN(dev_priv) >= 9)
		skylake_scaler_disable(intel_crtc);
	else
		ironlake_pfit_disable(old_crtc_state);

	intel_encoders_post_disable(crtc, old_crtc_state, old_state);

	if (INTEL_GEN(dev_priv) >= 11)
		icl_unmap_plls_to_ports(crtc, old_crtc_state, old_state);
}

static void i9xx_pfit_enable(const struct intel_crtc_state *crtc_state)
{
	struct intel_crtc *crtc = to_intel_crtc(crtc_state->base.crtc);
	struct drm_i915_private *dev_priv = to_i915(crtc->base.dev);

	if (!crtc_state->gmch_pfit.control)
		return;

	/*
	 * The panel fitter should only be adjusted whilst the pipe is disabled,
	 * according to register description and PRM.
	 */
	WARN_ON(I915_READ(PFIT_CONTROL) & PFIT_ENABLE);
	assert_pipe_disabled(dev_priv, crtc->pipe);

	I915_WRITE(PFIT_PGM_RATIOS, crtc_state->gmch_pfit.pgm_ratios);
	I915_WRITE(PFIT_CONTROL, crtc_state->gmch_pfit.control);

	/* Border color in case we don't scale up to the full screen. Black by
	 * default, change to something else for debugging. */
	I915_WRITE(BCLRPAT(crtc->pipe), 0);
}

bool intel_port_is_tc(struct drm_i915_private *dev_priv, enum port port)
{
	if (IS_ICELAKE(dev_priv))
		return port >= PORT_C && port <= PORT_F;

	return false;
}

enum tc_port intel_port_to_tc(struct drm_i915_private *dev_priv, enum port port)
{
	if (!intel_port_is_tc(dev_priv, port))
		return PORT_TC_NONE;

	return port - PORT_C;
}

enum intel_display_power_domain intel_port_to_power_domain(enum port port)
{
	switch (port) {
	case PORT_A:
		return POWER_DOMAIN_PORT_DDI_A_LANES;
	case PORT_B:
		return POWER_DOMAIN_PORT_DDI_B_LANES;
	case PORT_C:
		return POWER_DOMAIN_PORT_DDI_C_LANES;
	case PORT_D:
		return POWER_DOMAIN_PORT_DDI_D_LANES;
	case PORT_E:
		return POWER_DOMAIN_PORT_DDI_E_LANES;
	case PORT_F:
		return POWER_DOMAIN_PORT_DDI_F_LANES;
	default:
		MISSING_CASE(port);
		return POWER_DOMAIN_PORT_OTHER;
	}
}

static u64 get_crtc_power_domains(struct drm_crtc *crtc,
				  struct intel_crtc_state *crtc_state)
{
	struct drm_device *dev = crtc->dev;
	struct drm_i915_private *dev_priv = to_i915(dev);
	struct drm_encoder *encoder;
	struct intel_crtc *intel_crtc = to_intel_crtc(crtc);
	enum pipe pipe = intel_crtc->pipe;
	u64 mask;
	enum transcoder transcoder = crtc_state->cpu_transcoder;

	if (!crtc_state->base.active)
		return 0;

	mask = BIT_ULL(POWER_DOMAIN_PIPE(pipe));
	mask |= BIT_ULL(POWER_DOMAIN_TRANSCODER(transcoder));
	if (crtc_state->pch_pfit.enabled ||
	    crtc_state->pch_pfit.force_thru)
		mask |= BIT_ULL(POWER_DOMAIN_PIPE_PANEL_FITTER(pipe));

	drm_for_each_encoder_mask(encoder, dev, crtc_state->base.encoder_mask) {
		struct intel_encoder *intel_encoder = to_intel_encoder(encoder);

		mask |= BIT_ULL(intel_encoder->power_domain);
	}

	if (HAS_DDI(dev_priv) && crtc_state->has_audio)
		mask |= BIT_ULL(POWER_DOMAIN_AUDIO);

	if (crtc_state->shared_dpll)
		mask |= BIT_ULL(POWER_DOMAIN_PLLS);

	return mask;
}

static u64
modeset_get_crtc_power_domains(struct drm_crtc *crtc,
			       struct intel_crtc_state *crtc_state)
{
	struct drm_i915_private *dev_priv = to_i915(crtc->dev);
	struct intel_crtc *intel_crtc = to_intel_crtc(crtc);
	enum intel_display_power_domain domain;
	u64 domains, new_domains, old_domains;

	old_domains = intel_crtc->enabled_power_domains;
	intel_crtc->enabled_power_domains = new_domains =
		get_crtc_power_domains(crtc, crtc_state);

	domains = new_domains & ~old_domains;

	for_each_power_domain(domain, domains)
		intel_display_power_get(dev_priv, domain);

	return old_domains & ~new_domains;
}

static void modeset_put_power_domains(struct drm_i915_private *dev_priv,
				      u64 domains)
{
	enum intel_display_power_domain domain;

	for_each_power_domain(domain, domains)
		intel_display_power_put(dev_priv, domain);
}

static void valleyview_crtc_enable(struct intel_crtc_state *pipe_config,
				   struct drm_atomic_state *old_state)
{
	struct intel_atomic_state *old_intel_state =
		to_intel_atomic_state(old_state);
	struct drm_crtc *crtc = pipe_config->base.crtc;
	struct drm_device *dev = crtc->dev;
	struct drm_i915_private *dev_priv = to_i915(dev);
	struct intel_crtc *intel_crtc = to_intel_crtc(crtc);
	int pipe = intel_crtc->pipe;

	if (WARN_ON(intel_crtc->active))
		return;

	if (intel_crtc_has_dp_encoder(pipe_config))
		intel_dp_set_m_n(intel_crtc, M1_N1);

	intel_set_pipe_timings(pipe_config);
	intel_set_pipe_src_size(pipe_config);

	if (IS_CHERRYVIEW(dev_priv) && pipe == PIPE_B) {
		I915_WRITE(CHV_BLEND(pipe), CHV_BLEND_LEGACY);
		I915_WRITE(CHV_CANVAS(pipe), 0);
	}

	i9xx_set_pipeconf(pipe_config);

	intel_color_set_csc(&pipe_config->base);

	intel_crtc->active = true;

	intel_set_cpu_fifo_underrun_reporting(dev_priv, pipe, true);

	intel_encoders_pre_pll_enable(crtc, pipe_config, old_state);

	if (IS_CHERRYVIEW(dev_priv)) {
		chv_prepare_pll(intel_crtc, pipe_config);
		chv_enable_pll(intel_crtc, pipe_config);
	} else {
		vlv_prepare_pll(intel_crtc, pipe_config);
		vlv_enable_pll(intel_crtc, pipe_config);
	}

	intel_encoders_pre_enable(crtc, pipe_config, old_state);

	i9xx_pfit_enable(pipe_config);

	intel_color_load_luts(&pipe_config->base);

	dev_priv->display.initial_watermarks(old_intel_state,
					     pipe_config);
	intel_enable_pipe(pipe_config);

	assert_vblank_disabled(crtc);
	drm_crtc_vblank_on(crtc);

	intel_encoders_enable(crtc, pipe_config, old_state);
}

static void i9xx_set_pll_dividers(const struct intel_crtc_state *crtc_state)
{
	struct intel_crtc *crtc = to_intel_crtc(crtc_state->base.crtc);
	struct drm_i915_private *dev_priv = to_i915(crtc->base.dev);

	I915_WRITE(FP0(crtc->pipe), crtc_state->dpll_hw_state.fp0);
	I915_WRITE(FP1(crtc->pipe), crtc_state->dpll_hw_state.fp1);
}

static void i9xx_crtc_enable(struct intel_crtc_state *pipe_config,
			     struct drm_atomic_state *old_state)
{
	struct intel_atomic_state *old_intel_state =
		to_intel_atomic_state(old_state);
	struct drm_crtc *crtc = pipe_config->base.crtc;
	struct drm_device *dev = crtc->dev;
	struct drm_i915_private *dev_priv = to_i915(dev);
	struct intel_crtc *intel_crtc = to_intel_crtc(crtc);
	enum pipe pipe = intel_crtc->pipe;

	if (WARN_ON(intel_crtc->active))
		return;

	i9xx_set_pll_dividers(pipe_config);

	if (intel_crtc_has_dp_encoder(pipe_config))
		intel_dp_set_m_n(intel_crtc, M1_N1);

	intel_set_pipe_timings(pipe_config);
	intel_set_pipe_src_size(pipe_config);

	i9xx_set_pipeconf(pipe_config);

	intel_crtc->active = true;

	if (!IS_GEN2(dev_priv))
		intel_set_cpu_fifo_underrun_reporting(dev_priv, pipe, true);

	intel_encoders_pre_enable(crtc, pipe_config, old_state);

	i9xx_enable_pll(intel_crtc, pipe_config);

	i9xx_pfit_enable(pipe_config);

	intel_color_load_luts(&pipe_config->base);

	if (dev_priv->display.initial_watermarks != NULL)
		dev_priv->display.initial_watermarks(old_intel_state,
						     pipe_config);
	else
		intel_update_watermarks(intel_crtc);
	intel_enable_pipe(pipe_config);

	assert_vblank_disabled(crtc);
	drm_crtc_vblank_on(crtc);

	intel_encoders_enable(crtc, pipe_config, old_state);
}

static void i9xx_pfit_disable(const struct intel_crtc_state *old_crtc_state)
{
	struct intel_crtc *crtc = to_intel_crtc(old_crtc_state->base.crtc);
	struct drm_i915_private *dev_priv = to_i915(crtc->base.dev);

	if (!old_crtc_state->gmch_pfit.control)
		return;

	assert_pipe_disabled(dev_priv, crtc->pipe);

	DRM_DEBUG_KMS("disabling pfit, current: 0x%08x\n",
		      I915_READ(PFIT_CONTROL));
	I915_WRITE(PFIT_CONTROL, 0);
}

static void i9xx_crtc_disable(struct intel_crtc_state *old_crtc_state,
			      struct drm_atomic_state *old_state)
{
	struct drm_crtc *crtc = old_crtc_state->base.crtc;
	struct drm_device *dev = crtc->dev;
	struct drm_i915_private *dev_priv = to_i915(dev);
	struct intel_crtc *intel_crtc = to_intel_crtc(crtc);
	int pipe = intel_crtc->pipe;

	/*
	 * On gen2 planes are double buffered but the pipe isn't, so we must
	 * wait for planes to fully turn off before disabling the pipe.
	 */
	if (IS_GEN2(dev_priv))
		intel_wait_for_vblank(dev_priv, pipe);

	intel_encoders_disable(crtc, old_crtc_state, old_state);

	drm_crtc_vblank_off(crtc);
	assert_vblank_disabled(crtc);

	intel_disable_pipe(old_crtc_state);

	i9xx_pfit_disable(old_crtc_state);

	intel_encoders_post_disable(crtc, old_crtc_state, old_state);

	if (!intel_crtc_has_type(old_crtc_state, INTEL_OUTPUT_DSI)) {
		if (IS_CHERRYVIEW(dev_priv))
			chv_disable_pll(dev_priv, pipe);
		else if (IS_VALLEYVIEW(dev_priv))
			vlv_disable_pll(dev_priv, pipe);
		else
			i9xx_disable_pll(old_crtc_state);
	}

	intel_encoders_post_pll_disable(crtc, old_crtc_state, old_state);

	if (!IS_GEN2(dev_priv))
		intel_set_cpu_fifo_underrun_reporting(dev_priv, pipe, false);

	if (!dev_priv->display.initial_watermarks)
		intel_update_watermarks(intel_crtc);

	/* clock the pipe down to 640x480@60 to potentially save power */
	if (IS_I830(dev_priv))
		i830_enable_pipe(dev_priv, pipe);
}

static void intel_crtc_disable_noatomic(struct drm_crtc *crtc,
					struct drm_modeset_acquire_ctx *ctx)
{
	struct intel_encoder *encoder;
	struct intel_crtc *intel_crtc = to_intel_crtc(crtc);
	struct drm_i915_private *dev_priv = to_i915(crtc->dev);
	enum intel_display_power_domain domain;
	struct intel_plane *plane;
	u64 domains;
	struct drm_atomic_state *state;
	struct intel_crtc_state *crtc_state;
	int ret;

	if (!intel_crtc->active)
		return;

	for_each_intel_plane_on_crtc(&dev_priv->drm, intel_crtc, plane) {
		const struct intel_plane_state *plane_state =
			to_intel_plane_state(plane->base.state);

		if (plane_state->base.visible)
			intel_plane_disable_noatomic(intel_crtc, plane);
	}

	state = drm_atomic_state_alloc(crtc->dev);
	if (!state) {
		DRM_DEBUG_KMS("failed to disable [CRTC:%d:%s], out of memory",
			      crtc->base.id, crtc->name);
		return;
	}

	state->acquire_ctx = ctx;

	/* Everything's already locked, -EDEADLK can't happen. */
	crtc_state = intel_atomic_get_crtc_state(state, intel_crtc);
	ret = drm_atomic_add_affected_connectors(state, crtc);

	WARN_ON(IS_ERR(crtc_state) || ret);

	dev_priv->display.crtc_disable(crtc_state, state);

	drm_atomic_state_put(state);

	DRM_DEBUG_KMS("[CRTC:%d:%s] hw state adjusted, was enabled, now disabled\n",
		      crtc->base.id, crtc->name);

	WARN_ON(drm_atomic_set_mode_for_crtc(crtc->state, NULL) < 0);
	crtc->state->active = false;
	intel_crtc->active = false;
	crtc->enabled = false;
	crtc->state->connector_mask = 0;
	crtc->state->encoder_mask = 0;

	for_each_encoder_on_crtc(crtc->dev, crtc, encoder)
		encoder->base.crtc = NULL;

	intel_fbc_disable(intel_crtc);
	intel_update_watermarks(intel_crtc);
	intel_disable_shared_dpll(to_intel_crtc_state(crtc->state));

	domains = intel_crtc->enabled_power_domains;
	for_each_power_domain(domain, domains)
		intel_display_power_put(dev_priv, domain);
	intel_crtc->enabled_power_domains = 0;

	dev_priv->active_crtcs &= ~(1 << intel_crtc->pipe);
	dev_priv->min_cdclk[intel_crtc->pipe] = 0;
	dev_priv->min_voltage_level[intel_crtc->pipe] = 0;
}

/*
 * turn all crtc's off, but do not adjust state
 * This has to be paired with a call to intel_modeset_setup_hw_state.
 */
int intel_display_suspend(struct drm_device *dev)
{
	struct drm_i915_private *dev_priv = to_i915(dev);
	struct drm_atomic_state *state;
	int ret;

	state = drm_atomic_helper_suspend(dev);
	ret = PTR_ERR_OR_ZERO(state);
	if (ret)
		DRM_ERROR("Suspending crtc's failed with %i\n", ret);
	else
		dev_priv->modeset_restore_state = state;
	return ret;
}

void intel_encoder_destroy(struct drm_encoder *encoder)
{
	struct intel_encoder *intel_encoder = to_intel_encoder(encoder);

	drm_encoder_cleanup(encoder);
	kfree(intel_encoder);
}

/* Cross check the actual hw state with our own modeset state tracking (and it's
 * internal consistency). */
static void intel_connector_verify_state(struct drm_crtc_state *crtc_state,
					 struct drm_connector_state *conn_state)
{
	struct intel_connector *connector = to_intel_connector(conn_state->connector);

	DRM_DEBUG_KMS("[CONNECTOR:%d:%s]\n",
		      connector->base.base.id,
		      connector->base.name);

	if (connector->get_hw_state(connector)) {
		struct intel_encoder *encoder = connector->encoder;

		I915_STATE_WARN(!crtc_state,
			 "connector enabled without attached crtc\n");

		if (!crtc_state)
			return;

		I915_STATE_WARN(!crtc_state->active,
		      "connector is active, but attached crtc isn't\n");

		if (!encoder || encoder->type == INTEL_OUTPUT_DP_MST)
			return;

		I915_STATE_WARN(conn_state->best_encoder != &encoder->base,
			"atomic encoder doesn't match attached encoder\n");

		I915_STATE_WARN(conn_state->crtc != encoder->base.crtc,
			"attached encoder crtc differs from connector crtc\n");
	} else {
		I915_STATE_WARN(crtc_state && crtc_state->active,
			"attached crtc is active, but connector isn't\n");
		I915_STATE_WARN(!crtc_state && conn_state->best_encoder,
			"best encoder set without crtc!\n");
	}
}

int intel_connector_init(struct intel_connector *connector)
{
	struct intel_digital_connector_state *conn_state;

	/*
	 * Allocate enough memory to hold intel_digital_connector_state,
	 * This might be a few bytes too many, but for connectors that don't
	 * need it we'll free the state and allocate a smaller one on the first
	 * succesful commit anyway.
	 */
	conn_state = kzalloc(sizeof(*conn_state), GFP_KERNEL);
	if (!conn_state)
		return -ENOMEM;

	__drm_atomic_helper_connector_reset(&connector->base,
					    &conn_state->base);

	return 0;
}

struct intel_connector *intel_connector_alloc(void)
{
	struct intel_connector *connector;

	connector = kzalloc(sizeof *connector, GFP_KERNEL);
	if (!connector)
		return NULL;

	if (intel_connector_init(connector) < 0) {
		kfree(connector);
		return NULL;
	}

	return connector;
}

/*
 * Free the bits allocated by intel_connector_alloc.
 * This should only be used after intel_connector_alloc has returned
 * successfully, and before drm_connector_init returns successfully.
 * Otherwise the destroy callbacks for the connector and the state should
 * take care of proper cleanup/free
 */
void intel_connector_free(struct intel_connector *connector)
{
	kfree(to_intel_digital_connector_state(connector->base.state));
	kfree(connector);
}

/* Simple connector->get_hw_state implementation for encoders that support only
 * one connector and no cloning and hence the encoder state determines the state
 * of the connector. */
bool intel_connector_get_hw_state(struct intel_connector *connector)
{
	enum pipe pipe = 0;
	struct intel_encoder *encoder = connector->encoder;

	return encoder->get_hw_state(encoder, &pipe);
}

static int pipe_required_fdi_lanes(struct intel_crtc_state *crtc_state)
{
	if (crtc_state->base.enable && crtc_state->has_pch_encoder)
		return crtc_state->fdi_lanes;

	return 0;
}

static int ironlake_check_fdi_lanes(struct drm_device *dev, enum pipe pipe,
				     struct intel_crtc_state *pipe_config)
{
	struct drm_i915_private *dev_priv = to_i915(dev);
	struct drm_atomic_state *state = pipe_config->base.state;
	struct intel_crtc *other_crtc;
	struct intel_crtc_state *other_crtc_state;

	DRM_DEBUG_KMS("checking fdi config on pipe %c, lanes %i\n",
		      pipe_name(pipe), pipe_config->fdi_lanes);
	if (pipe_config->fdi_lanes > 4) {
		DRM_DEBUG_KMS("invalid fdi lane config on pipe %c: %i lanes\n",
			      pipe_name(pipe), pipe_config->fdi_lanes);
		return -EINVAL;
	}

	if (IS_HASWELL(dev_priv) || IS_BROADWELL(dev_priv)) {
		if (pipe_config->fdi_lanes > 2) {
			DRM_DEBUG_KMS("only 2 lanes on haswell, required: %i lanes\n",
				      pipe_config->fdi_lanes);
			return -EINVAL;
		} else {
			return 0;
		}
	}

	if (INTEL_INFO(dev_priv)->num_pipes == 2)
		return 0;

	/* Ivybridge 3 pipe is really complicated */
	switch (pipe) {
	case PIPE_A:
		return 0;
	case PIPE_B:
		if (pipe_config->fdi_lanes <= 2)
			return 0;

		other_crtc = intel_get_crtc_for_pipe(dev_priv, PIPE_C);
		other_crtc_state =
			intel_atomic_get_crtc_state(state, other_crtc);
		if (IS_ERR(other_crtc_state))
			return PTR_ERR(other_crtc_state);

		if (pipe_required_fdi_lanes(other_crtc_state) > 0) {
			DRM_DEBUG_KMS("invalid shared fdi lane config on pipe %c: %i lanes\n",
				      pipe_name(pipe), pipe_config->fdi_lanes);
			return -EINVAL;
		}
		return 0;
	case PIPE_C:
		if (pipe_config->fdi_lanes > 2) {
			DRM_DEBUG_KMS("only 2 lanes on pipe %c: required %i lanes\n",
				      pipe_name(pipe), pipe_config->fdi_lanes);
			return -EINVAL;
		}

		other_crtc = intel_get_crtc_for_pipe(dev_priv, PIPE_B);
		other_crtc_state =
			intel_atomic_get_crtc_state(state, other_crtc);
		if (IS_ERR(other_crtc_state))
			return PTR_ERR(other_crtc_state);

		if (pipe_required_fdi_lanes(other_crtc_state) > 2) {
			DRM_DEBUG_KMS("fdi link B uses too many lanes to enable link C\n");
			return -EINVAL;
		}
		return 0;
	default:
		BUG();
	}
}

#define RETRY 1
static int ironlake_fdi_compute_config(struct intel_crtc *intel_crtc,
				       struct intel_crtc_state *pipe_config)
{
	struct drm_device *dev = intel_crtc->base.dev;
	const struct drm_display_mode *adjusted_mode = &pipe_config->base.adjusted_mode;
	int lane, link_bw, fdi_dotclock, ret;
	bool needs_recompute = false;

retry:
	/* FDI is a binary signal running at ~2.7GHz, encoding
	 * each output octet as 10 bits. The actual frequency
	 * is stored as a divider into a 100MHz clock, and the
	 * mode pixel clock is stored in units of 1KHz.
	 * Hence the bw of each lane in terms of the mode signal
	 * is:
	 */
	link_bw = intel_fdi_link_freq(to_i915(dev), pipe_config);

	fdi_dotclock = adjusted_mode->crtc_clock;

	lane = ironlake_get_lanes_required(fdi_dotclock, link_bw,
					   pipe_config->pipe_bpp);

	pipe_config->fdi_lanes = lane;

	intel_link_compute_m_n(pipe_config->pipe_bpp, lane, fdi_dotclock,
			       link_bw, &pipe_config->fdi_m_n, false);

	ret = ironlake_check_fdi_lanes(dev, intel_crtc->pipe, pipe_config);
	if (ret == -EINVAL && pipe_config->pipe_bpp > 6*3) {
		pipe_config->pipe_bpp -= 2*3;
		DRM_DEBUG_KMS("fdi link bw constraint, reducing pipe bpp to %i\n",
			      pipe_config->pipe_bpp);
		needs_recompute = true;
		pipe_config->bw_constrained = true;

		goto retry;
	}

	if (needs_recompute)
		return RETRY;

	return ret;
}

bool hsw_crtc_state_ips_capable(const struct intel_crtc_state *crtc_state)
{
	struct intel_crtc *crtc = to_intel_crtc(crtc_state->base.crtc);
	struct drm_i915_private *dev_priv = to_i915(crtc->base.dev);

	/* IPS only exists on ULT machines and is tied to pipe A. */
	if (!hsw_crtc_supports_ips(crtc))
		return false;

	if (!i915_modparams.enable_ips)
		return false;

	if (crtc_state->pipe_bpp > 24)
		return false;

	/*
	 * We compare against max which means we must take
	 * the increased cdclk requirement into account when
	 * calculating the new cdclk.
	 *
	 * Should measure whether using a lower cdclk w/o IPS
	 */
	if (IS_BROADWELL(dev_priv) &&
	    crtc_state->pixel_rate > dev_priv->max_cdclk_freq * 95 / 100)
		return false;

	return true;
}

static bool hsw_compute_ips_config(struct intel_crtc_state *crtc_state)
{
	struct drm_i915_private *dev_priv =
		to_i915(crtc_state->base.crtc->dev);
	struct intel_atomic_state *intel_state =
		to_intel_atomic_state(crtc_state->base.state);

	if (!hsw_crtc_state_ips_capable(crtc_state))
		return false;

	if (crtc_state->ips_force_disable)
		return false;

	/* IPS should be fine as long as at least one plane is enabled. */
	if (!(crtc_state->active_planes & ~BIT(PLANE_CURSOR)))
		return false;

	/* pixel rate mustn't exceed 95% of cdclk with IPS on BDW */
	if (IS_BROADWELL(dev_priv) &&
	    crtc_state->pixel_rate > intel_state->cdclk.logical.cdclk * 95 / 100)
		return false;

	return true;
}

static bool intel_crtc_supports_double_wide(const struct intel_crtc *crtc)
{
	const struct drm_i915_private *dev_priv = to_i915(crtc->base.dev);

	/* GDG double wide on either pipe, otherwise pipe A only */
	return INTEL_GEN(dev_priv) < 4 &&
		(crtc->pipe == PIPE_A || IS_I915G(dev_priv));
}

static uint32_t ilk_pipe_pixel_rate(const struct intel_crtc_state *pipe_config)
{
	uint32_t pixel_rate;

	pixel_rate = pipe_config->base.adjusted_mode.crtc_clock;

	/*
	 * We only use IF-ID interlacing. If we ever use
	 * PF-ID we'll need to adjust the pixel_rate here.
	 */

	if (pipe_config->pch_pfit.enabled) {
		uint64_t pipe_w, pipe_h, pfit_w, pfit_h;
		uint32_t pfit_size = pipe_config->pch_pfit.size;

		pipe_w = pipe_config->pipe_src_w;
		pipe_h = pipe_config->pipe_src_h;

		pfit_w = (pfit_size >> 16) & 0xFFFF;
		pfit_h = pfit_size & 0xFFFF;
		if (pipe_w < pfit_w)
			pipe_w = pfit_w;
		if (pipe_h < pfit_h)
			pipe_h = pfit_h;

		if (WARN_ON(!pfit_w || !pfit_h))
			return pixel_rate;

		pixel_rate = div_u64((uint64_t) pixel_rate * pipe_w * pipe_h,
				     pfit_w * pfit_h);
	}

	return pixel_rate;
}

static void intel_crtc_compute_pixel_rate(struct intel_crtc_state *crtc_state)
{
	struct drm_i915_private *dev_priv = to_i915(crtc_state->base.crtc->dev);

	if (HAS_GMCH_DISPLAY(dev_priv))
		/* FIXME calculate proper pipe pixel rate for GMCH pfit */
		crtc_state->pixel_rate =
			crtc_state->base.adjusted_mode.crtc_clock;
	else
		crtc_state->pixel_rate =
			ilk_pipe_pixel_rate(crtc_state);
}

static int intel_crtc_compute_config(struct intel_crtc *crtc,
				     struct intel_crtc_state *pipe_config)
{
	struct drm_device *dev = crtc->base.dev;
	struct drm_i915_private *dev_priv = to_i915(dev);
	const struct drm_display_mode *adjusted_mode = &pipe_config->base.adjusted_mode;
	int clock_limit = dev_priv->max_dotclk_freq;

	if (INTEL_GEN(dev_priv) < 4) {
		clock_limit = dev_priv->max_cdclk_freq * 9 / 10;

		/*
		 * Enable double wide mode when the dot clock
		 * is > 90% of the (display) core speed.
		 */
		if (intel_crtc_supports_double_wide(crtc) &&
		    adjusted_mode->crtc_clock > clock_limit) {
			clock_limit = dev_priv->max_dotclk_freq;
			pipe_config->double_wide = true;
		}
	}

	if (adjusted_mode->crtc_clock > clock_limit) {
		DRM_DEBUG_KMS("requested pixel clock (%d kHz) too high (max: %d kHz, double wide: %s)\n",
			      adjusted_mode->crtc_clock, clock_limit,
			      yesno(pipe_config->double_wide));
		return -EINVAL;
	}

	if (pipe_config->ycbcr420 && pipe_config->base.ctm) {
		/*
		 * There is only one pipe CSC unit per pipe, and we need that
		 * for output conversion from RGB->YCBCR. So if CTM is already
		 * applied we can't support YCBCR420 output.
		 */
		DRM_DEBUG_KMS("YCBCR420 and CTM together are not possible\n");
		return -EINVAL;
	}

	/*
	 * Pipe horizontal size must be even in:
	 * - DVO ganged mode
	 * - LVDS dual channel mode
	 * - Double wide pipe
	 */
	if (pipe_config->pipe_src_w & 1) {
		if (pipe_config->double_wide) {
			DRM_DEBUG_KMS("Odd pipe source width not supported with double wide pipe\n");
			return -EINVAL;
		}

		if (intel_crtc_has_type(pipe_config, INTEL_OUTPUT_LVDS) &&
		    intel_is_dual_link_lvds(dev)) {
			DRM_DEBUG_KMS("Odd pipe source width not supported with dual link LVDS\n");
			return -EINVAL;
		}
	}

	/* Cantiga+ cannot handle modes with a hsync front porch of 0.
	 * WaPruneModeWithIncorrectHsyncOffset:ctg,elk,ilk,snb,ivb,vlv,hsw.
	 */
	if ((INTEL_GEN(dev_priv) > 4 || IS_G4X(dev_priv)) &&
		adjusted_mode->crtc_hsync_start == adjusted_mode->crtc_hdisplay)
		return -EINVAL;

	intel_crtc_compute_pixel_rate(pipe_config);

	if (pipe_config->has_pch_encoder)
		return ironlake_fdi_compute_config(crtc, pipe_config);

	return 0;
}

static void
intel_reduce_m_n_ratio(uint32_t *num, uint32_t *den)
{
	while (*num > DATA_LINK_M_N_MASK ||
	       *den > DATA_LINK_M_N_MASK) {
		*num >>= 1;
		*den >>= 1;
	}
}

static void compute_m_n(unsigned int m, unsigned int n,
			uint32_t *ret_m, uint32_t *ret_n,
			bool constant_n)
{
	/*
	 * Several DP dongles in particular seem to be fussy about
	 * too large link M/N values. Give N value as 0x8000 that
	 * should be acceptable by specific devices. 0x8000 is the
	 * specified fixed N value for asynchronous clock mode,
	 * which the devices expect also in synchronous clock mode.
	 */
	if (constant_n)
		*ret_n = 0x8000;
	else
		*ret_n = min_t(unsigned int, roundup_pow_of_two(n), DATA_LINK_N_MAX);

	*ret_m = div_u64((uint64_t) m * *ret_n, n);
	intel_reduce_m_n_ratio(ret_m, ret_n);
}

void
intel_link_compute_m_n(int bits_per_pixel, int nlanes,
		       int pixel_clock, int link_clock,
		       struct intel_link_m_n *m_n,
		       bool constant_n)
{
	m_n->tu = 64;

	compute_m_n(bits_per_pixel * pixel_clock,
		    link_clock * nlanes * 8,
		    &m_n->gmch_m, &m_n->gmch_n,
		    constant_n);

	compute_m_n(pixel_clock, link_clock,
		    &m_n->link_m, &m_n->link_n,
		    constant_n);
}

static inline bool intel_panel_use_ssc(struct drm_i915_private *dev_priv)
{
	if (i915_modparams.panel_use_ssc >= 0)
		return i915_modparams.panel_use_ssc != 0;
	return dev_priv->vbt.lvds_use_ssc
		&& !(dev_priv->quirks & QUIRK_LVDS_SSC_DISABLE);
}

static uint32_t pnv_dpll_compute_fp(struct dpll *dpll)
{
	return (1 << dpll->n) << 16 | dpll->m2;
}

static uint32_t i9xx_dpll_compute_fp(struct dpll *dpll)
{
	return dpll->n << 16 | dpll->m1 << 8 | dpll->m2;
}

static void i9xx_update_pll_dividers(struct intel_crtc *crtc,
				     struct intel_crtc_state *crtc_state,
				     struct dpll *reduced_clock)
{
	struct drm_i915_private *dev_priv = to_i915(crtc->base.dev);
	u32 fp, fp2 = 0;

	if (IS_PINEVIEW(dev_priv)) {
		fp = pnv_dpll_compute_fp(&crtc_state->dpll);
		if (reduced_clock)
			fp2 = pnv_dpll_compute_fp(reduced_clock);
	} else {
		fp = i9xx_dpll_compute_fp(&crtc_state->dpll);
		if (reduced_clock)
			fp2 = i9xx_dpll_compute_fp(reduced_clock);
	}

	crtc_state->dpll_hw_state.fp0 = fp;

	if (intel_crtc_has_type(crtc_state, INTEL_OUTPUT_LVDS) &&
	    reduced_clock) {
		crtc_state->dpll_hw_state.fp1 = fp2;
	} else {
		crtc_state->dpll_hw_state.fp1 = fp;
	}
}

static void vlv_pllb_recal_opamp(struct drm_i915_private *dev_priv, enum pipe
		pipe)
{
	u32 reg_val;

	/*
	 * PLLB opamp always calibrates to max value of 0x3f, force enable it
	 * and set it to a reasonable value instead.
	 */
	reg_val = vlv_dpio_read(dev_priv, pipe, VLV_PLL_DW9(1));
	reg_val &= 0xffffff00;
	reg_val |= 0x00000030;
	vlv_dpio_write(dev_priv, pipe, VLV_PLL_DW9(1), reg_val);

	reg_val = vlv_dpio_read(dev_priv, pipe, VLV_REF_DW13);
	reg_val &= 0x00ffffff;
	reg_val |= 0x8c000000;
	vlv_dpio_write(dev_priv, pipe, VLV_REF_DW13, reg_val);

	reg_val = vlv_dpio_read(dev_priv, pipe, VLV_PLL_DW9(1));
	reg_val &= 0xffffff00;
	vlv_dpio_write(dev_priv, pipe, VLV_PLL_DW9(1), reg_val);

	reg_val = vlv_dpio_read(dev_priv, pipe, VLV_REF_DW13);
	reg_val &= 0x00ffffff;
	reg_val |= 0xb0000000;
	vlv_dpio_write(dev_priv, pipe, VLV_REF_DW13, reg_val);
}

static void intel_pch_transcoder_set_m_n(struct intel_crtc *crtc,
					 struct intel_link_m_n *m_n)
{
	struct drm_device *dev = crtc->base.dev;
	struct drm_i915_private *dev_priv = to_i915(dev);
	int pipe = crtc->pipe;

	I915_WRITE(PCH_TRANS_DATA_M1(pipe), TU_SIZE(m_n->tu) | m_n->gmch_m);
	I915_WRITE(PCH_TRANS_DATA_N1(pipe), m_n->gmch_n);
	I915_WRITE(PCH_TRANS_LINK_M1(pipe), m_n->link_m);
	I915_WRITE(PCH_TRANS_LINK_N1(pipe), m_n->link_n);
}

static void intel_cpu_transcoder_set_m_n(struct intel_crtc *crtc,
					 struct intel_link_m_n *m_n,
					 struct intel_link_m_n *m2_n2)
{
	struct drm_i915_private *dev_priv = to_i915(crtc->base.dev);
	int pipe = crtc->pipe;
	enum transcoder transcoder = crtc->config->cpu_transcoder;

	if (INTEL_GEN(dev_priv) >= 5) {
		I915_WRITE(PIPE_DATA_M1(transcoder), TU_SIZE(m_n->tu) | m_n->gmch_m);
		I915_WRITE(PIPE_DATA_N1(transcoder), m_n->gmch_n);
		I915_WRITE(PIPE_LINK_M1(transcoder), m_n->link_m);
		I915_WRITE(PIPE_LINK_N1(transcoder), m_n->link_n);
		/* M2_N2 registers to be set only for gen < 8 (M2_N2 available
		 * for gen < 8) and if DRRS is supported (to make sure the
		 * registers are not unnecessarily accessed).
		 */
		if (m2_n2 && (IS_CHERRYVIEW(dev_priv) ||
		    INTEL_GEN(dev_priv) < 8) && crtc->config->has_drrs) {
			I915_WRITE(PIPE_DATA_M2(transcoder),
					TU_SIZE(m2_n2->tu) | m2_n2->gmch_m);
			I915_WRITE(PIPE_DATA_N2(transcoder), m2_n2->gmch_n);
			I915_WRITE(PIPE_LINK_M2(transcoder), m2_n2->link_m);
			I915_WRITE(PIPE_LINK_N2(transcoder), m2_n2->link_n);
		}
	} else {
		I915_WRITE(PIPE_DATA_M_G4X(pipe), TU_SIZE(m_n->tu) | m_n->gmch_m);
		I915_WRITE(PIPE_DATA_N_G4X(pipe), m_n->gmch_n);
		I915_WRITE(PIPE_LINK_M_G4X(pipe), m_n->link_m);
		I915_WRITE(PIPE_LINK_N_G4X(pipe), m_n->link_n);
	}
}

void intel_dp_set_m_n(struct intel_crtc *crtc, enum link_m_n_set m_n)
{
	struct intel_link_m_n *dp_m_n, *dp_m2_n2 = NULL;

	if (m_n == M1_N1) {
		dp_m_n = &crtc->config->dp_m_n;
		dp_m2_n2 = &crtc->config->dp_m2_n2;
	} else if (m_n == M2_N2) {

		/*
		 * M2_N2 registers are not supported. Hence m2_n2 divider value
		 * needs to be programmed into M1_N1.
		 */
		dp_m_n = &crtc->config->dp_m2_n2;
	} else {
		DRM_ERROR("Unsupported divider value\n");
		return;
	}

	if (crtc->config->has_pch_encoder)
		intel_pch_transcoder_set_m_n(crtc, &crtc->config->dp_m_n);
	else
		intel_cpu_transcoder_set_m_n(crtc, dp_m_n, dp_m2_n2);
}

static void vlv_compute_dpll(struct intel_crtc *crtc,
			     struct intel_crtc_state *pipe_config)
{
	pipe_config->dpll_hw_state.dpll = DPLL_INTEGRATED_REF_CLK_VLV |
		DPLL_REF_CLK_ENABLE_VLV | DPLL_VGA_MODE_DIS;
	if (crtc->pipe != PIPE_A)
		pipe_config->dpll_hw_state.dpll |= DPLL_INTEGRATED_CRI_CLK_VLV;

	/* DPLL not used with DSI, but still need the rest set up */
	if (!intel_crtc_has_type(pipe_config, INTEL_OUTPUT_DSI))
		pipe_config->dpll_hw_state.dpll |= DPLL_VCO_ENABLE |
			DPLL_EXT_BUFFER_ENABLE_VLV;

	pipe_config->dpll_hw_state.dpll_md =
		(pipe_config->pixel_multiplier - 1) << DPLL_MD_UDI_MULTIPLIER_SHIFT;
}

static void chv_compute_dpll(struct intel_crtc *crtc,
			     struct intel_crtc_state *pipe_config)
{
	pipe_config->dpll_hw_state.dpll = DPLL_SSC_REF_CLK_CHV |
		DPLL_REF_CLK_ENABLE_VLV | DPLL_VGA_MODE_DIS;
	if (crtc->pipe != PIPE_A)
		pipe_config->dpll_hw_state.dpll |= DPLL_INTEGRATED_CRI_CLK_VLV;

	/* DPLL not used with DSI, but still need the rest set up */
	if (!intel_crtc_has_type(pipe_config, INTEL_OUTPUT_DSI))
		pipe_config->dpll_hw_state.dpll |= DPLL_VCO_ENABLE;

	pipe_config->dpll_hw_state.dpll_md =
		(pipe_config->pixel_multiplier - 1) << DPLL_MD_UDI_MULTIPLIER_SHIFT;
}

static void vlv_prepare_pll(struct intel_crtc *crtc,
			    const struct intel_crtc_state *pipe_config)
{
	struct drm_device *dev = crtc->base.dev;
	struct drm_i915_private *dev_priv = to_i915(dev);
	enum pipe pipe = crtc->pipe;
	u32 mdiv;
	u32 bestn, bestm1, bestm2, bestp1, bestp2;
	u32 coreclk, reg_val;

	/* Enable Refclk */
	I915_WRITE(DPLL(pipe),
		   pipe_config->dpll_hw_state.dpll &
		   ~(DPLL_VCO_ENABLE | DPLL_EXT_BUFFER_ENABLE_VLV));

	/* No need to actually set up the DPLL with DSI */
	if ((pipe_config->dpll_hw_state.dpll & DPLL_VCO_ENABLE) == 0)
		return;

	mutex_lock(&dev_priv->sb_lock);

	bestn = pipe_config->dpll.n;
	bestm1 = pipe_config->dpll.m1;
	bestm2 = pipe_config->dpll.m2;
	bestp1 = pipe_config->dpll.p1;
	bestp2 = pipe_config->dpll.p2;

	/* See eDP HDMI DPIO driver vbios notes doc */

	/* PLL B needs special handling */
	if (pipe == PIPE_B)
		vlv_pllb_recal_opamp(dev_priv, pipe);

	/* Set up Tx target for periodic Rcomp update */
	vlv_dpio_write(dev_priv, pipe, VLV_PLL_DW9_BCAST, 0x0100000f);

	/* Disable target IRef on PLL */
	reg_val = vlv_dpio_read(dev_priv, pipe, VLV_PLL_DW8(pipe));
	reg_val &= 0x00ffffff;
	vlv_dpio_write(dev_priv, pipe, VLV_PLL_DW8(pipe), reg_val);

	/* Disable fast lock */
	vlv_dpio_write(dev_priv, pipe, VLV_CMN_DW0, 0x610);

	/* Set idtafcrecal before PLL is enabled */
	mdiv = ((bestm1 << DPIO_M1DIV_SHIFT) | (bestm2 & DPIO_M2DIV_MASK));
	mdiv |= ((bestp1 << DPIO_P1_SHIFT) | (bestp2 << DPIO_P2_SHIFT));
	mdiv |= ((bestn << DPIO_N_SHIFT));
	mdiv |= (1 << DPIO_K_SHIFT);

	/*
	 * Post divider depends on pixel clock rate, DAC vs digital (and LVDS,
	 * but we don't support that).
	 * Note: don't use the DAC post divider as it seems unstable.
	 */
	mdiv |= (DPIO_POST_DIV_HDMIDP << DPIO_POST_DIV_SHIFT);
	vlv_dpio_write(dev_priv, pipe, VLV_PLL_DW3(pipe), mdiv);

	mdiv |= DPIO_ENABLE_CALIBRATION;
	vlv_dpio_write(dev_priv, pipe, VLV_PLL_DW3(pipe), mdiv);

	/* Set HBR and RBR LPF coefficients */
	if (pipe_config->port_clock == 162000 ||
	    intel_crtc_has_type(crtc->config, INTEL_OUTPUT_ANALOG) ||
	    intel_crtc_has_type(crtc->config, INTEL_OUTPUT_HDMI))
		vlv_dpio_write(dev_priv, pipe, VLV_PLL_DW10(pipe),
				 0x009f0003);
	else
		vlv_dpio_write(dev_priv, pipe, VLV_PLL_DW10(pipe),
				 0x00d0000f);

	if (intel_crtc_has_dp_encoder(pipe_config)) {
		/* Use SSC source */
		if (pipe == PIPE_A)
			vlv_dpio_write(dev_priv, pipe, VLV_PLL_DW5(pipe),
					 0x0df40000);
		else
			vlv_dpio_write(dev_priv, pipe, VLV_PLL_DW5(pipe),
					 0x0df70000);
	} else { /* HDMI or VGA */
		/* Use bend source */
		if (pipe == PIPE_A)
			vlv_dpio_write(dev_priv, pipe, VLV_PLL_DW5(pipe),
					 0x0df70000);
		else
			vlv_dpio_write(dev_priv, pipe, VLV_PLL_DW5(pipe),
					 0x0df40000);
	}

	coreclk = vlv_dpio_read(dev_priv, pipe, VLV_PLL_DW7(pipe));
	coreclk = (coreclk & 0x0000ff00) | 0x01c00000;
	if (intel_crtc_has_dp_encoder(crtc->config))
		coreclk |= 0x01000000;
	vlv_dpio_write(dev_priv, pipe, VLV_PLL_DW7(pipe), coreclk);

	vlv_dpio_write(dev_priv, pipe, VLV_PLL_DW11(pipe), 0x87871000);
	mutex_unlock(&dev_priv->sb_lock);
}

static void chv_prepare_pll(struct intel_crtc *crtc,
			    const struct intel_crtc_state *pipe_config)
{
	struct drm_device *dev = crtc->base.dev;
	struct drm_i915_private *dev_priv = to_i915(dev);
	enum pipe pipe = crtc->pipe;
	enum dpio_channel port = vlv_pipe_to_channel(pipe);
	u32 loopfilter, tribuf_calcntr;
	u32 bestn, bestm1, bestm2, bestp1, bestp2, bestm2_frac;
	u32 dpio_val;
	int vco;

	/* Enable Refclk and SSC */
	I915_WRITE(DPLL(pipe),
		   pipe_config->dpll_hw_state.dpll & ~DPLL_VCO_ENABLE);

	/* No need to actually set up the DPLL with DSI */
	if ((pipe_config->dpll_hw_state.dpll & DPLL_VCO_ENABLE) == 0)
		return;

	bestn = pipe_config->dpll.n;
	bestm2_frac = pipe_config->dpll.m2 & 0x3fffff;
	bestm1 = pipe_config->dpll.m1;
	bestm2 = pipe_config->dpll.m2 >> 22;
	bestp1 = pipe_config->dpll.p1;
	bestp2 = pipe_config->dpll.p2;
	vco = pipe_config->dpll.vco;
	dpio_val = 0;
	loopfilter = 0;

	mutex_lock(&dev_priv->sb_lock);

	/* p1 and p2 divider */
	vlv_dpio_write(dev_priv, pipe, CHV_CMN_DW13(port),
			5 << DPIO_CHV_S1_DIV_SHIFT |
			bestp1 << DPIO_CHV_P1_DIV_SHIFT |
			bestp2 << DPIO_CHV_P2_DIV_SHIFT |
			1 << DPIO_CHV_K_DIV_SHIFT);

	/* Feedback post-divider - m2 */
	vlv_dpio_write(dev_priv, pipe, CHV_PLL_DW0(port), bestm2);

	/* Feedback refclk divider - n and m1 */
	vlv_dpio_write(dev_priv, pipe, CHV_PLL_DW1(port),
			DPIO_CHV_M1_DIV_BY_2 |
			1 << DPIO_CHV_N_DIV_SHIFT);

	/* M2 fraction division */
	vlv_dpio_write(dev_priv, pipe, CHV_PLL_DW2(port), bestm2_frac);

	/* M2 fraction division enable */
	dpio_val = vlv_dpio_read(dev_priv, pipe, CHV_PLL_DW3(port));
	dpio_val &= ~(DPIO_CHV_FEEDFWD_GAIN_MASK | DPIO_CHV_FRAC_DIV_EN);
	dpio_val |= (2 << DPIO_CHV_FEEDFWD_GAIN_SHIFT);
	if (bestm2_frac)
		dpio_val |= DPIO_CHV_FRAC_DIV_EN;
	vlv_dpio_write(dev_priv, pipe, CHV_PLL_DW3(port), dpio_val);

	/* Program digital lock detect threshold */
	dpio_val = vlv_dpio_read(dev_priv, pipe, CHV_PLL_DW9(port));
	dpio_val &= ~(DPIO_CHV_INT_LOCK_THRESHOLD_MASK |
					DPIO_CHV_INT_LOCK_THRESHOLD_SEL_COARSE);
	dpio_val |= (0x5 << DPIO_CHV_INT_LOCK_THRESHOLD_SHIFT);
	if (!bestm2_frac)
		dpio_val |= DPIO_CHV_INT_LOCK_THRESHOLD_SEL_COARSE;
	vlv_dpio_write(dev_priv, pipe, CHV_PLL_DW9(port), dpio_val);

	/* Loop filter */
	if (vco == 5400000) {
		loopfilter |= (0x3 << DPIO_CHV_PROP_COEFF_SHIFT);
		loopfilter |= (0x8 << DPIO_CHV_INT_COEFF_SHIFT);
		loopfilter |= (0x1 << DPIO_CHV_GAIN_CTRL_SHIFT);
		tribuf_calcntr = 0x9;
	} else if (vco <= 6200000) {
		loopfilter |= (0x5 << DPIO_CHV_PROP_COEFF_SHIFT);
		loopfilter |= (0xB << DPIO_CHV_INT_COEFF_SHIFT);
		loopfilter |= (0x3 << DPIO_CHV_GAIN_CTRL_SHIFT);
		tribuf_calcntr = 0x9;
	} else if (vco <= 6480000) {
		loopfilter |= (0x4 << DPIO_CHV_PROP_COEFF_SHIFT);
		loopfilter |= (0x9 << DPIO_CHV_INT_COEFF_SHIFT);
		loopfilter |= (0x3 << DPIO_CHV_GAIN_CTRL_SHIFT);
		tribuf_calcntr = 0x8;
	} else {
		/* Not supported. Apply the same limits as in the max case */
		loopfilter |= (0x4 << DPIO_CHV_PROP_COEFF_SHIFT);
		loopfilter |= (0x9 << DPIO_CHV_INT_COEFF_SHIFT);
		loopfilter |= (0x3 << DPIO_CHV_GAIN_CTRL_SHIFT);
		tribuf_calcntr = 0;
	}
	vlv_dpio_write(dev_priv, pipe, CHV_PLL_DW6(port), loopfilter);

	dpio_val = vlv_dpio_read(dev_priv, pipe, CHV_PLL_DW8(port));
	dpio_val &= ~DPIO_CHV_TDC_TARGET_CNT_MASK;
	dpio_val |= (tribuf_calcntr << DPIO_CHV_TDC_TARGET_CNT_SHIFT);
	vlv_dpio_write(dev_priv, pipe, CHV_PLL_DW8(port), dpio_val);

	/* AFC Recal */
	vlv_dpio_write(dev_priv, pipe, CHV_CMN_DW14(port),
			vlv_dpio_read(dev_priv, pipe, CHV_CMN_DW14(port)) |
			DPIO_AFC_RECAL);

	mutex_unlock(&dev_priv->sb_lock);
}

/**
 * vlv_force_pll_on - forcibly enable just the PLL
 * @dev_priv: i915 private structure
 * @pipe: pipe PLL to enable
 * @dpll: PLL configuration
 *
 * Enable the PLL for @pipe using the supplied @dpll config. To be used
 * in cases where we need the PLL enabled even when @pipe is not going to
 * be enabled.
 */
int vlv_force_pll_on(struct drm_i915_private *dev_priv, enum pipe pipe,
		     const struct dpll *dpll)
{
	struct intel_crtc *crtc = intel_get_crtc_for_pipe(dev_priv, pipe);
	struct intel_crtc_state *pipe_config;

	pipe_config = kzalloc(sizeof(*pipe_config), GFP_KERNEL);
	if (!pipe_config)
		return -ENOMEM;

	pipe_config->base.crtc = &crtc->base;
	pipe_config->pixel_multiplier = 1;
	pipe_config->dpll = *dpll;

	if (IS_CHERRYVIEW(dev_priv)) {
		chv_compute_dpll(crtc, pipe_config);
		chv_prepare_pll(crtc, pipe_config);
		chv_enable_pll(crtc, pipe_config);
	} else {
		vlv_compute_dpll(crtc, pipe_config);
		vlv_prepare_pll(crtc, pipe_config);
		vlv_enable_pll(crtc, pipe_config);
	}

	kfree(pipe_config);

	return 0;
}

/**
 * vlv_force_pll_off - forcibly disable just the PLL
 * @dev_priv: i915 private structure
 * @pipe: pipe PLL to disable
 *
 * Disable the PLL for @pipe. To be used in cases where we need
 * the PLL enabled even when @pipe is not going to be enabled.
 */
void vlv_force_pll_off(struct drm_i915_private *dev_priv, enum pipe pipe)
{
	if (IS_CHERRYVIEW(dev_priv))
		chv_disable_pll(dev_priv, pipe);
	else
		vlv_disable_pll(dev_priv, pipe);
}

static void i9xx_compute_dpll(struct intel_crtc *crtc,
			      struct intel_crtc_state *crtc_state,
			      struct dpll *reduced_clock)
{
	struct drm_i915_private *dev_priv = to_i915(crtc->base.dev);
	u32 dpll;
	struct dpll *clock = &crtc_state->dpll;

	i9xx_update_pll_dividers(crtc, crtc_state, reduced_clock);

	dpll = DPLL_VGA_MODE_DIS;

	if (intel_crtc_has_type(crtc_state, INTEL_OUTPUT_LVDS))
		dpll |= DPLLB_MODE_LVDS;
	else
		dpll |= DPLLB_MODE_DAC_SERIAL;

	if (IS_I945G(dev_priv) || IS_I945GM(dev_priv) ||
	    IS_G33(dev_priv) || IS_PINEVIEW(dev_priv)) {
		dpll |= (crtc_state->pixel_multiplier - 1)
			<< SDVO_MULTIPLIER_SHIFT_HIRES;
	}

	if (intel_crtc_has_type(crtc_state, INTEL_OUTPUT_SDVO) ||
	    intel_crtc_has_type(crtc_state, INTEL_OUTPUT_HDMI))
		dpll |= DPLL_SDVO_HIGH_SPEED;

	if (intel_crtc_has_dp_encoder(crtc_state))
		dpll |= DPLL_SDVO_HIGH_SPEED;

	/* compute bitmask from p1 value */
	if (IS_PINEVIEW(dev_priv))
		dpll |= (1 << (clock->p1 - 1)) << DPLL_FPA01_P1_POST_DIV_SHIFT_PINEVIEW;
	else {
		dpll |= (1 << (clock->p1 - 1)) << DPLL_FPA01_P1_POST_DIV_SHIFT;
		if (IS_G4X(dev_priv) && reduced_clock)
			dpll |= (1 << (reduced_clock->p1 - 1)) << DPLL_FPA1_P1_POST_DIV_SHIFT;
	}
	switch (clock->p2) {
	case 5:
		dpll |= DPLL_DAC_SERIAL_P2_CLOCK_DIV_5;
		break;
	case 7:
		dpll |= DPLLB_LVDS_P2_CLOCK_DIV_7;
		break;
	case 10:
		dpll |= DPLL_DAC_SERIAL_P2_CLOCK_DIV_10;
		break;
	case 14:
		dpll |= DPLLB_LVDS_P2_CLOCK_DIV_14;
		break;
	}
	if (INTEL_GEN(dev_priv) >= 4)
		dpll |= (6 << PLL_LOAD_PULSE_PHASE_SHIFT);

	if (crtc_state->sdvo_tv_clock)
		dpll |= PLL_REF_INPUT_TVCLKINBC;
	else if (intel_crtc_has_type(crtc_state, INTEL_OUTPUT_LVDS) &&
		 intel_panel_use_ssc(dev_priv))
		dpll |= PLLB_REF_INPUT_SPREADSPECTRUMIN;
	else
		dpll |= PLL_REF_INPUT_DREFCLK;

	dpll |= DPLL_VCO_ENABLE;
	crtc_state->dpll_hw_state.dpll = dpll;

	if (INTEL_GEN(dev_priv) >= 4) {
		u32 dpll_md = (crtc_state->pixel_multiplier - 1)
			<< DPLL_MD_UDI_MULTIPLIER_SHIFT;
		crtc_state->dpll_hw_state.dpll_md = dpll_md;
	}
}

static void i8xx_compute_dpll(struct intel_crtc *crtc,
			      struct intel_crtc_state *crtc_state,
			      struct dpll *reduced_clock)
{
	struct drm_device *dev = crtc->base.dev;
	struct drm_i915_private *dev_priv = to_i915(dev);
	u32 dpll;
	struct dpll *clock = &crtc_state->dpll;

	i9xx_update_pll_dividers(crtc, crtc_state, reduced_clock);

	dpll = DPLL_VGA_MODE_DIS;

	if (intel_crtc_has_type(crtc_state, INTEL_OUTPUT_LVDS)) {
		dpll |= (1 << (clock->p1 - 1)) << DPLL_FPA01_P1_POST_DIV_SHIFT;
	} else {
		if (clock->p1 == 2)
			dpll |= PLL_P1_DIVIDE_BY_TWO;
		else
			dpll |= (clock->p1 - 2) << DPLL_FPA01_P1_POST_DIV_SHIFT;
		if (clock->p2 == 4)
			dpll |= PLL_P2_DIVIDE_BY_4;
	}

	if (!IS_I830(dev_priv) &&
	    intel_crtc_has_type(crtc_state, INTEL_OUTPUT_DVO))
		dpll |= DPLL_DVO_2X_MODE;

	if (intel_crtc_has_type(crtc_state, INTEL_OUTPUT_LVDS) &&
	    intel_panel_use_ssc(dev_priv))
		dpll |= PLLB_REF_INPUT_SPREADSPECTRUMIN;
	else
		dpll |= PLL_REF_INPUT_DREFCLK;

	dpll |= DPLL_VCO_ENABLE;
	crtc_state->dpll_hw_state.dpll = dpll;
}

static void intel_set_pipe_timings(const struct intel_crtc_state *crtc_state)
{
	struct intel_crtc *crtc = to_intel_crtc(crtc_state->base.crtc);
	struct drm_i915_private *dev_priv = to_i915(crtc->base.dev);
	enum pipe pipe = crtc->pipe;
	enum transcoder cpu_transcoder = crtc_state->cpu_transcoder;
	const struct drm_display_mode *adjusted_mode = &crtc_state->base.adjusted_mode;
	uint32_t crtc_vtotal, crtc_vblank_end;
	int vsyncshift = 0;

	/* We need to be careful not to changed the adjusted mode, for otherwise
	 * the hw state checker will get angry at the mismatch. */
	crtc_vtotal = adjusted_mode->crtc_vtotal;
	crtc_vblank_end = adjusted_mode->crtc_vblank_end;

	if (adjusted_mode->flags & DRM_MODE_FLAG_INTERLACE) {
		/* the chip adds 2 halflines automatically */
		crtc_vtotal -= 1;
		crtc_vblank_end -= 1;

		if (intel_crtc_has_type(crtc_state, INTEL_OUTPUT_SDVO))
			vsyncshift = (adjusted_mode->crtc_htotal - 1) / 2;
		else
			vsyncshift = adjusted_mode->crtc_hsync_start -
				adjusted_mode->crtc_htotal / 2;
		if (vsyncshift < 0)
			vsyncshift += adjusted_mode->crtc_htotal;
	}

	if (INTEL_GEN(dev_priv) > 3)
		I915_WRITE(VSYNCSHIFT(cpu_transcoder), vsyncshift);

	I915_WRITE(HTOTAL(cpu_transcoder),
		   (adjusted_mode->crtc_hdisplay - 1) |
		   ((adjusted_mode->crtc_htotal - 1) << 16));
	I915_WRITE(HBLANK(cpu_transcoder),
		   (adjusted_mode->crtc_hblank_start - 1) |
		   ((adjusted_mode->crtc_hblank_end - 1) << 16));
	I915_WRITE(HSYNC(cpu_transcoder),
		   (adjusted_mode->crtc_hsync_start - 1) |
		   ((adjusted_mode->crtc_hsync_end - 1) << 16));

	I915_WRITE(VTOTAL(cpu_transcoder),
		   (adjusted_mode->crtc_vdisplay - 1) |
		   ((crtc_vtotal - 1) << 16));
	I915_WRITE(VBLANK(cpu_transcoder),
		   (adjusted_mode->crtc_vblank_start - 1) |
		   ((crtc_vblank_end - 1) << 16));
	I915_WRITE(VSYNC(cpu_transcoder),
		   (adjusted_mode->crtc_vsync_start - 1) |
		   ((adjusted_mode->crtc_vsync_end - 1) << 16));

	/* Workaround: when the EDP input selection is B, the VTOTAL_B must be
	 * programmed with the VTOTAL_EDP value. Same for VTOTAL_C. This is
	 * documented on the DDI_FUNC_CTL register description, EDP Input Select
	 * bits. */
	if (IS_HASWELL(dev_priv) && cpu_transcoder == TRANSCODER_EDP &&
	    (pipe == PIPE_B || pipe == PIPE_C))
		I915_WRITE(VTOTAL(pipe), I915_READ(VTOTAL(cpu_transcoder)));

}

static void intel_set_pipe_src_size(const struct intel_crtc_state *crtc_state)
{
	struct intel_crtc *crtc = to_intel_crtc(crtc_state->base.crtc);
	struct drm_i915_private *dev_priv = to_i915(crtc->base.dev);
	enum pipe pipe = crtc->pipe;

	/* pipesrc controls the size that is scaled from, which should
	 * always be the user's requested size.
	 */
	I915_WRITE(PIPESRC(pipe),
		   ((crtc_state->pipe_src_w - 1) << 16) |
		   (crtc_state->pipe_src_h - 1));
}

static void intel_get_pipe_timings(struct intel_crtc *crtc,
				   struct intel_crtc_state *pipe_config)
{
	struct drm_device *dev = crtc->base.dev;
	struct drm_i915_private *dev_priv = to_i915(dev);
	enum transcoder cpu_transcoder = pipe_config->cpu_transcoder;
	uint32_t tmp;

	tmp = I915_READ(HTOTAL(cpu_transcoder));
	pipe_config->base.adjusted_mode.crtc_hdisplay = (tmp & 0xffff) + 1;
	pipe_config->base.adjusted_mode.crtc_htotal = ((tmp >> 16) & 0xffff) + 1;
	tmp = I915_READ(HBLANK(cpu_transcoder));
	pipe_config->base.adjusted_mode.crtc_hblank_start = (tmp & 0xffff) + 1;
	pipe_config->base.adjusted_mode.crtc_hblank_end = ((tmp >> 16) & 0xffff) + 1;
	tmp = I915_READ(HSYNC(cpu_transcoder));
	pipe_config->base.adjusted_mode.crtc_hsync_start = (tmp & 0xffff) + 1;
	pipe_config->base.adjusted_mode.crtc_hsync_end = ((tmp >> 16) & 0xffff) + 1;

	tmp = I915_READ(VTOTAL(cpu_transcoder));
	pipe_config->base.adjusted_mode.crtc_vdisplay = (tmp & 0xffff) + 1;
	pipe_config->base.adjusted_mode.crtc_vtotal = ((tmp >> 16) & 0xffff) + 1;
	tmp = I915_READ(VBLANK(cpu_transcoder));
	pipe_config->base.adjusted_mode.crtc_vblank_start = (tmp & 0xffff) + 1;
	pipe_config->base.adjusted_mode.crtc_vblank_end = ((tmp >> 16) & 0xffff) + 1;
	tmp = I915_READ(VSYNC(cpu_transcoder));
	pipe_config->base.adjusted_mode.crtc_vsync_start = (tmp & 0xffff) + 1;
	pipe_config->base.adjusted_mode.crtc_vsync_end = ((tmp >> 16) & 0xffff) + 1;

	if (I915_READ(PIPECONF(cpu_transcoder)) & PIPECONF_INTERLACE_MASK) {
		pipe_config->base.adjusted_mode.flags |= DRM_MODE_FLAG_INTERLACE;
		pipe_config->base.adjusted_mode.crtc_vtotal += 1;
		pipe_config->base.adjusted_mode.crtc_vblank_end += 1;
	}
}

static void intel_get_pipe_src_size(struct intel_crtc *crtc,
				    struct intel_crtc_state *pipe_config)
{
	struct drm_device *dev = crtc->base.dev;
	struct drm_i915_private *dev_priv = to_i915(dev);
	u32 tmp;

	tmp = I915_READ(PIPESRC(crtc->pipe));
	pipe_config->pipe_src_h = (tmp & 0xffff) + 1;
	pipe_config->pipe_src_w = ((tmp >> 16) & 0xffff) + 1;

	pipe_config->base.mode.vdisplay = pipe_config->pipe_src_h;
	pipe_config->base.mode.hdisplay = pipe_config->pipe_src_w;
}

void intel_mode_from_pipe_config(struct drm_display_mode *mode,
				 struct intel_crtc_state *pipe_config)
{
	mode->hdisplay = pipe_config->base.adjusted_mode.crtc_hdisplay;
	mode->htotal = pipe_config->base.adjusted_mode.crtc_htotal;
	mode->hsync_start = pipe_config->base.adjusted_mode.crtc_hsync_start;
	mode->hsync_end = pipe_config->base.adjusted_mode.crtc_hsync_end;

	mode->vdisplay = pipe_config->base.adjusted_mode.crtc_vdisplay;
	mode->vtotal = pipe_config->base.adjusted_mode.crtc_vtotal;
	mode->vsync_start = pipe_config->base.adjusted_mode.crtc_vsync_start;
	mode->vsync_end = pipe_config->base.adjusted_mode.crtc_vsync_end;

	mode->flags = pipe_config->base.adjusted_mode.flags;
	mode->type = DRM_MODE_TYPE_DRIVER;

	mode->clock = pipe_config->base.adjusted_mode.crtc_clock;

	mode->hsync = drm_mode_hsync(mode);
	mode->vrefresh = drm_mode_vrefresh(mode);
	drm_mode_set_name(mode);
}

static void i9xx_set_pipeconf(const struct intel_crtc_state *crtc_state)
{
	struct intel_crtc *crtc = to_intel_crtc(crtc_state->base.crtc);
	struct drm_i915_private *dev_priv = to_i915(crtc->base.dev);
	uint32_t pipeconf;

	pipeconf = 0;

	/* we keep both pipes enabled on 830 */
	if (IS_I830(dev_priv))
		pipeconf |= I915_READ(PIPECONF(crtc->pipe)) & PIPECONF_ENABLE;

	if (crtc_state->double_wide)
		pipeconf |= PIPECONF_DOUBLE_WIDE;

	/* only g4x and later have fancy bpc/dither controls */
	if (IS_G4X(dev_priv) || IS_VALLEYVIEW(dev_priv) ||
	    IS_CHERRYVIEW(dev_priv)) {
		/* Bspec claims that we can't use dithering for 30bpp pipes. */
		if (crtc_state->dither && crtc_state->pipe_bpp != 30)
			pipeconf |= PIPECONF_DITHER_EN |
				    PIPECONF_DITHER_TYPE_SP;

		switch (crtc_state->pipe_bpp) {
		case 18:
			pipeconf |= PIPECONF_6BPC;
			break;
		case 24:
			pipeconf |= PIPECONF_8BPC;
			break;
		case 30:
			pipeconf |= PIPECONF_10BPC;
			break;
		default:
			/* Case prevented by intel_choose_pipe_bpp_dither. */
			BUG();
		}
	}

	if (crtc_state->base.adjusted_mode.flags & DRM_MODE_FLAG_INTERLACE) {
		if (INTEL_GEN(dev_priv) < 4 ||
		    intel_crtc_has_type(crtc_state, INTEL_OUTPUT_SDVO))
			pipeconf |= PIPECONF_INTERLACE_W_FIELD_INDICATION;
		else
			pipeconf |= PIPECONF_INTERLACE_W_SYNC_SHIFT;
	} else
		pipeconf |= PIPECONF_PROGRESSIVE;

	if ((IS_VALLEYVIEW(dev_priv) || IS_CHERRYVIEW(dev_priv)) &&
	     crtc_state->limited_color_range)
		pipeconf |= PIPECONF_COLOR_RANGE_SELECT;

	I915_WRITE(PIPECONF(crtc->pipe), pipeconf);
	POSTING_READ(PIPECONF(crtc->pipe));
}

static int i8xx_crtc_compute_clock(struct intel_crtc *crtc,
				   struct intel_crtc_state *crtc_state)
{
	struct drm_device *dev = crtc->base.dev;
	struct drm_i915_private *dev_priv = to_i915(dev);
	const struct intel_limit *limit;
	int refclk = 48000;

	memset(&crtc_state->dpll_hw_state, 0,
	       sizeof(crtc_state->dpll_hw_state));

	if (intel_crtc_has_type(crtc_state, INTEL_OUTPUT_LVDS)) {
		if (intel_panel_use_ssc(dev_priv)) {
			refclk = dev_priv->vbt.lvds_ssc_freq;
			DRM_DEBUG_KMS("using SSC reference clock of %d kHz\n", refclk);
		}

		limit = &intel_limits_i8xx_lvds;
	} else if (intel_crtc_has_type(crtc_state, INTEL_OUTPUT_DVO)) {
		limit = &intel_limits_i8xx_dvo;
	} else {
		limit = &intel_limits_i8xx_dac;
	}

	if (!crtc_state->clock_set &&
	    !i9xx_find_best_dpll(limit, crtc_state, crtc_state->port_clock,
				 refclk, NULL, &crtc_state->dpll)) {
		DRM_ERROR("Couldn't find PLL settings for mode!\n");
		return -EINVAL;
	}

	i8xx_compute_dpll(crtc, crtc_state, NULL);

	return 0;
}

static int g4x_crtc_compute_clock(struct intel_crtc *crtc,
				  struct intel_crtc_state *crtc_state)
{
	struct drm_device *dev = crtc->base.dev;
	struct drm_i915_private *dev_priv = to_i915(dev);
	const struct intel_limit *limit;
	int refclk = 96000;

	memset(&crtc_state->dpll_hw_state, 0,
	       sizeof(crtc_state->dpll_hw_state));

	if (intel_crtc_has_type(crtc_state, INTEL_OUTPUT_LVDS)) {
		if (intel_panel_use_ssc(dev_priv)) {
			refclk = dev_priv->vbt.lvds_ssc_freq;
			DRM_DEBUG_KMS("using SSC reference clock of %d kHz\n", refclk);
		}

		if (intel_is_dual_link_lvds(dev))
			limit = &intel_limits_g4x_dual_channel_lvds;
		else
			limit = &intel_limits_g4x_single_channel_lvds;
	} else if (intel_crtc_has_type(crtc_state, INTEL_OUTPUT_HDMI) ||
		   intel_crtc_has_type(crtc_state, INTEL_OUTPUT_ANALOG)) {
		limit = &intel_limits_g4x_hdmi;
	} else if (intel_crtc_has_type(crtc_state, INTEL_OUTPUT_SDVO)) {
		limit = &intel_limits_g4x_sdvo;
	} else {
		/* The option is for other outputs */
		limit = &intel_limits_i9xx_sdvo;
	}

	if (!crtc_state->clock_set &&
	    !g4x_find_best_dpll(limit, crtc_state, crtc_state->port_clock,
				refclk, NULL, &crtc_state->dpll)) {
		DRM_ERROR("Couldn't find PLL settings for mode!\n");
		return -EINVAL;
	}

	i9xx_compute_dpll(crtc, crtc_state, NULL);

	return 0;
}

static int pnv_crtc_compute_clock(struct intel_crtc *crtc,
				  struct intel_crtc_state *crtc_state)
{
	struct drm_device *dev = crtc->base.dev;
	struct drm_i915_private *dev_priv = to_i915(dev);
	const struct intel_limit *limit;
	int refclk = 96000;

	memset(&crtc_state->dpll_hw_state, 0,
	       sizeof(crtc_state->dpll_hw_state));

	if (intel_crtc_has_type(crtc_state, INTEL_OUTPUT_LVDS)) {
		if (intel_panel_use_ssc(dev_priv)) {
			refclk = dev_priv->vbt.lvds_ssc_freq;
			DRM_DEBUG_KMS("using SSC reference clock of %d kHz\n", refclk);
		}

		limit = &intel_limits_pineview_lvds;
	} else {
		limit = &intel_limits_pineview_sdvo;
	}

	if (!crtc_state->clock_set &&
	    !pnv_find_best_dpll(limit, crtc_state, crtc_state->port_clock,
				refclk, NULL, &crtc_state->dpll)) {
		DRM_ERROR("Couldn't find PLL settings for mode!\n");
		return -EINVAL;
	}

	i9xx_compute_dpll(crtc, crtc_state, NULL);

	return 0;
}

static int i9xx_crtc_compute_clock(struct intel_crtc *crtc,
				   struct intel_crtc_state *crtc_state)
{
	struct drm_device *dev = crtc->base.dev;
	struct drm_i915_private *dev_priv = to_i915(dev);
	const struct intel_limit *limit;
	int refclk = 96000;

	memset(&crtc_state->dpll_hw_state, 0,
	       sizeof(crtc_state->dpll_hw_state));

	if (intel_crtc_has_type(crtc_state, INTEL_OUTPUT_LVDS)) {
		if (intel_panel_use_ssc(dev_priv)) {
			refclk = dev_priv->vbt.lvds_ssc_freq;
			DRM_DEBUG_KMS("using SSC reference clock of %d kHz\n", refclk);
		}

		limit = &intel_limits_i9xx_lvds;
	} else {
		limit = &intel_limits_i9xx_sdvo;
	}

	if (!crtc_state->clock_set &&
	    !i9xx_find_best_dpll(limit, crtc_state, crtc_state->port_clock,
				 refclk, NULL, &crtc_state->dpll)) {
		DRM_ERROR("Couldn't find PLL settings for mode!\n");
		return -EINVAL;
	}

	i9xx_compute_dpll(crtc, crtc_state, NULL);

	return 0;
}

static int chv_crtc_compute_clock(struct intel_crtc *crtc,
				  struct intel_crtc_state *crtc_state)
{
	int refclk = 100000;
	const struct intel_limit *limit = &intel_limits_chv;

	memset(&crtc_state->dpll_hw_state, 0,
	       sizeof(crtc_state->dpll_hw_state));

	if (!crtc_state->clock_set &&
	    !chv_find_best_dpll(limit, crtc_state, crtc_state->port_clock,
				refclk, NULL, &crtc_state->dpll)) {
		DRM_ERROR("Couldn't find PLL settings for mode!\n");
		return -EINVAL;
	}

	chv_compute_dpll(crtc, crtc_state);

	return 0;
}

static int vlv_crtc_compute_clock(struct intel_crtc *crtc,
				  struct intel_crtc_state *crtc_state)
{
	int refclk = 100000;
	const struct intel_limit *limit = &intel_limits_vlv;

	memset(&crtc_state->dpll_hw_state, 0,
	       sizeof(crtc_state->dpll_hw_state));

	if (!crtc_state->clock_set &&
	    !vlv_find_best_dpll(limit, crtc_state, crtc_state->port_clock,
				refclk, NULL, &crtc_state->dpll)) {
		DRM_ERROR("Couldn't find PLL settings for mode!\n");
		return -EINVAL;
	}

	vlv_compute_dpll(crtc, crtc_state);

	return 0;
}

static void i9xx_get_pfit_config(struct intel_crtc *crtc,
				 struct intel_crtc_state *pipe_config)
{
	struct drm_i915_private *dev_priv = to_i915(crtc->base.dev);
	uint32_t tmp;

	if (INTEL_GEN(dev_priv) <= 3 &&
	    (IS_I830(dev_priv) || !IS_MOBILE(dev_priv)))
		return;

	tmp = I915_READ(PFIT_CONTROL);
	if (!(tmp & PFIT_ENABLE))
		return;

	/* Check whether the pfit is attached to our pipe. */
	if (INTEL_GEN(dev_priv) < 4) {
		if (crtc->pipe != PIPE_B)
			return;
	} else {
		if ((tmp & PFIT_PIPE_MASK) != (crtc->pipe << PFIT_PIPE_SHIFT))
			return;
	}

	pipe_config->gmch_pfit.control = tmp;
	pipe_config->gmch_pfit.pgm_ratios = I915_READ(PFIT_PGM_RATIOS);
}

static void vlv_crtc_clock_get(struct intel_crtc *crtc,
			       struct intel_crtc_state *pipe_config)
{
	struct drm_device *dev = crtc->base.dev;
	struct drm_i915_private *dev_priv = to_i915(dev);
	int pipe = pipe_config->cpu_transcoder;
	struct dpll clock;
	u32 mdiv;
	int refclk = 100000;

	/* In case of DSI, DPLL will not be used */
	if ((pipe_config->dpll_hw_state.dpll & DPLL_VCO_ENABLE) == 0)
		return;

	mutex_lock(&dev_priv->sb_lock);
	mdiv = vlv_dpio_read(dev_priv, pipe, VLV_PLL_DW3(pipe));
	mutex_unlock(&dev_priv->sb_lock);

	clock.m1 = (mdiv >> DPIO_M1DIV_SHIFT) & 7;
	clock.m2 = mdiv & DPIO_M2DIV_MASK;
	clock.n = (mdiv >> DPIO_N_SHIFT) & 0xf;
	clock.p1 = (mdiv >> DPIO_P1_SHIFT) & 7;
	clock.p2 = (mdiv >> DPIO_P2_SHIFT) & 0x1f;

	pipe_config->port_clock = vlv_calc_dpll_params(refclk, &clock);
}

static void
i9xx_get_initial_plane_config(struct intel_crtc *crtc,
			      struct intel_initial_plane_config *plane_config)
{
	struct drm_device *dev = crtc->base.dev;
	struct drm_i915_private *dev_priv = to_i915(dev);
	struct intel_plane *plane = to_intel_plane(crtc->base.primary);
	enum i9xx_plane_id i9xx_plane = plane->i9xx_plane;
	enum pipe pipe;
	u32 val, base, offset;
	int fourcc, pixel_format;
	unsigned int aligned_height;
	struct drm_framebuffer *fb;
	struct intel_framebuffer *intel_fb;

	if (!plane->get_hw_state(plane, &pipe))
		return;

	WARN_ON(pipe != crtc->pipe);

	intel_fb = kzalloc(sizeof(*intel_fb), GFP_KERNEL);
	if (!intel_fb) {
		DRM_DEBUG_KMS("failed to alloc fb\n");
		return;
	}

	fb = &intel_fb->base;

	fb->dev = dev;

	val = I915_READ(DSPCNTR(i9xx_plane));

	if (INTEL_GEN(dev_priv) >= 4) {
		if (val & DISPPLANE_TILED) {
			plane_config->tiling = I915_TILING_X;
			fb->modifier = I915_FORMAT_MOD_X_TILED;
		}
	}

	pixel_format = val & DISPPLANE_PIXFORMAT_MASK;
	fourcc = i9xx_format_to_fourcc(pixel_format);
	fb->format = drm_format_info(fourcc);

	if (IS_HASWELL(dev_priv) || IS_BROADWELL(dev_priv)) {
		offset = I915_READ(DSPOFFSET(i9xx_plane));
		base = I915_READ(DSPSURF(i9xx_plane)) & 0xfffff000;
	} else if (INTEL_GEN(dev_priv) >= 4) {
		if (plane_config->tiling)
			offset = I915_READ(DSPTILEOFF(i9xx_plane));
		else
			offset = I915_READ(DSPLINOFF(i9xx_plane));
		base = I915_READ(DSPSURF(i9xx_plane)) & 0xfffff000;
	} else {
		base = I915_READ(DSPADDR(i9xx_plane));
	}
	plane_config->base = base;

	val = I915_READ(PIPESRC(pipe));
	fb->width = ((val >> 16) & 0xfff) + 1;
	fb->height = ((val >> 0) & 0xfff) + 1;

	val = I915_READ(DSPSTRIDE(i9xx_plane));
	fb->pitches[0] = val & 0xffffffc0;

	aligned_height = intel_fb_align_height(fb, 0, fb->height);

	plane_config->size = fb->pitches[0] * aligned_height;

	DRM_DEBUG_KMS("%s/%s with fb: size=%dx%d@%d, offset=%x, pitch %d, size 0x%x\n",
		      crtc->base.name, plane->base.name, fb->width, fb->height,
		      fb->format->cpp[0] * 8, base, fb->pitches[0],
		      plane_config->size);

	plane_config->fb = intel_fb;
}

static void chv_crtc_clock_get(struct intel_crtc *crtc,
			       struct intel_crtc_state *pipe_config)
{
	struct drm_device *dev = crtc->base.dev;
	struct drm_i915_private *dev_priv = to_i915(dev);
	int pipe = pipe_config->cpu_transcoder;
	enum dpio_channel port = vlv_pipe_to_channel(pipe);
	struct dpll clock;
	u32 cmn_dw13, pll_dw0, pll_dw1, pll_dw2, pll_dw3;
	int refclk = 100000;

	/* In case of DSI, DPLL will not be used */
	if ((pipe_config->dpll_hw_state.dpll & DPLL_VCO_ENABLE) == 0)
		return;

	mutex_lock(&dev_priv->sb_lock);
	cmn_dw13 = vlv_dpio_read(dev_priv, pipe, CHV_CMN_DW13(port));
	pll_dw0 = vlv_dpio_read(dev_priv, pipe, CHV_PLL_DW0(port));
	pll_dw1 = vlv_dpio_read(dev_priv, pipe, CHV_PLL_DW1(port));
	pll_dw2 = vlv_dpio_read(dev_priv, pipe, CHV_PLL_DW2(port));
	pll_dw3 = vlv_dpio_read(dev_priv, pipe, CHV_PLL_DW3(port));
	mutex_unlock(&dev_priv->sb_lock);

	clock.m1 = (pll_dw1 & 0x7) == DPIO_CHV_M1_DIV_BY_2 ? 2 : 0;
	clock.m2 = (pll_dw0 & 0xff) << 22;
	if (pll_dw3 & DPIO_CHV_FRAC_DIV_EN)
		clock.m2 |= pll_dw2 & 0x3fffff;
	clock.n = (pll_dw1 >> DPIO_CHV_N_DIV_SHIFT) & 0xf;
	clock.p1 = (cmn_dw13 >> DPIO_CHV_P1_DIV_SHIFT) & 0x7;
	clock.p2 = (cmn_dw13 >> DPIO_CHV_P2_DIV_SHIFT) & 0x1f;

	pipe_config->port_clock = chv_calc_dpll_params(refclk, &clock);
}

static bool i9xx_get_pipe_config(struct intel_crtc *crtc,
				 struct intel_crtc_state *pipe_config)
{
	struct drm_i915_private *dev_priv = to_i915(crtc->base.dev);
	enum intel_display_power_domain power_domain;
	uint32_t tmp;
	bool ret;

	power_domain = POWER_DOMAIN_PIPE(crtc->pipe);
	if (!intel_display_power_get_if_enabled(dev_priv, power_domain))
		return false;

	pipe_config->cpu_transcoder = (enum transcoder) crtc->pipe;
	pipe_config->shared_dpll = NULL;

	ret = false;

	tmp = I915_READ(PIPECONF(crtc->pipe));
	if (!(tmp & PIPECONF_ENABLE))
		goto out;

	if (IS_G4X(dev_priv) || IS_VALLEYVIEW(dev_priv) ||
	    IS_CHERRYVIEW(dev_priv)) {
		switch (tmp & PIPECONF_BPC_MASK) {
		case PIPECONF_6BPC:
			pipe_config->pipe_bpp = 18;
			break;
		case PIPECONF_8BPC:
			pipe_config->pipe_bpp = 24;
			break;
		case PIPECONF_10BPC:
			pipe_config->pipe_bpp = 30;
			break;
		default:
			break;
		}
	}

	if ((IS_VALLEYVIEW(dev_priv) || IS_CHERRYVIEW(dev_priv)) &&
	    (tmp & PIPECONF_COLOR_RANGE_SELECT))
		pipe_config->limited_color_range = true;

	if (INTEL_GEN(dev_priv) < 4)
		pipe_config->double_wide = tmp & PIPECONF_DOUBLE_WIDE;

	intel_get_pipe_timings(crtc, pipe_config);
	intel_get_pipe_src_size(crtc, pipe_config);

	i9xx_get_pfit_config(crtc, pipe_config);

	if (INTEL_GEN(dev_priv) >= 4) {
		/* No way to read it out on pipes B and C */
		if (IS_CHERRYVIEW(dev_priv) && crtc->pipe != PIPE_A)
			tmp = dev_priv->chv_dpll_md[crtc->pipe];
		else
			tmp = I915_READ(DPLL_MD(crtc->pipe));
		pipe_config->pixel_multiplier =
			((tmp & DPLL_MD_UDI_MULTIPLIER_MASK)
			 >> DPLL_MD_UDI_MULTIPLIER_SHIFT) + 1;
		pipe_config->dpll_hw_state.dpll_md = tmp;
	} else if (IS_I945G(dev_priv) || IS_I945GM(dev_priv) ||
		   IS_G33(dev_priv) || IS_PINEVIEW(dev_priv)) {
		tmp = I915_READ(DPLL(crtc->pipe));
		pipe_config->pixel_multiplier =
			((tmp & SDVO_MULTIPLIER_MASK)
			 >> SDVO_MULTIPLIER_SHIFT_HIRES) + 1;
	} else {
		/* Note that on i915G/GM the pixel multiplier is in the sdvo
		 * port and will be fixed up in the encoder->get_config
		 * function. */
		pipe_config->pixel_multiplier = 1;
	}
	pipe_config->dpll_hw_state.dpll = I915_READ(DPLL(crtc->pipe));
	if (!IS_VALLEYVIEW(dev_priv) && !IS_CHERRYVIEW(dev_priv)) {
		/*
		 * DPLL_DVO_2X_MODE must be enabled for both DPLLs
		 * on 830. Filter it out here so that we don't
		 * report errors due to that.
		 */
		if (IS_I830(dev_priv))
			pipe_config->dpll_hw_state.dpll &= ~DPLL_DVO_2X_MODE;

		pipe_config->dpll_hw_state.fp0 = I915_READ(FP0(crtc->pipe));
		pipe_config->dpll_hw_state.fp1 = I915_READ(FP1(crtc->pipe));
	} else {
		/* Mask out read-only status bits. */
		pipe_config->dpll_hw_state.dpll &= ~(DPLL_LOCK_VLV |
						     DPLL_PORTC_READY_MASK |
						     DPLL_PORTB_READY_MASK);
	}

	if (IS_CHERRYVIEW(dev_priv))
		chv_crtc_clock_get(crtc, pipe_config);
	else if (IS_VALLEYVIEW(dev_priv))
		vlv_crtc_clock_get(crtc, pipe_config);
	else
		i9xx_crtc_clock_get(crtc, pipe_config);

	/*
	 * Normally the dotclock is filled in by the encoder .get_config()
	 * but in case the pipe is enabled w/o any ports we need a sane
	 * default.
	 */
	pipe_config->base.adjusted_mode.crtc_clock =
		pipe_config->port_clock / pipe_config->pixel_multiplier;

	ret = true;

out:
	intel_display_power_put(dev_priv, power_domain);

	return ret;
}

static void ironlake_init_pch_refclk(struct drm_i915_private *dev_priv)
{
	struct intel_encoder *encoder;
	int i;
	u32 val, final;
	bool has_lvds = false;
	bool has_cpu_edp = false;
	bool has_panel = false;
	bool has_ck505 = false;
	bool can_ssc = false;
	bool using_ssc_source = false;

	/* We need to take the global config into account */
	for_each_intel_encoder(&dev_priv->drm, encoder) {
		switch (encoder->type) {
		case INTEL_OUTPUT_LVDS:
			has_panel = true;
			has_lvds = true;
			break;
		case INTEL_OUTPUT_EDP:
			has_panel = true;
			if (encoder->port == PORT_A)
				has_cpu_edp = true;
			break;
		default:
			break;
		}
	}

	if (HAS_PCH_IBX(dev_priv)) {
		has_ck505 = dev_priv->vbt.display_clock_mode;
		can_ssc = has_ck505;
	} else {
		has_ck505 = false;
		can_ssc = true;
	}

	/* Check if any DPLLs are using the SSC source */
	for (i = 0; i < dev_priv->num_shared_dpll; i++) {
		u32 temp = I915_READ(PCH_DPLL(i));

		if (!(temp & DPLL_VCO_ENABLE))
			continue;

		if ((temp & PLL_REF_INPUT_MASK) ==
		    PLLB_REF_INPUT_SPREADSPECTRUMIN) {
			using_ssc_source = true;
			break;
		}
	}

	DRM_DEBUG_KMS("has_panel %d has_lvds %d has_ck505 %d using_ssc_source %d\n",
		      has_panel, has_lvds, has_ck505, using_ssc_source);

	/* Ironlake: try to setup display ref clock before DPLL
	 * enabling. This is only under driver's control after
	 * PCH B stepping, previous chipset stepping should be
	 * ignoring this setting.
	 */
	val = I915_READ(PCH_DREF_CONTROL);

	/* As we must carefully and slowly disable/enable each source in turn,
	 * compute the final state we want first and check if we need to
	 * make any changes at all.
	 */
	final = val;
	final &= ~DREF_NONSPREAD_SOURCE_MASK;
	if (has_ck505)
		final |= DREF_NONSPREAD_CK505_ENABLE;
	else
		final |= DREF_NONSPREAD_SOURCE_ENABLE;

	final &= ~DREF_SSC_SOURCE_MASK;
	final &= ~DREF_CPU_SOURCE_OUTPUT_MASK;
	final &= ~DREF_SSC1_ENABLE;

	if (has_panel) {
		final |= DREF_SSC_SOURCE_ENABLE;

		if (intel_panel_use_ssc(dev_priv) && can_ssc)
			final |= DREF_SSC1_ENABLE;

		if (has_cpu_edp) {
			if (intel_panel_use_ssc(dev_priv) && can_ssc)
				final |= DREF_CPU_SOURCE_OUTPUT_DOWNSPREAD;
			else
				final |= DREF_CPU_SOURCE_OUTPUT_NONSPREAD;
		} else
			final |= DREF_CPU_SOURCE_OUTPUT_DISABLE;
	} else if (using_ssc_source) {
		final |= DREF_SSC_SOURCE_ENABLE;
		final |= DREF_SSC1_ENABLE;
	}

	if (final == val)
		return;

	/* Always enable nonspread source */
	val &= ~DREF_NONSPREAD_SOURCE_MASK;

	if (has_ck505)
		val |= DREF_NONSPREAD_CK505_ENABLE;
	else
		val |= DREF_NONSPREAD_SOURCE_ENABLE;

	if (has_panel) {
		val &= ~DREF_SSC_SOURCE_MASK;
		val |= DREF_SSC_SOURCE_ENABLE;

		/* SSC must be turned on before enabling the CPU output  */
		if (intel_panel_use_ssc(dev_priv) && can_ssc) {
			DRM_DEBUG_KMS("Using SSC on panel\n");
			val |= DREF_SSC1_ENABLE;
		} else
			val &= ~DREF_SSC1_ENABLE;

		/* Get SSC going before enabling the outputs */
		I915_WRITE(PCH_DREF_CONTROL, val);
		POSTING_READ(PCH_DREF_CONTROL);
		udelay(200);

		val &= ~DREF_CPU_SOURCE_OUTPUT_MASK;

		/* Enable CPU source on CPU attached eDP */
		if (has_cpu_edp) {
			if (intel_panel_use_ssc(dev_priv) && can_ssc) {
				DRM_DEBUG_KMS("Using SSC on eDP\n");
				val |= DREF_CPU_SOURCE_OUTPUT_DOWNSPREAD;
			} else
				val |= DREF_CPU_SOURCE_OUTPUT_NONSPREAD;
		} else
			val |= DREF_CPU_SOURCE_OUTPUT_DISABLE;

		I915_WRITE(PCH_DREF_CONTROL, val);
		POSTING_READ(PCH_DREF_CONTROL);
		udelay(200);
	} else {
		DRM_DEBUG_KMS("Disabling CPU source output\n");

		val &= ~DREF_CPU_SOURCE_OUTPUT_MASK;

		/* Turn off CPU output */
		val |= DREF_CPU_SOURCE_OUTPUT_DISABLE;

		I915_WRITE(PCH_DREF_CONTROL, val);
		POSTING_READ(PCH_DREF_CONTROL);
		udelay(200);

		if (!using_ssc_source) {
			DRM_DEBUG_KMS("Disabling SSC source\n");

			/* Turn off the SSC source */
			val &= ~DREF_SSC_SOURCE_MASK;
			val |= DREF_SSC_SOURCE_DISABLE;

			/* Turn off SSC1 */
			val &= ~DREF_SSC1_ENABLE;

			I915_WRITE(PCH_DREF_CONTROL, val);
			POSTING_READ(PCH_DREF_CONTROL);
			udelay(200);
		}
	}

	BUG_ON(val != final);
}

static void lpt_reset_fdi_mphy(struct drm_i915_private *dev_priv)
{
	uint32_t tmp;

	tmp = I915_READ(SOUTH_CHICKEN2);
	tmp |= FDI_MPHY_IOSFSB_RESET_CTL;
	I915_WRITE(SOUTH_CHICKEN2, tmp);

	if (wait_for_us(I915_READ(SOUTH_CHICKEN2) &
			FDI_MPHY_IOSFSB_RESET_STATUS, 100))
		DRM_ERROR("FDI mPHY reset assert timeout\n");

	tmp = I915_READ(SOUTH_CHICKEN2);
	tmp &= ~FDI_MPHY_IOSFSB_RESET_CTL;
	I915_WRITE(SOUTH_CHICKEN2, tmp);

	if (wait_for_us((I915_READ(SOUTH_CHICKEN2) &
			 FDI_MPHY_IOSFSB_RESET_STATUS) == 0, 100))
		DRM_ERROR("FDI mPHY reset de-assert timeout\n");
}

/* WaMPhyProgramming:hsw */
static void lpt_program_fdi_mphy(struct drm_i915_private *dev_priv)
{
	uint32_t tmp;

	tmp = intel_sbi_read(dev_priv, 0x8008, SBI_MPHY);
	tmp &= ~(0xFF << 24);
	tmp |= (0x12 << 24);
	intel_sbi_write(dev_priv, 0x8008, tmp, SBI_MPHY);

	tmp = intel_sbi_read(dev_priv, 0x2008, SBI_MPHY);
	tmp |= (1 << 11);
	intel_sbi_write(dev_priv, 0x2008, tmp, SBI_MPHY);

	tmp = intel_sbi_read(dev_priv, 0x2108, SBI_MPHY);
	tmp |= (1 << 11);
	intel_sbi_write(dev_priv, 0x2108, tmp, SBI_MPHY);

	tmp = intel_sbi_read(dev_priv, 0x206C, SBI_MPHY);
	tmp |= (1 << 24) | (1 << 21) | (1 << 18);
	intel_sbi_write(dev_priv, 0x206C, tmp, SBI_MPHY);

	tmp = intel_sbi_read(dev_priv, 0x216C, SBI_MPHY);
	tmp |= (1 << 24) | (1 << 21) | (1 << 18);
	intel_sbi_write(dev_priv, 0x216C, tmp, SBI_MPHY);

	tmp = intel_sbi_read(dev_priv, 0x2080, SBI_MPHY);
	tmp &= ~(7 << 13);
	tmp |= (5 << 13);
	intel_sbi_write(dev_priv, 0x2080, tmp, SBI_MPHY);

	tmp = intel_sbi_read(dev_priv, 0x2180, SBI_MPHY);
	tmp &= ~(7 << 13);
	tmp |= (5 << 13);
	intel_sbi_write(dev_priv, 0x2180, tmp, SBI_MPHY);

	tmp = intel_sbi_read(dev_priv, 0x208C, SBI_MPHY);
	tmp &= ~0xFF;
	tmp |= 0x1C;
	intel_sbi_write(dev_priv, 0x208C, tmp, SBI_MPHY);

	tmp = intel_sbi_read(dev_priv, 0x218C, SBI_MPHY);
	tmp &= ~0xFF;
	tmp |= 0x1C;
	intel_sbi_write(dev_priv, 0x218C, tmp, SBI_MPHY);

	tmp = intel_sbi_read(dev_priv, 0x2098, SBI_MPHY);
	tmp &= ~(0xFF << 16);
	tmp |= (0x1C << 16);
	intel_sbi_write(dev_priv, 0x2098, tmp, SBI_MPHY);

	tmp = intel_sbi_read(dev_priv, 0x2198, SBI_MPHY);
	tmp &= ~(0xFF << 16);
	tmp |= (0x1C << 16);
	intel_sbi_write(dev_priv, 0x2198, tmp, SBI_MPHY);

	tmp = intel_sbi_read(dev_priv, 0x20C4, SBI_MPHY);
	tmp |= (1 << 27);
	intel_sbi_write(dev_priv, 0x20C4, tmp, SBI_MPHY);

	tmp = intel_sbi_read(dev_priv, 0x21C4, SBI_MPHY);
	tmp |= (1 << 27);
	intel_sbi_write(dev_priv, 0x21C4, tmp, SBI_MPHY);

	tmp = intel_sbi_read(dev_priv, 0x20EC, SBI_MPHY);
	tmp &= ~(0xF << 28);
	tmp |= (4 << 28);
	intel_sbi_write(dev_priv, 0x20EC, tmp, SBI_MPHY);

	tmp = intel_sbi_read(dev_priv, 0x21EC, SBI_MPHY);
	tmp &= ~(0xF << 28);
	tmp |= (4 << 28);
	intel_sbi_write(dev_priv, 0x21EC, tmp, SBI_MPHY);
}

/* Implements 3 different sequences from BSpec chapter "Display iCLK
 * Programming" based on the parameters passed:
 * - Sequence to enable CLKOUT_DP
 * - Sequence to enable CLKOUT_DP without spread
 * - Sequence to enable CLKOUT_DP for FDI usage and configure PCH FDI I/O
 */
static void lpt_enable_clkout_dp(struct drm_i915_private *dev_priv,
				 bool with_spread, bool with_fdi)
{
	uint32_t reg, tmp;

	if (WARN(with_fdi && !with_spread, "FDI requires downspread\n"))
		with_spread = true;
	if (WARN(HAS_PCH_LPT_LP(dev_priv) &&
	    with_fdi, "LP PCH doesn't have FDI\n"))
		with_fdi = false;

	mutex_lock(&dev_priv->sb_lock);

	tmp = intel_sbi_read(dev_priv, SBI_SSCCTL, SBI_ICLK);
	tmp &= ~SBI_SSCCTL_DISABLE;
	tmp |= SBI_SSCCTL_PATHALT;
	intel_sbi_write(dev_priv, SBI_SSCCTL, tmp, SBI_ICLK);

	udelay(24);

	if (with_spread) {
		tmp = intel_sbi_read(dev_priv, SBI_SSCCTL, SBI_ICLK);
		tmp &= ~SBI_SSCCTL_PATHALT;
		intel_sbi_write(dev_priv, SBI_SSCCTL, tmp, SBI_ICLK);

		if (with_fdi) {
			lpt_reset_fdi_mphy(dev_priv);
			lpt_program_fdi_mphy(dev_priv);
		}
	}

	reg = HAS_PCH_LPT_LP(dev_priv) ? SBI_GEN0 : SBI_DBUFF0;
	tmp = intel_sbi_read(dev_priv, reg, SBI_ICLK);
	tmp |= SBI_GEN0_CFG_BUFFENABLE_DISABLE;
	intel_sbi_write(dev_priv, reg, tmp, SBI_ICLK);

	mutex_unlock(&dev_priv->sb_lock);
}

/* Sequence to disable CLKOUT_DP */
static void lpt_disable_clkout_dp(struct drm_i915_private *dev_priv)
{
	uint32_t reg, tmp;

	mutex_lock(&dev_priv->sb_lock);

	reg = HAS_PCH_LPT_LP(dev_priv) ? SBI_GEN0 : SBI_DBUFF0;
	tmp = intel_sbi_read(dev_priv, reg, SBI_ICLK);
	tmp &= ~SBI_GEN0_CFG_BUFFENABLE_DISABLE;
	intel_sbi_write(dev_priv, reg, tmp, SBI_ICLK);

	tmp = intel_sbi_read(dev_priv, SBI_SSCCTL, SBI_ICLK);
	if (!(tmp & SBI_SSCCTL_DISABLE)) {
		if (!(tmp & SBI_SSCCTL_PATHALT)) {
			tmp |= SBI_SSCCTL_PATHALT;
			intel_sbi_write(dev_priv, SBI_SSCCTL, tmp, SBI_ICLK);
			udelay(32);
		}
		tmp |= SBI_SSCCTL_DISABLE;
		intel_sbi_write(dev_priv, SBI_SSCCTL, tmp, SBI_ICLK);
	}

	mutex_unlock(&dev_priv->sb_lock);
}

#define BEND_IDX(steps) ((50 + (steps)) / 5)

static const uint16_t sscdivintphase[] = {
	[BEND_IDX( 50)] = 0x3B23,
	[BEND_IDX( 45)] = 0x3B23,
	[BEND_IDX( 40)] = 0x3C23,
	[BEND_IDX( 35)] = 0x3C23,
	[BEND_IDX( 30)] = 0x3D23,
	[BEND_IDX( 25)] = 0x3D23,
	[BEND_IDX( 20)] = 0x3E23,
	[BEND_IDX( 15)] = 0x3E23,
	[BEND_IDX( 10)] = 0x3F23,
	[BEND_IDX(  5)] = 0x3F23,
	[BEND_IDX(  0)] = 0x0025,
	[BEND_IDX( -5)] = 0x0025,
	[BEND_IDX(-10)] = 0x0125,
	[BEND_IDX(-15)] = 0x0125,
	[BEND_IDX(-20)] = 0x0225,
	[BEND_IDX(-25)] = 0x0225,
	[BEND_IDX(-30)] = 0x0325,
	[BEND_IDX(-35)] = 0x0325,
	[BEND_IDX(-40)] = 0x0425,
	[BEND_IDX(-45)] = 0x0425,
	[BEND_IDX(-50)] = 0x0525,
};

/*
 * Bend CLKOUT_DP
 * steps -50 to 50 inclusive, in steps of 5
 * < 0 slow down the clock, > 0 speed up the clock, 0 == no bend (135MHz)
 * change in clock period = -(steps / 10) * 5.787 ps
 */
static void lpt_bend_clkout_dp(struct drm_i915_private *dev_priv, int steps)
{
	uint32_t tmp;
	int idx = BEND_IDX(steps);

	if (WARN_ON(steps % 5 != 0))
		return;

	if (WARN_ON(idx >= ARRAY_SIZE(sscdivintphase)))
		return;

	mutex_lock(&dev_priv->sb_lock);

	if (steps % 10 != 0)
		tmp = 0xAAAAAAAB;
	else
		tmp = 0x00000000;
	intel_sbi_write(dev_priv, SBI_SSCDITHPHASE, tmp, SBI_ICLK);

	tmp = intel_sbi_read(dev_priv, SBI_SSCDIVINTPHASE, SBI_ICLK);
	tmp &= 0xffff0000;
	tmp |= sscdivintphase[idx];
	intel_sbi_write(dev_priv, SBI_SSCDIVINTPHASE, tmp, SBI_ICLK);

	mutex_unlock(&dev_priv->sb_lock);
}

#undef BEND_IDX

static void lpt_init_pch_refclk(struct drm_i915_private *dev_priv)
{
	struct intel_encoder *encoder;
	bool has_vga = false;

	for_each_intel_encoder(&dev_priv->drm, encoder) {
		switch (encoder->type) {
		case INTEL_OUTPUT_ANALOG:
			has_vga = true;
			break;
		default:
			break;
		}
	}

	if (has_vga) {
		lpt_bend_clkout_dp(dev_priv, 0);
		lpt_enable_clkout_dp(dev_priv, true, true);
	} else {
		lpt_disable_clkout_dp(dev_priv);
	}
}

/*
 * Initialize reference clocks when the driver loads
 */
void intel_init_pch_refclk(struct drm_i915_private *dev_priv)
{
	if (HAS_PCH_IBX(dev_priv) || HAS_PCH_CPT(dev_priv))
		ironlake_init_pch_refclk(dev_priv);
	else if (HAS_PCH_LPT(dev_priv))
		lpt_init_pch_refclk(dev_priv);
}

static void ironlake_set_pipeconf(const struct intel_crtc_state *crtc_state)
{
	struct intel_crtc *crtc = to_intel_crtc(crtc_state->base.crtc);
	struct drm_i915_private *dev_priv = to_i915(crtc->base.dev);
	enum pipe pipe = crtc->pipe;
	uint32_t val;

	val = 0;

	switch (crtc_state->pipe_bpp) {
	case 18:
		val |= PIPECONF_6BPC;
		break;
	case 24:
		val |= PIPECONF_8BPC;
		break;
	case 30:
		val |= PIPECONF_10BPC;
		break;
	case 36:
		val |= PIPECONF_12BPC;
		break;
	default:
		/* Case prevented by intel_choose_pipe_bpp_dither. */
		BUG();
	}

	if (crtc_state->dither)
		val |= (PIPECONF_DITHER_EN | PIPECONF_DITHER_TYPE_SP);

	if (crtc_state->base.adjusted_mode.flags & DRM_MODE_FLAG_INTERLACE)
		val |= PIPECONF_INTERLACED_ILK;
	else
		val |= PIPECONF_PROGRESSIVE;

	if (crtc_state->limited_color_range)
		val |= PIPECONF_COLOR_RANGE_SELECT;

	I915_WRITE(PIPECONF(pipe), val);
	POSTING_READ(PIPECONF(pipe));
}

static void haswell_set_pipeconf(const struct intel_crtc_state *crtc_state)
{
	struct intel_crtc *crtc = to_intel_crtc(crtc_state->base.crtc);
	struct drm_i915_private *dev_priv = to_i915(crtc->base.dev);
	enum transcoder cpu_transcoder = crtc_state->cpu_transcoder;
	u32 val = 0;

	if (IS_HASWELL(dev_priv) && crtc_state->dither)
		val |= (PIPECONF_DITHER_EN | PIPECONF_DITHER_TYPE_SP);

	if (crtc_state->base.adjusted_mode.flags & DRM_MODE_FLAG_INTERLACE)
		val |= PIPECONF_INTERLACED_ILK;
	else
		val |= PIPECONF_PROGRESSIVE;

	I915_WRITE(PIPECONF(cpu_transcoder), val);
	POSTING_READ(PIPECONF(cpu_transcoder));
}

static void haswell_set_pipemisc(const struct intel_crtc_state *crtc_state)
{
	struct intel_crtc *intel_crtc = to_intel_crtc(crtc_state->base.crtc);
	struct drm_i915_private *dev_priv = to_i915(intel_crtc->base.dev);

	if (IS_BROADWELL(dev_priv) || INTEL_GEN(dev_priv) >= 9) {
		u32 val = 0;

		switch (crtc_state->pipe_bpp) {
		case 18:
			val |= PIPEMISC_DITHER_6_BPC;
			break;
		case 24:
			val |= PIPEMISC_DITHER_8_BPC;
			break;
		case 30:
			val |= PIPEMISC_DITHER_10_BPC;
			break;
		case 36:
			val |= PIPEMISC_DITHER_12_BPC;
			break;
		default:
			/* Case prevented by pipe_config_set_bpp. */
			BUG();
		}

		if (crtc_state->dither)
			val |= PIPEMISC_DITHER_ENABLE | PIPEMISC_DITHER_TYPE_SP;

		if (crtc_state->ycbcr420) {
			val |= PIPEMISC_OUTPUT_COLORSPACE_YUV |
				PIPEMISC_YUV420_ENABLE |
				PIPEMISC_YUV420_MODE_FULL_BLEND;
		}

		I915_WRITE(PIPEMISC(intel_crtc->pipe), val);
	}
}

int ironlake_get_lanes_required(int target_clock, int link_bw, int bpp)
{
	/*
	 * Account for spread spectrum to avoid
	 * oversubscribing the link. Max center spread
	 * is 2.5%; use 5% for safety's sake.
	 */
	u32 bps = target_clock * bpp * 21 / 20;
	return DIV_ROUND_UP(bps, link_bw * 8);
}

static bool ironlake_needs_fb_cb_tune(struct dpll *dpll, int factor)
{
	return i9xx_dpll_compute_m(dpll) < factor * dpll->n;
}

static void ironlake_compute_dpll(struct intel_crtc *intel_crtc,
				  struct intel_crtc_state *crtc_state,
				  struct dpll *reduced_clock)
{
	struct drm_crtc *crtc = &intel_crtc->base;
	struct drm_device *dev = crtc->dev;
	struct drm_i915_private *dev_priv = to_i915(dev);
	u32 dpll, fp, fp2;
	int factor;

	/* Enable autotuning of the PLL clock (if permissible) */
	factor = 21;
	if (intel_crtc_has_type(crtc_state, INTEL_OUTPUT_LVDS)) {
		if ((intel_panel_use_ssc(dev_priv) &&
		     dev_priv->vbt.lvds_ssc_freq == 100000) ||
		    (HAS_PCH_IBX(dev_priv) && intel_is_dual_link_lvds(dev)))
			factor = 25;
	} else if (crtc_state->sdvo_tv_clock)
		factor = 20;

	fp = i9xx_dpll_compute_fp(&crtc_state->dpll);

	if (ironlake_needs_fb_cb_tune(&crtc_state->dpll, factor))
		fp |= FP_CB_TUNE;

	if (reduced_clock) {
		fp2 = i9xx_dpll_compute_fp(reduced_clock);

		if (reduced_clock->m < factor * reduced_clock->n)
			fp2 |= FP_CB_TUNE;
	} else {
		fp2 = fp;
	}

	dpll = 0;

	if (intel_crtc_has_type(crtc_state, INTEL_OUTPUT_LVDS))
		dpll |= DPLLB_MODE_LVDS;
	else
		dpll |= DPLLB_MODE_DAC_SERIAL;

	dpll |= (crtc_state->pixel_multiplier - 1)
		<< PLL_REF_SDVO_HDMI_MULTIPLIER_SHIFT;

	if (intel_crtc_has_type(crtc_state, INTEL_OUTPUT_SDVO) ||
	    intel_crtc_has_type(crtc_state, INTEL_OUTPUT_HDMI))
		dpll |= DPLL_SDVO_HIGH_SPEED;

	if (intel_crtc_has_dp_encoder(crtc_state))
		dpll |= DPLL_SDVO_HIGH_SPEED;

	/*
	 * The high speed IO clock is only really required for
	 * SDVO/HDMI/DP, but we also enable it for CRT to make it
	 * possible to share the DPLL between CRT and HDMI. Enabling
	 * the clock needlessly does no real harm, except use up a
	 * bit of power potentially.
	 *
	 * We'll limit this to IVB with 3 pipes, since it has only two
	 * DPLLs and so DPLL sharing is the only way to get three pipes
	 * driving PCH ports at the same time. On SNB we could do this,
	 * and potentially avoid enabling the second DPLL, but it's not
	 * clear if it''s a win or loss power wise. No point in doing
	 * this on ILK at all since it has a fixed DPLL<->pipe mapping.
	 */
	if (INTEL_INFO(dev_priv)->num_pipes == 3 &&
	    intel_crtc_has_type(crtc_state, INTEL_OUTPUT_ANALOG))
		dpll |= DPLL_SDVO_HIGH_SPEED;

	/* compute bitmask from p1 value */
	dpll |= (1 << (crtc_state->dpll.p1 - 1)) << DPLL_FPA01_P1_POST_DIV_SHIFT;
	/* also FPA1 */
	dpll |= (1 << (crtc_state->dpll.p1 - 1)) << DPLL_FPA1_P1_POST_DIV_SHIFT;

	switch (crtc_state->dpll.p2) {
	case 5:
		dpll |= DPLL_DAC_SERIAL_P2_CLOCK_DIV_5;
		break;
	case 7:
		dpll |= DPLLB_LVDS_P2_CLOCK_DIV_7;
		break;
	case 10:
		dpll |= DPLL_DAC_SERIAL_P2_CLOCK_DIV_10;
		break;
	case 14:
		dpll |= DPLLB_LVDS_P2_CLOCK_DIV_14;
		break;
	}

	if (intel_crtc_has_type(crtc_state, INTEL_OUTPUT_LVDS) &&
	    intel_panel_use_ssc(dev_priv))
		dpll |= PLLB_REF_INPUT_SPREADSPECTRUMIN;
	else
		dpll |= PLL_REF_INPUT_DREFCLK;

	dpll |= DPLL_VCO_ENABLE;

	crtc_state->dpll_hw_state.dpll = dpll;
	crtc_state->dpll_hw_state.fp0 = fp;
	crtc_state->dpll_hw_state.fp1 = fp2;
}

static int ironlake_crtc_compute_clock(struct intel_crtc *crtc,
				       struct intel_crtc_state *crtc_state)
{
	struct drm_device *dev = crtc->base.dev;
	struct drm_i915_private *dev_priv = to_i915(dev);
	const struct intel_limit *limit;
	int refclk = 120000;

	memset(&crtc_state->dpll_hw_state, 0,
	       sizeof(crtc_state->dpll_hw_state));

	/* CPU eDP is the only output that doesn't need a PCH PLL of its own. */
	if (!crtc_state->has_pch_encoder)
		return 0;

	if (intel_crtc_has_type(crtc_state, INTEL_OUTPUT_LVDS)) {
		if (intel_panel_use_ssc(dev_priv)) {
			DRM_DEBUG_KMS("using SSC reference clock of %d kHz\n",
				      dev_priv->vbt.lvds_ssc_freq);
			refclk = dev_priv->vbt.lvds_ssc_freq;
		}

		if (intel_is_dual_link_lvds(dev)) {
			if (refclk == 100000)
				limit = &intel_limits_ironlake_dual_lvds_100m;
			else
				limit = &intel_limits_ironlake_dual_lvds;
		} else {
			if (refclk == 100000)
				limit = &intel_limits_ironlake_single_lvds_100m;
			else
				limit = &intel_limits_ironlake_single_lvds;
		}
	} else {
		limit = &intel_limits_ironlake_dac;
	}

	if (!crtc_state->clock_set &&
	    !g4x_find_best_dpll(limit, crtc_state, crtc_state->port_clock,
				refclk, NULL, &crtc_state->dpll)) {
		DRM_ERROR("Couldn't find PLL settings for mode!\n");
		return -EINVAL;
	}

	ironlake_compute_dpll(crtc, crtc_state, NULL);

	if (!intel_get_shared_dpll(crtc, crtc_state, NULL)) {
		DRM_DEBUG_KMS("failed to find PLL for pipe %c\n",
			      pipe_name(crtc->pipe));
		return -EINVAL;
	}

	return 0;
}

static void intel_pch_transcoder_get_m_n(struct intel_crtc *crtc,
					 struct intel_link_m_n *m_n)
{
	struct drm_device *dev = crtc->base.dev;
	struct drm_i915_private *dev_priv = to_i915(dev);
	enum pipe pipe = crtc->pipe;

	m_n->link_m = I915_READ(PCH_TRANS_LINK_M1(pipe));
	m_n->link_n = I915_READ(PCH_TRANS_LINK_N1(pipe));
	m_n->gmch_m = I915_READ(PCH_TRANS_DATA_M1(pipe))
		& ~TU_SIZE_MASK;
	m_n->gmch_n = I915_READ(PCH_TRANS_DATA_N1(pipe));
	m_n->tu = ((I915_READ(PCH_TRANS_DATA_M1(pipe))
		    & TU_SIZE_MASK) >> TU_SIZE_SHIFT) + 1;
}

static void intel_cpu_transcoder_get_m_n(struct intel_crtc *crtc,
					 enum transcoder transcoder,
					 struct intel_link_m_n *m_n,
					 struct intel_link_m_n *m2_n2)
{
	struct drm_i915_private *dev_priv = to_i915(crtc->base.dev);
	enum pipe pipe = crtc->pipe;

	if (INTEL_GEN(dev_priv) >= 5) {
		m_n->link_m = I915_READ(PIPE_LINK_M1(transcoder));
		m_n->link_n = I915_READ(PIPE_LINK_N1(transcoder));
		m_n->gmch_m = I915_READ(PIPE_DATA_M1(transcoder))
			& ~TU_SIZE_MASK;
		m_n->gmch_n = I915_READ(PIPE_DATA_N1(transcoder));
		m_n->tu = ((I915_READ(PIPE_DATA_M1(transcoder))
			    & TU_SIZE_MASK) >> TU_SIZE_SHIFT) + 1;
		/* Read M2_N2 registers only for gen < 8 (M2_N2 available for
		 * gen < 8) and if DRRS is supported (to make sure the
		 * registers are not unnecessarily read).
		 */
		if (m2_n2 && INTEL_GEN(dev_priv) < 8 &&
			crtc->config->has_drrs) {
			m2_n2->link_m = I915_READ(PIPE_LINK_M2(transcoder));
			m2_n2->link_n =	I915_READ(PIPE_LINK_N2(transcoder));
			m2_n2->gmch_m =	I915_READ(PIPE_DATA_M2(transcoder))
					& ~TU_SIZE_MASK;
			m2_n2->gmch_n =	I915_READ(PIPE_DATA_N2(transcoder));
			m2_n2->tu = ((I915_READ(PIPE_DATA_M2(transcoder))
					& TU_SIZE_MASK) >> TU_SIZE_SHIFT) + 1;
		}
	} else {
		m_n->link_m = I915_READ(PIPE_LINK_M_G4X(pipe));
		m_n->link_n = I915_READ(PIPE_LINK_N_G4X(pipe));
		m_n->gmch_m = I915_READ(PIPE_DATA_M_G4X(pipe))
			& ~TU_SIZE_MASK;
		m_n->gmch_n = I915_READ(PIPE_DATA_N_G4X(pipe));
		m_n->tu = ((I915_READ(PIPE_DATA_M_G4X(pipe))
			    & TU_SIZE_MASK) >> TU_SIZE_SHIFT) + 1;
	}
}

void intel_dp_get_m_n(struct intel_crtc *crtc,
		      struct intel_crtc_state *pipe_config)
{
	if (pipe_config->has_pch_encoder)
		intel_pch_transcoder_get_m_n(crtc, &pipe_config->dp_m_n);
	else
		intel_cpu_transcoder_get_m_n(crtc, pipe_config->cpu_transcoder,
					     &pipe_config->dp_m_n,
					     &pipe_config->dp_m2_n2);
}

static void ironlake_get_fdi_m_n_config(struct intel_crtc *crtc,
					struct intel_crtc_state *pipe_config)
{
	intel_cpu_transcoder_get_m_n(crtc, pipe_config->cpu_transcoder,
				     &pipe_config->fdi_m_n, NULL);
}

static void skylake_get_pfit_config(struct intel_crtc *crtc,
				    struct intel_crtc_state *pipe_config)
{
	struct drm_device *dev = crtc->base.dev;
	struct drm_i915_private *dev_priv = to_i915(dev);
	struct intel_crtc_scaler_state *scaler_state = &pipe_config->scaler_state;
	uint32_t ps_ctrl = 0;
	int id = -1;
	int i;

	/* find scaler attached to this pipe */
	for (i = 0; i < crtc->num_scalers; i++) {
		ps_ctrl = I915_READ(SKL_PS_CTRL(crtc->pipe, i));
		if (ps_ctrl & PS_SCALER_EN && !(ps_ctrl & PS_PLANE_SEL_MASK)) {
			id = i;
			pipe_config->pch_pfit.enabled = true;
			pipe_config->pch_pfit.pos = I915_READ(SKL_PS_WIN_POS(crtc->pipe, i));
			pipe_config->pch_pfit.size = I915_READ(SKL_PS_WIN_SZ(crtc->pipe, i));
			break;
		}
	}

	scaler_state->scaler_id = id;
	if (id >= 0) {
		scaler_state->scaler_users |= (1 << SKL_CRTC_INDEX);
	} else {
		scaler_state->scaler_users &= ~(1 << SKL_CRTC_INDEX);
	}
}

static void
skylake_get_initial_plane_config(struct intel_crtc *crtc,
				 struct intel_initial_plane_config *plane_config)
{
	struct drm_device *dev = crtc->base.dev;
	struct drm_i915_private *dev_priv = to_i915(dev);
	struct intel_plane *plane = to_intel_plane(crtc->base.primary);
	enum plane_id plane_id = plane->id;
	enum pipe pipe;
	u32 val, base, offset, stride_mult, tiling, alpha;
	int fourcc, pixel_format;
	unsigned int aligned_height;
	struct drm_framebuffer *fb;
	struct intel_framebuffer *intel_fb;

	if (!plane->get_hw_state(plane, &pipe))
		return;

	WARN_ON(pipe != crtc->pipe);

	intel_fb = kzalloc(sizeof(*intel_fb), GFP_KERNEL);
	if (!intel_fb) {
		DRM_DEBUG_KMS("failed to alloc fb\n");
		return;
	}

	fb = &intel_fb->base;

	fb->dev = dev;

	val = I915_READ(PLANE_CTL(pipe, plane_id));

	if (INTEL_GEN(dev_priv) >= 11)
		pixel_format = val & ICL_PLANE_CTL_FORMAT_MASK;
	else
		pixel_format = val & PLANE_CTL_FORMAT_MASK;

	if (INTEL_GEN(dev_priv) >= 10 || IS_GEMINILAKE(dev_priv)) {
		alpha = I915_READ(PLANE_COLOR_CTL(pipe, plane_id));
		alpha &= PLANE_COLOR_ALPHA_MASK;
	} else {
		alpha = val & PLANE_CTL_ALPHA_MASK;
	}

	fourcc = skl_format_to_fourcc(pixel_format,
				      val & PLANE_CTL_ORDER_RGBX, alpha);
	fb->format = drm_format_info(fourcc);

	tiling = val & PLANE_CTL_TILED_MASK;
	switch (tiling) {
	case PLANE_CTL_TILED_LINEAR:
		fb->modifier = DRM_FORMAT_MOD_LINEAR;
		break;
	case PLANE_CTL_TILED_X:
		plane_config->tiling = I915_TILING_X;
		fb->modifier = I915_FORMAT_MOD_X_TILED;
		break;
	case PLANE_CTL_TILED_Y:
		if (val & PLANE_CTL_RENDER_DECOMPRESSION_ENABLE)
			fb->modifier = I915_FORMAT_MOD_Y_TILED_CCS;
		else
			fb->modifier = I915_FORMAT_MOD_Y_TILED;
		break;
	case PLANE_CTL_TILED_YF:
		if (val & PLANE_CTL_RENDER_DECOMPRESSION_ENABLE)
			fb->modifier = I915_FORMAT_MOD_Yf_TILED_CCS;
		else
			fb->modifier = I915_FORMAT_MOD_Yf_TILED;
		break;
	default:
		MISSING_CASE(tiling);
		goto error;
	}

	base = I915_READ(PLANE_SURF(pipe, plane_id)) & 0xfffff000;
	plane_config->base = base;

	offset = I915_READ(PLANE_OFFSET(pipe, plane_id));

	val = I915_READ(PLANE_SIZE(pipe, plane_id));
	fb->height = ((val >> 16) & 0xfff) + 1;
	fb->width = ((val >> 0) & 0x1fff) + 1;

	val = I915_READ(PLANE_STRIDE(pipe, plane_id));
	stride_mult = intel_fb_stride_alignment(fb, 0);
	fb->pitches[0] = (val & 0x3ff) * stride_mult;

	aligned_height = intel_fb_align_height(fb, 0, fb->height);

	plane_config->size = fb->pitches[0] * aligned_height;

	DRM_DEBUG_KMS("%s/%s with fb: size=%dx%d@%d, offset=%x, pitch %d, size 0x%x\n",
		      crtc->base.name, plane->base.name, fb->width, fb->height,
		      fb->format->cpp[0] * 8, base, fb->pitches[0],
		      plane_config->size);

	plane_config->fb = intel_fb;
	return;

error:
	kfree(intel_fb);
}

static void ironlake_get_pfit_config(struct intel_crtc *crtc,
				     struct intel_crtc_state *pipe_config)
{
	struct drm_device *dev = crtc->base.dev;
	struct drm_i915_private *dev_priv = to_i915(dev);
	uint32_t tmp;

	tmp = I915_READ(PF_CTL(crtc->pipe));

	if (tmp & PF_ENABLE) {
		pipe_config->pch_pfit.enabled = true;
		pipe_config->pch_pfit.pos = I915_READ(PF_WIN_POS(crtc->pipe));
		pipe_config->pch_pfit.size = I915_READ(PF_WIN_SZ(crtc->pipe));

		/* We currently do not free assignements of panel fitters on
		 * ivb/hsw (since we don't use the higher upscaling modes which
		 * differentiates them) so just WARN about this case for now. */
		if (IS_GEN7(dev_priv)) {
			WARN_ON((tmp & PF_PIPE_SEL_MASK_IVB) !=
				PF_PIPE_SEL_IVB(crtc->pipe));
		}
	}
}

static bool ironlake_get_pipe_config(struct intel_crtc *crtc,
				     struct intel_crtc_state *pipe_config)
{
	struct drm_device *dev = crtc->base.dev;
	struct drm_i915_private *dev_priv = to_i915(dev);
	enum intel_display_power_domain power_domain;
	uint32_t tmp;
	bool ret;

	power_domain = POWER_DOMAIN_PIPE(crtc->pipe);
	if (!intel_display_power_get_if_enabled(dev_priv, power_domain))
		return false;

	pipe_config->cpu_transcoder = (enum transcoder) crtc->pipe;
	pipe_config->shared_dpll = NULL;

	ret = false;
	tmp = I915_READ(PIPECONF(crtc->pipe));
	if (!(tmp & PIPECONF_ENABLE))
		goto out;

	switch (tmp & PIPECONF_BPC_MASK) {
	case PIPECONF_6BPC:
		pipe_config->pipe_bpp = 18;
		break;
	case PIPECONF_8BPC:
		pipe_config->pipe_bpp = 24;
		break;
	case PIPECONF_10BPC:
		pipe_config->pipe_bpp = 30;
		break;
	case PIPECONF_12BPC:
		pipe_config->pipe_bpp = 36;
		break;
	default:
		break;
	}

	if (tmp & PIPECONF_COLOR_RANGE_SELECT)
		pipe_config->limited_color_range = true;

	if (I915_READ(PCH_TRANSCONF(crtc->pipe)) & TRANS_ENABLE) {
		struct intel_shared_dpll *pll;
		enum intel_dpll_id pll_id;

		pipe_config->has_pch_encoder = true;

		tmp = I915_READ(FDI_RX_CTL(crtc->pipe));
		pipe_config->fdi_lanes = ((FDI_DP_PORT_WIDTH_MASK & tmp) >>
					  FDI_DP_PORT_WIDTH_SHIFT) + 1;

		ironlake_get_fdi_m_n_config(crtc, pipe_config);

		if (HAS_PCH_IBX(dev_priv)) {
			/*
			 * The pipe->pch transcoder and pch transcoder->pll
			 * mapping is fixed.
			 */
			pll_id = (enum intel_dpll_id) crtc->pipe;
		} else {
			tmp = I915_READ(PCH_DPLL_SEL);
			if (tmp & TRANS_DPLLB_SEL(crtc->pipe))
				pll_id = DPLL_ID_PCH_PLL_B;
			else
				pll_id= DPLL_ID_PCH_PLL_A;
		}

		pipe_config->shared_dpll =
			intel_get_shared_dpll_by_id(dev_priv, pll_id);
		pll = pipe_config->shared_dpll;

		WARN_ON(!pll->info->funcs->get_hw_state(dev_priv, pll,
						&pipe_config->dpll_hw_state));

		tmp = pipe_config->dpll_hw_state.dpll;
		pipe_config->pixel_multiplier =
			((tmp & PLL_REF_SDVO_HDMI_MULTIPLIER_MASK)
			 >> PLL_REF_SDVO_HDMI_MULTIPLIER_SHIFT) + 1;

		ironlake_pch_clock_get(crtc, pipe_config);
	} else {
		pipe_config->pixel_multiplier = 1;
	}

	intel_get_pipe_timings(crtc, pipe_config);
	intel_get_pipe_src_size(crtc, pipe_config);

	ironlake_get_pfit_config(crtc, pipe_config);

	ret = true;

out:
	intel_display_power_put(dev_priv, power_domain);

	return ret;
}

static void assert_can_disable_lcpll(struct drm_i915_private *dev_priv)
{
	struct drm_device *dev = &dev_priv->drm;
	struct intel_crtc *crtc;

	for_each_intel_crtc(dev, crtc)
		I915_STATE_WARN(crtc->active, "CRTC for pipe %c enabled\n",
		     pipe_name(crtc->pipe));

	I915_STATE_WARN(I915_READ(HSW_PWR_WELL_CTL2),
			"Display power well on\n");
	I915_STATE_WARN(I915_READ(SPLL_CTL) & SPLL_PLL_ENABLE, "SPLL enabled\n");
	I915_STATE_WARN(I915_READ(WRPLL_CTL(0)) & WRPLL_PLL_ENABLE, "WRPLL1 enabled\n");
	I915_STATE_WARN(I915_READ(WRPLL_CTL(1)) & WRPLL_PLL_ENABLE, "WRPLL2 enabled\n");
	I915_STATE_WARN(I915_READ(PP_STATUS(0)) & PP_ON, "Panel power on\n");
	I915_STATE_WARN(I915_READ(BLC_PWM_CPU_CTL2) & BLM_PWM_ENABLE,
	     "CPU PWM1 enabled\n");
	if (IS_HASWELL(dev_priv))
		I915_STATE_WARN(I915_READ(HSW_BLC_PWM2_CTL) & BLM_PWM_ENABLE,
		     "CPU PWM2 enabled\n");
	I915_STATE_WARN(I915_READ(BLC_PWM_PCH_CTL1) & BLM_PCH_PWM_ENABLE,
	     "PCH PWM1 enabled\n");
	I915_STATE_WARN(I915_READ(UTIL_PIN_CTL) & UTIL_PIN_ENABLE,
	     "Utility pin enabled\n");
	I915_STATE_WARN(I915_READ(PCH_GTC_CTL) & PCH_GTC_ENABLE, "PCH GTC enabled\n");

	/*
	 * In theory we can still leave IRQs enabled, as long as only the HPD
	 * interrupts remain enabled. We used to check for that, but since it's
	 * gen-specific and since we only disable LCPLL after we fully disable
	 * the interrupts, the check below should be enough.
	 */
	I915_STATE_WARN(intel_irqs_enabled(dev_priv), "IRQs enabled\n");
}

static uint32_t hsw_read_dcomp(struct drm_i915_private *dev_priv)
{
	if (IS_HASWELL(dev_priv))
		return I915_READ(D_COMP_HSW);
	else
		return I915_READ(D_COMP_BDW);
}

static void hsw_write_dcomp(struct drm_i915_private *dev_priv, uint32_t val)
{
	if (IS_HASWELL(dev_priv)) {
		mutex_lock(&dev_priv->pcu_lock);
		if (sandybridge_pcode_write(dev_priv, GEN6_PCODE_WRITE_D_COMP,
					    val))
			DRM_DEBUG_KMS("Failed to write to D_COMP\n");
		mutex_unlock(&dev_priv->pcu_lock);
	} else {
		I915_WRITE(D_COMP_BDW, val);
		POSTING_READ(D_COMP_BDW);
	}
}

/*
 * This function implements pieces of two sequences from BSpec:
 * - Sequence for display software to disable LCPLL
 * - Sequence for display software to allow package C8+
 * The steps implemented here are just the steps that actually touch the LCPLL
 * register. Callers should take care of disabling all the display engine
 * functions, doing the mode unset, fixing interrupts, etc.
 */
static void hsw_disable_lcpll(struct drm_i915_private *dev_priv,
			      bool switch_to_fclk, bool allow_power_down)
{
	uint32_t val;

	assert_can_disable_lcpll(dev_priv);

	val = I915_READ(LCPLL_CTL);

	if (switch_to_fclk) {
		val |= LCPLL_CD_SOURCE_FCLK;
		I915_WRITE(LCPLL_CTL, val);

		if (wait_for_us(I915_READ(LCPLL_CTL) &
				LCPLL_CD_SOURCE_FCLK_DONE, 1))
			DRM_ERROR("Switching to FCLK failed\n");

		val = I915_READ(LCPLL_CTL);
	}

	val |= LCPLL_PLL_DISABLE;
	I915_WRITE(LCPLL_CTL, val);
	POSTING_READ(LCPLL_CTL);

	if (intel_wait_for_register(dev_priv, LCPLL_CTL, LCPLL_PLL_LOCK, 0, 1))
		DRM_ERROR("LCPLL still locked\n");

	val = hsw_read_dcomp(dev_priv);
	val |= D_COMP_COMP_DISABLE;
	hsw_write_dcomp(dev_priv, val);
	ndelay(100);

	if (wait_for((hsw_read_dcomp(dev_priv) & D_COMP_RCOMP_IN_PROGRESS) == 0,
		     1))
		DRM_ERROR("D_COMP RCOMP still in progress\n");

	if (allow_power_down) {
		val = I915_READ(LCPLL_CTL);
		val |= LCPLL_POWER_DOWN_ALLOW;
		I915_WRITE(LCPLL_CTL, val);
		POSTING_READ(LCPLL_CTL);
	}
}

/*
 * Fully restores LCPLL, disallowing power down and switching back to LCPLL
 * source.
 */
static void hsw_restore_lcpll(struct drm_i915_private *dev_priv)
{
	uint32_t val;

	val = I915_READ(LCPLL_CTL);

	if ((val & (LCPLL_PLL_LOCK | LCPLL_PLL_DISABLE | LCPLL_CD_SOURCE_FCLK |
		    LCPLL_POWER_DOWN_ALLOW)) == LCPLL_PLL_LOCK)
		return;

	/*
	 * Make sure we're not on PC8 state before disabling PC8, otherwise
	 * we'll hang the machine. To prevent PC8 state, just enable force_wake.
	 */
	intel_uncore_forcewake_get(dev_priv, FORCEWAKE_ALL);

	if (val & LCPLL_POWER_DOWN_ALLOW) {
		val &= ~LCPLL_POWER_DOWN_ALLOW;
		I915_WRITE(LCPLL_CTL, val);
		POSTING_READ(LCPLL_CTL);
	}

	val = hsw_read_dcomp(dev_priv);
	val |= D_COMP_COMP_FORCE;
	val &= ~D_COMP_COMP_DISABLE;
	hsw_write_dcomp(dev_priv, val);

	val = I915_READ(LCPLL_CTL);
	val &= ~LCPLL_PLL_DISABLE;
	I915_WRITE(LCPLL_CTL, val);

	if (intel_wait_for_register(dev_priv,
				    LCPLL_CTL, LCPLL_PLL_LOCK, LCPLL_PLL_LOCK,
				    5))
		DRM_ERROR("LCPLL not locked yet\n");

	if (val & LCPLL_CD_SOURCE_FCLK) {
		val = I915_READ(LCPLL_CTL);
		val &= ~LCPLL_CD_SOURCE_FCLK;
		I915_WRITE(LCPLL_CTL, val);

		if (wait_for_us((I915_READ(LCPLL_CTL) &
				 LCPLL_CD_SOURCE_FCLK_DONE) == 0, 1))
			DRM_ERROR("Switching back to LCPLL failed\n");
	}

	intel_uncore_forcewake_put(dev_priv, FORCEWAKE_ALL);

	intel_update_cdclk(dev_priv);
	intel_dump_cdclk_state(&dev_priv->cdclk.hw, "Current CDCLK");
}

/*
 * Package states C8 and deeper are really deep PC states that can only be
 * reached when all the devices on the system allow it, so even if the graphics
 * device allows PC8+, it doesn't mean the system will actually get to these
 * states. Our driver only allows PC8+ when going into runtime PM.
 *
 * The requirements for PC8+ are that all the outputs are disabled, the power
 * well is disabled and most interrupts are disabled, and these are also
 * requirements for runtime PM. When these conditions are met, we manually do
 * the other conditions: disable the interrupts, clocks and switch LCPLL refclk
 * to Fclk. If we're in PC8+ and we get an non-hotplug interrupt, we can hard
 * hang the machine.
 *
 * When we really reach PC8 or deeper states (not just when we allow it) we lose
 * the state of some registers, so when we come back from PC8+ we need to
 * restore this state. We don't get into PC8+ if we're not in RC6, so we don't
 * need to take care of the registers kept by RC6. Notice that this happens even
 * if we don't put the device in PCI D3 state (which is what currently happens
 * because of the runtime PM support).
 *
 * For more, read "Display Sequences for Package C8" on the hardware
 * documentation.
 */
void hsw_enable_pc8(struct drm_i915_private *dev_priv)
{
	uint32_t val;

	DRM_DEBUG_KMS("Enabling package C8+\n");

	if (HAS_PCH_LPT_LP(dev_priv)) {
		val = I915_READ(SOUTH_DSPCLK_GATE_D);
		val &= ~PCH_LP_PARTITION_LEVEL_DISABLE;
		I915_WRITE(SOUTH_DSPCLK_GATE_D, val);
	}

	lpt_disable_clkout_dp(dev_priv);
	hsw_disable_lcpll(dev_priv, true, true);
}

void hsw_disable_pc8(struct drm_i915_private *dev_priv)
{
	uint32_t val;

	DRM_DEBUG_KMS("Disabling package C8+\n");

	hsw_restore_lcpll(dev_priv);
	lpt_init_pch_refclk(dev_priv);

	if (HAS_PCH_LPT_LP(dev_priv)) {
		val = I915_READ(SOUTH_DSPCLK_GATE_D);
		val |= PCH_LP_PARTITION_LEVEL_DISABLE;
		I915_WRITE(SOUTH_DSPCLK_GATE_D, val);
	}
}

static int haswell_crtc_compute_clock(struct intel_crtc *crtc,
				      struct intel_crtc_state *crtc_state)
{
	struct intel_atomic_state *state =
		to_intel_atomic_state(crtc_state->base.state);

	if (!intel_crtc_has_type(crtc_state, INTEL_OUTPUT_DSI)) {
		struct intel_encoder *encoder =
			intel_get_crtc_new_encoder(state, crtc_state);

		if (!intel_get_shared_dpll(crtc, crtc_state, encoder)) {
			DRM_DEBUG_KMS("failed to find PLL for pipe %c\n",
				      pipe_name(crtc->pipe));
			return -EINVAL;
		}
	}

	return 0;
}

static void cannonlake_get_ddi_pll(struct drm_i915_private *dev_priv,
				   enum port port,
				   struct intel_crtc_state *pipe_config)
{
	enum intel_dpll_id id;
	u32 temp;

	temp = I915_READ(DPCLKA_CFGCR0) & DPCLKA_CFGCR0_DDI_CLK_SEL_MASK(port);
	id = temp >> DPCLKA_CFGCR0_DDI_CLK_SEL_SHIFT(port);

	if (WARN_ON(id < SKL_DPLL0 || id > SKL_DPLL2))
		return;

	pipe_config->shared_dpll = intel_get_shared_dpll_by_id(dev_priv, id);
}

static void icelake_get_ddi_pll(struct drm_i915_private *dev_priv,
				enum port port,
				struct intel_crtc_state *pipe_config)
{
	enum intel_dpll_id id;
	u32 temp;

	/* TODO: TBT pll not implemented. */
	switch (port) {
	case PORT_A:
	case PORT_B:
		temp = I915_READ(DPCLKA_CFGCR0_ICL) &
		       DPCLKA_CFGCR0_DDI_CLK_SEL_MASK(port);
		id = temp >> DPCLKA_CFGCR0_DDI_CLK_SEL_SHIFT(port);

		if (WARN_ON(id != DPLL_ID_ICL_DPLL0 && id != DPLL_ID_ICL_DPLL1))
			return;
		break;
	case PORT_C:
		id = DPLL_ID_ICL_MGPLL1;
		break;
	case PORT_D:
		id = DPLL_ID_ICL_MGPLL2;
		break;
	case PORT_E:
		id = DPLL_ID_ICL_MGPLL3;
		break;
	case PORT_F:
		id = DPLL_ID_ICL_MGPLL4;
		break;
	default:
		MISSING_CASE(port);
		return;
	}

	pipe_config->shared_dpll = intel_get_shared_dpll_by_id(dev_priv, id);
}

static void bxt_get_ddi_pll(struct drm_i915_private *dev_priv,
				enum port port,
				struct intel_crtc_state *pipe_config)
{
	enum intel_dpll_id id;

	switch (port) {
	case PORT_A:
		id = DPLL_ID_SKL_DPLL0;
		break;
	case PORT_B:
		id = DPLL_ID_SKL_DPLL1;
		break;
	case PORT_C:
		id = DPLL_ID_SKL_DPLL2;
		break;
	default:
		DRM_ERROR("Incorrect port type\n");
		return;
	}

	pipe_config->shared_dpll = intel_get_shared_dpll_by_id(dev_priv, id);
}

static void skylake_get_ddi_pll(struct drm_i915_private *dev_priv,
				enum port port,
				struct intel_crtc_state *pipe_config)
{
	enum intel_dpll_id id;
	u32 temp;

	temp = I915_READ(DPLL_CTRL2) & DPLL_CTRL2_DDI_CLK_SEL_MASK(port);
	id = temp >> (port * 3 + 1);

	if (WARN_ON(id < SKL_DPLL0 || id > SKL_DPLL3))
		return;

	pipe_config->shared_dpll = intel_get_shared_dpll_by_id(dev_priv, id);
}

static void haswell_get_ddi_pll(struct drm_i915_private *dev_priv,
				enum port port,
				struct intel_crtc_state *pipe_config)
{
	enum intel_dpll_id id;
	uint32_t ddi_pll_sel = I915_READ(PORT_CLK_SEL(port));

	switch (ddi_pll_sel) {
	case PORT_CLK_SEL_WRPLL1:
		id = DPLL_ID_WRPLL1;
		break;
	case PORT_CLK_SEL_WRPLL2:
		id = DPLL_ID_WRPLL2;
		break;
	case PORT_CLK_SEL_SPLL:
		id = DPLL_ID_SPLL;
		break;
	case PORT_CLK_SEL_LCPLL_810:
		id = DPLL_ID_LCPLL_810;
		break;
	case PORT_CLK_SEL_LCPLL_1350:
		id = DPLL_ID_LCPLL_1350;
		break;
	case PORT_CLK_SEL_LCPLL_2700:
		id = DPLL_ID_LCPLL_2700;
		break;
	default:
		MISSING_CASE(ddi_pll_sel);
		/* fall through */
	case PORT_CLK_SEL_NONE:
		return;
	}

	pipe_config->shared_dpll = intel_get_shared_dpll_by_id(dev_priv, id);
}

static bool hsw_get_transcoder_state(struct intel_crtc *crtc,
				     struct intel_crtc_state *pipe_config,
				     u64 *power_domain_mask)
{
	struct drm_device *dev = crtc->base.dev;
	struct drm_i915_private *dev_priv = to_i915(dev);
	enum intel_display_power_domain power_domain;
	u32 tmp;

	/*
	 * The pipe->transcoder mapping is fixed with the exception of the eDP
	 * transcoder handled below.
	 */
	pipe_config->cpu_transcoder = (enum transcoder) crtc->pipe;

	/*
	 * XXX: Do intel_display_power_get_if_enabled before reading this (for
	 * consistency and less surprising code; it's in always on power).
	 */
	tmp = I915_READ(TRANS_DDI_FUNC_CTL(TRANSCODER_EDP));
	if (tmp & TRANS_DDI_FUNC_ENABLE) {
		enum pipe trans_edp_pipe;
		switch (tmp & TRANS_DDI_EDP_INPUT_MASK) {
		default:
			WARN(1, "unknown pipe linked to edp transcoder\n");
			/* fall through */
		case TRANS_DDI_EDP_INPUT_A_ONOFF:
		case TRANS_DDI_EDP_INPUT_A_ON:
			trans_edp_pipe = PIPE_A;
			break;
		case TRANS_DDI_EDP_INPUT_B_ONOFF:
			trans_edp_pipe = PIPE_B;
			break;
		case TRANS_DDI_EDP_INPUT_C_ONOFF:
			trans_edp_pipe = PIPE_C;
			break;
		}

		if (trans_edp_pipe == crtc->pipe)
			pipe_config->cpu_transcoder = TRANSCODER_EDP;
	}

	power_domain = POWER_DOMAIN_TRANSCODER(pipe_config->cpu_transcoder);
	if (!intel_display_power_get_if_enabled(dev_priv, power_domain))
		return false;
	*power_domain_mask |= BIT_ULL(power_domain);

	tmp = I915_READ(PIPECONF(pipe_config->cpu_transcoder));

	return tmp & PIPECONF_ENABLE;
}

static bool bxt_get_dsi_transcoder_state(struct intel_crtc *crtc,
					 struct intel_crtc_state *pipe_config,
					 u64 *power_domain_mask)
{
	struct drm_device *dev = crtc->base.dev;
	struct drm_i915_private *dev_priv = to_i915(dev);
	enum intel_display_power_domain power_domain;
	enum port port;
	enum transcoder cpu_transcoder;
	u32 tmp;

	for_each_port_masked(port, BIT(PORT_A) | BIT(PORT_C)) {
		if (port == PORT_A)
			cpu_transcoder = TRANSCODER_DSI_A;
		else
			cpu_transcoder = TRANSCODER_DSI_C;

		power_domain = POWER_DOMAIN_TRANSCODER(cpu_transcoder);
		if (!intel_display_power_get_if_enabled(dev_priv, power_domain))
			continue;
		*power_domain_mask |= BIT_ULL(power_domain);

		/*
		 * The PLL needs to be enabled with a valid divider
		 * configuration, otherwise accessing DSI registers will hang
		 * the machine. See BSpec North Display Engine
		 * registers/MIPI[BXT]. We can break out here early, since we
		 * need the same DSI PLL to be enabled for both DSI ports.
		 */
		if (!bxt_dsi_pll_is_enabled(dev_priv))
			break;

		/* XXX: this works for video mode only */
		tmp = I915_READ(BXT_MIPI_PORT_CTRL(port));
		if (!(tmp & DPI_ENABLE))
			continue;

		tmp = I915_READ(MIPI_CTRL(port));
		if ((tmp & BXT_PIPE_SELECT_MASK) != BXT_PIPE_SELECT(crtc->pipe))
			continue;

		pipe_config->cpu_transcoder = cpu_transcoder;
		break;
	}

	return transcoder_is_dsi(pipe_config->cpu_transcoder);
}

static void haswell_get_ddi_port_state(struct intel_crtc *crtc,
				       struct intel_crtc_state *pipe_config)
{
	struct drm_i915_private *dev_priv = to_i915(crtc->base.dev);
	struct intel_shared_dpll *pll;
	enum port port;
	uint32_t tmp;

	tmp = I915_READ(TRANS_DDI_FUNC_CTL(pipe_config->cpu_transcoder));

	port = (tmp & TRANS_DDI_PORT_MASK) >> TRANS_DDI_PORT_SHIFT;

	if (IS_ICELAKE(dev_priv))
		icelake_get_ddi_pll(dev_priv, port, pipe_config);
	else if (IS_CANNONLAKE(dev_priv))
		cannonlake_get_ddi_pll(dev_priv, port, pipe_config);
	else if (IS_GEN9_BC(dev_priv))
		skylake_get_ddi_pll(dev_priv, port, pipe_config);
	else if (IS_GEN9_LP(dev_priv))
		bxt_get_ddi_pll(dev_priv, port, pipe_config);
	else
		haswell_get_ddi_pll(dev_priv, port, pipe_config);

	pll = pipe_config->shared_dpll;
	if (pll) {
		WARN_ON(!pll->info->funcs->get_hw_state(dev_priv, pll,
						&pipe_config->dpll_hw_state));
	}

	/*
	 * Haswell has only FDI/PCH transcoder A. It is which is connected to
	 * DDI E. So just check whether this pipe is wired to DDI E and whether
	 * the PCH transcoder is on.
	 */
	if (INTEL_GEN(dev_priv) < 9 &&
	    (port == PORT_E) && I915_READ(LPT_TRANSCONF) & TRANS_ENABLE) {
		pipe_config->has_pch_encoder = true;

		tmp = I915_READ(FDI_RX_CTL(PIPE_A));
		pipe_config->fdi_lanes = ((FDI_DP_PORT_WIDTH_MASK & tmp) >>
					  FDI_DP_PORT_WIDTH_SHIFT) + 1;

		ironlake_get_fdi_m_n_config(crtc, pipe_config);
	}
}

static bool haswell_get_pipe_config(struct intel_crtc *crtc,
				    struct intel_crtc_state *pipe_config)
{
	struct drm_i915_private *dev_priv = to_i915(crtc->base.dev);
	enum intel_display_power_domain power_domain;
	u64 power_domain_mask;
	bool active;

	intel_crtc_init_scalers(crtc, pipe_config);

	power_domain = POWER_DOMAIN_PIPE(crtc->pipe);
	if (!intel_display_power_get_if_enabled(dev_priv, power_domain))
		return false;
	power_domain_mask = BIT_ULL(power_domain);

	pipe_config->shared_dpll = NULL;

	active = hsw_get_transcoder_state(crtc, pipe_config, &power_domain_mask);

	if (IS_GEN9_LP(dev_priv) &&
	    bxt_get_dsi_transcoder_state(crtc, pipe_config, &power_domain_mask)) {
		WARN_ON(active);
		active = true;
	}

	if (!active)
		goto out;

	if (!transcoder_is_dsi(pipe_config->cpu_transcoder)) {
		haswell_get_ddi_port_state(crtc, pipe_config);
		intel_get_pipe_timings(crtc, pipe_config);
	}

	intel_get_pipe_src_size(crtc, pipe_config);

	pipe_config->gamma_mode =
		I915_READ(GAMMA_MODE(crtc->pipe)) & GAMMA_MODE_MODE_MASK;

	if (IS_BROADWELL(dev_priv) || INTEL_GEN(dev_priv) >= 9) {
		u32 tmp = I915_READ(PIPEMISC(crtc->pipe));
		bool clrspace_yuv = tmp & PIPEMISC_OUTPUT_COLORSPACE_YUV;

		if (IS_GEMINILAKE(dev_priv) || INTEL_GEN(dev_priv) >= 10) {
			bool blend_mode_420 = tmp &
					      PIPEMISC_YUV420_MODE_FULL_BLEND;

			pipe_config->ycbcr420 = tmp & PIPEMISC_YUV420_ENABLE;
			if (pipe_config->ycbcr420 != clrspace_yuv ||
			    pipe_config->ycbcr420 != blend_mode_420)
				DRM_DEBUG_KMS("Bad 4:2:0 mode (%08x)\n", tmp);
		} else if (clrspace_yuv) {
			DRM_DEBUG_KMS("YCbCr 4:2:0 Unsupported\n");
		}
	}

	power_domain = POWER_DOMAIN_PIPE_PANEL_FITTER(crtc->pipe);
	if (intel_display_power_get_if_enabled(dev_priv, power_domain)) {
		power_domain_mask |= BIT_ULL(power_domain);
		if (INTEL_GEN(dev_priv) >= 9)
			skylake_get_pfit_config(crtc, pipe_config);
		else
			ironlake_get_pfit_config(crtc, pipe_config);
	}

	if (hsw_crtc_supports_ips(crtc)) {
		if (IS_HASWELL(dev_priv))
			pipe_config->ips_enabled = I915_READ(IPS_CTL) & IPS_ENABLE;
		else {
			/*
			 * We cannot readout IPS state on broadwell, set to
			 * true so we can set it to a defined state on first
			 * commit.
			 */
			pipe_config->ips_enabled = true;
		}
	}

	if (pipe_config->cpu_transcoder != TRANSCODER_EDP &&
	    !transcoder_is_dsi(pipe_config->cpu_transcoder)) {
		pipe_config->pixel_multiplier =
			I915_READ(PIPE_MULT(pipe_config->cpu_transcoder)) + 1;
	} else {
		pipe_config->pixel_multiplier = 1;
	}

out:
	for_each_power_domain(power_domain, power_domain_mask)
		intel_display_power_put(dev_priv, power_domain);

	return active;
}

static u32 intel_cursor_base(const struct intel_plane_state *plane_state)
{
	struct drm_i915_private *dev_priv =
		to_i915(plane_state->base.plane->dev);
	const struct drm_framebuffer *fb = plane_state->base.fb;
	const struct drm_i915_gem_object *obj = intel_fb_obj(fb);
	u32 base;

	if (INTEL_INFO(dev_priv)->cursor_needs_physical)
		base = obj->phys_handle->busaddr;
	else
		base = intel_plane_ggtt_offset(plane_state);

	base += plane_state->color_plane[0].offset;

	/* ILK+ do this automagically */
	if (HAS_GMCH_DISPLAY(dev_priv) &&
	    plane_state->base.rotation & DRM_MODE_ROTATE_180)
		base += (plane_state->base.crtc_h *
			 plane_state->base.crtc_w - 1) * fb->format->cpp[0];

	return base;
}

static u32 intel_cursor_position(const struct intel_plane_state *plane_state)
{
	int x = plane_state->base.crtc_x;
	int y = plane_state->base.crtc_y;
	u32 pos = 0;

	if (x < 0) {
		pos |= CURSOR_POS_SIGN << CURSOR_X_SHIFT;
		x = -x;
	}
	pos |= x << CURSOR_X_SHIFT;

	if (y < 0) {
		pos |= CURSOR_POS_SIGN << CURSOR_Y_SHIFT;
		y = -y;
	}
	pos |= y << CURSOR_Y_SHIFT;

	return pos;
}

static bool intel_cursor_size_ok(const struct intel_plane_state *plane_state)
{
	const struct drm_mode_config *config =
		&plane_state->base.plane->dev->mode_config;
	int width = plane_state->base.crtc_w;
	int height = plane_state->base.crtc_h;

	return width > 0 && width <= config->cursor_width &&
		height > 0 && height <= config->cursor_height;
}

static int intel_cursor_check_surface(struct intel_plane_state *plane_state)
{
	const struct drm_framebuffer *fb = plane_state->base.fb;
	unsigned int rotation = plane_state->base.rotation;
	int src_x, src_y;
	u32 offset;
	int ret;

	intel_fill_fb_ggtt_view(&plane_state->view, fb, rotation);
	plane_state->color_plane[0].stride = intel_fb_pitch(fb, 0, rotation);

	ret = intel_plane_check_stride(plane_state);
	if (ret)
		return ret;

	src_x = plane_state->base.src_x >> 16;
	src_y = plane_state->base.src_y >> 16;

	intel_add_fb_offsets(&src_x, &src_y, plane_state, 0);
	offset = intel_plane_compute_aligned_offset(&src_x, &src_y,
						    plane_state, 0);

	if (src_x != 0 || src_y != 0) {
		DRM_DEBUG_KMS("Arbitrary cursor panning not supported\n");
		return -EINVAL;
	}

	plane_state->color_plane[0].offset = offset;

	return 0;
}

static int intel_check_cursor(struct intel_crtc_state *crtc_state,
			      struct intel_plane_state *plane_state)
{
	const struct drm_framebuffer *fb = plane_state->base.fb;
	int ret;

	if (fb && fb->modifier != DRM_FORMAT_MOD_LINEAR) {
		DRM_DEBUG_KMS("cursor cannot be tiled\n");
		return -EINVAL;
	}

	ret = drm_atomic_helper_check_plane_state(&plane_state->base,
						  &crtc_state->base,
						  DRM_PLANE_HELPER_NO_SCALING,
						  DRM_PLANE_HELPER_NO_SCALING,
						  true, true);
	if (ret)
		return ret;

	if (!plane_state->base.visible)
		return 0;

	ret = intel_plane_check_src_coordinates(plane_state);
	if (ret)
		return ret;

	ret = intel_cursor_check_surface(plane_state);
	if (ret)
		return ret;

	return 0;
}

static unsigned int
i845_cursor_max_stride(struct intel_plane *plane,
		       u32 pixel_format, u64 modifier,
		       unsigned int rotation)
{
	return 2048;
}

static u32 i845_cursor_ctl(const struct intel_crtc_state *crtc_state,
			   const struct intel_plane_state *plane_state)
{
	return CURSOR_ENABLE |
		CURSOR_GAMMA_ENABLE |
		CURSOR_FORMAT_ARGB |
		CURSOR_STRIDE(plane_state->color_plane[0].stride);
}

static bool i845_cursor_size_ok(const struct intel_plane_state *plane_state)
{
	int width = plane_state->base.crtc_w;

	/*
	 * 845g/865g are only limited by the width of their cursors,
	 * the height is arbitrary up to the precision of the register.
	 */
	return intel_cursor_size_ok(plane_state) && IS_ALIGNED(width, 64);
}

static int i845_check_cursor(struct intel_crtc_state *crtc_state,
			     struct intel_plane_state *plane_state)
{
	const struct drm_framebuffer *fb = plane_state->base.fb;
	int ret;

	ret = intel_check_cursor(crtc_state, plane_state);
	if (ret)
		return ret;

	/* if we want to turn off the cursor ignore width and height */
	if (!fb)
		return 0;

	/* Check for which cursor types we support */
	if (!i845_cursor_size_ok(plane_state)) {
		DRM_DEBUG("Cursor dimension %dx%d not supported\n",
			  plane_state->base.crtc_w,
			  plane_state->base.crtc_h);
		return -EINVAL;
	}

	WARN_ON(plane_state->base.visible &&
		plane_state->color_plane[0].stride != fb->pitches[0]);

	switch (fb->pitches[0]) {
	case 256:
	case 512:
	case 1024:
	case 2048:
		break;
	default:
		DRM_DEBUG_KMS("Invalid cursor stride (%u)\n",
			      fb->pitches[0]);
		return -EINVAL;
	}

	plane_state->ctl = i845_cursor_ctl(crtc_state, plane_state);

	return 0;
}

static void i845_update_cursor(struct intel_plane *plane,
			       const struct intel_crtc_state *crtc_state,
			       const struct intel_plane_state *plane_state)
{
	struct drm_i915_private *dev_priv = to_i915(plane->base.dev);
	u32 cntl = 0, base = 0, pos = 0, size = 0;
	unsigned long irqflags;

	if (plane_state && plane_state->base.visible) {
		unsigned int width = plane_state->base.crtc_w;
		unsigned int height = plane_state->base.crtc_h;

		cntl = plane_state->ctl;
		size = (height << 12) | width;

		base = intel_cursor_base(plane_state);
		pos = intel_cursor_position(plane_state);
	}

	spin_lock_irqsave(&dev_priv->uncore.lock, irqflags);

	/* On these chipsets we can only modify the base/size/stride
	 * whilst the cursor is disabled.
	 */
	if (plane->cursor.base != base ||
	    plane->cursor.size != size ||
	    plane->cursor.cntl != cntl) {
		I915_WRITE_FW(CURCNTR(PIPE_A), 0);
		I915_WRITE_FW(CURBASE(PIPE_A), base);
		I915_WRITE_FW(CURSIZE, size);
		I915_WRITE_FW(CURPOS(PIPE_A), pos);
		I915_WRITE_FW(CURCNTR(PIPE_A), cntl);

		plane->cursor.base = base;
		plane->cursor.size = size;
		plane->cursor.cntl = cntl;
	} else {
		I915_WRITE_FW(CURPOS(PIPE_A), pos);
	}

	POSTING_READ_FW(CURCNTR(PIPE_A));

	spin_unlock_irqrestore(&dev_priv->uncore.lock, irqflags);
}

static void i845_disable_cursor(struct intel_plane *plane,
				struct intel_crtc *crtc)
{
	i845_update_cursor(plane, NULL, NULL);
}

static bool i845_cursor_get_hw_state(struct intel_plane *plane,
				     enum pipe *pipe)
{
	struct drm_i915_private *dev_priv = to_i915(plane->base.dev);
	enum intel_display_power_domain power_domain;
	bool ret;

	power_domain = POWER_DOMAIN_PIPE(PIPE_A);
	if (!intel_display_power_get_if_enabled(dev_priv, power_domain))
		return false;

	ret = I915_READ(CURCNTR(PIPE_A)) & CURSOR_ENABLE;

	*pipe = PIPE_A;

	intel_display_power_put(dev_priv, power_domain);

	return ret;
}

static unsigned int
i9xx_cursor_max_stride(struct intel_plane *plane,
		       u32 pixel_format, u64 modifier,
		       unsigned int rotation)
{
	return plane->base.dev->mode_config.cursor_width * 4;
}

static u32 i9xx_cursor_ctl(const struct intel_crtc_state *crtc_state,
			   const struct intel_plane_state *plane_state)
{
	struct drm_i915_private *dev_priv =
		to_i915(plane_state->base.plane->dev);
	struct intel_crtc *crtc = to_intel_crtc(crtc_state->base.crtc);
	u32 cntl = 0;

	if (IS_GEN6(dev_priv) || IS_IVYBRIDGE(dev_priv))
		cntl |= MCURSOR_TRICKLE_FEED_DISABLE;

	if (INTEL_GEN(dev_priv) <= 10) {
		cntl |= MCURSOR_GAMMA_ENABLE;

		if (HAS_DDI(dev_priv))
			cntl |= MCURSOR_PIPE_CSC_ENABLE;
	}

	if (INTEL_GEN(dev_priv) < 5 && !IS_G4X(dev_priv))
		cntl |= MCURSOR_PIPE_SELECT(crtc->pipe);

	switch (plane_state->base.crtc_w) {
	case 64:
		cntl |= MCURSOR_MODE_64_ARGB_AX;
		break;
	case 128:
		cntl |= MCURSOR_MODE_128_ARGB_AX;
		break;
	case 256:
		cntl |= MCURSOR_MODE_256_ARGB_AX;
		break;
	default:
		MISSING_CASE(plane_state->base.crtc_w);
		return 0;
	}

	if (plane_state->base.rotation & DRM_MODE_ROTATE_180)
		cntl |= MCURSOR_ROTATE_180;

	return cntl;
}

static bool i9xx_cursor_size_ok(const struct intel_plane_state *plane_state)
{
	struct drm_i915_private *dev_priv =
		to_i915(plane_state->base.plane->dev);
	int width = plane_state->base.crtc_w;
	int height = plane_state->base.crtc_h;

	if (!intel_cursor_size_ok(plane_state))
		return false;

	/* Cursor width is limited to a few power-of-two sizes */
	switch (width) {
	case 256:
	case 128:
	case 64:
		break;
	default:
		return false;
	}

	/*
	 * IVB+ have CUR_FBC_CTL which allows an arbitrary cursor
	 * height from 8 lines up to the cursor width, when the
	 * cursor is not rotated. Everything else requires square
	 * cursors.
	 */
	if (HAS_CUR_FBC(dev_priv) &&
	    plane_state->base.rotation & DRM_MODE_ROTATE_0) {
		if (height < 8 || height > width)
			return false;
	} else {
		if (height != width)
			return false;
	}

	return true;
}

static int i9xx_check_cursor(struct intel_crtc_state *crtc_state,
			     struct intel_plane_state *plane_state)
{
	struct intel_plane *plane = to_intel_plane(plane_state->base.plane);
	struct drm_i915_private *dev_priv = to_i915(plane->base.dev);
	const struct drm_framebuffer *fb = plane_state->base.fb;
	enum pipe pipe = plane->pipe;
	int ret;

	ret = intel_check_cursor(crtc_state, plane_state);
	if (ret)
		return ret;

	/* if we want to turn off the cursor ignore width and height */
	if (!fb)
		return 0;

	/* Check for which cursor types we support */
	if (!i9xx_cursor_size_ok(plane_state)) {
		DRM_DEBUG("Cursor dimension %dx%d not supported\n",
			  plane_state->base.crtc_w,
			  plane_state->base.crtc_h);
		return -EINVAL;
	}

	WARN_ON(plane_state->base.visible &&
		plane_state->color_plane[0].stride != fb->pitches[0]);

	if (fb->pitches[0] != plane_state->base.crtc_w * fb->format->cpp[0]) {
		DRM_DEBUG_KMS("Invalid cursor stride (%u) (cursor width %d)\n",
			      fb->pitches[0], plane_state->base.crtc_w);
		return -EINVAL;
	}

	/*
	 * There's something wrong with the cursor on CHV pipe C.
	 * If it straddles the left edge of the screen then
	 * moving it away from the edge or disabling it often
	 * results in a pipe underrun, and often that can lead to
	 * dead pipe (constant underrun reported, and it scans
	 * out just a solid color). To recover from that, the
	 * display power well must be turned off and on again.
	 * Refuse the put the cursor into that compromised position.
	 */
	if (IS_CHERRYVIEW(dev_priv) && pipe == PIPE_C &&
	    plane_state->base.visible && plane_state->base.crtc_x < 0) {
		DRM_DEBUG_KMS("CHV cursor C not allowed to straddle the left screen edge\n");
		return -EINVAL;
	}

	plane_state->ctl = i9xx_cursor_ctl(crtc_state, plane_state);

	return 0;
}

static void i9xx_update_cursor(struct intel_plane *plane,
			       const struct intel_crtc_state *crtc_state,
			       const struct intel_plane_state *plane_state)
{
	struct drm_i915_private *dev_priv = to_i915(plane->base.dev);
	enum pipe pipe = plane->pipe;
	u32 cntl = 0, base = 0, pos = 0, fbc_ctl = 0;
	unsigned long irqflags;

	if (plane_state && plane_state->base.visible) {
		cntl = plane_state->ctl;

		if (plane_state->base.crtc_h != plane_state->base.crtc_w)
			fbc_ctl = CUR_FBC_CTL_EN | (plane_state->base.crtc_h - 1);

		base = intel_cursor_base(plane_state);
		pos = intel_cursor_position(plane_state);
	}

	spin_lock_irqsave(&dev_priv->uncore.lock, irqflags);

	/*
	 * On some platforms writing CURCNTR first will also
	 * cause CURPOS to be armed by the CURBASE write.
	 * Without the CURCNTR write the CURPOS write would
	 * arm itself. Thus we always start the full update
	 * with a CURCNTR write.
	 *
	 * On other platforms CURPOS always requires the
	 * CURBASE write to arm the update. Additonally
	 * a write to any of the cursor register will cancel
	 * an already armed cursor update. Thus leaving out
	 * the CURBASE write after CURPOS could lead to a
	 * cursor that doesn't appear to move, or even change
	 * shape. Thus we always write CURBASE.
	 *
	 * CURCNTR and CUR_FBC_CTL are always
	 * armed by the CURBASE write only.
	 */
	if (plane->cursor.base != base ||
	    plane->cursor.size != fbc_ctl ||
	    plane->cursor.cntl != cntl) {
		I915_WRITE_FW(CURCNTR(pipe), cntl);
		if (HAS_CUR_FBC(dev_priv))
			I915_WRITE_FW(CUR_FBC_CTL(pipe), fbc_ctl);
		I915_WRITE_FW(CURPOS(pipe), pos);
		I915_WRITE_FW(CURBASE(pipe), base);

		plane->cursor.base = base;
		plane->cursor.size = fbc_ctl;
		plane->cursor.cntl = cntl;
	} else {
		I915_WRITE_FW(CURPOS(pipe), pos);
		I915_WRITE_FW(CURBASE(pipe), base);
	}

	POSTING_READ_FW(CURBASE(pipe));

	spin_unlock_irqrestore(&dev_priv->uncore.lock, irqflags);
}

static void i9xx_disable_cursor(struct intel_plane *plane,
				struct intel_crtc *crtc)
{
	i9xx_update_cursor(plane, NULL, NULL);
}

static bool i9xx_cursor_get_hw_state(struct intel_plane *plane,
				     enum pipe *pipe)
{
	struct drm_i915_private *dev_priv = to_i915(plane->base.dev);
	enum intel_display_power_domain power_domain;
	bool ret;
	u32 val;

	/*
	 * Not 100% correct for planes that can move between pipes,
	 * but that's only the case for gen2-3 which don't have any
	 * display power wells.
	 */
	power_domain = POWER_DOMAIN_PIPE(plane->pipe);
	if (!intel_display_power_get_if_enabled(dev_priv, power_domain))
		return false;

	val = I915_READ(CURCNTR(plane->pipe));

	ret = val & MCURSOR_MODE;

	if (INTEL_GEN(dev_priv) >= 5 || IS_G4X(dev_priv))
		*pipe = plane->pipe;
	else
		*pipe = (val & MCURSOR_PIPE_SELECT_MASK) >>
			MCURSOR_PIPE_SELECT_SHIFT;

	intel_display_power_put(dev_priv, power_domain);

	return ret;
}

/* VESA 640x480x72Hz mode to set on the pipe */
static const struct drm_display_mode load_detect_mode = {
	DRM_MODE("640x480", DRM_MODE_TYPE_DEFAULT, 31500, 640, 664,
		 704, 832, 0, 480, 489, 491, 520, 0, DRM_MODE_FLAG_NHSYNC | DRM_MODE_FLAG_NVSYNC),
};

struct drm_framebuffer *
intel_framebuffer_create(struct drm_i915_gem_object *obj,
			 struct drm_mode_fb_cmd2 *mode_cmd)
{
	struct intel_framebuffer *intel_fb;
	int ret;

	intel_fb = kzalloc(sizeof(*intel_fb), GFP_KERNEL);
	if (!intel_fb)
		return ERR_PTR(-ENOMEM);

	ret = intel_framebuffer_init(intel_fb, obj, mode_cmd);
	if (ret)
		goto err;

	return &intel_fb->base;

err:
	kfree(intel_fb);
	return ERR_PTR(ret);
}

static int intel_modeset_disable_planes(struct drm_atomic_state *state,
					struct drm_crtc *crtc)
{
	struct drm_plane *plane;
	struct drm_plane_state *plane_state;
	int ret, i;

	ret = drm_atomic_add_affected_planes(state, crtc);
	if (ret)
		return ret;

	for_each_new_plane_in_state(state, plane, plane_state, i) {
		if (plane_state->crtc != crtc)
			continue;

		ret = drm_atomic_set_crtc_for_plane(plane_state, NULL);
		if (ret)
			return ret;

		drm_atomic_set_fb_for_plane(plane_state, NULL);
	}

	return 0;
}

int intel_get_load_detect_pipe(struct drm_connector *connector,
			       const struct drm_display_mode *mode,
			       struct intel_load_detect_pipe *old,
			       struct drm_modeset_acquire_ctx *ctx)
{
	struct intel_crtc *intel_crtc;
	struct intel_encoder *intel_encoder =
		intel_attached_encoder(connector);
	struct drm_crtc *possible_crtc;
	struct drm_encoder *encoder = &intel_encoder->base;
	struct drm_crtc *crtc = NULL;
	struct drm_device *dev = encoder->dev;
	struct drm_i915_private *dev_priv = to_i915(dev);
	struct drm_mode_config *config = &dev->mode_config;
	struct drm_atomic_state *state = NULL, *restore_state = NULL;
	struct drm_connector_state *connector_state;
	struct intel_crtc_state *crtc_state;
	int ret, i = -1;

	DRM_DEBUG_KMS("[CONNECTOR:%d:%s], [ENCODER:%d:%s]\n",
		      connector->base.id, connector->name,
		      encoder->base.id, encoder->name);

	old->restore_state = NULL;

	WARN_ON(!drm_modeset_is_locked(&config->connection_mutex));

	/*
	 * Algorithm gets a little messy:
	 *
	 *   - if the connector already has an assigned crtc, use it (but make
	 *     sure it's on first)
	 *
	 *   - try to find the first unused crtc that can drive this connector,
	 *     and use that if we find one
	 */

	/* See if we already have a CRTC for this connector */
	if (connector->state->crtc) {
		crtc = connector->state->crtc;

		ret = drm_modeset_lock(&crtc->mutex, ctx);
		if (ret)
			goto fail;

		/* Make sure the crtc and connector are running */
		goto found;
	}

	/* Find an unused one (if possible) */
	for_each_crtc(dev, possible_crtc) {
		i++;
		if (!(encoder->possible_crtcs & (1 << i)))
			continue;

		ret = drm_modeset_lock(&possible_crtc->mutex, ctx);
		if (ret)
			goto fail;

		if (possible_crtc->state->enable) {
			drm_modeset_unlock(&possible_crtc->mutex);
			continue;
		}

		crtc = possible_crtc;
		break;
	}

	/*
	 * If we didn't find an unused CRTC, don't use any.
	 */
	if (!crtc) {
		DRM_DEBUG_KMS("no pipe available for load-detect\n");
		ret = -ENODEV;
		goto fail;
	}

found:
	intel_crtc = to_intel_crtc(crtc);

	state = drm_atomic_state_alloc(dev);
	restore_state = drm_atomic_state_alloc(dev);
	if (!state || !restore_state) {
		ret = -ENOMEM;
		goto fail;
	}

	state->acquire_ctx = ctx;
	restore_state->acquire_ctx = ctx;

	connector_state = drm_atomic_get_connector_state(state, connector);
	if (IS_ERR(connector_state)) {
		ret = PTR_ERR(connector_state);
		goto fail;
	}

	ret = drm_atomic_set_crtc_for_connector(connector_state, crtc);
	if (ret)
		goto fail;

	crtc_state = intel_atomic_get_crtc_state(state, intel_crtc);
	if (IS_ERR(crtc_state)) {
		ret = PTR_ERR(crtc_state);
		goto fail;
	}

	crtc_state->base.active = crtc_state->base.enable = true;

	if (!mode)
		mode = &load_detect_mode;

	ret = drm_atomic_set_mode_for_crtc(&crtc_state->base, mode);
	if (ret)
		goto fail;

	ret = intel_modeset_disable_planes(state, crtc);
	if (ret)
		goto fail;

	ret = PTR_ERR_OR_ZERO(drm_atomic_get_connector_state(restore_state, connector));
	if (!ret)
		ret = PTR_ERR_OR_ZERO(drm_atomic_get_crtc_state(restore_state, crtc));
	if (!ret)
		ret = drm_atomic_add_affected_planes(restore_state, crtc);
	if (ret) {
		DRM_DEBUG_KMS("Failed to create a copy of old state to restore: %i\n", ret);
		goto fail;
	}

	ret = drm_atomic_commit(state);
	if (ret) {
		DRM_DEBUG_KMS("failed to set mode on load-detect pipe\n");
		goto fail;
	}

	old->restore_state = restore_state;
	drm_atomic_state_put(state);

	/* let the connector get through one full cycle before testing */
	intel_wait_for_vblank(dev_priv, intel_crtc->pipe);
	return true;

fail:
	if (state) {
		drm_atomic_state_put(state);
		state = NULL;
	}
	if (restore_state) {
		drm_atomic_state_put(restore_state);
		restore_state = NULL;
	}

	if (ret == -EDEADLK)
		return ret;

	return false;
}

void intel_release_load_detect_pipe(struct drm_connector *connector,
				    struct intel_load_detect_pipe *old,
				    struct drm_modeset_acquire_ctx *ctx)
{
	struct intel_encoder *intel_encoder =
		intel_attached_encoder(connector);
	struct drm_encoder *encoder = &intel_encoder->base;
	struct drm_atomic_state *state = old->restore_state;
	int ret;

	DRM_DEBUG_KMS("[CONNECTOR:%d:%s], [ENCODER:%d:%s]\n",
		      connector->base.id, connector->name,
		      encoder->base.id, encoder->name);

	if (!state)
		return;

	ret = drm_atomic_helper_commit_duplicated_state(state, ctx);
	if (ret)
		DRM_DEBUG_KMS("Couldn't release load detect pipe: %i\n", ret);
	drm_atomic_state_put(state);
}

static int i9xx_pll_refclk(struct drm_device *dev,
			   const struct intel_crtc_state *pipe_config)
{
	struct drm_i915_private *dev_priv = to_i915(dev);
	u32 dpll = pipe_config->dpll_hw_state.dpll;

	if ((dpll & PLL_REF_INPUT_MASK) == PLLB_REF_INPUT_SPREADSPECTRUMIN)
		return dev_priv->vbt.lvds_ssc_freq;
	else if (HAS_PCH_SPLIT(dev_priv))
		return 120000;
	else if (!IS_GEN2(dev_priv))
		return 96000;
	else
		return 48000;
}

/* Returns the clock of the currently programmed mode of the given pipe. */
static void i9xx_crtc_clock_get(struct intel_crtc *crtc,
				struct intel_crtc_state *pipe_config)
{
	struct drm_device *dev = crtc->base.dev;
	struct drm_i915_private *dev_priv = to_i915(dev);
	int pipe = pipe_config->cpu_transcoder;
	u32 dpll = pipe_config->dpll_hw_state.dpll;
	u32 fp;
	struct dpll clock;
	int port_clock;
	int refclk = i9xx_pll_refclk(dev, pipe_config);

	if ((dpll & DISPLAY_RATE_SELECT_FPA1) == 0)
		fp = pipe_config->dpll_hw_state.fp0;
	else
		fp = pipe_config->dpll_hw_state.fp1;

	clock.m1 = (fp & FP_M1_DIV_MASK) >> FP_M1_DIV_SHIFT;
	if (IS_PINEVIEW(dev_priv)) {
		clock.n = ffs((fp & FP_N_PINEVIEW_DIV_MASK) >> FP_N_DIV_SHIFT) - 1;
		clock.m2 = (fp & FP_M2_PINEVIEW_DIV_MASK) >> FP_M2_DIV_SHIFT;
	} else {
		clock.n = (fp & FP_N_DIV_MASK) >> FP_N_DIV_SHIFT;
		clock.m2 = (fp & FP_M2_DIV_MASK) >> FP_M2_DIV_SHIFT;
	}

	if (!IS_GEN2(dev_priv)) {
		if (IS_PINEVIEW(dev_priv))
			clock.p1 = ffs((dpll & DPLL_FPA01_P1_POST_DIV_MASK_PINEVIEW) >>
				DPLL_FPA01_P1_POST_DIV_SHIFT_PINEVIEW);
		else
			clock.p1 = ffs((dpll & DPLL_FPA01_P1_POST_DIV_MASK) >>
			       DPLL_FPA01_P1_POST_DIV_SHIFT);

		switch (dpll & DPLL_MODE_MASK) {
		case DPLLB_MODE_DAC_SERIAL:
			clock.p2 = dpll & DPLL_DAC_SERIAL_P2_CLOCK_DIV_5 ?
				5 : 10;
			break;
		case DPLLB_MODE_LVDS:
			clock.p2 = dpll & DPLLB_LVDS_P2_CLOCK_DIV_7 ?
				7 : 14;
			break;
		default:
			DRM_DEBUG_KMS("Unknown DPLL mode %08x in programmed "
				  "mode\n", (int)(dpll & DPLL_MODE_MASK));
			return;
		}

		if (IS_PINEVIEW(dev_priv))
			port_clock = pnv_calc_dpll_params(refclk, &clock);
		else
			port_clock = i9xx_calc_dpll_params(refclk, &clock);
	} else {
		u32 lvds = IS_I830(dev_priv) ? 0 : I915_READ(LVDS);
		bool is_lvds = (pipe == 1) && (lvds & LVDS_PORT_EN);

		if (is_lvds) {
			clock.p1 = ffs((dpll & DPLL_FPA01_P1_POST_DIV_MASK_I830_LVDS) >>
				       DPLL_FPA01_P1_POST_DIV_SHIFT);

			if (lvds & LVDS_CLKB_POWER_UP)
				clock.p2 = 7;
			else
				clock.p2 = 14;
		} else {
			if (dpll & PLL_P1_DIVIDE_BY_TWO)
				clock.p1 = 2;
			else {
				clock.p1 = ((dpll & DPLL_FPA01_P1_POST_DIV_MASK_I830) >>
					    DPLL_FPA01_P1_POST_DIV_SHIFT) + 2;
			}
			if (dpll & PLL_P2_DIVIDE_BY_4)
				clock.p2 = 4;
			else
				clock.p2 = 2;
		}

		port_clock = i9xx_calc_dpll_params(refclk, &clock);
	}

	/*
	 * This value includes pixel_multiplier. We will use
	 * port_clock to compute adjusted_mode.crtc_clock in the
	 * encoder's get_config() function.
	 */
	pipe_config->port_clock = port_clock;
}

int intel_dotclock_calculate(int link_freq,
			     const struct intel_link_m_n *m_n)
{
	/*
	 * The calculation for the data clock is:
	 * pixel_clock = ((m/n)*(link_clock * nr_lanes))/bpp
	 * But we want to avoid losing precison if possible, so:
	 * pixel_clock = ((m * link_clock * nr_lanes)/(n*bpp))
	 *
	 * and the link clock is simpler:
	 * link_clock = (m * link_clock) / n
	 */

	if (!m_n->link_n)
		return 0;

	return div_u64(mul_u32_u32(m_n->link_m, link_freq), m_n->link_n);
}

static void ironlake_pch_clock_get(struct intel_crtc *crtc,
				   struct intel_crtc_state *pipe_config)
{
	struct drm_i915_private *dev_priv = to_i915(crtc->base.dev);

	/* read out port_clock from the DPLL */
	i9xx_crtc_clock_get(crtc, pipe_config);

	/*
	 * In case there is an active pipe without active ports,
	 * we may need some idea for the dotclock anyway.
	 * Calculate one based on the FDI configuration.
	 */
	pipe_config->base.adjusted_mode.crtc_clock =
		intel_dotclock_calculate(intel_fdi_link_freq(dev_priv, pipe_config),
					 &pipe_config->fdi_m_n);
}

/* Returns the currently programmed mode of the given encoder. */
struct drm_display_mode *
intel_encoder_current_mode(struct intel_encoder *encoder)
{
	struct drm_i915_private *dev_priv = to_i915(encoder->base.dev);
	struct intel_crtc_state *crtc_state;
	struct drm_display_mode *mode;
	struct intel_crtc *crtc;
	enum pipe pipe;

	if (!encoder->get_hw_state(encoder, &pipe))
		return NULL;

	crtc = intel_get_crtc_for_pipe(dev_priv, pipe);

	mode = kzalloc(sizeof(*mode), GFP_KERNEL);
	if (!mode)
		return NULL;

	crtc_state = kzalloc(sizeof(*crtc_state), GFP_KERNEL);
	if (!crtc_state) {
		kfree(mode);
		return NULL;
	}

	crtc_state->base.crtc = &crtc->base;

	if (!dev_priv->display.get_pipe_config(crtc, crtc_state)) {
		kfree(crtc_state);
		kfree(mode);
		return NULL;
	}

	encoder->get_config(encoder, crtc_state);

	intel_mode_from_pipe_config(mode, crtc_state);

	kfree(crtc_state);

	return mode;
}

static void intel_crtc_destroy(struct drm_crtc *crtc)
{
	struct intel_crtc *intel_crtc = to_intel_crtc(crtc);

	drm_crtc_cleanup(crtc);
	kfree(intel_crtc);
}

/**
 * intel_wm_need_update - Check whether watermarks need updating
 * @plane: drm plane
 * @state: new plane state
 *
 * Check current plane state versus the new one to determine whether
 * watermarks need to be recalculated.
 *
 * Returns true or false.
 */
static bool intel_wm_need_update(struct drm_plane *plane,
				 struct drm_plane_state *state)
{
	struct intel_plane_state *new = to_intel_plane_state(state);
	struct intel_plane_state *cur = to_intel_plane_state(plane->state);

	/* Update watermarks on tiling or size changes. */
	if (new->base.visible != cur->base.visible)
		return true;

	if (!cur->base.fb || !new->base.fb)
		return false;

	if (cur->base.fb->modifier != new->base.fb->modifier ||
	    cur->base.rotation != new->base.rotation ||
	    drm_rect_width(&new->base.src) != drm_rect_width(&cur->base.src) ||
	    drm_rect_height(&new->base.src) != drm_rect_height(&cur->base.src) ||
	    drm_rect_width(&new->base.dst) != drm_rect_width(&cur->base.dst) ||
	    drm_rect_height(&new->base.dst) != drm_rect_height(&cur->base.dst))
		return true;

	return false;
}

static bool needs_scaling(const struct intel_plane_state *state)
{
	int src_w = drm_rect_width(&state->base.src) >> 16;
	int src_h = drm_rect_height(&state->base.src) >> 16;
	int dst_w = drm_rect_width(&state->base.dst);
	int dst_h = drm_rect_height(&state->base.dst);

	return (src_w != dst_w || src_h != dst_h);
}

int intel_plane_atomic_calc_changes(const struct intel_crtc_state *old_crtc_state,
				    struct drm_crtc_state *crtc_state,
				    const struct intel_plane_state *old_plane_state,
				    struct drm_plane_state *plane_state)
{
	struct intel_crtc_state *pipe_config = to_intel_crtc_state(crtc_state);
	struct drm_crtc *crtc = crtc_state->crtc;
	struct intel_crtc *intel_crtc = to_intel_crtc(crtc);
	struct intel_plane *plane = to_intel_plane(plane_state->plane);
	struct drm_device *dev = crtc->dev;
	struct drm_i915_private *dev_priv = to_i915(dev);
	bool mode_changed = needs_modeset(crtc_state);
	bool was_crtc_enabled = old_crtc_state->base.active;
	bool is_crtc_enabled = crtc_state->active;
	bool turn_off, turn_on, visible, was_visible;
	struct drm_framebuffer *fb = plane_state->fb;
	int ret;

	if (INTEL_GEN(dev_priv) >= 9 && plane->id != PLANE_CURSOR) {
		ret = skl_update_scaler_plane(
			to_intel_crtc_state(crtc_state),
			to_intel_plane_state(plane_state));
		if (ret)
			return ret;
	}

	was_visible = old_plane_state->base.visible;
	visible = plane_state->visible;

	if (!was_crtc_enabled && WARN_ON(was_visible))
		was_visible = false;

	/*
	 * Visibility is calculated as if the crtc was on, but
	 * after scaler setup everything depends on it being off
	 * when the crtc isn't active.
	 *
	 * FIXME this is wrong for watermarks. Watermarks should also
	 * be computed as if the pipe would be active. Perhaps move
	 * per-plane wm computation to the .check_plane() hook, and
	 * only combine the results from all planes in the current place?
	 */
	if (!is_crtc_enabled) {
		plane_state->visible = visible = false;
		to_intel_crtc_state(crtc_state)->active_planes &= ~BIT(plane->id);
	}

	if (!was_visible && !visible)
		return 0;

	if (fb != old_plane_state->base.fb)
		pipe_config->fb_changed = true;

	turn_off = was_visible && (!visible || mode_changed);
	turn_on = visible && (!was_visible || mode_changed);

	DRM_DEBUG_ATOMIC("[CRTC:%d:%s] has [PLANE:%d:%s] with fb %i\n",
			 intel_crtc->base.base.id, intel_crtc->base.name,
			 plane->base.base.id, plane->base.name,
			 fb ? fb->base.id : -1);

	DRM_DEBUG_ATOMIC("[PLANE:%d:%s] visible %i -> %i, off %i, on %i, ms %i\n",
			 plane->base.base.id, plane->base.name,
			 was_visible, visible,
			 turn_off, turn_on, mode_changed);

	if (turn_on) {
		if (INTEL_GEN(dev_priv) < 5 && !IS_G4X(dev_priv))
			pipe_config->update_wm_pre = true;

		/* must disable cxsr around plane enable/disable */
		if (plane->id != PLANE_CURSOR)
			pipe_config->disable_cxsr = true;
	} else if (turn_off) {
		if (INTEL_GEN(dev_priv) < 5 && !IS_G4X(dev_priv))
			pipe_config->update_wm_post = true;

		/* must disable cxsr around plane enable/disable */
		if (plane->id != PLANE_CURSOR)
			pipe_config->disable_cxsr = true;
	} else if (intel_wm_need_update(&plane->base, plane_state)) {
		if (INTEL_GEN(dev_priv) < 5 && !IS_G4X(dev_priv)) {
			/* FIXME bollocks */
			pipe_config->update_wm_pre = true;
			pipe_config->update_wm_post = true;
		}
	}

	if (visible || was_visible)
		pipe_config->fb_bits |= plane->frontbuffer_bit;

	/*
	 * ILK/SNB DVSACNTR/Sprite Enable
	 * IVB SPR_CTL/Sprite Enable
	 * "When in Self Refresh Big FIFO mode, a write to enable the
	 *  plane will be internally buffered and delayed while Big FIFO
	 *  mode is exiting."
	 *
	 * Which means that enabling the sprite can take an extra frame
	 * when we start in big FIFO mode (LP1+). Thus we need to drop
	 * down to LP0 and wait for vblank in order to make sure the
	 * sprite gets enabled on the next vblank after the register write.
	 * Doing otherwise would risk enabling the sprite one frame after
	 * we've already signalled flip completion. We can resume LP1+
	 * once the sprite has been enabled.
	 *
	 *
	 * WaCxSRDisabledForSpriteScaling:ivb
	 * IVB SPR_SCALE/Scaling Enable
	 * "Low Power watermarks must be disabled for at least one
	 *  frame before enabling sprite scaling, and kept disabled
	 *  until sprite scaling is disabled."
	 *
	 * ILK/SNB DVSASCALE/Scaling Enable
	 * "When in Self Refresh Big FIFO mode, scaling enable will be
	 *  masked off while Big FIFO mode is exiting."
	 *
	 * Despite the w/a only being listed for IVB we assume that
	 * the ILK/SNB note has similar ramifications, hence we apply
	 * the w/a on all three platforms.
	 */
	if (plane->id == PLANE_SPRITE0 &&
	    (IS_GEN5(dev_priv) || IS_GEN6(dev_priv) ||
	     IS_IVYBRIDGE(dev_priv)) &&
	    (turn_on || (!needs_scaling(old_plane_state) &&
			 needs_scaling(to_intel_plane_state(plane_state)))))
		pipe_config->disable_lp_wm = true;

	return 0;
}

static bool encoders_cloneable(const struct intel_encoder *a,
			       const struct intel_encoder *b)
{
	/* masks could be asymmetric, so check both ways */
	return a == b || (a->cloneable & (1 << b->type) &&
			  b->cloneable & (1 << a->type));
}

static bool check_single_encoder_cloning(struct drm_atomic_state *state,
					 struct intel_crtc *crtc,
					 struct intel_encoder *encoder)
{
	struct intel_encoder *source_encoder;
	struct drm_connector *connector;
	struct drm_connector_state *connector_state;
	int i;

	for_each_new_connector_in_state(state, connector, connector_state, i) {
		if (connector_state->crtc != &crtc->base)
			continue;

		source_encoder =
			to_intel_encoder(connector_state->best_encoder);
		if (!encoders_cloneable(encoder, source_encoder))
			return false;
	}

	return true;
}

static int intel_crtc_atomic_check(struct drm_crtc *crtc,
				   struct drm_crtc_state *crtc_state)
{
	struct drm_device *dev = crtc->dev;
	struct drm_i915_private *dev_priv = to_i915(dev);
	struct intel_crtc *intel_crtc = to_intel_crtc(crtc);
	struct intel_crtc_state *pipe_config =
		to_intel_crtc_state(crtc_state);
	struct drm_atomic_state *state = crtc_state->state;
	int ret;
	bool mode_changed = needs_modeset(crtc_state);

	if (mode_changed && !crtc_state->active)
		pipe_config->update_wm_post = true;

	if (mode_changed && crtc_state->enable &&
	    dev_priv->display.crtc_compute_clock &&
	    !WARN_ON(pipe_config->shared_dpll)) {
		ret = dev_priv->display.crtc_compute_clock(intel_crtc,
							   pipe_config);
		if (ret)
			return ret;
	}

	if (crtc_state->color_mgmt_changed) {
		ret = intel_color_check(crtc, crtc_state);
		if (ret)
			return ret;

		/*
		 * Changing color management on Intel hardware is
		 * handled as part of planes update.
		 */
		crtc_state->planes_changed = true;
	}

	ret = 0;
	if (dev_priv->display.compute_pipe_wm) {
		ret = dev_priv->display.compute_pipe_wm(pipe_config);
		if (ret) {
			DRM_DEBUG_KMS("Target pipe watermarks are invalid\n");
			return ret;
		}
	}

	if (dev_priv->display.compute_intermediate_wm &&
	    !to_intel_atomic_state(state)->skip_intermediate_wm) {
		if (WARN_ON(!dev_priv->display.compute_pipe_wm))
			return 0;

		/*
		 * Calculate 'intermediate' watermarks that satisfy both the
		 * old state and the new state.  We can program these
		 * immediately.
		 */
		ret = dev_priv->display.compute_intermediate_wm(dev,
								intel_crtc,
								pipe_config);
		if (ret) {
			DRM_DEBUG_KMS("No valid intermediate pipe watermarks are possible\n");
			return ret;
		}
	} else if (dev_priv->display.compute_intermediate_wm) {
		if (HAS_PCH_SPLIT(dev_priv) && INTEL_GEN(dev_priv) < 9)
			pipe_config->wm.ilk.intermediate = pipe_config->wm.ilk.optimal;
	}

	if (INTEL_GEN(dev_priv) >= 9) {
		if (mode_changed)
			ret = skl_update_scaler_crtc(pipe_config);

		if (!ret)
			ret = skl_check_pipe_max_pixel_rate(intel_crtc,
							    pipe_config);
		if (!ret)
			ret = intel_atomic_setup_scalers(dev_priv, intel_crtc,
							 pipe_config);
	}

	if (HAS_IPS(dev_priv))
		pipe_config->ips_enabled = hsw_compute_ips_config(pipe_config);

	return ret;
}

static const struct drm_crtc_helper_funcs intel_helper_funcs = {
	.atomic_check = intel_crtc_atomic_check,
};

static void intel_modeset_update_connector_atomic_state(struct drm_device *dev)
{
	struct intel_connector *connector;
	struct drm_connector_list_iter conn_iter;

	drm_connector_list_iter_begin(dev, &conn_iter);
	for_each_intel_connector_iter(connector, &conn_iter) {
		if (connector->base.state->crtc)
			drm_connector_put(&connector->base);

		if (connector->base.encoder) {
			connector->base.state->best_encoder =
				connector->base.encoder;
			connector->base.state->crtc =
				connector->base.encoder->crtc;

			drm_connector_get(&connector->base);
		} else {
			connector->base.state->best_encoder = NULL;
			connector->base.state->crtc = NULL;
		}
	}
	drm_connector_list_iter_end(&conn_iter);
}

static void
connected_sink_compute_bpp(struct intel_connector *connector,
			   struct intel_crtc_state *pipe_config)
{
	const struct drm_display_info *info = &connector->base.display_info;
	int bpp = pipe_config->pipe_bpp;

	DRM_DEBUG_KMS("[CONNECTOR:%d:%s] checking for sink bpp constrains\n",
		      connector->base.base.id,
		      connector->base.name);

	/* Don't use an invalid EDID bpc value */
	if (info->bpc != 0 && info->bpc * 3 < bpp) {
		DRM_DEBUG_KMS("clamping display bpp (was %d) to EDID reported max of %d\n",
			      bpp, info->bpc * 3);
		pipe_config->pipe_bpp = info->bpc * 3;
	}

	/* Clamp bpp to 8 on screens without EDID 1.4 */
	if (info->bpc == 0 && bpp > 24) {
		DRM_DEBUG_KMS("clamping display bpp (was %d) to default limit of 24\n",
			      bpp);
		pipe_config->pipe_bpp = 24;
	}
}

static int
compute_baseline_pipe_bpp(struct intel_crtc *crtc,
			  struct intel_crtc_state *pipe_config)
{
	struct drm_i915_private *dev_priv = to_i915(crtc->base.dev);
	struct drm_atomic_state *state;
	struct drm_connector *connector;
	struct drm_connector_state *connector_state;
	int bpp, i;

	if ((IS_G4X(dev_priv) || IS_VALLEYVIEW(dev_priv) ||
	    IS_CHERRYVIEW(dev_priv)))
		bpp = 10*3;
	else if (INTEL_GEN(dev_priv) >= 5)
		bpp = 12*3;
	else
		bpp = 8*3;


	pipe_config->pipe_bpp = bpp;

	state = pipe_config->base.state;

	/* Clamp display bpp to EDID value */
	for_each_new_connector_in_state(state, connector, connector_state, i) {
		if (connector_state->crtc != &crtc->base)
			continue;

		connected_sink_compute_bpp(to_intel_connector(connector),
					   pipe_config);
	}

	return bpp;
}

static void intel_dump_crtc_timings(const struct drm_display_mode *mode)
{
	DRM_DEBUG_KMS("crtc timings: %d %d %d %d %d %d %d %d %d, "
			"type: 0x%x flags: 0x%x\n",
		mode->crtc_clock,
		mode->crtc_hdisplay, mode->crtc_hsync_start,
		mode->crtc_hsync_end, mode->crtc_htotal,
		mode->crtc_vdisplay, mode->crtc_vsync_start,
		mode->crtc_vsync_end, mode->crtc_vtotal, mode->type, mode->flags);
}

static inline void
intel_dump_m_n_config(struct intel_crtc_state *pipe_config, char *id,
		      unsigned int lane_count, struct intel_link_m_n *m_n)
{
	DRM_DEBUG_KMS("%s: lanes: %i; gmch_m: %u, gmch_n: %u, link_m: %u, link_n: %u, tu: %u\n",
		      id, lane_count,
		      m_n->gmch_m, m_n->gmch_n,
		      m_n->link_m, m_n->link_n, m_n->tu);
}

#define OUTPUT_TYPE(x) [INTEL_OUTPUT_ ## x] = #x

static const char * const output_type_str[] = {
	OUTPUT_TYPE(UNUSED),
	OUTPUT_TYPE(ANALOG),
	OUTPUT_TYPE(DVO),
	OUTPUT_TYPE(SDVO),
	OUTPUT_TYPE(LVDS),
	OUTPUT_TYPE(TVOUT),
	OUTPUT_TYPE(HDMI),
	OUTPUT_TYPE(DP),
	OUTPUT_TYPE(EDP),
	OUTPUT_TYPE(DSI),
	OUTPUT_TYPE(DDI),
	OUTPUT_TYPE(DP_MST),
};

#undef OUTPUT_TYPE

static void snprintf_output_types(char *buf, size_t len,
				  unsigned int output_types)
{
	char *str = buf;
	int i;

	str[0] = '\0';

	for (i = 0; i < ARRAY_SIZE(output_type_str); i++) {
		int r;

		if ((output_types & BIT(i)) == 0)
			continue;

		r = snprintf(str, len, "%s%s",
			     str != buf ? "," : "", output_type_str[i]);
		if (r >= len)
			break;
		str += r;
		len -= r;

		output_types &= ~BIT(i);
	}

	WARN_ON_ONCE(output_types != 0);
}

static void intel_dump_pipe_config(struct intel_crtc *crtc,
				   struct intel_crtc_state *pipe_config,
				   const char *context)
{
	struct drm_device *dev = crtc->base.dev;
	struct drm_i915_private *dev_priv = to_i915(dev);
	struct drm_plane *plane;
	struct intel_plane *intel_plane;
	struct intel_plane_state *state;
	struct drm_framebuffer *fb;
	char buf[64];

	DRM_DEBUG_KMS("[CRTC:%d:%s]%s\n",
		      crtc->base.base.id, crtc->base.name, context);

	snprintf_output_types(buf, sizeof(buf), pipe_config->output_types);
	DRM_DEBUG_KMS("output_types: %s (0x%x)\n",
		      buf, pipe_config->output_types);

	DRM_DEBUG_KMS("cpu_transcoder: %s, pipe bpp: %i, dithering: %i\n",
		      transcoder_name(pipe_config->cpu_transcoder),
		      pipe_config->pipe_bpp, pipe_config->dither);

	if (pipe_config->has_pch_encoder)
		intel_dump_m_n_config(pipe_config, "fdi",
				      pipe_config->fdi_lanes,
				      &pipe_config->fdi_m_n);

	if (pipe_config->ycbcr420)
		DRM_DEBUG_KMS("YCbCr 4:2:0 output enabled\n");

	if (intel_crtc_has_dp_encoder(pipe_config)) {
		intel_dump_m_n_config(pipe_config, "dp m_n",
				pipe_config->lane_count, &pipe_config->dp_m_n);
		if (pipe_config->has_drrs)
			intel_dump_m_n_config(pipe_config, "dp m2_n2",
					      pipe_config->lane_count,
					      &pipe_config->dp_m2_n2);
	}

	DRM_DEBUG_KMS("audio: %i, infoframes: %i\n",
		      pipe_config->has_audio, pipe_config->has_infoframe);

	DRM_DEBUG_KMS("requested mode:\n");
	drm_mode_debug_printmodeline(&pipe_config->base.mode);
	DRM_DEBUG_KMS("adjusted mode:\n");
	drm_mode_debug_printmodeline(&pipe_config->base.adjusted_mode);
	intel_dump_crtc_timings(&pipe_config->base.adjusted_mode);
	DRM_DEBUG_KMS("port clock: %d, pipe src size: %dx%d, pixel rate %d\n",
		      pipe_config->port_clock,
		      pipe_config->pipe_src_w, pipe_config->pipe_src_h,
		      pipe_config->pixel_rate);

	if (INTEL_GEN(dev_priv) >= 9)
		DRM_DEBUG_KMS("num_scalers: %d, scaler_users: 0x%x, scaler_id: %d\n",
			      crtc->num_scalers,
			      pipe_config->scaler_state.scaler_users,
		              pipe_config->scaler_state.scaler_id);

	if (HAS_GMCH_DISPLAY(dev_priv))
		DRM_DEBUG_KMS("gmch pfit: control: 0x%08x, ratios: 0x%08x, lvds border: 0x%08x\n",
			      pipe_config->gmch_pfit.control,
			      pipe_config->gmch_pfit.pgm_ratios,
			      pipe_config->gmch_pfit.lvds_border_bits);
	else
		DRM_DEBUG_KMS("pch pfit: pos: 0x%08x, size: 0x%08x, %s\n",
			      pipe_config->pch_pfit.pos,
			      pipe_config->pch_pfit.size,
		              enableddisabled(pipe_config->pch_pfit.enabled));

	DRM_DEBUG_KMS("ips: %i, double wide: %i\n",
		      pipe_config->ips_enabled, pipe_config->double_wide);

	intel_dpll_dump_hw_state(dev_priv, &pipe_config->dpll_hw_state);

	DRM_DEBUG_KMS("planes on this crtc\n");
	list_for_each_entry(plane, &dev->mode_config.plane_list, head) {
		struct drm_format_name_buf format_name;
		intel_plane = to_intel_plane(plane);
		if (intel_plane->pipe != crtc->pipe)
			continue;

		state = to_intel_plane_state(plane->state);
		fb = state->base.fb;
		if (!fb) {
			DRM_DEBUG_KMS("[PLANE:%d:%s] disabled, scaler_id = %d\n",
				      plane->base.id, plane->name, state->scaler_id);
			continue;
		}

		DRM_DEBUG_KMS("[PLANE:%d:%s] FB:%d, fb = %ux%u format = %s\n",
			      plane->base.id, plane->name,
			      fb->base.id, fb->width, fb->height,
			      drm_get_format_name(fb->format->format, &format_name));
		if (INTEL_GEN(dev_priv) >= 9)
			DRM_DEBUG_KMS("\tscaler:%d src %dx%d+%d+%d dst %dx%d+%d+%d\n",
				      state->scaler_id,
				      state->base.src.x1 >> 16,
				      state->base.src.y1 >> 16,
				      drm_rect_width(&state->base.src) >> 16,
				      drm_rect_height(&state->base.src) >> 16,
				      state->base.dst.x1, state->base.dst.y1,
				      drm_rect_width(&state->base.dst),
				      drm_rect_height(&state->base.dst));
	}
}

static bool check_digital_port_conflicts(struct drm_atomic_state *state)
{
	struct drm_device *dev = state->dev;
	struct drm_connector *connector;
	struct drm_connector_list_iter conn_iter;
	unsigned int used_ports = 0;
	unsigned int used_mst_ports = 0;
	bool ret = true;

	/*
	 * Walk the connector list instead of the encoder
	 * list to detect the problem on ddi platforms
	 * where there's just one encoder per digital port.
	 */
	drm_connector_list_iter_begin(dev, &conn_iter);
	drm_for_each_connector_iter(connector, &conn_iter) {
		struct drm_connector_state *connector_state;
		struct intel_encoder *encoder;

		connector_state = drm_atomic_get_new_connector_state(state, connector);
		if (!connector_state)
			connector_state = connector->state;

		if (!connector_state->best_encoder)
			continue;

		encoder = to_intel_encoder(connector_state->best_encoder);

		WARN_ON(!connector_state->crtc);

		switch (encoder->type) {
			unsigned int port_mask;
		case INTEL_OUTPUT_DDI:
			if (WARN_ON(!HAS_DDI(to_i915(dev))))
				break;
			/* else: fall through */
		case INTEL_OUTPUT_DP:
		case INTEL_OUTPUT_HDMI:
		case INTEL_OUTPUT_EDP:
			port_mask = 1 << encoder->port;

			/* the same port mustn't appear more than once */
			if (used_ports & port_mask)
				ret = false;

			used_ports |= port_mask;
			break;
		case INTEL_OUTPUT_DP_MST:
			used_mst_ports |=
				1 << encoder->port;
			break;
		default:
			break;
		}
	}
	drm_connector_list_iter_end(&conn_iter);

	/* can't mix MST and SST/HDMI on the same port */
	if (used_ports & used_mst_ports)
		return false;

	return ret;
}

static void
clear_intel_crtc_state(struct intel_crtc_state *crtc_state)
{
	struct drm_i915_private *dev_priv =
		to_i915(crtc_state->base.crtc->dev);
	struct intel_crtc_scaler_state scaler_state;
	struct intel_dpll_hw_state dpll_hw_state;
	struct intel_shared_dpll *shared_dpll;
	struct intel_crtc_wm_state wm_state;
	bool force_thru, ips_force_disable;

	/* FIXME: before the switch to atomic started, a new pipe_config was
	 * kzalloc'd. Code that depends on any field being zero should be
	 * fixed, so that the crtc_state can be safely duplicated. For now,
	 * only fields that are know to not cause problems are preserved. */

	scaler_state = crtc_state->scaler_state;
	shared_dpll = crtc_state->shared_dpll;
	dpll_hw_state = crtc_state->dpll_hw_state;
	force_thru = crtc_state->pch_pfit.force_thru;
	ips_force_disable = crtc_state->ips_force_disable;
	if (IS_G4X(dev_priv) ||
	    IS_VALLEYVIEW(dev_priv) || IS_CHERRYVIEW(dev_priv))
		wm_state = crtc_state->wm;

	/* Keep base drm_crtc_state intact, only clear our extended struct */
	BUILD_BUG_ON(offsetof(struct intel_crtc_state, base));
	memset(&crtc_state->base + 1, 0,
	       sizeof(*crtc_state) - sizeof(crtc_state->base));

	crtc_state->scaler_state = scaler_state;
	crtc_state->shared_dpll = shared_dpll;
	crtc_state->dpll_hw_state = dpll_hw_state;
	crtc_state->pch_pfit.force_thru = force_thru;
	crtc_state->ips_force_disable = ips_force_disable;
	if (IS_G4X(dev_priv) ||
	    IS_VALLEYVIEW(dev_priv) || IS_CHERRYVIEW(dev_priv))
		crtc_state->wm = wm_state;
}

static int
intel_modeset_pipe_config(struct drm_crtc *crtc,
			  struct intel_crtc_state *pipe_config)
{
	struct drm_atomic_state *state = pipe_config->base.state;
	struct intel_encoder *encoder;
	struct drm_connector *connector;
	struct drm_connector_state *connector_state;
	int base_bpp, ret = -EINVAL;
	int i;
	bool retry = true;

	clear_intel_crtc_state(pipe_config);

	pipe_config->cpu_transcoder =
		(enum transcoder) to_intel_crtc(crtc)->pipe;

	/*
	 * Sanitize sync polarity flags based on requested ones. If neither
	 * positive or negative polarity is requested, treat this as meaning
	 * negative polarity.
	 */
	if (!(pipe_config->base.adjusted_mode.flags &
	      (DRM_MODE_FLAG_PHSYNC | DRM_MODE_FLAG_NHSYNC)))
		pipe_config->base.adjusted_mode.flags |= DRM_MODE_FLAG_NHSYNC;

	if (!(pipe_config->base.adjusted_mode.flags &
	      (DRM_MODE_FLAG_PVSYNC | DRM_MODE_FLAG_NVSYNC)))
		pipe_config->base.adjusted_mode.flags |= DRM_MODE_FLAG_NVSYNC;

	base_bpp = compute_baseline_pipe_bpp(to_intel_crtc(crtc),
					     pipe_config);
	if (base_bpp < 0)
		goto fail;

	/*
	 * Determine the real pipe dimensions. Note that stereo modes can
	 * increase the actual pipe size due to the frame doubling and
	 * insertion of additional space for blanks between the frame. This
	 * is stored in the crtc timings. We use the requested mode to do this
	 * computation to clearly distinguish it from the adjusted mode, which
	 * can be changed by the connectors in the below retry loop.
	 */
	drm_mode_get_hv_timing(&pipe_config->base.mode,
			       &pipe_config->pipe_src_w,
			       &pipe_config->pipe_src_h);

	for_each_new_connector_in_state(state, connector, connector_state, i) {
		if (connector_state->crtc != crtc)
			continue;

		encoder = to_intel_encoder(connector_state->best_encoder);

		if (!check_single_encoder_cloning(state, to_intel_crtc(crtc), encoder)) {
			DRM_DEBUG_KMS("rejecting invalid cloning configuration\n");
			goto fail;
		}

		/*
		 * Determine output_types before calling the .compute_config()
		 * hooks so that the hooks can use this information safely.
		 */
		if (encoder->compute_output_type)
			pipe_config->output_types |=
				BIT(encoder->compute_output_type(encoder, pipe_config,
								 connector_state));
		else
			pipe_config->output_types |= BIT(encoder->type);
	}

encoder_retry:
	/* Ensure the port clock defaults are reset when retrying. */
	pipe_config->port_clock = 0;
	pipe_config->pixel_multiplier = 1;

	/* Fill in default crtc timings, allow encoders to overwrite them. */
	drm_mode_set_crtcinfo(&pipe_config->base.adjusted_mode,
			      CRTC_STEREO_DOUBLE);

	/* Pass our mode to the connectors and the CRTC to give them a chance to
	 * adjust it according to limitations or connector properties, and also
	 * a chance to reject the mode entirely.
	 */
	for_each_new_connector_in_state(state, connector, connector_state, i) {
		if (connector_state->crtc != crtc)
			continue;

		encoder = to_intel_encoder(connector_state->best_encoder);

		if (!(encoder->compute_config(encoder, pipe_config, connector_state))) {
			DRM_DEBUG_KMS("Encoder config failure\n");
			goto fail;
		}
	}

	/* Set default port clock if not overwritten by the encoder. Needs to be
	 * done afterwards in case the encoder adjusts the mode. */
	if (!pipe_config->port_clock)
		pipe_config->port_clock = pipe_config->base.adjusted_mode.crtc_clock
			* pipe_config->pixel_multiplier;

	ret = intel_crtc_compute_config(to_intel_crtc(crtc), pipe_config);
	if (ret < 0) {
		DRM_DEBUG_KMS("CRTC fixup failed\n");
		goto fail;
	}

	if (ret == RETRY) {
		if (WARN(!retry, "loop in pipe configuration computation\n")) {
			ret = -EINVAL;
			goto fail;
		}

		DRM_DEBUG_KMS("CRTC bw constrained, retrying\n");
		retry = false;
		goto encoder_retry;
	}

	/* Dithering seems to not pass-through bits correctly when it should, so
	 * only enable it on 6bpc panels and when its not a compliance
	 * test requesting 6bpc video pattern.
	 */
	pipe_config->dither = (pipe_config->pipe_bpp == 6*3) &&
		!pipe_config->dither_force_disable;
	DRM_DEBUG_KMS("hw max bpp: %i, pipe bpp: %i, dithering: %i\n",
		      base_bpp, pipe_config->pipe_bpp, pipe_config->dither);

fail:
	return ret;
}

static bool intel_fuzzy_clock_check(int clock1, int clock2)
{
	int diff;

	if (clock1 == clock2)
		return true;

	if (!clock1 || !clock2)
		return false;

	diff = abs(clock1 - clock2);

	if (((((diff + clock1 + clock2) * 100)) / (clock1 + clock2)) < 105)
		return true;

	return false;
}

static bool
intel_compare_m_n(unsigned int m, unsigned int n,
		  unsigned int m2, unsigned int n2,
		  bool exact)
{
	if (m == m2 && n == n2)
		return true;

	if (exact || !m || !n || !m2 || !n2)
		return false;

	BUILD_BUG_ON(DATA_LINK_M_N_MASK > INT_MAX);

	if (n > n2) {
		while (n > n2) {
			m2 <<= 1;
			n2 <<= 1;
		}
	} else if (n < n2) {
		while (n < n2) {
			m <<= 1;
			n <<= 1;
		}
	}

	if (n != n2)
		return false;

	return intel_fuzzy_clock_check(m, m2);
}

static bool
intel_compare_link_m_n(const struct intel_link_m_n *m_n,
		       struct intel_link_m_n *m2_n2,
		       bool adjust)
{
	if (m_n->tu == m2_n2->tu &&
	    intel_compare_m_n(m_n->gmch_m, m_n->gmch_n,
			      m2_n2->gmch_m, m2_n2->gmch_n, !adjust) &&
	    intel_compare_m_n(m_n->link_m, m_n->link_n,
			      m2_n2->link_m, m2_n2->link_n, !adjust)) {
		if (adjust)
			*m2_n2 = *m_n;

		return true;
	}

	return false;
}

static void __printf(3, 4)
pipe_config_err(bool adjust, const char *name, const char *format, ...)
{
	struct va_format vaf;
	va_list args;

	va_start(args, format);
	vaf.fmt = format;
	vaf.va = &args;

	if (adjust)
		drm_dbg(DRM_UT_KMS, "mismatch in %s %pV", name, &vaf);
	else
		drm_err("mismatch in %s %pV", name, &vaf);

	va_end(args);
}

static bool
intel_pipe_config_compare(struct drm_i915_private *dev_priv,
			  struct intel_crtc_state *current_config,
			  struct intel_crtc_state *pipe_config,
			  bool adjust)
{
	bool ret = true;
	bool fixup_inherited = adjust &&
		(current_config->base.mode.private_flags & I915_MODE_FLAG_INHERITED) &&
		!(pipe_config->base.mode.private_flags & I915_MODE_FLAG_INHERITED);

#define PIPE_CONF_CHECK_X(name) do { \
	if (current_config->name != pipe_config->name) { \
		pipe_config_err(adjust, __stringify(name), \
			  "(expected 0x%08x, found 0x%08x)\n", \
			  current_config->name, \
			  pipe_config->name); \
		ret = false; \
	} \
} while (0)

#define PIPE_CONF_CHECK_I(name) do { \
	if (current_config->name != pipe_config->name) { \
		pipe_config_err(adjust, __stringify(name), \
			  "(expected %i, found %i)\n", \
			  current_config->name, \
			  pipe_config->name); \
		ret = false; \
	} \
} while (0)

#define PIPE_CONF_CHECK_BOOL(name) do { \
	if (current_config->name != pipe_config->name) { \
		pipe_config_err(adjust, __stringify(name), \
			  "(expected %s, found %s)\n", \
			  yesno(current_config->name), \
			  yesno(pipe_config->name)); \
		ret = false; \
	} \
} while (0)

/*
 * Checks state where we only read out the enabling, but not the entire
 * state itself (like full infoframes or ELD for audio). These states
 * require a full modeset on bootup to fix up.
 */
#define PIPE_CONF_CHECK_BOOL_INCOMPLETE(name) do { \
	if (!fixup_inherited || (!current_config->name && !pipe_config->name)) { \
		PIPE_CONF_CHECK_BOOL(name); \
	} else { \
		pipe_config_err(adjust, __stringify(name), \
			  "unable to verify whether state matches exactly, forcing modeset (expected %s, found %s)\n", \
			  yesno(current_config->name), \
			  yesno(pipe_config->name)); \
		ret = false; \
	} \
} while (0)

#define PIPE_CONF_CHECK_P(name) do { \
	if (current_config->name != pipe_config->name) { \
		pipe_config_err(adjust, __stringify(name), \
			  "(expected %p, found %p)\n", \
			  current_config->name, \
			  pipe_config->name); \
		ret = false; \
	} \
} while (0)

#define PIPE_CONF_CHECK_M_N(name) do { \
	if (!intel_compare_link_m_n(&current_config->name, \
				    &pipe_config->name,\
				    adjust)) { \
		pipe_config_err(adjust, __stringify(name), \
			  "(expected tu %i gmch %i/%i link %i/%i, " \
			  "found tu %i, gmch %i/%i link %i/%i)\n", \
			  current_config->name.tu, \
			  current_config->name.gmch_m, \
			  current_config->name.gmch_n, \
			  current_config->name.link_m, \
			  current_config->name.link_n, \
			  pipe_config->name.tu, \
			  pipe_config->name.gmch_m, \
			  pipe_config->name.gmch_n, \
			  pipe_config->name.link_m, \
			  pipe_config->name.link_n); \
		ret = false; \
	} \
} while (0)

/* This is required for BDW+ where there is only one set of registers for
 * switching between high and low RR.
 * This macro can be used whenever a comparison has to be made between one
 * hw state and multiple sw state variables.
 */
#define PIPE_CONF_CHECK_M_N_ALT(name, alt_name) do { \
	if (!intel_compare_link_m_n(&current_config->name, \
				    &pipe_config->name, adjust) && \
	    !intel_compare_link_m_n(&current_config->alt_name, \
				    &pipe_config->name, adjust)) { \
		pipe_config_err(adjust, __stringify(name), \
			  "(expected tu %i gmch %i/%i link %i/%i, " \
			  "or tu %i gmch %i/%i link %i/%i, " \
			  "found tu %i, gmch %i/%i link %i/%i)\n", \
			  current_config->name.tu, \
			  current_config->name.gmch_m, \
			  current_config->name.gmch_n, \
			  current_config->name.link_m, \
			  current_config->name.link_n, \
			  current_config->alt_name.tu, \
			  current_config->alt_name.gmch_m, \
			  current_config->alt_name.gmch_n, \
			  current_config->alt_name.link_m, \
			  current_config->alt_name.link_n, \
			  pipe_config->name.tu, \
			  pipe_config->name.gmch_m, \
			  pipe_config->name.gmch_n, \
			  pipe_config->name.link_m, \
			  pipe_config->name.link_n); \
		ret = false; \
	} \
} while (0)

#define PIPE_CONF_CHECK_FLAGS(name, mask) do { \
	if ((current_config->name ^ pipe_config->name) & (mask)) { \
		pipe_config_err(adjust, __stringify(name), \
			  "(%x) (expected %i, found %i)\n", \
			  (mask), \
			  current_config->name & (mask), \
			  pipe_config->name & (mask)); \
		ret = false; \
	} \
} while (0)

#define PIPE_CONF_CHECK_CLOCK_FUZZY(name) do { \
	if (!intel_fuzzy_clock_check(current_config->name, pipe_config->name)) { \
		pipe_config_err(adjust, __stringify(name), \
			  "(expected %i, found %i)\n", \
			  current_config->name, \
			  pipe_config->name); \
		ret = false; \
	} \
} while (0)

#define PIPE_CONF_QUIRK(quirk)	\
	((current_config->quirks | pipe_config->quirks) & (quirk))

	PIPE_CONF_CHECK_I(cpu_transcoder);

	PIPE_CONF_CHECK_BOOL(has_pch_encoder);
	PIPE_CONF_CHECK_I(fdi_lanes);
	PIPE_CONF_CHECK_M_N(fdi_m_n);

	PIPE_CONF_CHECK_I(lane_count);
	PIPE_CONF_CHECK_X(lane_lat_optim_mask);

	if (INTEL_GEN(dev_priv) < 8) {
		PIPE_CONF_CHECK_M_N(dp_m_n);

		if (current_config->has_drrs)
			PIPE_CONF_CHECK_M_N(dp_m2_n2);
	} else
		PIPE_CONF_CHECK_M_N_ALT(dp_m_n, dp_m2_n2);

	PIPE_CONF_CHECK_X(output_types);

	PIPE_CONF_CHECK_I(base.adjusted_mode.crtc_hdisplay);
	PIPE_CONF_CHECK_I(base.adjusted_mode.crtc_htotal);
	PIPE_CONF_CHECK_I(base.adjusted_mode.crtc_hblank_start);
	PIPE_CONF_CHECK_I(base.adjusted_mode.crtc_hblank_end);
	PIPE_CONF_CHECK_I(base.adjusted_mode.crtc_hsync_start);
	PIPE_CONF_CHECK_I(base.adjusted_mode.crtc_hsync_end);

	PIPE_CONF_CHECK_I(base.adjusted_mode.crtc_vdisplay);
	PIPE_CONF_CHECK_I(base.adjusted_mode.crtc_vtotal);
	PIPE_CONF_CHECK_I(base.adjusted_mode.crtc_vblank_start);
	PIPE_CONF_CHECK_I(base.adjusted_mode.crtc_vblank_end);
	PIPE_CONF_CHECK_I(base.adjusted_mode.crtc_vsync_start);
	PIPE_CONF_CHECK_I(base.adjusted_mode.crtc_vsync_end);

	PIPE_CONF_CHECK_I(pixel_multiplier);
	PIPE_CONF_CHECK_BOOL(has_hdmi_sink);
	if ((INTEL_GEN(dev_priv) < 8 && !IS_HASWELL(dev_priv)) ||
	    IS_VALLEYVIEW(dev_priv) || IS_CHERRYVIEW(dev_priv))
		PIPE_CONF_CHECK_BOOL(limited_color_range);

	PIPE_CONF_CHECK_BOOL(hdmi_scrambling);
	PIPE_CONF_CHECK_BOOL(hdmi_high_tmds_clock_ratio);
	PIPE_CONF_CHECK_BOOL_INCOMPLETE(has_infoframe);
	PIPE_CONF_CHECK_BOOL(ycbcr420);

	PIPE_CONF_CHECK_BOOL_INCOMPLETE(has_audio);

	PIPE_CONF_CHECK_FLAGS(base.adjusted_mode.flags,
			      DRM_MODE_FLAG_INTERLACE);

	if (!PIPE_CONF_QUIRK(PIPE_CONFIG_QUIRK_MODE_SYNC_FLAGS)) {
		PIPE_CONF_CHECK_FLAGS(base.adjusted_mode.flags,
				      DRM_MODE_FLAG_PHSYNC);
		PIPE_CONF_CHECK_FLAGS(base.adjusted_mode.flags,
				      DRM_MODE_FLAG_NHSYNC);
		PIPE_CONF_CHECK_FLAGS(base.adjusted_mode.flags,
				      DRM_MODE_FLAG_PVSYNC);
		PIPE_CONF_CHECK_FLAGS(base.adjusted_mode.flags,
				      DRM_MODE_FLAG_NVSYNC);
	}

	PIPE_CONF_CHECK_X(gmch_pfit.control);
	/* pfit ratios are autocomputed by the hw on gen4+ */
	if (INTEL_GEN(dev_priv) < 4)
		PIPE_CONF_CHECK_X(gmch_pfit.pgm_ratios);
	PIPE_CONF_CHECK_X(gmch_pfit.lvds_border_bits);

	if (!adjust) {
		PIPE_CONF_CHECK_I(pipe_src_w);
		PIPE_CONF_CHECK_I(pipe_src_h);

		PIPE_CONF_CHECK_BOOL(pch_pfit.enabled);
		if (current_config->pch_pfit.enabled) {
			PIPE_CONF_CHECK_X(pch_pfit.pos);
			PIPE_CONF_CHECK_X(pch_pfit.size);
		}

		PIPE_CONF_CHECK_I(scaler_state.scaler_id);
		PIPE_CONF_CHECK_CLOCK_FUZZY(pixel_rate);
	}

	PIPE_CONF_CHECK_BOOL(double_wide);

	PIPE_CONF_CHECK_P(shared_dpll);
	PIPE_CONF_CHECK_X(dpll_hw_state.dpll);
	PIPE_CONF_CHECK_X(dpll_hw_state.dpll_md);
	PIPE_CONF_CHECK_X(dpll_hw_state.fp0);
	PIPE_CONF_CHECK_X(dpll_hw_state.fp1);
	PIPE_CONF_CHECK_X(dpll_hw_state.wrpll);
	PIPE_CONF_CHECK_X(dpll_hw_state.spll);
	PIPE_CONF_CHECK_X(dpll_hw_state.ctrl1);
	PIPE_CONF_CHECK_X(dpll_hw_state.cfgcr1);
	PIPE_CONF_CHECK_X(dpll_hw_state.cfgcr2);
	PIPE_CONF_CHECK_X(dpll_hw_state.cfgcr0);
	PIPE_CONF_CHECK_X(dpll_hw_state.ebb0);
	PIPE_CONF_CHECK_X(dpll_hw_state.ebb4);
	PIPE_CONF_CHECK_X(dpll_hw_state.pll0);
	PIPE_CONF_CHECK_X(dpll_hw_state.pll1);
	PIPE_CONF_CHECK_X(dpll_hw_state.pll2);
	PIPE_CONF_CHECK_X(dpll_hw_state.pll3);
	PIPE_CONF_CHECK_X(dpll_hw_state.pll6);
	PIPE_CONF_CHECK_X(dpll_hw_state.pll8);
	PIPE_CONF_CHECK_X(dpll_hw_state.pll9);
	PIPE_CONF_CHECK_X(dpll_hw_state.pll10);
	PIPE_CONF_CHECK_X(dpll_hw_state.pcsdw12);
	PIPE_CONF_CHECK_X(dpll_hw_state.mg_refclkin_ctl);
	PIPE_CONF_CHECK_X(dpll_hw_state.mg_clktop2_coreclkctl1);
	PIPE_CONF_CHECK_X(dpll_hw_state.mg_clktop2_hsclkctl);
	PIPE_CONF_CHECK_X(dpll_hw_state.mg_pll_div0);
	PIPE_CONF_CHECK_X(dpll_hw_state.mg_pll_div1);
	PIPE_CONF_CHECK_X(dpll_hw_state.mg_pll_lf);
	PIPE_CONF_CHECK_X(dpll_hw_state.mg_pll_frac_lock);
	PIPE_CONF_CHECK_X(dpll_hw_state.mg_pll_ssc);
	PIPE_CONF_CHECK_X(dpll_hw_state.mg_pll_bias);
	PIPE_CONF_CHECK_X(dpll_hw_state.mg_pll_tdc_coldst_bias);

	PIPE_CONF_CHECK_X(dsi_pll.ctrl);
	PIPE_CONF_CHECK_X(dsi_pll.div);

	if (IS_G4X(dev_priv) || INTEL_GEN(dev_priv) >= 5)
		PIPE_CONF_CHECK_I(pipe_bpp);

	PIPE_CONF_CHECK_CLOCK_FUZZY(base.adjusted_mode.crtc_clock);
	PIPE_CONF_CHECK_CLOCK_FUZZY(port_clock);

	PIPE_CONF_CHECK_I(min_voltage_level);

#undef PIPE_CONF_CHECK_X
#undef PIPE_CONF_CHECK_I
#undef PIPE_CONF_CHECK_BOOL
#undef PIPE_CONF_CHECK_BOOL_INCOMPLETE
#undef PIPE_CONF_CHECK_P
#undef PIPE_CONF_CHECK_FLAGS
#undef PIPE_CONF_CHECK_CLOCK_FUZZY
#undef PIPE_CONF_QUIRK

	return ret;
}

static void intel_pipe_config_sanity_check(struct drm_i915_private *dev_priv,
					   const struct intel_crtc_state *pipe_config)
{
	if (pipe_config->has_pch_encoder) {
		int fdi_dotclock = intel_dotclock_calculate(intel_fdi_link_freq(dev_priv, pipe_config),
							    &pipe_config->fdi_m_n);
		int dotclock = pipe_config->base.adjusted_mode.crtc_clock;

		/*
		 * FDI already provided one idea for the dotclock.
		 * Yell if the encoder disagrees.
		 */
		WARN(!intel_fuzzy_clock_check(fdi_dotclock, dotclock),
		     "FDI dotclock and encoder dotclock mismatch, fdi: %i, encoder: %i\n",
		     fdi_dotclock, dotclock);
	}
}

static void verify_wm_state(struct drm_crtc *crtc,
			    struct drm_crtc_state *new_state)
{
	struct drm_i915_private *dev_priv = to_i915(crtc->dev);
	struct skl_ddb_allocation hw_ddb, *sw_ddb;
	struct skl_pipe_wm hw_wm, *sw_wm;
	struct skl_plane_wm *hw_plane_wm, *sw_plane_wm;
	struct skl_ddb_entry *hw_ddb_entry, *sw_ddb_entry;
	struct intel_crtc *intel_crtc = to_intel_crtc(crtc);
	const enum pipe pipe = intel_crtc->pipe;
	int plane, level, max_level = ilk_wm_max_level(dev_priv);

	if (INTEL_GEN(dev_priv) < 9 || !new_state->active)
		return;

	skl_pipe_wm_get_hw_state(crtc, &hw_wm);
	sw_wm = &to_intel_crtc_state(new_state)->wm.skl.optimal;

	skl_ddb_get_hw_state(dev_priv, &hw_ddb);
	sw_ddb = &dev_priv->wm.skl_hw.ddb;

	if (INTEL_GEN(dev_priv) >= 11)
		if (hw_ddb.enabled_slices != sw_ddb->enabled_slices)
			DRM_ERROR("mismatch in DBUF Slices (expected %u, got %u)\n",
				  sw_ddb->enabled_slices,
				  hw_ddb.enabled_slices);
	/* planes */
	for_each_universal_plane(dev_priv, pipe, plane) {
		hw_plane_wm = &hw_wm.planes[plane];
		sw_plane_wm = &sw_wm->planes[plane];

		/* Watermarks */
		for (level = 0; level <= max_level; level++) {
			if (skl_wm_level_equals(&hw_plane_wm->wm[level],
						&sw_plane_wm->wm[level]))
				continue;

			DRM_ERROR("mismatch in WM pipe %c plane %d level %d (expected e=%d b=%u l=%u, got e=%d b=%u l=%u)\n",
				  pipe_name(pipe), plane + 1, level,
				  sw_plane_wm->wm[level].plane_en,
				  sw_plane_wm->wm[level].plane_res_b,
				  sw_plane_wm->wm[level].plane_res_l,
				  hw_plane_wm->wm[level].plane_en,
				  hw_plane_wm->wm[level].plane_res_b,
				  hw_plane_wm->wm[level].plane_res_l);
		}

		if (!skl_wm_level_equals(&hw_plane_wm->trans_wm,
					 &sw_plane_wm->trans_wm)) {
			DRM_ERROR("mismatch in trans WM pipe %c plane %d (expected e=%d b=%u l=%u, got e=%d b=%u l=%u)\n",
				  pipe_name(pipe), plane + 1,
				  sw_plane_wm->trans_wm.plane_en,
				  sw_plane_wm->trans_wm.plane_res_b,
				  sw_plane_wm->trans_wm.plane_res_l,
				  hw_plane_wm->trans_wm.plane_en,
				  hw_plane_wm->trans_wm.plane_res_b,
				  hw_plane_wm->trans_wm.plane_res_l);
		}

		/* DDB */
		hw_ddb_entry = &hw_ddb.plane[pipe][plane];
		sw_ddb_entry = &sw_ddb->plane[pipe][plane];

		if (!skl_ddb_entry_equal(hw_ddb_entry, sw_ddb_entry)) {
			DRM_ERROR("mismatch in DDB state pipe %c plane %d (expected (%u,%u), found (%u,%u))\n",
				  pipe_name(pipe), plane + 1,
				  sw_ddb_entry->start, sw_ddb_entry->end,
				  hw_ddb_entry->start, hw_ddb_entry->end);
		}
	}

	/*
	 * cursor
	 * If the cursor plane isn't active, we may not have updated it's ddb
	 * allocation. In that case since the ddb allocation will be updated
	 * once the plane becomes visible, we can skip this check
	 */
	if (1) {
		hw_plane_wm = &hw_wm.planes[PLANE_CURSOR];
		sw_plane_wm = &sw_wm->planes[PLANE_CURSOR];

		/* Watermarks */
		for (level = 0; level <= max_level; level++) {
			if (skl_wm_level_equals(&hw_plane_wm->wm[level],
						&sw_plane_wm->wm[level]))
				continue;

			DRM_ERROR("mismatch in WM pipe %c cursor level %d (expected e=%d b=%u l=%u, got e=%d b=%u l=%u)\n",
				  pipe_name(pipe), level,
				  sw_plane_wm->wm[level].plane_en,
				  sw_plane_wm->wm[level].plane_res_b,
				  sw_plane_wm->wm[level].plane_res_l,
				  hw_plane_wm->wm[level].plane_en,
				  hw_plane_wm->wm[level].plane_res_b,
				  hw_plane_wm->wm[level].plane_res_l);
		}

		if (!skl_wm_level_equals(&hw_plane_wm->trans_wm,
					 &sw_plane_wm->trans_wm)) {
			DRM_ERROR("mismatch in trans WM pipe %c cursor (expected e=%d b=%u l=%u, got e=%d b=%u l=%u)\n",
				  pipe_name(pipe),
				  sw_plane_wm->trans_wm.plane_en,
				  sw_plane_wm->trans_wm.plane_res_b,
				  sw_plane_wm->trans_wm.plane_res_l,
				  hw_plane_wm->trans_wm.plane_en,
				  hw_plane_wm->trans_wm.plane_res_b,
				  hw_plane_wm->trans_wm.plane_res_l);
		}

		/* DDB */
		hw_ddb_entry = &hw_ddb.plane[pipe][PLANE_CURSOR];
		sw_ddb_entry = &sw_ddb->plane[pipe][PLANE_CURSOR];

		if (!skl_ddb_entry_equal(hw_ddb_entry, sw_ddb_entry)) {
			DRM_ERROR("mismatch in DDB state pipe %c cursor (expected (%u,%u), found (%u,%u))\n",
				  pipe_name(pipe),
				  sw_ddb_entry->start, sw_ddb_entry->end,
				  hw_ddb_entry->start, hw_ddb_entry->end);
		}
	}
}

static void
verify_connector_state(struct drm_device *dev,
		       struct drm_atomic_state *state,
		       struct drm_crtc *crtc)
{
	struct drm_connector *connector;
	struct drm_connector_state *new_conn_state;
	int i;

	for_each_new_connector_in_state(state, connector, new_conn_state, i) {
		struct drm_encoder *encoder = connector->encoder;
		struct drm_crtc_state *crtc_state = NULL;

		if (new_conn_state->crtc != crtc)
			continue;

		if (crtc)
			crtc_state = drm_atomic_get_new_crtc_state(state, new_conn_state->crtc);

		intel_connector_verify_state(crtc_state, new_conn_state);

		I915_STATE_WARN(new_conn_state->best_encoder != encoder,
		     "connector's atomic encoder doesn't match legacy encoder\n");
	}
}

static void
verify_encoder_state(struct drm_device *dev, struct drm_atomic_state *state)
{
	struct intel_encoder *encoder;
	struct drm_connector *connector;
	struct drm_connector_state *old_conn_state, *new_conn_state;
	int i;

	for_each_intel_encoder(dev, encoder) {
		bool enabled = false, found = false;
		enum pipe pipe;

		DRM_DEBUG_KMS("[ENCODER:%d:%s]\n",
			      encoder->base.base.id,
			      encoder->base.name);

		for_each_oldnew_connector_in_state(state, connector, old_conn_state,
						   new_conn_state, i) {
			if (old_conn_state->best_encoder == &encoder->base)
				found = true;

			if (new_conn_state->best_encoder != &encoder->base)
				continue;
			found = enabled = true;

			I915_STATE_WARN(new_conn_state->crtc !=
					encoder->base.crtc,
			     "connector's crtc doesn't match encoder crtc\n");
		}

		if (!found)
			continue;

		I915_STATE_WARN(!!encoder->base.crtc != enabled,
		     "encoder's enabled state mismatch "
		     "(expected %i, found %i)\n",
		     !!encoder->base.crtc, enabled);

		if (!encoder->base.crtc) {
			bool active;

			active = encoder->get_hw_state(encoder, &pipe);
			I915_STATE_WARN(active,
			     "encoder detached but still enabled on pipe %c.\n",
			     pipe_name(pipe));
		}
	}
}

static void
verify_crtc_state(struct drm_crtc *crtc,
		  struct drm_crtc_state *old_crtc_state,
		  struct drm_crtc_state *new_crtc_state)
{
	struct drm_device *dev = crtc->dev;
	struct drm_i915_private *dev_priv = to_i915(dev);
	struct intel_encoder *encoder;
	struct intel_crtc *intel_crtc = to_intel_crtc(crtc);
	struct intel_crtc_state *pipe_config, *sw_config;
	struct drm_atomic_state *old_state;
	bool active;

	old_state = old_crtc_state->state;
	__drm_atomic_helper_crtc_destroy_state(old_crtc_state);
	pipe_config = to_intel_crtc_state(old_crtc_state);
	memset(pipe_config, 0, sizeof(*pipe_config));
	pipe_config->base.crtc = crtc;
	pipe_config->base.state = old_state;

	DRM_DEBUG_KMS("[CRTC:%d:%s]\n", crtc->base.id, crtc->name);

	active = dev_priv->display.get_pipe_config(intel_crtc, pipe_config);

	/* we keep both pipes enabled on 830 */
	if (IS_I830(dev_priv))
		active = new_crtc_state->active;

	I915_STATE_WARN(new_crtc_state->active != active,
	     "crtc active state doesn't match with hw state "
	     "(expected %i, found %i)\n", new_crtc_state->active, active);

	I915_STATE_WARN(intel_crtc->active != new_crtc_state->active,
	     "transitional active state does not match atomic hw state "
	     "(expected %i, found %i)\n", new_crtc_state->active, intel_crtc->active);

	for_each_encoder_on_crtc(dev, crtc, encoder) {
		enum pipe pipe;

		active = encoder->get_hw_state(encoder, &pipe);
		I915_STATE_WARN(active != new_crtc_state->active,
			"[ENCODER:%i] active %i with crtc active %i\n",
			encoder->base.base.id, active, new_crtc_state->active);

		I915_STATE_WARN(active && intel_crtc->pipe != pipe,
				"Encoder connected to wrong pipe %c\n",
				pipe_name(pipe));

		if (active)
			encoder->get_config(encoder, pipe_config);
	}

	intel_crtc_compute_pixel_rate(pipe_config);

	if (!new_crtc_state->active)
		return;

	intel_pipe_config_sanity_check(dev_priv, pipe_config);

	sw_config = to_intel_crtc_state(new_crtc_state);
	if (!intel_pipe_config_compare(dev_priv, sw_config,
				       pipe_config, false)) {
		I915_STATE_WARN(1, "pipe state doesn't match!\n");
		intel_dump_pipe_config(intel_crtc, pipe_config,
				       "[hw state]");
		intel_dump_pipe_config(intel_crtc, sw_config,
				       "[sw state]");
	}
}

static void
intel_verify_planes(struct intel_atomic_state *state)
{
	struct intel_plane *plane;
	const struct intel_plane_state *plane_state;
	int i;

	for_each_new_intel_plane_in_state(state, plane,
					  plane_state, i)
		assert_plane(plane, plane_state->base.visible);
}

static void
verify_single_dpll_state(struct drm_i915_private *dev_priv,
			 struct intel_shared_dpll *pll,
			 struct drm_crtc *crtc,
			 struct drm_crtc_state *new_state)
{
	struct intel_dpll_hw_state dpll_hw_state;
	unsigned int crtc_mask;
	bool active;

	memset(&dpll_hw_state, 0, sizeof(dpll_hw_state));

	DRM_DEBUG_KMS("%s\n", pll->info->name);

	active = pll->info->funcs->get_hw_state(dev_priv, pll, &dpll_hw_state);

	if (!(pll->info->flags & INTEL_DPLL_ALWAYS_ON)) {
		I915_STATE_WARN(!pll->on && pll->active_mask,
		     "pll in active use but not on in sw tracking\n");
		I915_STATE_WARN(pll->on && !pll->active_mask,
		     "pll is on but not used by any active crtc\n");
		I915_STATE_WARN(pll->on != active,
		     "pll on state mismatch (expected %i, found %i)\n",
		     pll->on, active);
	}

	if (!crtc) {
		I915_STATE_WARN(pll->active_mask & ~pll->state.crtc_mask,
				"more active pll users than references: %x vs %x\n",
				pll->active_mask, pll->state.crtc_mask);

		return;
	}

	crtc_mask = drm_crtc_mask(crtc);

	if (new_state->active)
		I915_STATE_WARN(!(pll->active_mask & crtc_mask),
				"pll active mismatch (expected pipe %c in active mask 0x%02x)\n",
				pipe_name(drm_crtc_index(crtc)), pll->active_mask);
	else
		I915_STATE_WARN(pll->active_mask & crtc_mask,
				"pll active mismatch (didn't expect pipe %c in active mask 0x%02x)\n",
				pipe_name(drm_crtc_index(crtc)), pll->active_mask);

	I915_STATE_WARN(!(pll->state.crtc_mask & crtc_mask),
			"pll enabled crtcs mismatch (expected 0x%x in 0x%02x)\n",
			crtc_mask, pll->state.crtc_mask);

	I915_STATE_WARN(pll->on && memcmp(&pll->state.hw_state,
					  &dpll_hw_state,
					  sizeof(dpll_hw_state)),
			"pll hw state mismatch\n");
}

static void
verify_shared_dpll_state(struct drm_device *dev, struct drm_crtc *crtc,
			 struct drm_crtc_state *old_crtc_state,
			 struct drm_crtc_state *new_crtc_state)
{
	struct drm_i915_private *dev_priv = to_i915(dev);
	struct intel_crtc_state *old_state = to_intel_crtc_state(old_crtc_state);
	struct intel_crtc_state *new_state = to_intel_crtc_state(new_crtc_state);

	if (new_state->shared_dpll)
		verify_single_dpll_state(dev_priv, new_state->shared_dpll, crtc, new_crtc_state);

	if (old_state->shared_dpll &&
	    old_state->shared_dpll != new_state->shared_dpll) {
		unsigned int crtc_mask = drm_crtc_mask(crtc);
		struct intel_shared_dpll *pll = old_state->shared_dpll;

		I915_STATE_WARN(pll->active_mask & crtc_mask,
				"pll active mismatch (didn't expect pipe %c in active mask)\n",
				pipe_name(drm_crtc_index(crtc)));
		I915_STATE_WARN(pll->state.crtc_mask & crtc_mask,
				"pll enabled crtcs mismatch (found %x in enabled mask)\n",
				pipe_name(drm_crtc_index(crtc)));
	}
}

static void
intel_modeset_verify_crtc(struct drm_crtc *crtc,
			  struct drm_atomic_state *state,
			  struct drm_crtc_state *old_state,
			  struct drm_crtc_state *new_state)
{
	if (!needs_modeset(new_state) &&
	    !to_intel_crtc_state(new_state)->update_pipe)
		return;

	verify_wm_state(crtc, new_state);
	verify_connector_state(crtc->dev, state, crtc);
	verify_crtc_state(crtc, old_state, new_state);
	verify_shared_dpll_state(crtc->dev, crtc, old_state, new_state);
}

static void
verify_disabled_dpll_state(struct drm_device *dev)
{
	struct drm_i915_private *dev_priv = to_i915(dev);
	int i;

	for (i = 0; i < dev_priv->num_shared_dpll; i++)
		verify_single_dpll_state(dev_priv, &dev_priv->shared_dplls[i], NULL, NULL);
}

static void
intel_modeset_verify_disabled(struct drm_device *dev,
			      struct drm_atomic_state *state)
{
	verify_encoder_state(dev, state);
	verify_connector_state(dev, state, NULL);
	verify_disabled_dpll_state(dev);
}

static void update_scanline_offset(struct intel_crtc *crtc)
{
	struct drm_i915_private *dev_priv = to_i915(crtc->base.dev);

	/*
	 * The scanline counter increments at the leading edge of hsync.
	 *
	 * On most platforms it starts counting from vtotal-1 on the
	 * first active line. That means the scanline counter value is
	 * always one less than what we would expect. Ie. just after
	 * start of vblank, which also occurs at start of hsync (on the
	 * last active line), the scanline counter will read vblank_start-1.
	 *
	 * On gen2 the scanline counter starts counting from 1 instead
	 * of vtotal-1, so we have to subtract one (or rather add vtotal-1
	 * to keep the value positive), instead of adding one.
	 *
	 * On HSW+ the behaviour of the scanline counter depends on the output
	 * type. For DP ports it behaves like most other platforms, but on HDMI
	 * there's an extra 1 line difference. So we need to add two instead of
	 * one to the value.
	 *
	 * On VLV/CHV DSI the scanline counter would appear to increment
	 * approx. 1/3 of a scanline before start of vblank. Unfortunately
	 * that means we can't tell whether we're in vblank or not while
	 * we're on that particular line. We must still set scanline_offset
	 * to 1 so that the vblank timestamps come out correct when we query
	 * the scanline counter from within the vblank interrupt handler.
	 * However if queried just before the start of vblank we'll get an
	 * answer that's slightly in the future.
	 */
	if (IS_GEN2(dev_priv)) {
		const struct drm_display_mode *adjusted_mode = &crtc->config->base.adjusted_mode;
		int vtotal;

		vtotal = adjusted_mode->crtc_vtotal;
		if (adjusted_mode->flags & DRM_MODE_FLAG_INTERLACE)
			vtotal /= 2;

		crtc->scanline_offset = vtotal - 1;
	} else if (HAS_DDI(dev_priv) &&
		   intel_crtc_has_type(crtc->config, INTEL_OUTPUT_HDMI)) {
		crtc->scanline_offset = 2;
	} else
		crtc->scanline_offset = 1;
}

static void intel_modeset_clear_plls(struct drm_atomic_state *state)
{
	struct drm_device *dev = state->dev;
	struct drm_i915_private *dev_priv = to_i915(dev);
	struct drm_crtc *crtc;
	struct drm_crtc_state *old_crtc_state, *new_crtc_state;
	int i;

	if (!dev_priv->display.crtc_compute_clock)
		return;

	for_each_oldnew_crtc_in_state(state, crtc, old_crtc_state, new_crtc_state, i) {
		struct intel_crtc *intel_crtc = to_intel_crtc(crtc);
		struct intel_shared_dpll *old_dpll =
			to_intel_crtc_state(old_crtc_state)->shared_dpll;

		if (!needs_modeset(new_crtc_state))
			continue;

		to_intel_crtc_state(new_crtc_state)->shared_dpll = NULL;

		if (!old_dpll)
			continue;

		intel_release_shared_dpll(old_dpll, intel_crtc, state);
	}
}

/*
 * This implements the workaround described in the "notes" section of the mode
 * set sequence documentation. When going from no pipes or single pipe to
 * multiple pipes, and planes are enabled after the pipe, we need to wait at
 * least 2 vblanks on the first pipe before enabling planes on the second pipe.
 */
static int haswell_mode_set_planes_workaround(struct drm_atomic_state *state)
{
	struct drm_crtc_state *crtc_state;
	struct intel_crtc *intel_crtc;
	struct drm_crtc *crtc;
	struct intel_crtc_state *first_crtc_state = NULL;
	struct intel_crtc_state *other_crtc_state = NULL;
	enum pipe first_pipe = INVALID_PIPE, enabled_pipe = INVALID_PIPE;
	int i;

	/* look at all crtc's that are going to be enabled in during modeset */
	for_each_new_crtc_in_state(state, crtc, crtc_state, i) {
		intel_crtc = to_intel_crtc(crtc);

		if (!crtc_state->active || !needs_modeset(crtc_state))
			continue;

		if (first_crtc_state) {
			other_crtc_state = to_intel_crtc_state(crtc_state);
			break;
		} else {
			first_crtc_state = to_intel_crtc_state(crtc_state);
			first_pipe = intel_crtc->pipe;
		}
	}

	/* No workaround needed? */
	if (!first_crtc_state)
		return 0;

	/* w/a possibly needed, check how many crtc's are already enabled. */
	for_each_intel_crtc(state->dev, intel_crtc) {
		struct intel_crtc_state *pipe_config;

		pipe_config = intel_atomic_get_crtc_state(state, intel_crtc);
		if (IS_ERR(pipe_config))
			return PTR_ERR(pipe_config);

		pipe_config->hsw_workaround_pipe = INVALID_PIPE;

		if (!pipe_config->base.active ||
		    needs_modeset(&pipe_config->base))
			continue;

		/* 2 or more enabled crtcs means no need for w/a */
		if (enabled_pipe != INVALID_PIPE)
			return 0;

		enabled_pipe = intel_crtc->pipe;
	}

	if (enabled_pipe != INVALID_PIPE)
		first_crtc_state->hsw_workaround_pipe = enabled_pipe;
	else if (other_crtc_state)
		other_crtc_state->hsw_workaround_pipe = first_pipe;

	return 0;
}

static int intel_lock_all_pipes(struct drm_atomic_state *state)
{
	struct drm_crtc *crtc;

	/* Add all pipes to the state */
	for_each_crtc(state->dev, crtc) {
		struct drm_crtc_state *crtc_state;

		crtc_state = drm_atomic_get_crtc_state(state, crtc);
		if (IS_ERR(crtc_state))
			return PTR_ERR(crtc_state);
	}

	return 0;
}

static int intel_modeset_all_pipes(struct drm_atomic_state *state)
{
	struct drm_crtc *crtc;

	/*
	 * Add all pipes to the state, and force
	 * a modeset on all the active ones.
	 */
	for_each_crtc(state->dev, crtc) {
		struct drm_crtc_state *crtc_state;
		int ret;

		crtc_state = drm_atomic_get_crtc_state(state, crtc);
		if (IS_ERR(crtc_state))
			return PTR_ERR(crtc_state);

		if (!crtc_state->active || needs_modeset(crtc_state))
			continue;

		crtc_state->mode_changed = true;

		ret = drm_atomic_add_affected_connectors(state, crtc);
		if (ret)
			return ret;

		ret = drm_atomic_add_affected_planes(state, crtc);
		if (ret)
			return ret;
	}

	return 0;
}

static int intel_modeset_checks(struct drm_atomic_state *state)
{
	struct intel_atomic_state *intel_state = to_intel_atomic_state(state);
	struct drm_i915_private *dev_priv = to_i915(state->dev);
	struct drm_crtc *crtc;
	struct drm_crtc_state *old_crtc_state, *new_crtc_state;
	int ret = 0, i;

	if (!check_digital_port_conflicts(state)) {
		DRM_DEBUG_KMS("rejecting conflicting digital port configuration\n");
		return -EINVAL;
	}

	intel_state->modeset = true;
	intel_state->active_crtcs = dev_priv->active_crtcs;
	intel_state->cdclk.logical = dev_priv->cdclk.logical;
	intel_state->cdclk.actual = dev_priv->cdclk.actual;

	for_each_oldnew_crtc_in_state(state, crtc, old_crtc_state, new_crtc_state, i) {
		if (new_crtc_state->active)
			intel_state->active_crtcs |= 1 << i;
		else
			intel_state->active_crtcs &= ~(1 << i);

		if (old_crtc_state->active != new_crtc_state->active)
			intel_state->active_pipe_changes |= drm_crtc_mask(crtc);
	}

	/*
	 * See if the config requires any additional preparation, e.g.
	 * to adjust global state with pipes off.  We need to do this
	 * here so we can get the modeset_pipe updated config for the new
	 * mode set on this crtc.  For other crtcs we need to use the
	 * adjusted_mode bits in the crtc directly.
	 */
	if (dev_priv->display.modeset_calc_cdclk) {
		ret = dev_priv->display.modeset_calc_cdclk(state);
		if (ret < 0)
			return ret;

		/*
		 * Writes to dev_priv->cdclk.logical must protected by
		 * holding all the crtc locks, even if we don't end up
		 * touching the hardware
		 */
		if (intel_cdclk_changed(&dev_priv->cdclk.logical,
					&intel_state->cdclk.logical)) {
			ret = intel_lock_all_pipes(state);
			if (ret < 0)
				return ret;
		}

		/* All pipes must be switched off while we change the cdclk. */
		if (intel_cdclk_needs_modeset(&dev_priv->cdclk.actual,
					      &intel_state->cdclk.actual)) {
			ret = intel_modeset_all_pipes(state);
			if (ret < 0)
				return ret;
		}

		DRM_DEBUG_KMS("New cdclk calculated to be logical %u kHz, actual %u kHz\n",
			      intel_state->cdclk.logical.cdclk,
			      intel_state->cdclk.actual.cdclk);
		DRM_DEBUG_KMS("New voltage level calculated to be logical %u, actual %u\n",
			      intel_state->cdclk.logical.voltage_level,
			      intel_state->cdclk.actual.voltage_level);
	} else {
		to_intel_atomic_state(state)->cdclk.logical = dev_priv->cdclk.logical;
	}

	intel_modeset_clear_plls(state);

	if (IS_HASWELL(dev_priv))
		return haswell_mode_set_planes_workaround(state);

	return 0;
}

/*
 * Handle calculation of various watermark data at the end of the atomic check
 * phase.  The code here should be run after the per-crtc and per-plane 'check'
 * handlers to ensure that all derived state has been updated.
 */
static int calc_watermark_data(struct drm_atomic_state *state)
{
	struct drm_device *dev = state->dev;
	struct drm_i915_private *dev_priv = to_i915(dev);

	/* Is there platform-specific watermark information to calculate? */
	if (dev_priv->display.compute_global_watermarks)
		return dev_priv->display.compute_global_watermarks(state);

	return 0;
}

/**
 * intel_atomic_check - validate state object
 * @dev: drm device
 * @state: state to validate
 */
static int intel_atomic_check(struct drm_device *dev,
			      struct drm_atomic_state *state)
{
	struct drm_i915_private *dev_priv = to_i915(dev);
	struct intel_atomic_state *intel_state = to_intel_atomic_state(state);
	struct drm_crtc *crtc;
	struct drm_crtc_state *old_crtc_state, *crtc_state;
	int ret, i;
	bool any_ms = false;

	/* Catch I915_MODE_FLAG_INHERITED */
	for_each_oldnew_crtc_in_state(state, crtc, old_crtc_state,
				      crtc_state, i) {
		if (crtc_state->mode.private_flags !=
		    old_crtc_state->mode.private_flags)
			crtc_state->mode_changed = true;
	}

	ret = drm_atomic_helper_check_modeset(dev, state);
	if (ret)
		return ret;

	for_each_oldnew_crtc_in_state(state, crtc, old_crtc_state, crtc_state, i) {
		struct intel_crtc_state *pipe_config =
			to_intel_crtc_state(crtc_state);

		if (!needs_modeset(crtc_state))
			continue;

		if (!crtc_state->enable) {
			any_ms = true;
			continue;
		}

		ret = intel_modeset_pipe_config(crtc, pipe_config);
		if (ret) {
			intel_dump_pipe_config(to_intel_crtc(crtc),
					       pipe_config, "[failed]");
			return ret;
		}

		if (i915_modparams.fastboot &&
		    intel_pipe_config_compare(dev_priv,
					to_intel_crtc_state(old_crtc_state),
					pipe_config, true)) {
			crtc_state->mode_changed = false;
			pipe_config->update_pipe = true;
		}

		if (needs_modeset(crtc_state))
			any_ms = true;

		intel_dump_pipe_config(to_intel_crtc(crtc), pipe_config,
				       needs_modeset(crtc_state) ?
				       "[modeset]" : "[fastset]");
	}

	if (any_ms) {
		ret = intel_modeset_checks(state);

		if (ret)
			return ret;
	} else {
		intel_state->cdclk.logical = dev_priv->cdclk.logical;
	}

	ret = drm_atomic_helper_check_planes(dev, state);
	if (ret)
		return ret;

	intel_fbc_choose_crtc(dev_priv, intel_state);
	return calc_watermark_data(state);
}

static int intel_atomic_prepare_commit(struct drm_device *dev,
				       struct drm_atomic_state *state)
{
	return drm_atomic_helper_prepare_planes(dev, state);
}

u32 intel_crtc_get_vblank_counter(struct intel_crtc *crtc)
{
	struct drm_device *dev = crtc->base.dev;

	if (!dev->max_vblank_count)
		return (u32)drm_crtc_accurate_vblank_count(&crtc->base);

	return dev->driver->get_vblank_counter(dev, crtc->pipe);
}

static void intel_update_crtc(struct drm_crtc *crtc,
			      struct drm_atomic_state *state,
			      struct drm_crtc_state *old_crtc_state,
			      struct drm_crtc_state *new_crtc_state)
{
	struct drm_device *dev = crtc->dev;
	struct drm_i915_private *dev_priv = to_i915(dev);
	struct intel_crtc *intel_crtc = to_intel_crtc(crtc);
	struct intel_crtc_state *old_intel_cstate = to_intel_crtc_state(old_crtc_state);
	struct intel_crtc_state *pipe_config = to_intel_crtc_state(new_crtc_state);
	bool modeset = needs_modeset(new_crtc_state);
	struct intel_plane_state *new_plane_state =
		intel_atomic_get_new_plane_state(to_intel_atomic_state(state),
						 to_intel_plane(crtc->primary));

	if (modeset) {
		update_scanline_offset(intel_crtc);
		dev_priv->display.crtc_enable(pipe_config, state);

		/* vblanks work again, re-enable pipe CRC. */
		intel_crtc_enable_pipe_crc(intel_crtc);
	} else {
		intel_pre_plane_update(to_intel_crtc_state(old_crtc_state),
				       pipe_config);
	}

	if (new_plane_state)
		intel_fbc_enable(intel_crtc, pipe_config, new_plane_state);

	intel_begin_crtc_commit(crtc, old_crtc_state);

	intel_update_planes_on_crtc(to_intel_atomic_state(state), intel_crtc,
				    old_intel_cstate, pipe_config);

	intel_finish_crtc_commit(crtc, old_crtc_state);
}

static void intel_update_crtcs(struct drm_atomic_state *state)
{
	struct drm_crtc *crtc;
	struct drm_crtc_state *old_crtc_state, *new_crtc_state;
	int i;

	for_each_oldnew_crtc_in_state(state, crtc, old_crtc_state, new_crtc_state, i) {
		if (!new_crtc_state->active)
			continue;

		intel_update_crtc(crtc, state, old_crtc_state,
				  new_crtc_state);
	}
}

static void skl_update_crtcs(struct drm_atomic_state *state)
{
	struct drm_i915_private *dev_priv = to_i915(state->dev);
	struct intel_atomic_state *intel_state = to_intel_atomic_state(state);
	struct drm_crtc *crtc;
	struct intel_crtc *intel_crtc;
	struct drm_crtc_state *old_crtc_state, *new_crtc_state;
	struct intel_crtc_state *cstate;
	unsigned int updated = 0;
	bool progress;
	enum pipe pipe;
	int i;
	u8 hw_enabled_slices = dev_priv->wm.skl_hw.ddb.enabled_slices;
	u8 required_slices = intel_state->wm_results.ddb.enabled_slices;

	const struct skl_ddb_entry *entries[I915_MAX_PIPES] = {};

	for_each_oldnew_crtc_in_state(state, crtc, old_crtc_state, new_crtc_state, i)
		/* ignore allocations for crtc's that have been turned off. */
		if (new_crtc_state->active)
			entries[i] = &to_intel_crtc_state(old_crtc_state)->wm.skl.ddb;

	/* If 2nd DBuf slice required, enable it here */
	if (INTEL_GEN(dev_priv) >= 11 && required_slices > hw_enabled_slices)
		icl_dbuf_slices_update(dev_priv, required_slices);

	/*
	 * Whenever the number of active pipes changes, we need to make sure we
	 * update the pipes in the right order so that their ddb allocations
	 * never overlap with eachother inbetween CRTC updates. Otherwise we'll
	 * cause pipe underruns and other bad stuff.
	 */
	do {
		progress = false;

		for_each_oldnew_crtc_in_state(state, crtc, old_crtc_state, new_crtc_state, i) {
			bool vbl_wait = false;
			unsigned int cmask = drm_crtc_mask(crtc);

			intel_crtc = to_intel_crtc(crtc);
			cstate = to_intel_crtc_state(new_crtc_state);
			pipe = intel_crtc->pipe;

			if (updated & cmask || !cstate->base.active)
				continue;

			if (skl_ddb_allocation_overlaps(dev_priv,
							entries,
							&cstate->wm.skl.ddb,
							i))
				continue;

			updated |= cmask;
			entries[i] = &cstate->wm.skl.ddb;

			/*
			 * If this is an already active pipe, it's DDB changed,
			 * and this isn't the last pipe that needs updating
			 * then we need to wait for a vblank to pass for the
			 * new ddb allocation to take effect.
			 */
			if (!skl_ddb_entry_equal(&cstate->wm.skl.ddb,
						 &to_intel_crtc_state(old_crtc_state)->wm.skl.ddb) &&
			    !new_crtc_state->active_changed &&
			    intel_state->wm_results.dirty_pipes != updated)
				vbl_wait = true;

			intel_update_crtc(crtc, state, old_crtc_state,
					  new_crtc_state);

			if (vbl_wait)
				intel_wait_for_vblank(dev_priv, pipe);

			progress = true;
		}
	} while (progress);

	/* If 2nd DBuf slice is no more required disable it */
	if (INTEL_GEN(dev_priv) >= 11 && required_slices < hw_enabled_slices)
		icl_dbuf_slices_update(dev_priv, required_slices);
}

static void intel_atomic_helper_free_state(struct drm_i915_private *dev_priv)
{
	struct intel_atomic_state *state, *next;
	struct llist_node *freed;

	freed = llist_del_all(&dev_priv->atomic_helper.free_list);
	llist_for_each_entry_safe(state, next, freed, freed)
		drm_atomic_state_put(&state->base);
}

static void intel_atomic_helper_free_state_worker(struct work_struct *work)
{
	struct drm_i915_private *dev_priv =
		container_of(work, typeof(*dev_priv), atomic_helper.free_work);

	intel_atomic_helper_free_state(dev_priv);
}

static void intel_atomic_commit_fence_wait(struct intel_atomic_state *intel_state)
{
	struct wait_queue_entry wait_fence, wait_reset;
	struct drm_i915_private *dev_priv = to_i915(intel_state->base.dev);

	init_wait_entry(&wait_fence, 0);
	init_wait_entry(&wait_reset, 0);
	for (;;) {
		prepare_to_wait(&intel_state->commit_ready.wait,
				&wait_fence, TASK_UNINTERRUPTIBLE);
		prepare_to_wait(&dev_priv->gpu_error.wait_queue,
				&wait_reset, TASK_UNINTERRUPTIBLE);


		if (i915_sw_fence_done(&intel_state->commit_ready)
		    || test_bit(I915_RESET_MODESET, &dev_priv->gpu_error.flags))
			break;

		schedule();
	}
	finish_wait(&intel_state->commit_ready.wait, &wait_fence);
	finish_wait(&dev_priv->gpu_error.wait_queue, &wait_reset);
}

static void intel_atomic_cleanup_work(struct work_struct *work)
{
	struct drm_atomic_state *state =
		container_of(work, struct drm_atomic_state, commit_work);
	struct drm_i915_private *i915 = to_i915(state->dev);

	drm_atomic_helper_cleanup_planes(&i915->drm, state);
	drm_atomic_helper_commit_cleanup_done(state);
	drm_atomic_state_put(state);

	intel_atomic_helper_free_state(i915);
}

static void intel_atomic_commit_tail(struct drm_atomic_state *state)
{
	struct drm_device *dev = state->dev;
	struct intel_atomic_state *intel_state = to_intel_atomic_state(state);
	struct drm_i915_private *dev_priv = to_i915(dev);
	struct drm_crtc_state *old_crtc_state, *new_crtc_state;
	struct intel_crtc_state *new_intel_crtc_state, *old_intel_crtc_state;
	struct drm_crtc *crtc;
	struct intel_crtc *intel_crtc;
	u64 put_domains[I915_MAX_PIPES] = {};
	int i;

	intel_atomic_commit_fence_wait(intel_state);

	drm_atomic_helper_wait_for_dependencies(state);

	if (intel_state->modeset)
		intel_display_power_get(dev_priv, POWER_DOMAIN_MODESET);

	for_each_oldnew_crtc_in_state(state, crtc, old_crtc_state, new_crtc_state, i) {
		old_intel_crtc_state = to_intel_crtc_state(old_crtc_state);
		new_intel_crtc_state = to_intel_crtc_state(new_crtc_state);
		intel_crtc = to_intel_crtc(crtc);

		if (needs_modeset(new_crtc_state) ||
		    to_intel_crtc_state(new_crtc_state)->update_pipe) {

			put_domains[intel_crtc->pipe] =
				modeset_get_crtc_power_domains(crtc,
					new_intel_crtc_state);
		}

		if (!needs_modeset(new_crtc_state))
			continue;

		intel_pre_plane_update(old_intel_crtc_state, new_intel_crtc_state);

		if (old_crtc_state->active) {
			intel_crtc_disable_planes(intel_crtc, old_intel_crtc_state->active_planes);

			/*
			 * We need to disable pipe CRC before disabling the pipe,
			 * or we race against vblank off.
			 */
			intel_crtc_disable_pipe_crc(intel_crtc);

			dev_priv->display.crtc_disable(old_intel_crtc_state, state);
			intel_crtc->active = false;
			intel_fbc_disable(intel_crtc);
			intel_disable_shared_dpll(old_intel_crtc_state);

			/*
			 * Underruns don't always raise
			 * interrupts, so check manually.
			 */
			intel_check_cpu_fifo_underruns(dev_priv);
			intel_check_pch_fifo_underruns(dev_priv);

			if (!new_crtc_state->active) {
				/*
				 * Make sure we don't call initial_watermarks
				 * for ILK-style watermark updates.
				 *
				 * No clue what this is supposed to achieve.
				 */
				if (INTEL_GEN(dev_priv) >= 9)
					dev_priv->display.initial_watermarks(intel_state,
									     new_intel_crtc_state);
			}
		}
	}

	/* FIXME: Eventually get rid of our intel_crtc->config pointer */
	for_each_new_crtc_in_state(state, crtc, new_crtc_state, i)
		to_intel_crtc(crtc)->config = to_intel_crtc_state(new_crtc_state);

	if (intel_state->modeset) {
		drm_atomic_helper_update_legacy_modeset_state(state->dev, state);

		intel_set_cdclk(dev_priv, &dev_priv->cdclk.actual);

		/*
		 * SKL workaround: bspec recommends we disable the SAGV when we
		 * have more then one pipe enabled
		 */
		if (!intel_can_enable_sagv(state))
			intel_disable_sagv(dev_priv);

		intel_modeset_verify_disabled(dev, state);
	}

	/* Complete the events for pipes that have now been disabled */
	for_each_new_crtc_in_state(state, crtc, new_crtc_state, i) {
		bool modeset = needs_modeset(new_crtc_state);

		/* Complete events for now disable pipes here. */
		if (modeset && !new_crtc_state->active && new_crtc_state->event) {
			spin_lock_irq(&dev->event_lock);
			drm_crtc_send_vblank_event(crtc, new_crtc_state->event);
			spin_unlock_irq(&dev->event_lock);

			new_crtc_state->event = NULL;
		}
	}

	/* Now enable the clocks, plane, pipe, and connectors that we set up. */
	dev_priv->display.update_crtcs(state);

	/* FIXME: We should call drm_atomic_helper_commit_hw_done() here
	 * already, but still need the state for the delayed optimization. To
	 * fix this:
	 * - wrap the optimization/post_plane_update stuff into a per-crtc work.
	 * - schedule that vblank worker _before_ calling hw_done
	 * - at the start of commit_tail, cancel it _synchrously
	 * - switch over to the vblank wait helper in the core after that since
	 *   we don't need out special handling any more.
	 */
	drm_atomic_helper_wait_for_flip_done(dev, state);

	/*
	 * Now that the vblank has passed, we can go ahead and program the
	 * optimal watermarks on platforms that need two-step watermark
	 * programming.
	 *
	 * TODO: Move this (and other cleanup) to an async worker eventually.
	 */
	for_each_new_crtc_in_state(state, crtc, new_crtc_state, i) {
		new_intel_crtc_state = to_intel_crtc_state(new_crtc_state);

		if (dev_priv->display.optimize_watermarks)
			dev_priv->display.optimize_watermarks(intel_state,
							      new_intel_crtc_state);
	}

	for_each_oldnew_crtc_in_state(state, crtc, old_crtc_state, new_crtc_state, i) {
		intel_post_plane_update(to_intel_crtc_state(old_crtc_state));

		if (put_domains[i])
			modeset_put_power_domains(dev_priv, put_domains[i]);

		intel_modeset_verify_crtc(crtc, state, old_crtc_state, new_crtc_state);
	}

	if (intel_state->modeset)
		intel_verify_planes(intel_state);

	if (intel_state->modeset && intel_can_enable_sagv(state))
		intel_enable_sagv(dev_priv);

	drm_atomic_helper_commit_hw_done(state);

	if (intel_state->modeset) {
		/* As one of the primary mmio accessors, KMS has a high
		 * likelihood of triggering bugs in unclaimed access. After we
		 * finish modesetting, see if an error has been flagged, and if
		 * so enable debugging for the next modeset - and hope we catch
		 * the culprit.
		 */
		intel_uncore_arm_unclaimed_mmio_detection(dev_priv);
		intel_display_power_put(dev_priv, POWER_DOMAIN_MODESET);
	}

	/*
	 * Defer the cleanup of the old state to a separate worker to not
	 * impede the current task (userspace for blocking modesets) that
	 * are executed inline. For out-of-line asynchronous modesets/flips,
	 * deferring to a new worker seems overkill, but we would place a
	 * schedule point (cond_resched()) here anyway to keep latencies
	 * down.
	 */
	INIT_WORK(&state->commit_work, intel_atomic_cleanup_work);
	queue_work(system_highpri_wq, &state->commit_work);
}

static void intel_atomic_commit_work(struct work_struct *work)
{
	struct drm_atomic_state *state =
		container_of(work, struct drm_atomic_state, commit_work);

	intel_atomic_commit_tail(state);
}

static int __i915_sw_fence_call
intel_atomic_commit_ready(struct i915_sw_fence *fence,
			  enum i915_sw_fence_notify notify)
{
	struct intel_atomic_state *state =
		container_of(fence, struct intel_atomic_state, commit_ready);

	switch (notify) {
	case FENCE_COMPLETE:
		/* we do blocking waits in the worker, nothing to do here */
		break;
	case FENCE_FREE:
		{
			struct intel_atomic_helper *helper =
				&to_i915(state->base.dev)->atomic_helper;

			if (llist_add(&state->freed, &helper->free_list))
				schedule_work(&helper->free_work);
			break;
		}
	}

	return NOTIFY_DONE;
}

static void intel_atomic_track_fbs(struct drm_atomic_state *state)
{
	struct drm_plane_state *old_plane_state, *new_plane_state;
	struct drm_plane *plane;
	int i;

	for_each_oldnew_plane_in_state(state, plane, old_plane_state, new_plane_state, i)
		i915_gem_track_fb(intel_fb_obj(old_plane_state->fb),
				  intel_fb_obj(new_plane_state->fb),
				  to_intel_plane(plane)->frontbuffer_bit);
}

/**
 * intel_atomic_commit - commit validated state object
 * @dev: DRM device
 * @state: the top-level driver state object
 * @nonblock: nonblocking commit
 *
 * This function commits a top-level state object that has been validated
 * with drm_atomic_helper_check().
 *
 * RETURNS
 * Zero for success or -errno.
 */
static int intel_atomic_commit(struct drm_device *dev,
			       struct drm_atomic_state *state,
			       bool nonblock)
{
	struct intel_atomic_state *intel_state = to_intel_atomic_state(state);
	struct drm_i915_private *dev_priv = to_i915(dev);
	int ret = 0;

	drm_atomic_state_get(state);
	i915_sw_fence_init(&intel_state->commit_ready,
			   intel_atomic_commit_ready);

	/*
	 * The intel_legacy_cursor_update() fast path takes care
	 * of avoiding the vblank waits for simple cursor
	 * movement and flips. For cursor on/off and size changes,
	 * we want to perform the vblank waits so that watermark
	 * updates happen during the correct frames. Gen9+ have
	 * double buffered watermarks and so shouldn't need this.
	 *
	 * Unset state->legacy_cursor_update before the call to
	 * drm_atomic_helper_setup_commit() because otherwise
	 * drm_atomic_helper_wait_for_flip_done() is a noop and
	 * we get FIFO underruns because we didn't wait
	 * for vblank.
	 *
	 * FIXME doing watermarks and fb cleanup from a vblank worker
	 * (assuming we had any) would solve these problems.
	 */
	if (INTEL_GEN(dev_priv) < 9 && state->legacy_cursor_update) {
		struct intel_crtc_state *new_crtc_state;
		struct intel_crtc *crtc;
		int i;

		for_each_new_intel_crtc_in_state(intel_state, crtc, new_crtc_state, i)
			if (new_crtc_state->wm.need_postvbl_update ||
			    new_crtc_state->update_wm_post)
				state->legacy_cursor_update = false;
	}

	ret = intel_atomic_prepare_commit(dev, state);
	if (ret) {
		DRM_DEBUG_ATOMIC("Preparing state failed with %i\n", ret);
		i915_sw_fence_commit(&intel_state->commit_ready);
		return ret;
	}

	ret = drm_atomic_helper_setup_commit(state, nonblock);
	if (!ret)
		ret = drm_atomic_helper_swap_state(state, true);

	if (ret) {
		i915_sw_fence_commit(&intel_state->commit_ready);

		drm_atomic_helper_cleanup_planes(dev, state);
		return ret;
	}
	dev_priv->wm.distrust_bios_wm = false;
	intel_shared_dpll_swap_state(state);
	intel_atomic_track_fbs(state);

	if (intel_state->modeset) {
		memcpy(dev_priv->min_cdclk, intel_state->min_cdclk,
		       sizeof(intel_state->min_cdclk));
		memcpy(dev_priv->min_voltage_level,
		       intel_state->min_voltage_level,
		       sizeof(intel_state->min_voltage_level));
		dev_priv->active_crtcs = intel_state->active_crtcs;
		dev_priv->cdclk.logical = intel_state->cdclk.logical;
		dev_priv->cdclk.actual = intel_state->cdclk.actual;
	}

	drm_atomic_state_get(state);
	INIT_WORK(&state->commit_work, intel_atomic_commit_work);

	i915_sw_fence_commit(&intel_state->commit_ready);
	if (nonblock && intel_state->modeset) {
		queue_work(dev_priv->modeset_wq, &state->commit_work);
	} else if (nonblock) {
		queue_work(system_unbound_wq, &state->commit_work);
	} else {
		if (intel_state->modeset)
			flush_workqueue(dev_priv->modeset_wq);
		intel_atomic_commit_tail(state);
	}

	return 0;
}

static const struct drm_crtc_funcs intel_crtc_funcs = {
	.gamma_set = drm_atomic_helper_legacy_gamma_set,
	.set_config = drm_atomic_helper_set_config,
	.destroy = intel_crtc_destroy,
	.page_flip = drm_atomic_helper_page_flip,
	.atomic_duplicate_state = intel_crtc_duplicate_state,
	.atomic_destroy_state = intel_crtc_destroy_state,
	.set_crc_source = intel_crtc_set_crc_source,
	.verify_crc_source = intel_crtc_verify_crc_source,
	.get_crc_sources = intel_crtc_get_crc_sources,
};

struct wait_rps_boost {
	struct wait_queue_entry wait;

	struct drm_crtc *crtc;
	struct i915_request *request;
};

static int do_rps_boost(struct wait_queue_entry *_wait,
			unsigned mode, int sync, void *key)
{
	struct wait_rps_boost *wait = container_of(_wait, typeof(*wait), wait);
	struct i915_request *rq = wait->request;

	/*
	 * If we missed the vblank, but the request is already running it
	 * is reasonable to assume that it will complete before the next
	 * vblank without our intervention, so leave RPS alone.
	 */
	if (!i915_request_started(rq))
		gen6_rps_boost(rq, NULL);
	i915_request_put(rq);

	drm_crtc_vblank_put(wait->crtc);

	list_del(&wait->wait.entry);
	kfree(wait);
	return 1;
}

static void add_rps_boost_after_vblank(struct drm_crtc *crtc,
				       struct dma_fence *fence)
{
	struct wait_rps_boost *wait;

	if (!dma_fence_is_i915(fence))
		return;

	if (INTEL_GEN(to_i915(crtc->dev)) < 6)
		return;

	if (drm_crtc_vblank_get(crtc))
		return;

	wait = kmalloc(sizeof(*wait), GFP_KERNEL);
	if (!wait) {
		drm_crtc_vblank_put(crtc);
		return;
	}

	wait->request = to_request(dma_fence_get(fence));
	wait->crtc = crtc;

	wait->wait.func = do_rps_boost;
	wait->wait.flags = 0;

	add_wait_queue(drm_crtc_vblank_waitqueue(crtc), &wait->wait);
}

static int intel_plane_pin_fb(struct intel_plane_state *plane_state)
{
	struct intel_plane *plane = to_intel_plane(plane_state->base.plane);
	struct drm_i915_private *dev_priv = to_i915(plane->base.dev);
	struct drm_framebuffer *fb = plane_state->base.fb;
	struct i915_vma *vma;

	if (plane->id == PLANE_CURSOR &&
	    INTEL_INFO(dev_priv)->cursor_needs_physical) {
		struct drm_i915_gem_object *obj = intel_fb_obj(fb);
		const int align = intel_cursor_alignment(dev_priv);
		int err;

		err = i915_gem_object_attach_phys(obj, align);
		if (err)
			return err;
	}

	vma = intel_pin_and_fence_fb_obj(fb,
					 &plane_state->view,
					 intel_plane_uses_fence(plane_state),
					 &plane_state->flags);
	if (IS_ERR(vma))
		return PTR_ERR(vma);

	plane_state->vma = vma;

	return 0;
}

static void intel_plane_unpin_fb(struct intel_plane_state *old_plane_state)
{
	struct i915_vma *vma;

	vma = fetch_and_zero(&old_plane_state->vma);
	if (vma)
		intel_unpin_fb_vma(vma, old_plane_state->flags);
}

static void fb_obj_bump_render_priority(struct drm_i915_gem_object *obj)
{
	struct i915_sched_attr attr = {
		.priority = I915_PRIORITY_DISPLAY,
	};

	i915_gem_object_wait_priority(obj, 0, &attr);
}

/**
 * intel_prepare_plane_fb - Prepare fb for usage on plane
 * @plane: drm plane to prepare for
 * @new_state: the plane state being prepared
 *
 * Prepares a framebuffer for usage on a display plane.  Generally this
 * involves pinning the underlying object and updating the frontbuffer tracking
 * bits.  Some older platforms need special physical address handling for
 * cursor planes.
 *
 * Must be called with struct_mutex held.
 *
 * Returns 0 on success, negative error code on failure.
 */
int
intel_prepare_plane_fb(struct drm_plane *plane,
		       struct drm_plane_state *new_state)
{
	struct intel_atomic_state *intel_state =
		to_intel_atomic_state(new_state->state);
	struct drm_i915_private *dev_priv = to_i915(plane->dev);
	struct drm_framebuffer *fb = new_state->fb;
	struct drm_i915_gem_object *obj = intel_fb_obj(fb);
	struct drm_i915_gem_object *old_obj = intel_fb_obj(plane->state->fb);
	int ret;

	if (old_obj) {
		struct drm_crtc_state *crtc_state =
			drm_atomic_get_new_crtc_state(new_state->state,
						      plane->state->crtc);

		/* Big Hammer, we also need to ensure that any pending
		 * MI_WAIT_FOR_EVENT inside a user batch buffer on the
		 * current scanout is retired before unpinning the old
		 * framebuffer. Note that we rely on userspace rendering
		 * into the buffer attached to the pipe they are waiting
		 * on. If not, userspace generates a GPU hang with IPEHR
		 * point to the MI_WAIT_FOR_EVENT.
		 *
		 * This should only fail upon a hung GPU, in which case we
		 * can safely continue.
		 */
		if (needs_modeset(crtc_state)) {
			ret = i915_sw_fence_await_reservation(&intel_state->commit_ready,
							      old_obj->resv, NULL,
							      false, 0,
							      GFP_KERNEL);
			if (ret < 0)
				return ret;
		}
	}

	if (new_state->fence) { /* explicit fencing */
		ret = i915_sw_fence_await_dma_fence(&intel_state->commit_ready,
						    new_state->fence,
						    I915_FENCE_TIMEOUT,
						    GFP_KERNEL);
		if (ret < 0)
			return ret;
	}

	if (!obj)
		return 0;

	ret = i915_gem_object_pin_pages(obj);
	if (ret)
		return ret;

	ret = mutex_lock_interruptible(&dev_priv->drm.struct_mutex);
	if (ret) {
		i915_gem_object_unpin_pages(obj);
		return ret;
	}

	ret = intel_plane_pin_fb(to_intel_plane_state(new_state));

	mutex_unlock(&dev_priv->drm.struct_mutex);
	i915_gem_object_unpin_pages(obj);
	if (ret)
		return ret;

	fb_obj_bump_render_priority(obj);
	intel_fb_obj_flush(obj, ORIGIN_DIRTYFB);

	if (!new_state->fence) { /* implicit fencing */
		struct dma_fence *fence;

		ret = i915_sw_fence_await_reservation(&intel_state->commit_ready,
						      obj->resv, NULL,
						      false, I915_FENCE_TIMEOUT,
						      GFP_KERNEL);
		if (ret < 0)
			return ret;

		fence = reservation_object_get_excl_rcu(obj->resv);
		if (fence) {
			add_rps_boost_after_vblank(new_state->crtc, fence);
			dma_fence_put(fence);
		}
	} else {
		add_rps_boost_after_vblank(new_state->crtc, new_state->fence);
	}

	/*
	 * We declare pageflips to be interactive and so merit a small bias
	 * towards upclocking to deliver the frame on time. By only changing
	 * the RPS thresholds to sample more regularly and aim for higher
	 * clocks we can hopefully deliver low power workloads (like kodi)
	 * that are not quite steady state without resorting to forcing
	 * maximum clocks following a vblank miss (see do_rps_boost()).
	 */
	if (!intel_state->rps_interactive) {
		intel_rps_mark_interactive(dev_priv, true);
		intel_state->rps_interactive = true;
	}

	return 0;
}

/**
 * intel_cleanup_plane_fb - Cleans up an fb after plane use
 * @plane: drm plane to clean up for
 * @old_state: the state from the previous modeset
 *
 * Cleans up a framebuffer that has just been removed from a plane.
 *
 * Must be called with struct_mutex held.
 */
void
intel_cleanup_plane_fb(struct drm_plane *plane,
		       struct drm_plane_state *old_state)
{
	struct intel_atomic_state *intel_state =
		to_intel_atomic_state(old_state->state);
	struct drm_i915_private *dev_priv = to_i915(plane->dev);

	if (intel_state->rps_interactive) {
		intel_rps_mark_interactive(dev_priv, false);
		intel_state->rps_interactive = false;
	}

	/* Should only be called after a successful intel_prepare_plane_fb()! */
	mutex_lock(&dev_priv->drm.struct_mutex);
	intel_plane_unpin_fb(to_intel_plane_state(old_state));
	mutex_unlock(&dev_priv->drm.struct_mutex);
}

int
skl_max_scale(const struct intel_crtc_state *crtc_state,
	      u32 pixel_format)
{
	struct intel_crtc *crtc = to_intel_crtc(crtc_state->base.crtc);
	struct drm_i915_private *dev_priv = to_i915(crtc->base.dev);
	int max_scale, mult;
	int crtc_clock, max_dotclk, tmpclk1, tmpclk2;

	if (!crtc_state->base.enable)
		return DRM_PLANE_HELPER_NO_SCALING;

	crtc_clock = crtc_state->base.adjusted_mode.crtc_clock;
	max_dotclk = to_intel_atomic_state(crtc_state->base.state)->cdclk.logical.cdclk;

	if (IS_GEMINILAKE(dev_priv) || INTEL_GEN(dev_priv) >= 10)
		max_dotclk *= 2;

	if (WARN_ON_ONCE(!crtc_clock || max_dotclk < crtc_clock))
		return DRM_PLANE_HELPER_NO_SCALING;

	/*
	 * skl max scale is lower of:
	 *    close to 3 but not 3, -1 is for that purpose
	 *            or
	 *    cdclk/crtc_clock
	 */
	mult = pixel_format == DRM_FORMAT_NV12 ? 2 : 3;
	tmpclk1 = (1 << 16) * mult - 1;
	tmpclk2 = (1 << 8) * ((max_dotclk << 8) / crtc_clock);
	max_scale = min(tmpclk1, tmpclk2);

	return max_scale;
}

static void intel_begin_crtc_commit(struct drm_crtc *crtc,
				    struct drm_crtc_state *old_crtc_state)
{
	struct drm_device *dev = crtc->dev;
	struct drm_i915_private *dev_priv = to_i915(dev);
	struct intel_crtc *intel_crtc = to_intel_crtc(crtc);
	struct intel_crtc_state *old_intel_cstate =
		to_intel_crtc_state(old_crtc_state);
	struct intel_atomic_state *old_intel_state =
		to_intel_atomic_state(old_crtc_state->state);
	struct intel_crtc_state *intel_cstate =
		intel_atomic_get_new_crtc_state(old_intel_state, intel_crtc);
	bool modeset = needs_modeset(&intel_cstate->base);

	if (!modeset &&
	    (intel_cstate->base.color_mgmt_changed ||
	     intel_cstate->update_pipe)) {
		intel_color_set_csc(&intel_cstate->base);
		intel_color_load_luts(&intel_cstate->base);
	}

	/* Perform vblank evasion around commit operation */
	intel_pipe_update_start(intel_cstate);

	if (modeset)
		goto out;

	if (intel_cstate->update_pipe)
		intel_update_pipe_config(old_intel_cstate, intel_cstate);
	else if (INTEL_GEN(dev_priv) >= 9)
		skl_detach_scalers(intel_cstate);

out:
	if (dev_priv->display.atomic_update_watermarks)
		dev_priv->display.atomic_update_watermarks(old_intel_state,
							   intel_cstate);
}

void intel_crtc_arm_fifo_underrun(struct intel_crtc *crtc,
				  struct intel_crtc_state *crtc_state)
{
	struct drm_i915_private *dev_priv = to_i915(crtc->base.dev);

	if (!IS_GEN2(dev_priv))
		intel_set_cpu_fifo_underrun_reporting(dev_priv, crtc->pipe, true);

	if (crtc_state->has_pch_encoder) {
		enum pipe pch_transcoder =
			intel_crtc_pch_transcoder(crtc);

		intel_set_pch_fifo_underrun_reporting(dev_priv, pch_transcoder, true);
	}
}

static void intel_finish_crtc_commit(struct drm_crtc *crtc,
				     struct drm_crtc_state *old_crtc_state)
{
	struct intel_crtc *intel_crtc = to_intel_crtc(crtc);
	struct intel_atomic_state *old_intel_state =
		to_intel_atomic_state(old_crtc_state->state);
	struct intel_crtc_state *new_crtc_state =
		intel_atomic_get_new_crtc_state(old_intel_state, intel_crtc);

	intel_pipe_update_end(new_crtc_state);

	if (new_crtc_state->update_pipe &&
	    !needs_modeset(&new_crtc_state->base) &&
	    old_crtc_state->mode.private_flags & I915_MODE_FLAG_INHERITED)
		intel_crtc_arm_fifo_underrun(intel_crtc, new_crtc_state);
}

/**
 * intel_plane_destroy - destroy a plane
 * @plane: plane to destroy
 *
 * Common destruction function for all types of planes (primary, cursor,
 * sprite).
 */
void intel_plane_destroy(struct drm_plane *plane)
{
	drm_plane_cleanup(plane);
	kfree(to_intel_plane(plane));
}

static bool i8xx_plane_format_mod_supported(struct drm_plane *_plane,
					    u32 format, u64 modifier)
{
	switch (modifier) {
	case DRM_FORMAT_MOD_LINEAR:
	case I915_FORMAT_MOD_X_TILED:
		break;
	default:
		return false;
	}

	switch (format) {
	case DRM_FORMAT_C8:
	case DRM_FORMAT_RGB565:
	case DRM_FORMAT_XRGB1555:
	case DRM_FORMAT_XRGB8888:
		return modifier == DRM_FORMAT_MOD_LINEAR ||
			modifier == I915_FORMAT_MOD_X_TILED;
	default:
		return false;
	}
}

static bool i965_plane_format_mod_supported(struct drm_plane *_plane,
					    u32 format, u64 modifier)
{
	switch (modifier) {
	case DRM_FORMAT_MOD_LINEAR:
	case I915_FORMAT_MOD_X_TILED:
		break;
	default:
		return false;
	}

	switch (format) {
	case DRM_FORMAT_C8:
	case DRM_FORMAT_RGB565:
	case DRM_FORMAT_XRGB8888:
	case DRM_FORMAT_XBGR8888:
	case DRM_FORMAT_XRGB2101010:
	case DRM_FORMAT_XBGR2101010:
		return modifier == DRM_FORMAT_MOD_LINEAR ||
			modifier == I915_FORMAT_MOD_X_TILED;
	default:
		return false;
	}
}

static bool skl_plane_format_mod_supported(struct drm_plane *_plane,
					   u32 format, u64 modifier)
{
	struct intel_plane *plane = to_intel_plane(_plane);

	switch (modifier) {
	case DRM_FORMAT_MOD_LINEAR:
	case I915_FORMAT_MOD_X_TILED:
	case I915_FORMAT_MOD_Y_TILED:
	case I915_FORMAT_MOD_Yf_TILED:
		break;
	case I915_FORMAT_MOD_Y_TILED_CCS:
	case I915_FORMAT_MOD_Yf_TILED_CCS:
		if (!plane->has_ccs)
			return false;
		break;
	default:
		return false;
	}

	switch (format) {
	case DRM_FORMAT_XRGB8888:
	case DRM_FORMAT_XBGR8888:
	case DRM_FORMAT_ARGB8888:
	case DRM_FORMAT_ABGR8888:
		if (is_ccs_modifier(modifier))
			return true;
		/* fall through */
	case DRM_FORMAT_RGB565:
	case DRM_FORMAT_XRGB2101010:
	case DRM_FORMAT_XBGR2101010:
	case DRM_FORMAT_YUYV:
	case DRM_FORMAT_YVYU:
	case DRM_FORMAT_UYVY:
	case DRM_FORMAT_VYUY:
	case DRM_FORMAT_NV12:
		if (modifier == I915_FORMAT_MOD_Yf_TILED)
			return true;
		/* fall through */
	case DRM_FORMAT_C8:
		if (modifier == DRM_FORMAT_MOD_LINEAR ||
		    modifier == I915_FORMAT_MOD_X_TILED ||
		    modifier == I915_FORMAT_MOD_Y_TILED)
			return true;
		/* fall through */
	default:
		return false;
	}
}

static bool intel_cursor_format_mod_supported(struct drm_plane *_plane,
					      u32 format, u64 modifier)
{
	return modifier == DRM_FORMAT_MOD_LINEAR &&
		format == DRM_FORMAT_ARGB8888;
}

static struct drm_plane_funcs skl_plane_funcs = {
	.update_plane = drm_atomic_helper_update_plane,
	.disable_plane = drm_atomic_helper_disable_plane,
	.destroy = intel_plane_destroy,
	.atomic_get_property = intel_plane_atomic_get_property,
	.atomic_set_property = intel_plane_atomic_set_property,
	.atomic_duplicate_state = intel_plane_duplicate_state,
	.atomic_destroy_state = intel_plane_destroy_state,
	.format_mod_supported = skl_plane_format_mod_supported,
};

static struct drm_plane_funcs i965_plane_funcs = {
	.update_plane = drm_atomic_helper_update_plane,
	.disable_plane = drm_atomic_helper_disable_plane,
	.destroy = intel_plane_destroy,
	.atomic_get_property = intel_plane_atomic_get_property,
	.atomic_set_property = intel_plane_atomic_set_property,
	.atomic_duplicate_state = intel_plane_duplicate_state,
	.atomic_destroy_state = intel_plane_destroy_state,
	.format_mod_supported = i965_plane_format_mod_supported,
};

static struct drm_plane_funcs i8xx_plane_funcs = {
	.update_plane = drm_atomic_helper_update_plane,
	.disable_plane = drm_atomic_helper_disable_plane,
	.destroy = intel_plane_destroy,
	.atomic_get_property = intel_plane_atomic_get_property,
	.atomic_set_property = intel_plane_atomic_set_property,
	.atomic_duplicate_state = intel_plane_duplicate_state,
	.atomic_destroy_state = intel_plane_destroy_state,
	.format_mod_supported = i8xx_plane_format_mod_supported,
};

static int
intel_legacy_cursor_update(struct drm_plane *plane,
			   struct drm_crtc *crtc,
			   struct drm_framebuffer *fb,
			   int crtc_x, int crtc_y,
			   unsigned int crtc_w, unsigned int crtc_h,
			   uint32_t src_x, uint32_t src_y,
			   uint32_t src_w, uint32_t src_h,
			   struct drm_modeset_acquire_ctx *ctx)
{
	struct drm_i915_private *dev_priv = to_i915(crtc->dev);
	int ret;
	struct drm_plane_state *old_plane_state, *new_plane_state;
	struct intel_plane *intel_plane = to_intel_plane(plane);
	struct drm_framebuffer *old_fb;
	struct intel_crtc_state *crtc_state =
		to_intel_crtc_state(crtc->state);
	struct intel_crtc_state *new_crtc_state;

	/*
	 * When crtc is inactive or there is a modeset pending,
	 * wait for it to complete in the slowpath
	 */
	if (!crtc_state->base.active || needs_modeset(&crtc_state->base) ||
	    crtc_state->update_pipe)
		goto slow;

	old_plane_state = plane->state;
	/*
	 * Don't do an async update if there is an outstanding commit modifying
	 * the plane.  This prevents our async update's changes from getting
	 * overridden by a previous synchronous update's state.
	 */
	if (old_plane_state->commit &&
	    !try_wait_for_completion(&old_plane_state->commit->hw_done))
		goto slow;

	/*
	 * If any parameters change that may affect watermarks,
	 * take the slowpath. Only changing fb or position should be
	 * in the fastpath.
	 */
	if (old_plane_state->crtc != crtc ||
	    old_plane_state->src_w != src_w ||
	    old_plane_state->src_h != src_h ||
	    old_plane_state->crtc_w != crtc_w ||
	    old_plane_state->crtc_h != crtc_h ||
	    !old_plane_state->fb != !fb)
		goto slow;

	new_plane_state = intel_plane_duplicate_state(plane);
	if (!new_plane_state)
		return -ENOMEM;

	new_crtc_state = to_intel_crtc_state(intel_crtc_duplicate_state(crtc));
	if (!new_crtc_state) {
		ret = -ENOMEM;
		goto out_free;
	}

	drm_atomic_set_fb_for_plane(new_plane_state, fb);

	new_plane_state->src_x = src_x;
	new_plane_state->src_y = src_y;
	new_plane_state->src_w = src_w;
	new_plane_state->src_h = src_h;
	new_plane_state->crtc_x = crtc_x;
	new_plane_state->crtc_y = crtc_y;
	new_plane_state->crtc_w = crtc_w;
	new_plane_state->crtc_h = crtc_h;

	ret = intel_plane_atomic_check_with_state(crtc_state, new_crtc_state,
						  to_intel_plane_state(old_plane_state),
						  to_intel_plane_state(new_plane_state));
	if (ret)
		goto out_free;

	ret = mutex_lock_interruptible(&dev_priv->drm.struct_mutex);
	if (ret)
		goto out_free;

	ret = intel_plane_pin_fb(to_intel_plane_state(new_plane_state));
	if (ret)
		goto out_unlock;

	intel_fb_obj_flush(intel_fb_obj(fb), ORIGIN_FLIP);

	old_fb = old_plane_state->fb;
	i915_gem_track_fb(intel_fb_obj(old_fb), intel_fb_obj(fb),
			  intel_plane->frontbuffer_bit);

	/* Swap plane state */
	plane->state = new_plane_state;

	/*
	 * We cannot swap crtc_state as it may be in use by an atomic commit or
	 * page flip that's running simultaneously. If we swap crtc_state and
	 * destroy the old state, we will cause a use-after-free there.
	 *
	 * Only update active_planes, which is needed for our internal
	 * bookkeeping. Either value will do the right thing when updating
	 * planes atomically. If the cursor was part of the atomic update then
	 * we would have taken the slowpath.
	 */
	crtc_state->active_planes = new_crtc_state->active_planes;

	if (plane->state->visible) {
		trace_intel_update_plane(plane, to_intel_crtc(crtc));
		intel_plane->update_plane(intel_plane, crtc_state,
					  to_intel_plane_state(plane->state));
	} else {
		trace_intel_disable_plane(plane, to_intel_crtc(crtc));
		intel_plane->disable_plane(intel_plane, to_intel_crtc(crtc));
	}

	intel_plane_unpin_fb(to_intel_plane_state(old_plane_state));

out_unlock:
	mutex_unlock(&dev_priv->drm.struct_mutex);
out_free:
	if (new_crtc_state)
		intel_crtc_destroy_state(crtc, &new_crtc_state->base);
	if (ret)
		intel_plane_destroy_state(plane, new_plane_state);
	else
		intel_plane_destroy_state(plane, old_plane_state);
	return ret;

slow:
	return drm_atomic_helper_update_plane(plane, crtc, fb,
					      crtc_x, crtc_y, crtc_w, crtc_h,
					      src_x, src_y, src_w, src_h, ctx);
}

static const struct drm_plane_funcs intel_cursor_plane_funcs = {
	.update_plane = intel_legacy_cursor_update,
	.disable_plane = drm_atomic_helper_disable_plane,
	.destroy = intel_plane_destroy,
	.atomic_get_property = intel_plane_atomic_get_property,
	.atomic_set_property = intel_plane_atomic_set_property,
	.atomic_duplicate_state = intel_plane_duplicate_state,
	.atomic_destroy_state = intel_plane_destroy_state,
	.format_mod_supported = intel_cursor_format_mod_supported,
};

static bool i9xx_plane_has_fbc(struct drm_i915_private *dev_priv,
			       enum i9xx_plane_id i9xx_plane)
{
	if (!HAS_FBC(dev_priv))
		return false;

	if (IS_BROADWELL(dev_priv) || IS_HASWELL(dev_priv))
		return i9xx_plane == PLANE_A; /* tied to pipe A */
	else if (IS_IVYBRIDGE(dev_priv))
		return i9xx_plane == PLANE_A || i9xx_plane == PLANE_B ||
			i9xx_plane == PLANE_C;
	else if (INTEL_GEN(dev_priv) >= 4)
		return i9xx_plane == PLANE_A || i9xx_plane == PLANE_B;
	else
		return i9xx_plane == PLANE_A;
}

static bool skl_plane_has_fbc(struct drm_i915_private *dev_priv,
			      enum pipe pipe, enum plane_id plane_id)
{
	if (!HAS_FBC(dev_priv))
		return false;

	return pipe == PIPE_A && plane_id == PLANE_PRIMARY;
}

bool skl_plane_has_planar(struct drm_i915_private *dev_priv,
			  enum pipe pipe, enum plane_id plane_id)
{
	/*
	 * FIXME: ICL requires two hardware planes for scanning out NV12
	 * framebuffers. Do not advertize support until this is implemented.
	 */
	if (INTEL_GEN(dev_priv) >= 11)
		return false;

	if (IS_SKYLAKE(dev_priv) || IS_BROXTON(dev_priv))
		return false;

	if (INTEL_GEN(dev_priv) == 9 && !IS_GEMINILAKE(dev_priv) && pipe == PIPE_C)
		return false;

	if (plane_id != PLANE_PRIMARY && plane_id != PLANE_SPRITE0)
		return false;

	return true;
}

static struct intel_plane *
intel_primary_plane_create(struct drm_i915_private *dev_priv, enum pipe pipe)
{
	struct intel_plane *primary = NULL;
	struct intel_plane_state *state = NULL;
	const struct drm_plane_funcs *plane_funcs;
	const uint32_t *intel_primary_formats;
	unsigned int supported_rotations;
	unsigned int num_formats;
	const uint64_t *modifiers;
	int ret;

	primary = kzalloc(sizeof(*primary), GFP_KERNEL);
	if (!primary) {
		ret = -ENOMEM;
		goto fail;
	}

	state = intel_create_plane_state(&primary->base);
	if (!state) {
		ret = -ENOMEM;
		goto fail;
	}

	primary->base.state = &state->base;

	if (INTEL_GEN(dev_priv) >= 9)
		state->scaler_id = -1;
	primary->pipe = pipe;
	/*
	 * On gen2/3 only plane A can do FBC, but the panel fitter and LVDS
	 * port is hooked to pipe B. Hence we want plane A feeding pipe B.
	 */
	if (HAS_FBC(dev_priv) && INTEL_GEN(dev_priv) < 4)
		primary->i9xx_plane = (enum i9xx_plane_id) !pipe;
	else
		primary->i9xx_plane = (enum i9xx_plane_id) pipe;
	primary->id = PLANE_PRIMARY;
	primary->frontbuffer_bit = INTEL_FRONTBUFFER(pipe, primary->id);

	if (INTEL_GEN(dev_priv) >= 9)
		primary->has_fbc = skl_plane_has_fbc(dev_priv,
						     primary->pipe,
						     primary->id);
	else
		primary->has_fbc = i9xx_plane_has_fbc(dev_priv,
						      primary->i9xx_plane);

	if (primary->has_fbc) {
		struct intel_fbc *fbc = &dev_priv->fbc;

		fbc->possible_framebuffer_bits |= primary->frontbuffer_bit;
	}

	if (INTEL_GEN(dev_priv) >= 9) {
		primary->has_ccs = skl_plane_has_ccs(dev_priv, pipe,
						     PLANE_PRIMARY);

		if (skl_plane_has_planar(dev_priv, pipe, PLANE_PRIMARY)) {
			intel_primary_formats = skl_pri_planar_formats;
			num_formats = ARRAY_SIZE(skl_pri_planar_formats);
		} else {
			intel_primary_formats = skl_primary_formats;
			num_formats = ARRAY_SIZE(skl_primary_formats);
		}

		if (primary->has_ccs)
			modifiers = skl_format_modifiers_ccs;
		else
			modifiers = skl_format_modifiers_noccs;

		primary->max_stride = skl_plane_max_stride;
		primary->update_plane = skl_update_plane;
		primary->disable_plane = skl_disable_plane;
		primary->get_hw_state = skl_plane_get_hw_state;
		primary->check_plane = skl_plane_check;

		plane_funcs = &skl_plane_funcs;
	} else if (INTEL_GEN(dev_priv) >= 4) {
		intel_primary_formats = i965_primary_formats;
		num_formats = ARRAY_SIZE(i965_primary_formats);
		modifiers = i9xx_format_modifiers;

		primary->max_stride = i9xx_plane_max_stride;
		primary->update_plane = i9xx_update_plane;
		primary->disable_plane = i9xx_disable_plane;
		primary->get_hw_state = i9xx_plane_get_hw_state;
		primary->check_plane = i9xx_plane_check;

		plane_funcs = &i965_plane_funcs;
	} else {
		intel_primary_formats = i8xx_primary_formats;
		num_formats = ARRAY_SIZE(i8xx_primary_formats);
		modifiers = i9xx_format_modifiers;

		primary->max_stride = i9xx_plane_max_stride;
		primary->update_plane = i9xx_update_plane;
		primary->disable_plane = i9xx_disable_plane;
		primary->get_hw_state = i9xx_plane_get_hw_state;
		primary->check_plane = i9xx_plane_check;

		plane_funcs = &i8xx_plane_funcs;
	}

	if (INTEL_GEN(dev_priv) >= 9)
		ret = drm_universal_plane_init(&dev_priv->drm, &primary->base,
					       0, plane_funcs,
					       intel_primary_formats, num_formats,
					       modifiers,
					       DRM_PLANE_TYPE_PRIMARY,
					       "plane 1%c", pipe_name(pipe));
	else if (INTEL_GEN(dev_priv) >= 5 || IS_G4X(dev_priv))
		ret = drm_universal_plane_init(&dev_priv->drm, &primary->base,
					       0, plane_funcs,
					       intel_primary_formats, num_formats,
					       modifiers,
					       DRM_PLANE_TYPE_PRIMARY,
					       "primary %c", pipe_name(pipe));
	else
		ret = drm_universal_plane_init(&dev_priv->drm, &primary->base,
					       0, plane_funcs,
					       intel_primary_formats, num_formats,
					       modifiers,
					       DRM_PLANE_TYPE_PRIMARY,
					       "plane %c",
					       plane_name(primary->i9xx_plane));
	if (ret)
		goto fail;

	if (INTEL_GEN(dev_priv) >= 10) {
		supported_rotations =
			DRM_MODE_ROTATE_0 | DRM_MODE_ROTATE_90 |
			DRM_MODE_ROTATE_180 | DRM_MODE_ROTATE_270 |
			DRM_MODE_REFLECT_X;
	} else if (INTEL_GEN(dev_priv) >= 9) {
		supported_rotations =
			DRM_MODE_ROTATE_0 | DRM_MODE_ROTATE_90 |
			DRM_MODE_ROTATE_180 | DRM_MODE_ROTATE_270;
	} else if (IS_CHERRYVIEW(dev_priv) && pipe == PIPE_B) {
		supported_rotations =
			DRM_MODE_ROTATE_0 | DRM_MODE_ROTATE_180 |
			DRM_MODE_REFLECT_X;
	} else if (INTEL_GEN(dev_priv) >= 4) {
		supported_rotations =
			DRM_MODE_ROTATE_0 | DRM_MODE_ROTATE_180;
	} else {
		supported_rotations = DRM_MODE_ROTATE_0;
	}

	if (INTEL_GEN(dev_priv) >= 4)
		drm_plane_create_rotation_property(&primary->base,
						   DRM_MODE_ROTATE_0,
						   supported_rotations);

	if (INTEL_GEN(dev_priv) >= 9) {
		drm_plane_create_color_properties(&primary->base,
						  BIT(DRM_COLOR_YCBCR_BT601) |
						  BIT(DRM_COLOR_YCBCR_BT709),
						  BIT(DRM_COLOR_YCBCR_LIMITED_RANGE) |
						  BIT(DRM_COLOR_YCBCR_FULL_RANGE),
						  DRM_COLOR_YCBCR_BT709,
						  DRM_COLOR_YCBCR_LIMITED_RANGE);

		drm_plane_create_alpha_property(&primary->base);
		drm_plane_create_blend_mode_property(&primary->base,
						     BIT(DRM_MODE_BLEND_PIXEL_NONE) |
						     BIT(DRM_MODE_BLEND_PREMULTI) |
						     BIT(DRM_MODE_BLEND_COVERAGE));
	}

	drm_plane_helper_add(&primary->base, &intel_plane_helper_funcs);

	return primary;

fail:
	kfree(state);
	kfree(primary);

	return ERR_PTR(ret);
}

static struct intel_plane *
intel_cursor_plane_create(struct drm_i915_private *dev_priv,
			  enum pipe pipe)
{
	struct intel_plane *cursor = NULL;
	struct intel_plane_state *state = NULL;
	int ret;

	cursor = kzalloc(sizeof(*cursor), GFP_KERNEL);
	if (!cursor) {
		ret = -ENOMEM;
		goto fail;
	}

	state = intel_create_plane_state(&cursor->base);
	if (!state) {
		ret = -ENOMEM;
		goto fail;
	}

	cursor->base.state = &state->base;

	cursor->pipe = pipe;
	cursor->i9xx_plane = (enum i9xx_plane_id) pipe;
	cursor->id = PLANE_CURSOR;
	cursor->frontbuffer_bit = INTEL_FRONTBUFFER(pipe, cursor->id);

	if (IS_I845G(dev_priv) || IS_I865G(dev_priv)) {
		cursor->max_stride = i845_cursor_max_stride;
		cursor->update_plane = i845_update_cursor;
		cursor->disable_plane = i845_disable_cursor;
		cursor->get_hw_state = i845_cursor_get_hw_state;
		cursor->check_plane = i845_check_cursor;
	} else {
		cursor->max_stride = i9xx_cursor_max_stride;
		cursor->update_plane = i9xx_update_cursor;
		cursor->disable_plane = i9xx_disable_cursor;
		cursor->get_hw_state = i9xx_cursor_get_hw_state;
		cursor->check_plane = i9xx_check_cursor;
	}

	cursor->cursor.base = ~0;
	cursor->cursor.cntl = ~0;

	if (IS_I845G(dev_priv) || IS_I865G(dev_priv) || HAS_CUR_FBC(dev_priv))
		cursor->cursor.size = ~0;

	ret = drm_universal_plane_init(&dev_priv->drm, &cursor->base,
				       0, &intel_cursor_plane_funcs,
				       intel_cursor_formats,
				       ARRAY_SIZE(intel_cursor_formats),
				       cursor_format_modifiers,
				       DRM_PLANE_TYPE_CURSOR,
				       "cursor %c", pipe_name(pipe));
	if (ret)
		goto fail;

	if (INTEL_GEN(dev_priv) >= 4)
		drm_plane_create_rotation_property(&cursor->base,
						   DRM_MODE_ROTATE_0,
						   DRM_MODE_ROTATE_0 |
						   DRM_MODE_ROTATE_180);

	if (INTEL_GEN(dev_priv) >= 9)
		state->scaler_id = -1;

	drm_plane_helper_add(&cursor->base, &intel_plane_helper_funcs);

	return cursor;

fail:
	kfree(state);
	kfree(cursor);

	return ERR_PTR(ret);
}

static void intel_crtc_init_scalers(struct intel_crtc *crtc,
				    struct intel_crtc_state *crtc_state)
{
	struct intel_crtc_scaler_state *scaler_state =
		&crtc_state->scaler_state;
	struct drm_i915_private *dev_priv = to_i915(crtc->base.dev);
	int i;

	crtc->num_scalers = dev_priv->info.num_scalers[crtc->pipe];
	if (!crtc->num_scalers)
		return;

	for (i = 0; i < crtc->num_scalers; i++) {
		struct intel_scaler *scaler = &scaler_state->scalers[i];

		scaler->in_use = 0;
		scaler->mode = 0;
	}

	scaler_state->scaler_id = -1;
}

static int intel_crtc_init(struct drm_i915_private *dev_priv, enum pipe pipe)
{
	struct intel_crtc *intel_crtc;
	struct intel_crtc_state *crtc_state = NULL;
	struct intel_plane *primary = NULL;
	struct intel_plane *cursor = NULL;
	int sprite, ret;

	intel_crtc = kzalloc(sizeof(*intel_crtc), GFP_KERNEL);
	if (!intel_crtc)
		return -ENOMEM;

	crtc_state = kzalloc(sizeof(*crtc_state), GFP_KERNEL);
	if (!crtc_state) {
		ret = -ENOMEM;
		goto fail;
	}
	intel_crtc->config = crtc_state;
	intel_crtc->base.state = &crtc_state->base;
	crtc_state->base.crtc = &intel_crtc->base;

	primary = intel_primary_plane_create(dev_priv, pipe);
	if (IS_ERR(primary)) {
		ret = PTR_ERR(primary);
		goto fail;
	}
	intel_crtc->plane_ids_mask |= BIT(primary->id);

	for_each_sprite(dev_priv, pipe, sprite) {
		struct intel_plane *plane;

		plane = intel_sprite_plane_create(dev_priv, pipe, sprite);
		if (IS_ERR(plane)) {
			ret = PTR_ERR(plane);
			goto fail;
		}
		intel_crtc->plane_ids_mask |= BIT(plane->id);
	}

	cursor = intel_cursor_plane_create(dev_priv, pipe);
	if (IS_ERR(cursor)) {
		ret = PTR_ERR(cursor);
		goto fail;
	}
	intel_crtc->plane_ids_mask |= BIT(cursor->id);

	ret = drm_crtc_init_with_planes(&dev_priv->drm, &intel_crtc->base,
					&primary->base, &cursor->base,
					&intel_crtc_funcs,
					"pipe %c", pipe_name(pipe));
	if (ret)
		goto fail;

	intel_crtc->pipe = pipe;

	/* initialize shared scalers */
	intel_crtc_init_scalers(intel_crtc, crtc_state);

	BUG_ON(pipe >= ARRAY_SIZE(dev_priv->pipe_to_crtc_mapping) ||
	       dev_priv->pipe_to_crtc_mapping[pipe] != NULL);
	dev_priv->pipe_to_crtc_mapping[pipe] = intel_crtc;

	if (INTEL_GEN(dev_priv) < 9) {
		enum i9xx_plane_id i9xx_plane = primary->i9xx_plane;

		BUG_ON(i9xx_plane >= ARRAY_SIZE(dev_priv->plane_to_crtc_mapping) ||
		       dev_priv->plane_to_crtc_mapping[i9xx_plane] != NULL);
		dev_priv->plane_to_crtc_mapping[i9xx_plane] = intel_crtc;
	}

	drm_crtc_helper_add(&intel_crtc->base, &intel_helper_funcs);

	intel_color_init(&intel_crtc->base);

	WARN_ON(drm_crtc_index(&intel_crtc->base) != intel_crtc->pipe);

	return 0;

fail:
	/*
	 * drm_mode_config_cleanup() will free up any
	 * crtcs/planes already initialized.
	 */
	kfree(crtc_state);
	kfree(intel_crtc);

	return ret;
}

enum pipe intel_get_pipe_from_connector(struct intel_connector *connector)
{
	struct drm_device *dev = connector->base.dev;

	WARN_ON(!drm_modeset_is_locked(&dev->mode_config.connection_mutex));

	if (!connector->base.state->crtc)
		return INVALID_PIPE;

	return to_intel_crtc(connector->base.state->crtc)->pipe;
}

int intel_get_pipe_from_crtc_id_ioctl(struct drm_device *dev, void *data,
				      struct drm_file *file)
{
	struct drm_i915_get_pipe_from_crtc_id *pipe_from_crtc_id = data;
	struct drm_crtc *drmmode_crtc;
	struct intel_crtc *crtc;

	drmmode_crtc = drm_crtc_find(dev, file, pipe_from_crtc_id->crtc_id);
	if (!drmmode_crtc)
		return -ENOENT;

	crtc = to_intel_crtc(drmmode_crtc);
	pipe_from_crtc_id->pipe = crtc->pipe;

	return 0;
}

static int intel_encoder_clones(struct intel_encoder *encoder)
{
	struct drm_device *dev = encoder->base.dev;
	struct intel_encoder *source_encoder;
	int index_mask = 0;
	int entry = 0;

	for_each_intel_encoder(dev, source_encoder) {
		if (encoders_cloneable(encoder, source_encoder))
			index_mask |= (1 << entry);

		entry++;
	}

	return index_mask;
}

static bool has_edp_a(struct drm_i915_private *dev_priv)
{
	if (!IS_MOBILE(dev_priv))
		return false;

	if ((I915_READ(DP_A) & DP_DETECTED) == 0)
		return false;

	if (IS_GEN5(dev_priv) && (I915_READ(FUSE_STRAP) & ILK_eDP_A_DISABLE))
		return false;

	return true;
}

static bool intel_crt_present(struct drm_i915_private *dev_priv)
{
	if (INTEL_GEN(dev_priv) >= 9)
		return false;

	if (IS_HSW_ULT(dev_priv) || IS_BDW_ULT(dev_priv))
		return false;

	if (IS_CHERRYVIEW(dev_priv))
		return false;

	if (HAS_PCH_LPT_H(dev_priv) &&
	    I915_READ(SFUSE_STRAP) & SFUSE_STRAP_CRT_DISABLED)
		return false;

	/* DDI E can't be used if DDI A requires 4 lanes */
	if (HAS_DDI(dev_priv) && I915_READ(DDI_BUF_CTL(PORT_A)) & DDI_A_4_LANES)
		return false;

	if (!dev_priv->vbt.int_crt_support)
		return false;

	return true;
}

void intel_pps_unlock_regs_wa(struct drm_i915_private *dev_priv)
{
	int pps_num;
	int pps_idx;

	if (HAS_DDI(dev_priv))
		return;
	/*
	 * This w/a is needed at least on CPT/PPT, but to be sure apply it
	 * everywhere where registers can be write protected.
	 */
	if (IS_VALLEYVIEW(dev_priv) || IS_CHERRYVIEW(dev_priv))
		pps_num = 2;
	else
		pps_num = 1;

	for (pps_idx = 0; pps_idx < pps_num; pps_idx++) {
		u32 val = I915_READ(PP_CONTROL(pps_idx));

		val = (val & ~PANEL_UNLOCK_MASK) | PANEL_UNLOCK_REGS;
		I915_WRITE(PP_CONTROL(pps_idx), val);
	}
}

static void intel_pps_init(struct drm_i915_private *dev_priv)
{
	if (HAS_PCH_SPLIT(dev_priv) || IS_GEN9_LP(dev_priv))
		dev_priv->pps_mmio_base = PCH_PPS_BASE;
	else if (IS_VALLEYVIEW(dev_priv) || IS_CHERRYVIEW(dev_priv))
		dev_priv->pps_mmio_base = VLV_PPS_BASE;
	else
		dev_priv->pps_mmio_base = PPS_BASE;

	intel_pps_unlock_regs_wa(dev_priv);
}

static void intel_setup_outputs(struct drm_i915_private *dev_priv)
{
	struct intel_encoder *encoder;
	bool dpd_is_edp = false;

	intel_pps_init(dev_priv);

	if (INTEL_INFO(dev_priv)->num_pipes == 0)
		return;

	/*
	 * intel_edp_init_connector() depends on this completing first, to
	 * prevent the registeration of both eDP and LVDS and the incorrect
	 * sharing of the PPS.
	 */
	intel_lvds_init(dev_priv);

	if (intel_crt_present(dev_priv))
		intel_crt_init(dev_priv);

	if (IS_ICELAKE(dev_priv)) {
		intel_ddi_init(dev_priv, PORT_A);
		intel_ddi_init(dev_priv, PORT_B);
		intel_ddi_init(dev_priv, PORT_C);
		intel_ddi_init(dev_priv, PORT_D);
		intel_ddi_init(dev_priv, PORT_E);
		intel_ddi_init(dev_priv, PORT_F);
	} else if (IS_GEN9_LP(dev_priv)) {
		/*
		 * FIXME: Broxton doesn't support port detection via the
		 * DDI_BUF_CTL_A or SFUSE_STRAP registers, find another way to
		 * detect the ports.
		 */
		intel_ddi_init(dev_priv, PORT_A);
		intel_ddi_init(dev_priv, PORT_B);
		intel_ddi_init(dev_priv, PORT_C);

		vlv_dsi_init(dev_priv);
	} else if (HAS_DDI(dev_priv)) {
		int found;

		/*
		 * Haswell uses DDI functions to detect digital outputs.
		 * On SKL pre-D0 the strap isn't connected, so we assume
		 * it's there.
		 */
		found = I915_READ(DDI_BUF_CTL(PORT_A)) & DDI_INIT_DISPLAY_DETECTED;
		/* WaIgnoreDDIAStrap: skl */
		if (found || IS_GEN9_BC(dev_priv))
			intel_ddi_init(dev_priv, PORT_A);

		/* DDI B, C, D, and F detection is indicated by the SFUSE_STRAP
		 * register */
		found = I915_READ(SFUSE_STRAP);

		if (found & SFUSE_STRAP_DDIB_DETECTED)
			intel_ddi_init(dev_priv, PORT_B);
		if (found & SFUSE_STRAP_DDIC_DETECTED)
			intel_ddi_init(dev_priv, PORT_C);
		if (found & SFUSE_STRAP_DDID_DETECTED)
			intel_ddi_init(dev_priv, PORT_D);
		if (found & SFUSE_STRAP_DDIF_DETECTED)
			intel_ddi_init(dev_priv, PORT_F);
		/*
		 * On SKL we don't have a way to detect DDI-E so we rely on VBT.
		 */
		if (IS_GEN9_BC(dev_priv) &&
		    (dev_priv->vbt.ddi_port_info[PORT_E].supports_dp ||
		     dev_priv->vbt.ddi_port_info[PORT_E].supports_dvi ||
		     dev_priv->vbt.ddi_port_info[PORT_E].supports_hdmi))
			intel_ddi_init(dev_priv, PORT_E);

	} else if (HAS_PCH_SPLIT(dev_priv)) {
		int found;
		dpd_is_edp = intel_dp_is_port_edp(dev_priv, PORT_D);

		if (has_edp_a(dev_priv))
			intel_dp_init(dev_priv, DP_A, PORT_A);

		if (I915_READ(PCH_HDMIB) & SDVO_DETECTED) {
			/* PCH SDVOB multiplex with HDMIB */
			found = intel_sdvo_init(dev_priv, PCH_SDVOB, PORT_B);
			if (!found)
				intel_hdmi_init(dev_priv, PCH_HDMIB, PORT_B);
			if (!found && (I915_READ(PCH_DP_B) & DP_DETECTED))
				intel_dp_init(dev_priv, PCH_DP_B, PORT_B);
		}

		if (I915_READ(PCH_HDMIC) & SDVO_DETECTED)
			intel_hdmi_init(dev_priv, PCH_HDMIC, PORT_C);

		if (!dpd_is_edp && I915_READ(PCH_HDMID) & SDVO_DETECTED)
			intel_hdmi_init(dev_priv, PCH_HDMID, PORT_D);

		if (I915_READ(PCH_DP_C) & DP_DETECTED)
			intel_dp_init(dev_priv, PCH_DP_C, PORT_C);

		if (I915_READ(PCH_DP_D) & DP_DETECTED)
			intel_dp_init(dev_priv, PCH_DP_D, PORT_D);
	} else if (IS_VALLEYVIEW(dev_priv) || IS_CHERRYVIEW(dev_priv)) {
		bool has_edp, has_port;

		/*
		 * The DP_DETECTED bit is the latched state of the DDC
		 * SDA pin at boot. However since eDP doesn't require DDC
		 * (no way to plug in a DP->HDMI dongle) the DDC pins for
		 * eDP ports may have been muxed to an alternate function.
		 * Thus we can't rely on the DP_DETECTED bit alone to detect
		 * eDP ports. Consult the VBT as well as DP_DETECTED to
		 * detect eDP ports.
		 *
		 * Sadly the straps seem to be missing sometimes even for HDMI
		 * ports (eg. on Voyo V3 - CHT x7-Z8700), so check both strap
		 * and VBT for the presence of the port. Additionally we can't
		 * trust the port type the VBT declares as we've seen at least
		 * HDMI ports that the VBT claim are DP or eDP.
		 */
		has_edp = intel_dp_is_port_edp(dev_priv, PORT_B);
		has_port = intel_bios_is_port_present(dev_priv, PORT_B);
		if (I915_READ(VLV_DP_B) & DP_DETECTED || has_port)
			has_edp &= intel_dp_init(dev_priv, VLV_DP_B, PORT_B);
		if ((I915_READ(VLV_HDMIB) & SDVO_DETECTED || has_port) && !has_edp)
			intel_hdmi_init(dev_priv, VLV_HDMIB, PORT_B);

		has_edp = intel_dp_is_port_edp(dev_priv, PORT_C);
		has_port = intel_bios_is_port_present(dev_priv, PORT_C);
		if (I915_READ(VLV_DP_C) & DP_DETECTED || has_port)
			has_edp &= intel_dp_init(dev_priv, VLV_DP_C, PORT_C);
		if ((I915_READ(VLV_HDMIC) & SDVO_DETECTED || has_port) && !has_edp)
			intel_hdmi_init(dev_priv, VLV_HDMIC, PORT_C);

		if (IS_CHERRYVIEW(dev_priv)) {
			/*
			 * eDP not supported on port D,
			 * so no need to worry about it
			 */
			has_port = intel_bios_is_port_present(dev_priv, PORT_D);
			if (I915_READ(CHV_DP_D) & DP_DETECTED || has_port)
				intel_dp_init(dev_priv, CHV_DP_D, PORT_D);
			if (I915_READ(CHV_HDMID) & SDVO_DETECTED || has_port)
				intel_hdmi_init(dev_priv, CHV_HDMID, PORT_D);
		}

		vlv_dsi_init(dev_priv);
	} else if (!IS_GEN2(dev_priv) && !IS_PINEVIEW(dev_priv)) {
		bool found = false;

		if (I915_READ(GEN3_SDVOB) & SDVO_DETECTED) {
			DRM_DEBUG_KMS("probing SDVOB\n");
			found = intel_sdvo_init(dev_priv, GEN3_SDVOB, PORT_B);
			if (!found && IS_G4X(dev_priv)) {
				DRM_DEBUG_KMS("probing HDMI on SDVOB\n");
				intel_hdmi_init(dev_priv, GEN4_HDMIB, PORT_B);
			}

			if (!found && IS_G4X(dev_priv))
				intel_dp_init(dev_priv, DP_B, PORT_B);
		}

		/* Before G4X SDVOC doesn't have its own detect register */

		if (I915_READ(GEN3_SDVOB) & SDVO_DETECTED) {
			DRM_DEBUG_KMS("probing SDVOC\n");
			found = intel_sdvo_init(dev_priv, GEN3_SDVOC, PORT_C);
		}

		if (!found && (I915_READ(GEN3_SDVOC) & SDVO_DETECTED)) {

			if (IS_G4X(dev_priv)) {
				DRM_DEBUG_KMS("probing HDMI on SDVOC\n");
				intel_hdmi_init(dev_priv, GEN4_HDMIC, PORT_C);
			}
			if (IS_G4X(dev_priv))
				intel_dp_init(dev_priv, DP_C, PORT_C);
		}

		if (IS_G4X(dev_priv) && (I915_READ(DP_D) & DP_DETECTED))
			intel_dp_init(dev_priv, DP_D, PORT_D);
	} else if (IS_GEN2(dev_priv))
		intel_dvo_init(dev_priv);

	if (SUPPORTS_TV(dev_priv))
		intel_tv_init(dev_priv);

	intel_psr_init(dev_priv);

	for_each_intel_encoder(&dev_priv->drm, encoder) {
		encoder->base.possible_crtcs = encoder->crtc_mask;
		encoder->base.possible_clones =
			intel_encoder_clones(encoder);
	}

	intel_init_pch_refclk(dev_priv);

	drm_helper_move_panel_connectors_to_head(&dev_priv->drm);
}

static void intel_user_framebuffer_destroy(struct drm_framebuffer *fb)
{
	struct intel_framebuffer *intel_fb = to_intel_framebuffer(fb);
	struct drm_i915_gem_object *obj = intel_fb_obj(fb);

	drm_framebuffer_cleanup(fb);

	i915_gem_object_lock(obj);
	WARN_ON(!obj->framebuffer_references--);
	i915_gem_object_unlock(obj);

	i915_gem_object_put(obj);

	kfree(intel_fb);
}

static int intel_user_framebuffer_create_handle(struct drm_framebuffer *fb,
						struct drm_file *file,
						unsigned int *handle)
{
	struct drm_i915_gem_object *obj = intel_fb_obj(fb);

	if (obj->userptr.mm) {
		DRM_DEBUG("attempting to use a userptr for a framebuffer, denied\n");
		return -EINVAL;
	}

	return drm_gem_handle_create(file, &obj->base, handle);
}

static int intel_user_framebuffer_dirty(struct drm_framebuffer *fb,
					struct drm_file *file,
					unsigned flags, unsigned color,
					struct drm_clip_rect *clips,
					unsigned num_clips)
{
	struct drm_i915_gem_object *obj = intel_fb_obj(fb);

	i915_gem_object_flush_if_display(obj);
	intel_fb_obj_flush(obj, ORIGIN_DIRTYFB);

	return 0;
}

static const struct drm_framebuffer_funcs intel_fb_funcs = {
	.destroy = intel_user_framebuffer_destroy,
	.create_handle = intel_user_framebuffer_create_handle,
	.dirty = intel_user_framebuffer_dirty,
};

static
u32 intel_fb_pitch_limit(struct drm_i915_private *dev_priv,
			 uint64_t fb_modifier, uint32_t pixel_format)
{
	struct intel_crtc *crtc;
	struct intel_plane *plane;

	/*
	 * We assume the primary plane for pipe A has
	 * the highest stride limits of them all.
	 */
	crtc = intel_get_crtc_for_pipe(dev_priv, PIPE_A);
	plane = to_intel_plane(crtc->base.primary);

	return plane->max_stride(plane, pixel_format, fb_modifier,
				 DRM_MODE_ROTATE_0);
}

static int intel_framebuffer_init(struct intel_framebuffer *intel_fb,
				  struct drm_i915_gem_object *obj,
				  struct drm_mode_fb_cmd2 *mode_cmd)
{
	struct drm_i915_private *dev_priv = to_i915(obj->base.dev);
	struct drm_framebuffer *fb = &intel_fb->base;
	struct drm_format_name_buf format_name;
	u32 pitch_limit;
	unsigned int tiling, stride;
	int ret = -EINVAL;
	int i;

	i915_gem_object_lock(obj);
	obj->framebuffer_references++;
	tiling = i915_gem_object_get_tiling(obj);
	stride = i915_gem_object_get_stride(obj);
	i915_gem_object_unlock(obj);

	if (mode_cmd->flags & DRM_MODE_FB_MODIFIERS) {
		/*
		 * If there's a fence, enforce that
		 * the fb modifier and tiling mode match.
		 */
		if (tiling != I915_TILING_NONE &&
		    tiling != intel_fb_modifier_to_tiling(mode_cmd->modifier[0])) {
			DRM_DEBUG_KMS("tiling_mode doesn't match fb modifier\n");
			goto err;
		}
	} else {
		if (tiling == I915_TILING_X) {
			mode_cmd->modifier[0] = I915_FORMAT_MOD_X_TILED;
		} else if (tiling == I915_TILING_Y) {
			DRM_DEBUG_KMS("No Y tiling for legacy addfb\n");
			goto err;
		}
	}

	/* Passed in modifier sanity checking. */
	switch (mode_cmd->modifier[0]) {
	case I915_FORMAT_MOD_Y_TILED_CCS:
	case I915_FORMAT_MOD_Yf_TILED_CCS:
		switch (mode_cmd->pixel_format) {
		case DRM_FORMAT_XBGR8888:
		case DRM_FORMAT_ABGR8888:
		case DRM_FORMAT_XRGB8888:
		case DRM_FORMAT_ARGB8888:
			break;
		default:
			DRM_DEBUG_KMS("RC supported only with RGB8888 formats\n");
			goto err;
		}
		/* fall through */
	case I915_FORMAT_MOD_Y_TILED:
	case I915_FORMAT_MOD_Yf_TILED:
		if (INTEL_GEN(dev_priv) < 9) {
			DRM_DEBUG_KMS("Unsupported tiling 0x%llx!\n",
				      mode_cmd->modifier[0]);
			goto err;
		}
	case DRM_FORMAT_MOD_LINEAR:
	case I915_FORMAT_MOD_X_TILED:
		break;
	default:
		DRM_DEBUG_KMS("Unsupported fb modifier 0x%llx!\n",
			      mode_cmd->modifier[0]);
		goto err;
	}

	/*
	 * gen2/3 display engine uses the fence if present,
	 * so the tiling mode must match the fb modifier exactly.
	 */
	if (INTEL_GEN(dev_priv) < 4 &&
	    tiling != intel_fb_modifier_to_tiling(mode_cmd->modifier[0])) {
		DRM_DEBUG_KMS("tiling_mode must match fb modifier exactly on gen2/3\n");
		goto err;
	}

	pitch_limit = intel_fb_pitch_limit(dev_priv, mode_cmd->modifier[0],
					   mode_cmd->pixel_format);
	if (mode_cmd->pitches[0] > pitch_limit) {
		DRM_DEBUG_KMS("%s pitch (%u) must be at most %d\n",
			      mode_cmd->modifier[0] != DRM_FORMAT_MOD_LINEAR ?
			      "tiled" : "linear",
			      mode_cmd->pitches[0], pitch_limit);
		goto err;
	}

	/*
	 * If there's a fence, enforce that
	 * the fb pitch and fence stride match.
	 */
	if (tiling != I915_TILING_NONE && mode_cmd->pitches[0] != stride) {
		DRM_DEBUG_KMS("pitch (%d) must match tiling stride (%d)\n",
			      mode_cmd->pitches[0], stride);
		goto err;
	}

	/* Reject formats not supported by any plane early. */
	switch (mode_cmd->pixel_format) {
	case DRM_FORMAT_C8:
	case DRM_FORMAT_RGB565:
	case DRM_FORMAT_XRGB8888:
	case DRM_FORMAT_ARGB8888:
		break;
	case DRM_FORMAT_XRGB1555:
		if (INTEL_GEN(dev_priv) > 3) {
			DRM_DEBUG_KMS("unsupported pixel format: %s\n",
				      drm_get_format_name(mode_cmd->pixel_format, &format_name));
			goto err;
		}
		break;
	case DRM_FORMAT_ABGR8888:
		if (!IS_VALLEYVIEW(dev_priv) && !IS_CHERRYVIEW(dev_priv) &&
		    INTEL_GEN(dev_priv) < 9) {
			DRM_DEBUG_KMS("unsupported pixel format: %s\n",
				      drm_get_format_name(mode_cmd->pixel_format, &format_name));
			goto err;
		}
		break;
	case DRM_FORMAT_XBGR8888:
	case DRM_FORMAT_XRGB2101010:
	case DRM_FORMAT_XBGR2101010:
		if (INTEL_GEN(dev_priv) < 4) {
			DRM_DEBUG_KMS("unsupported pixel format: %s\n",
				      drm_get_format_name(mode_cmd->pixel_format, &format_name));
			goto err;
		}
		break;
	case DRM_FORMAT_ABGR2101010:
		if (!IS_VALLEYVIEW(dev_priv) && !IS_CHERRYVIEW(dev_priv)) {
			DRM_DEBUG_KMS("unsupported pixel format: %s\n",
				      drm_get_format_name(mode_cmd->pixel_format, &format_name));
			goto err;
		}
		break;
	case DRM_FORMAT_YUYV:
	case DRM_FORMAT_UYVY:
	case DRM_FORMAT_YVYU:
	case DRM_FORMAT_VYUY:
		if (INTEL_GEN(dev_priv) < 5 && !IS_G4X(dev_priv)) {
			DRM_DEBUG_KMS("unsupported pixel format: %s\n",
				      drm_get_format_name(mode_cmd->pixel_format, &format_name));
			goto err;
		}
		break;
	case DRM_FORMAT_NV12:
		if (INTEL_GEN(dev_priv) < 9 || IS_SKYLAKE(dev_priv) ||
		    IS_BROXTON(dev_priv) || INTEL_GEN(dev_priv) >= 11) {
			DRM_DEBUG_KMS("unsupported pixel format: %s\n",
				      drm_get_format_name(mode_cmd->pixel_format,
							  &format_name));
			goto err;
		}
		break;
	default:
		DRM_DEBUG_KMS("unsupported pixel format: %s\n",
			      drm_get_format_name(mode_cmd->pixel_format, &format_name));
		goto err;
	}

	/* FIXME need to adjust LINOFF/TILEOFF accordingly. */
	if (mode_cmd->offsets[0] != 0)
		goto err;

	drm_helper_mode_fill_fb_struct(&dev_priv->drm, fb, mode_cmd);

	if (fb->format->format == DRM_FORMAT_NV12 &&
	    (fb->width < SKL_MIN_YUV_420_SRC_W ||
	     fb->height < SKL_MIN_YUV_420_SRC_H ||
	     (fb->width % 4) != 0 || (fb->height % 4) != 0)) {
		DRM_DEBUG_KMS("src dimensions not correct for NV12\n");
		return -EINVAL;
	}

	for (i = 0; i < fb->format->num_planes; i++) {
		u32 stride_alignment;

		if (mode_cmd->handles[i] != mode_cmd->handles[0]) {
			DRM_DEBUG_KMS("bad plane %d handle\n", i);
			goto err;
		}

		stride_alignment = intel_fb_stride_alignment(fb, i);

		/*
		 * Display WA #0531: skl,bxt,kbl,glk
		 *
		 * Render decompression and plane width > 3840
		 * combined with horizontal panning requires the
		 * plane stride to be a multiple of 4. We'll just
		 * require the entire fb to accommodate that to avoid
		 * potential runtime errors at plane configuration time.
		 */
		if (IS_GEN9(dev_priv) && i == 0 && fb->width > 3840 &&
		    is_ccs_modifier(fb->modifier))
			stride_alignment *= 4;

		if (fb->pitches[i] & (stride_alignment - 1)) {
			DRM_DEBUG_KMS("plane %d pitch (%d) must be at least %u byte aligned\n",
				      i, fb->pitches[i], stride_alignment);
			goto err;
		}

		fb->obj[i] = &obj->base;
	}

	ret = intel_fill_fb_info(dev_priv, fb);
	if (ret)
		goto err;

	ret = drm_framebuffer_init(&dev_priv->drm, fb, &intel_fb_funcs);
	if (ret) {
		DRM_ERROR("framebuffer init failed %d\n", ret);
		goto err;
	}

	return 0;

err:
	i915_gem_object_lock(obj);
	obj->framebuffer_references--;
	i915_gem_object_unlock(obj);
	return ret;
}

static struct drm_framebuffer *
intel_user_framebuffer_create(struct drm_device *dev,
			      struct drm_file *filp,
			      const struct drm_mode_fb_cmd2 *user_mode_cmd)
{
	struct drm_framebuffer *fb;
	struct drm_i915_gem_object *obj;
	struct drm_mode_fb_cmd2 mode_cmd = *user_mode_cmd;

	obj = i915_gem_object_lookup(filp, mode_cmd.handles[0]);
	if (!obj)
		return ERR_PTR(-ENOENT);

	fb = intel_framebuffer_create(obj, &mode_cmd);
	if (IS_ERR(fb))
		i915_gem_object_put(obj);

	return fb;
}

static void intel_atomic_state_free(struct drm_atomic_state *state)
{
	struct intel_atomic_state *intel_state = to_intel_atomic_state(state);

	drm_atomic_state_default_release(state);

	i915_sw_fence_fini(&intel_state->commit_ready);

	kfree(state);
}

static enum drm_mode_status
intel_mode_valid(struct drm_device *dev,
		 const struct drm_display_mode *mode)
{
	struct drm_i915_private *dev_priv = to_i915(dev);
	int hdisplay_max, htotal_max;
	int vdisplay_max, vtotal_max;

	/*
	 * Can't reject DBLSCAN here because Xorg ddxen can add piles
	 * of DBLSCAN modes to the output's mode list when they detect
	 * the scaling mode property on the connector. And they don't
	 * ask the kernel to validate those modes in any way until
	 * modeset time at which point the client gets a protocol error.
	 * So in order to not upset those clients we silently ignore the
	 * DBLSCAN flag on such connectors. For other connectors we will
	 * reject modes with the DBLSCAN flag in encoder->compute_config().
	 * And we always reject DBLSCAN modes in connector->mode_valid()
	 * as we never want such modes on the connector's mode list.
	 */

	if (mode->vscan > 1)
		return MODE_NO_VSCAN;

	if (mode->flags & DRM_MODE_FLAG_HSKEW)
		return MODE_H_ILLEGAL;

	if (mode->flags & (DRM_MODE_FLAG_CSYNC |
			   DRM_MODE_FLAG_NCSYNC |
			   DRM_MODE_FLAG_PCSYNC))
		return MODE_HSYNC;

	if (mode->flags & (DRM_MODE_FLAG_BCAST |
			   DRM_MODE_FLAG_PIXMUX |
			   DRM_MODE_FLAG_CLKDIV2))
		return MODE_BAD;

	if (INTEL_GEN(dev_priv) >= 9 ||
	    IS_BROADWELL(dev_priv) || IS_HASWELL(dev_priv)) {
		hdisplay_max = 8192; /* FDI max 4096 handled elsewhere */
		vdisplay_max = 4096;
		htotal_max = 8192;
		vtotal_max = 8192;
	} else if (INTEL_GEN(dev_priv) >= 3) {
		hdisplay_max = 4096;
		vdisplay_max = 4096;
		htotal_max = 8192;
		vtotal_max = 8192;
	} else {
		hdisplay_max = 2048;
		vdisplay_max = 2048;
		htotal_max = 4096;
		vtotal_max = 4096;
	}

	if (mode->hdisplay > hdisplay_max ||
	    mode->hsync_start > htotal_max ||
	    mode->hsync_end > htotal_max ||
	    mode->htotal > htotal_max)
		return MODE_H_ILLEGAL;

	if (mode->vdisplay > vdisplay_max ||
	    mode->vsync_start > vtotal_max ||
	    mode->vsync_end > vtotal_max ||
	    mode->vtotal > vtotal_max)
		return MODE_V_ILLEGAL;

	return MODE_OK;
}

static const struct drm_mode_config_funcs intel_mode_funcs = {
	.fb_create = intel_user_framebuffer_create,
	.get_format_info = intel_get_format_info,
	.output_poll_changed = intel_fbdev_output_poll_changed,
	.mode_valid = intel_mode_valid,
	.atomic_check = intel_atomic_check,
	.atomic_commit = intel_atomic_commit,
	.atomic_state_alloc = intel_atomic_state_alloc,
	.atomic_state_clear = intel_atomic_state_clear,
	.atomic_state_free = intel_atomic_state_free,
};

/**
 * intel_init_display_hooks - initialize the display modesetting hooks
 * @dev_priv: device private
 */
void intel_init_display_hooks(struct drm_i915_private *dev_priv)
{
	intel_init_cdclk_hooks(dev_priv);

	if (INTEL_GEN(dev_priv) >= 9) {
		dev_priv->display.get_pipe_config = haswell_get_pipe_config;
		dev_priv->display.get_initial_plane_config =
			skylake_get_initial_plane_config;
		dev_priv->display.crtc_compute_clock =
			haswell_crtc_compute_clock;
		dev_priv->display.crtc_enable = haswell_crtc_enable;
		dev_priv->display.crtc_disable = haswell_crtc_disable;
	} else if (HAS_DDI(dev_priv)) {
		dev_priv->display.get_pipe_config = haswell_get_pipe_config;
		dev_priv->display.get_initial_plane_config =
			i9xx_get_initial_plane_config;
		dev_priv->display.crtc_compute_clock =
			haswell_crtc_compute_clock;
		dev_priv->display.crtc_enable = haswell_crtc_enable;
		dev_priv->display.crtc_disable = haswell_crtc_disable;
	} else if (HAS_PCH_SPLIT(dev_priv)) {
		dev_priv->display.get_pipe_config = ironlake_get_pipe_config;
		dev_priv->display.get_initial_plane_config =
			i9xx_get_initial_plane_config;
		dev_priv->display.crtc_compute_clock =
			ironlake_crtc_compute_clock;
		dev_priv->display.crtc_enable = ironlake_crtc_enable;
		dev_priv->display.crtc_disable = ironlake_crtc_disable;
	} else if (IS_CHERRYVIEW(dev_priv)) {
		dev_priv->display.get_pipe_config = i9xx_get_pipe_config;
		dev_priv->display.get_initial_plane_config =
			i9xx_get_initial_plane_config;
		dev_priv->display.crtc_compute_clock = chv_crtc_compute_clock;
		dev_priv->display.crtc_enable = valleyview_crtc_enable;
		dev_priv->display.crtc_disable = i9xx_crtc_disable;
	} else if (IS_VALLEYVIEW(dev_priv)) {
		dev_priv->display.get_pipe_config = i9xx_get_pipe_config;
		dev_priv->display.get_initial_plane_config =
			i9xx_get_initial_plane_config;
		dev_priv->display.crtc_compute_clock = vlv_crtc_compute_clock;
		dev_priv->display.crtc_enable = valleyview_crtc_enable;
		dev_priv->display.crtc_disable = i9xx_crtc_disable;
	} else if (IS_G4X(dev_priv)) {
		dev_priv->display.get_pipe_config = i9xx_get_pipe_config;
		dev_priv->display.get_initial_plane_config =
			i9xx_get_initial_plane_config;
		dev_priv->display.crtc_compute_clock = g4x_crtc_compute_clock;
		dev_priv->display.crtc_enable = i9xx_crtc_enable;
		dev_priv->display.crtc_disable = i9xx_crtc_disable;
	} else if (IS_PINEVIEW(dev_priv)) {
		dev_priv->display.get_pipe_config = i9xx_get_pipe_config;
		dev_priv->display.get_initial_plane_config =
			i9xx_get_initial_plane_config;
		dev_priv->display.crtc_compute_clock = pnv_crtc_compute_clock;
		dev_priv->display.crtc_enable = i9xx_crtc_enable;
		dev_priv->display.crtc_disable = i9xx_crtc_disable;
	} else if (!IS_GEN2(dev_priv)) {
		dev_priv->display.get_pipe_config = i9xx_get_pipe_config;
		dev_priv->display.get_initial_plane_config =
			i9xx_get_initial_plane_config;
		dev_priv->display.crtc_compute_clock = i9xx_crtc_compute_clock;
		dev_priv->display.crtc_enable = i9xx_crtc_enable;
		dev_priv->display.crtc_disable = i9xx_crtc_disable;
	} else {
		dev_priv->display.get_pipe_config = i9xx_get_pipe_config;
		dev_priv->display.get_initial_plane_config =
			i9xx_get_initial_plane_config;
		dev_priv->display.crtc_compute_clock = i8xx_crtc_compute_clock;
		dev_priv->display.crtc_enable = i9xx_crtc_enable;
		dev_priv->display.crtc_disable = i9xx_crtc_disable;
	}

	if (IS_GEN5(dev_priv)) {
		dev_priv->display.fdi_link_train = ironlake_fdi_link_train;
	} else if (IS_GEN6(dev_priv)) {
		dev_priv->display.fdi_link_train = gen6_fdi_link_train;
	} else if (IS_IVYBRIDGE(dev_priv)) {
		/* FIXME: detect B0+ stepping and use auto training */
		dev_priv->display.fdi_link_train = ivb_manual_fdi_link_train;
	} else if (IS_HASWELL(dev_priv) || IS_BROADWELL(dev_priv)) {
		dev_priv->display.fdi_link_train = hsw_fdi_link_train;
	}

	if (INTEL_GEN(dev_priv) >= 9)
		dev_priv->display.update_crtcs = skl_update_crtcs;
	else
		dev_priv->display.update_crtcs = intel_update_crtcs;
}

/*
 * Some machines (Lenovo U160) do not work with SSC on LVDS for some reason
 */
static void quirk_ssc_force_disable(struct drm_device *dev)
{
	struct drm_i915_private *dev_priv = to_i915(dev);
	dev_priv->quirks |= QUIRK_LVDS_SSC_DISABLE;
	DRM_INFO("applying lvds SSC disable quirk\n");
}

/*
 * A machine (e.g. Acer Aspire 5734Z) may need to invert the panel backlight
 * brightness value
 */
static void quirk_invert_brightness(struct drm_device *dev)
{
	struct drm_i915_private *dev_priv = to_i915(dev);
	dev_priv->quirks |= QUIRK_INVERT_BRIGHTNESS;
	DRM_INFO("applying inverted panel brightness quirk\n");
}

/* Some VBT's incorrectly indicate no backlight is present */
static void quirk_backlight_present(struct drm_device *dev)
{
	struct drm_i915_private *dev_priv = to_i915(dev);
	dev_priv->quirks |= QUIRK_BACKLIGHT_PRESENT;
	DRM_INFO("applying backlight present quirk\n");
}

/* Toshiba Satellite P50-C-18C requires T12 delay to be min 800ms
 * which is 300 ms greater than eDP spec T12 min.
 */
static void quirk_increase_t12_delay(struct drm_device *dev)
{
	struct drm_i915_private *dev_priv = to_i915(dev);

	dev_priv->quirks |= QUIRK_INCREASE_T12_DELAY;
	DRM_INFO("Applying T12 delay quirk\n");
}

/*
 * GeminiLake NUC HDMI outputs require additional off time
 * this allows the onboard retimer to correctly sync to signal
 */
static void quirk_increase_ddi_disabled_time(struct drm_device *dev)
{
	struct drm_i915_private *dev_priv = to_i915(dev);

	dev_priv->quirks |= QUIRK_INCREASE_DDI_DISABLED_TIME;
	DRM_INFO("Applying Increase DDI Disabled quirk\n");
}

struct intel_quirk {
	int device;
	int subsystem_vendor;
	int subsystem_device;
	void (*hook)(struct drm_device *dev);
};

/* For systems that don't have a meaningful PCI subdevice/subvendor ID */
struct intel_dmi_quirk {
	void (*hook)(struct drm_device *dev);
	const struct dmi_system_id (*dmi_id_list)[];
};

static int intel_dmi_reverse_brightness(const struct dmi_system_id *id)
{
	DRM_INFO("Backlight polarity reversed on %s\n", id->ident);
	return 1;
}

static const struct intel_dmi_quirk intel_dmi_quirks[] = {
	{
		.dmi_id_list = &(const struct dmi_system_id[]) {
			{
				.callback = intel_dmi_reverse_brightness,
				.ident = "NCR Corporation",
				.matches = {DMI_MATCH(DMI_SYS_VENDOR, "NCR Corporation"),
					    DMI_MATCH(DMI_PRODUCT_NAME, ""),
				},
			},
			{ }  /* terminating entry */
		},
		.hook = quirk_invert_brightness,
	},
};

static struct intel_quirk intel_quirks[] = {
	/* Lenovo U160 cannot use SSC on LVDS */
	{ 0x0046, 0x17aa, 0x3920, quirk_ssc_force_disable },

	/* Sony Vaio Y cannot use SSC on LVDS */
	{ 0x0046, 0x104d, 0x9076, quirk_ssc_force_disable },

	/* Acer Aspire 5734Z must invert backlight brightness */
	{ 0x2a42, 0x1025, 0x0459, quirk_invert_brightness },

	/* Acer/eMachines G725 */
	{ 0x2a42, 0x1025, 0x0210, quirk_invert_brightness },

	/* Acer/eMachines e725 */
	{ 0x2a42, 0x1025, 0x0212, quirk_invert_brightness },

	/* Acer/Packard Bell NCL20 */
	{ 0x2a42, 0x1025, 0x034b, quirk_invert_brightness },

	/* Acer Aspire 4736Z */
	{ 0x2a42, 0x1025, 0x0260, quirk_invert_brightness },

	/* Acer Aspire 5336 */
	{ 0x2a42, 0x1025, 0x048a, quirk_invert_brightness },

	/* Acer C720 and C720P Chromebooks (Celeron 2955U) have backlights */
	{ 0x0a06, 0x1025, 0x0a11, quirk_backlight_present },

	/* Acer C720 Chromebook (Core i3 4005U) */
	{ 0x0a16, 0x1025, 0x0a11, quirk_backlight_present },

	/* Apple Macbook 2,1 (Core 2 T7400) */
	{ 0x27a2, 0x8086, 0x7270, quirk_backlight_present },

	/* Apple Macbook 4,1 */
	{ 0x2a02, 0x106b, 0x00a1, quirk_backlight_present },

	/* Toshiba CB35 Chromebook (Celeron 2955U) */
	{ 0x0a06, 0x1179, 0x0a88, quirk_backlight_present },

	/* HP Chromebook 14 (Celeron 2955U) */
	{ 0x0a06, 0x103c, 0x21ed, quirk_backlight_present },

	/* Dell Chromebook 11 */
	{ 0x0a06, 0x1028, 0x0a35, quirk_backlight_present },

	/* Dell Chromebook 11 (2015 version) */
	{ 0x0a16, 0x1028, 0x0a35, quirk_backlight_present },

	/* Toshiba Satellite P50-C-18C */
	{ 0x191B, 0x1179, 0xF840, quirk_increase_t12_delay },

	/* GeminiLake NUC */
	{ 0x3185, 0x8086, 0x2072, quirk_increase_ddi_disabled_time },
	{ 0x3184, 0x8086, 0x2072, quirk_increase_ddi_disabled_time },
	/* ASRock ITX*/
	{ 0x3185, 0x1849, 0x2212, quirk_increase_ddi_disabled_time },
	{ 0x3184, 0x1849, 0x2212, quirk_increase_ddi_disabled_time },
};

static void intel_init_quirks(struct drm_device *dev)
{
	struct pci_dev *d = dev->pdev;
	int i;

	for (i = 0; i < ARRAY_SIZE(intel_quirks); i++) {
		struct intel_quirk *q = &intel_quirks[i];

		if (d->device == q->device &&
		    (d->subsystem_vendor == q->subsystem_vendor ||
		     q->subsystem_vendor == PCI_ANY_ID) &&
		    (d->subsystem_device == q->subsystem_device ||
		     q->subsystem_device == PCI_ANY_ID))
			q->hook(dev);
	}
	for (i = 0; i < ARRAY_SIZE(intel_dmi_quirks); i++) {
		if (dmi_check_system(*intel_dmi_quirks[i].dmi_id_list) != 0)
			intel_dmi_quirks[i].hook(dev);
	}
}

/* Disable the VGA plane that we never use */
static void i915_disable_vga(struct drm_i915_private *dev_priv)
{
	struct pci_dev *pdev = dev_priv->drm.pdev;
	u8 sr1;
	i915_reg_t vga_reg = i915_vgacntrl_reg(dev_priv);

	/* WaEnableVGAAccessThroughIOPort:ctg,elk,ilk,snb,ivb,vlv,hsw */
	vga_get_uninterruptible(pdev, VGA_RSRC_LEGACY_IO);
	outb(SR01, VGA_SR_INDEX);
	sr1 = inb(VGA_SR_DATA);
	outb(sr1 | 1<<5, VGA_SR_DATA);
	vga_put(pdev, VGA_RSRC_LEGACY_IO);
	udelay(300);

	I915_WRITE(vga_reg, VGA_DISP_DISABLE);
	POSTING_READ(vga_reg);
}

void intel_modeset_init_hw(struct drm_device *dev)
{
	struct drm_i915_private *dev_priv = to_i915(dev);

	intel_update_cdclk(dev_priv);
	intel_dump_cdclk_state(&dev_priv->cdclk.hw, "Current CDCLK");
	dev_priv->cdclk.logical = dev_priv->cdclk.actual = dev_priv->cdclk.hw;
}

/*
 * Calculate what we think the watermarks should be for the state we've read
 * out of the hardware and then immediately program those watermarks so that
 * we ensure the hardware settings match our internal state.
 *
 * We can calculate what we think WM's should be by creating a duplicate of the
 * current state (which was constructed during hardware readout) and running it
 * through the atomic check code to calculate new watermark values in the
 * state object.
 */
static void sanitize_watermarks(struct drm_device *dev)
{
	struct drm_i915_private *dev_priv = to_i915(dev);
	struct drm_atomic_state *state;
	struct intel_atomic_state *intel_state;
	struct drm_crtc *crtc;
	struct drm_crtc_state *cstate;
	struct drm_modeset_acquire_ctx ctx;
	int ret;
	int i;

	/* Only supported on platforms that use atomic watermark design */
	if (!dev_priv->display.optimize_watermarks)
		return;

	/*
	 * We need to hold connection_mutex before calling duplicate_state so
	 * that the connector loop is protected.
	 */
	drm_modeset_acquire_init(&ctx, 0);
retry:
	ret = drm_modeset_lock_all_ctx(dev, &ctx);
	if (ret == -EDEADLK) {
		drm_modeset_backoff(&ctx);
		goto retry;
	} else if (WARN_ON(ret)) {
		goto fail;
	}

	state = drm_atomic_helper_duplicate_state(dev, &ctx);
	if (WARN_ON(IS_ERR(state)))
		goto fail;

	intel_state = to_intel_atomic_state(state);

	/*
	 * Hardware readout is the only time we don't want to calculate
	 * intermediate watermarks (since we don't trust the current
	 * watermarks).
	 */
	if (!HAS_GMCH_DISPLAY(dev_priv))
		intel_state->skip_intermediate_wm = true;

	ret = intel_atomic_check(dev, state);
	if (ret) {
		/*
		 * If we fail here, it means that the hardware appears to be
		 * programmed in a way that shouldn't be possible, given our
		 * understanding of watermark requirements.  This might mean a
		 * mistake in the hardware readout code or a mistake in the
		 * watermark calculations for a given platform.  Raise a WARN
		 * so that this is noticeable.
		 *
		 * If this actually happens, we'll have to just leave the
		 * BIOS-programmed watermarks untouched and hope for the best.
		 */
		WARN(true, "Could not determine valid watermarks for inherited state\n");
		goto put_state;
	}

	/* Write calculated watermark values back */
	for_each_new_crtc_in_state(state, crtc, cstate, i) {
		struct intel_crtc_state *cs = to_intel_crtc_state(cstate);

		cs->wm.need_postvbl_update = true;
		dev_priv->display.optimize_watermarks(intel_state, cs);

		to_intel_crtc_state(crtc->state)->wm = cs->wm;
	}

put_state:
	drm_atomic_state_put(state);
fail:
	drm_modeset_drop_locks(&ctx);
	drm_modeset_acquire_fini(&ctx);
}

static void intel_update_fdi_pll_freq(struct drm_i915_private *dev_priv)
{
	if (IS_GEN5(dev_priv)) {
		u32 fdi_pll_clk =
			I915_READ(FDI_PLL_BIOS_0) & FDI_PLL_FB_CLOCK_MASK;

		dev_priv->fdi_pll_freq = (fdi_pll_clk + 2) * 10000;
	} else if (IS_GEN6(dev_priv) || IS_IVYBRIDGE(dev_priv)) {
		dev_priv->fdi_pll_freq = 270000;
	} else {
		return;
	}

	DRM_DEBUG_DRIVER("FDI PLL freq=%d\n", dev_priv->fdi_pll_freq);
}

static int intel_initial_commit(struct drm_device *dev)
{
	struct drm_atomic_state *state = NULL;
	struct drm_modeset_acquire_ctx ctx;
	struct drm_crtc *crtc;
	struct drm_crtc_state *crtc_state;
	int ret = 0;

	state = drm_atomic_state_alloc(dev);
	if (!state)
		return -ENOMEM;

	drm_modeset_acquire_init(&ctx, 0);

retry:
	state->acquire_ctx = &ctx;

	drm_for_each_crtc(crtc, dev) {
		crtc_state = drm_atomic_get_crtc_state(state, crtc);
		if (IS_ERR(crtc_state)) {
			ret = PTR_ERR(crtc_state);
			goto out;
		}

		if (crtc_state->active) {
			ret = drm_atomic_add_affected_planes(state, crtc);
			if (ret)
				goto out;
		}
	}

	ret = drm_atomic_commit(state);

out:
	if (ret == -EDEADLK) {
		drm_atomic_state_clear(state);
		drm_modeset_backoff(&ctx);
		goto retry;
	}

	drm_atomic_state_put(state);

	drm_modeset_drop_locks(&ctx);
	drm_modeset_acquire_fini(&ctx);

	return ret;
}

int intel_modeset_init(struct drm_device *dev)
{
	struct drm_i915_private *dev_priv = to_i915(dev);
	struct i915_ggtt *ggtt = &dev_priv->ggtt;
	enum pipe pipe;
	struct intel_crtc *crtc;
	int ret;

	dev_priv->modeset_wq = alloc_ordered_workqueue("i915_modeset", 0);

	drm_mode_config_init(dev);

	dev->mode_config.min_width = 0;
	dev->mode_config.min_height = 0;

	dev->mode_config.preferred_depth = 24;
	dev->mode_config.prefer_shadow = 1;

	dev->mode_config.allow_fb_modifiers = true;

	dev->mode_config.funcs = &intel_mode_funcs;

	init_llist_head(&dev_priv->atomic_helper.free_list);
	INIT_WORK(&dev_priv->atomic_helper.free_work,
		  intel_atomic_helper_free_state_worker);

	intel_init_quirks(dev);

	intel_init_pm(dev_priv);

	/*
	 * There may be no VBT; and if the BIOS enabled SSC we can
	 * just keep using it to avoid unnecessary flicker.  Whereas if the
	 * BIOS isn't using it, don't assume it will work even if the VBT
	 * indicates as much.
	 */
	if (HAS_PCH_IBX(dev_priv) || HAS_PCH_CPT(dev_priv)) {
		bool bios_lvds_use_ssc = !!(I915_READ(PCH_DREF_CONTROL) &
					    DREF_SSC1_ENABLE);

		if (dev_priv->vbt.lvds_use_ssc != bios_lvds_use_ssc) {
			DRM_DEBUG_KMS("SSC %sabled by BIOS, overriding VBT which says %sabled\n",
				     bios_lvds_use_ssc ? "en" : "dis",
				     dev_priv->vbt.lvds_use_ssc ? "en" : "dis");
			dev_priv->vbt.lvds_use_ssc = bios_lvds_use_ssc;
		}
	}

	/* maximum framebuffer dimensions */
	if (IS_GEN2(dev_priv)) {
		dev->mode_config.max_width = 2048;
		dev->mode_config.max_height = 2048;
	} else if (IS_GEN3(dev_priv)) {
		dev->mode_config.max_width = 4096;
		dev->mode_config.max_height = 4096;
	} else {
		dev->mode_config.max_width = 8192;
		dev->mode_config.max_height = 8192;
	}

	if (IS_I845G(dev_priv) || IS_I865G(dev_priv)) {
		dev->mode_config.cursor_width = IS_I845G(dev_priv) ? 64 : 512;
		dev->mode_config.cursor_height = 1023;
	} else if (IS_GEN2(dev_priv)) {
		dev->mode_config.cursor_width = 64;
		dev->mode_config.cursor_height = 64;
	} else {
		dev->mode_config.cursor_width = 256;
		dev->mode_config.cursor_height = 256;
	}

	dev->mode_config.fb_base = ggtt->gmadr.start;

	DRM_DEBUG_KMS("%d display pipe%s available.\n",
		      INTEL_INFO(dev_priv)->num_pipes,
		      INTEL_INFO(dev_priv)->num_pipes > 1 ? "s" : "");

	for_each_pipe(dev_priv, pipe) {
		ret = intel_crtc_init(dev_priv, pipe);
		if (ret) {
			drm_mode_config_cleanup(dev);
			return ret;
		}
	}

	intel_shared_dpll_init(dev);
	intel_update_fdi_pll_freq(dev_priv);

	intel_update_czclk(dev_priv);
	intel_modeset_init_hw(dev);

	if (dev_priv->max_cdclk_freq == 0)
		intel_update_max_cdclk(dev_priv);

	/* Just disable it once at startup */
	i915_disable_vga(dev_priv);
	intel_setup_outputs(dev_priv);

	drm_modeset_lock_all(dev);
	intel_modeset_setup_hw_state(dev, dev->mode_config.acquire_ctx);
	drm_modeset_unlock_all(dev);

	for_each_intel_crtc(dev, crtc) {
		struct intel_initial_plane_config plane_config = {};

		if (!crtc->active)
			continue;

		/*
		 * Note that reserving the BIOS fb up front prevents us
		 * from stuffing other stolen allocations like the ring
		 * on top.  This prevents some ugliness at boot time, and
		 * can even allow for smooth boot transitions if the BIOS
		 * fb is large enough for the active pipe configuration.
		 */
		dev_priv->display.get_initial_plane_config(crtc,
							   &plane_config);

		/*
		 * If the fb is shared between multiple heads, we'll
		 * just get the first one.
		 */
		intel_find_initial_plane_obj(crtc, &plane_config);
	}

	/*
	 * Make sure hardware watermarks really match the state we read out.
	 * Note that we need to do this after reconstructing the BIOS fb's
	 * since the watermark calculation done here will use pstate->fb.
	 */
	if (!HAS_GMCH_DISPLAY(dev_priv))
		sanitize_watermarks(dev);

	/*
	 * Force all active planes to recompute their states. So that on
	 * mode_setcrtc after probe, all the intel_plane_state variables
	 * are already calculated and there is no assert_plane warnings
	 * during bootup.
	 */
	ret = intel_initial_commit(dev);
	if (ret)
		DRM_DEBUG_KMS("Initial commit in probe failed.\n");

	return 0;
}

void i830_enable_pipe(struct drm_i915_private *dev_priv, enum pipe pipe)
{
	struct intel_crtc *crtc = intel_get_crtc_for_pipe(dev_priv, pipe);
	/* 640x480@60Hz, ~25175 kHz */
	struct dpll clock = {
		.m1 = 18,
		.m2 = 7,
		.p1 = 13,
		.p2 = 4,
		.n = 2,
	};
	u32 dpll, fp;
	int i;

	WARN_ON(i9xx_calc_dpll_params(48000, &clock) != 25154);

	DRM_DEBUG_KMS("enabling pipe %c due to force quirk (vco=%d dot=%d)\n",
		      pipe_name(pipe), clock.vco, clock.dot);

	fp = i9xx_dpll_compute_fp(&clock);
	dpll = (I915_READ(DPLL(pipe)) & DPLL_DVO_2X_MODE) |
		DPLL_VGA_MODE_DIS |
		((clock.p1 - 2) << DPLL_FPA01_P1_POST_DIV_SHIFT) |
		PLL_P2_DIVIDE_BY_4 |
		PLL_REF_INPUT_DREFCLK |
		DPLL_VCO_ENABLE;

	I915_WRITE(FP0(pipe), fp);
	I915_WRITE(FP1(pipe), fp);

	I915_WRITE(HTOTAL(pipe), (640 - 1) | ((800 - 1) << 16));
	I915_WRITE(HBLANK(pipe), (640 - 1) | ((800 - 1) << 16));
	I915_WRITE(HSYNC(pipe), (656 - 1) | ((752 - 1) << 16));
	I915_WRITE(VTOTAL(pipe), (480 - 1) | ((525 - 1) << 16));
	I915_WRITE(VBLANK(pipe), (480 - 1) | ((525 - 1) << 16));
	I915_WRITE(VSYNC(pipe), (490 - 1) | ((492 - 1) << 16));
	I915_WRITE(PIPESRC(pipe), ((640 - 1) << 16) | (480 - 1));

	/*
	 * Apparently we need to have VGA mode enabled prior to changing
	 * the P1/P2 dividers. Otherwise the DPLL will keep using the old
	 * dividers, even though the register value does change.
	 */
	I915_WRITE(DPLL(pipe), dpll & ~DPLL_VGA_MODE_DIS);
	I915_WRITE(DPLL(pipe), dpll);

	/* Wait for the clocks to stabilize. */
	POSTING_READ(DPLL(pipe));
	udelay(150);

	/* The pixel multiplier can only be updated once the
	 * DPLL is enabled and the clocks are stable.
	 *
	 * So write it again.
	 */
	I915_WRITE(DPLL(pipe), dpll);

	/* We do this three times for luck */
	for (i = 0; i < 3 ; i++) {
		I915_WRITE(DPLL(pipe), dpll);
		POSTING_READ(DPLL(pipe));
		udelay(150); /* wait for warmup */
	}

	I915_WRITE(PIPECONF(pipe), PIPECONF_ENABLE | PIPECONF_PROGRESSIVE);
	POSTING_READ(PIPECONF(pipe));

	intel_wait_for_pipe_scanline_moving(crtc);
}

void i830_disable_pipe(struct drm_i915_private *dev_priv, enum pipe pipe)
{
	struct intel_crtc *crtc = intel_get_crtc_for_pipe(dev_priv, pipe);

	DRM_DEBUG_KMS("disabling pipe %c due to force quirk\n",
		      pipe_name(pipe));

	WARN_ON(I915_READ(DSPCNTR(PLANE_A)) & DISPLAY_PLANE_ENABLE);
	WARN_ON(I915_READ(DSPCNTR(PLANE_B)) & DISPLAY_PLANE_ENABLE);
	WARN_ON(I915_READ(DSPCNTR(PLANE_C)) & DISPLAY_PLANE_ENABLE);
	WARN_ON(I915_READ(CURCNTR(PIPE_A)) & MCURSOR_MODE);
	WARN_ON(I915_READ(CURCNTR(PIPE_B)) & MCURSOR_MODE);

	I915_WRITE(PIPECONF(pipe), 0);
	POSTING_READ(PIPECONF(pipe));

	intel_wait_for_pipe_scanline_stopped(crtc);

	I915_WRITE(DPLL(pipe), DPLL_VGA_MODE_DIS);
	POSTING_READ(DPLL(pipe));
}

static void
intel_sanitize_plane_mapping(struct drm_i915_private *dev_priv)
{
	struct intel_crtc *crtc;

	if (INTEL_GEN(dev_priv) >= 4)
		return;

	for_each_intel_crtc(&dev_priv->drm, crtc) {
		struct intel_plane *plane =
			to_intel_plane(crtc->base.primary);
		struct intel_crtc *plane_crtc;
		enum pipe pipe;

		if (!plane->get_hw_state(plane, &pipe))
			continue;

		if (pipe == crtc->pipe)
			continue;

		DRM_DEBUG_KMS("[PLANE:%d:%s] attached to the wrong pipe, disabling plane\n",
			      plane->base.base.id, plane->base.name);

		plane_crtc = intel_get_crtc_for_pipe(dev_priv, pipe);
		intel_plane_disable_noatomic(plane_crtc, plane);
	}
}

static bool intel_crtc_has_encoders(struct intel_crtc *crtc)
{
	struct drm_device *dev = crtc->base.dev;
	struct intel_encoder *encoder;

	for_each_encoder_on_crtc(dev, &crtc->base, encoder)
		return true;

	return false;
}

static struct intel_connector *intel_encoder_find_connector(struct intel_encoder *encoder)
{
	struct drm_device *dev = encoder->base.dev;
	struct intel_connector *connector;

	for_each_connector_on_encoder(dev, &encoder->base, connector)
		return connector;

	return NULL;
}

static bool has_pch_trancoder(struct drm_i915_private *dev_priv,
			      enum pipe pch_transcoder)
{
	return HAS_PCH_IBX(dev_priv) || HAS_PCH_CPT(dev_priv) ||
		(HAS_PCH_LPT_H(dev_priv) && pch_transcoder == PIPE_A);
}

static void intel_sanitize_crtc(struct intel_crtc *crtc,
				struct drm_modeset_acquire_ctx *ctx)
{
	struct drm_device *dev = crtc->base.dev;
	struct drm_i915_private *dev_priv = to_i915(dev);
	enum transcoder cpu_transcoder = crtc->config->cpu_transcoder;

	/* Clear any frame start delays used for debugging left by the BIOS */
	if (crtc->active && !transcoder_is_dsi(cpu_transcoder)) {
		i915_reg_t reg = PIPECONF(cpu_transcoder);

		I915_WRITE(reg,
			   I915_READ(reg) & ~PIPECONF_FRAME_START_DELAY_MASK);
	}

	if (crtc->active) {
		struct intel_plane *plane;

		/* Disable everything but the primary plane */
		for_each_intel_plane_on_crtc(dev, crtc, plane) {
			const struct intel_plane_state *plane_state =
				to_intel_plane_state(plane->base.state);

			if (plane_state->base.visible &&
			    plane->base.type != DRM_PLANE_TYPE_PRIMARY)
				intel_plane_disable_noatomic(crtc, plane);
		}
	}

	/* Adjust the state of the output pipe according to whether we
	 * have active connectors/encoders. */
	if (crtc->active && !intel_crtc_has_encoders(crtc))
		intel_crtc_disable_noatomic(&crtc->base, ctx);

	if (crtc->active || HAS_GMCH_DISPLAY(dev_priv)) {
		/*
		 * We start out with underrun reporting disabled to avoid races.
		 * For correct bookkeeping mark this on active crtcs.
		 *
		 * Also on gmch platforms we dont have any hardware bits to
		 * disable the underrun reporting. Which means we need to start
		 * out with underrun reporting disabled also on inactive pipes,
		 * since otherwise we'll complain about the garbage we read when
		 * e.g. coming up after runtime pm.
		 *
		 * No protection against concurrent access is required - at
		 * worst a fifo underrun happens which also sets this to false.
		 */
		crtc->cpu_fifo_underrun_disabled = true;
		/*
		 * We track the PCH trancoder underrun reporting state
		 * within the crtc. With crtc for pipe A housing the underrun
		 * reporting state for PCH transcoder A, crtc for pipe B housing
		 * it for PCH transcoder B, etc. LPT-H has only PCH transcoder A,
		 * and marking underrun reporting as disabled for the non-existing
		 * PCH transcoders B and C would prevent enabling the south
		 * error interrupt (see cpt_can_enable_serr_int()).
		 */
		if (has_pch_trancoder(dev_priv, crtc->pipe))
			crtc->pch_fifo_underrun_disabled = true;
	}
}

static void intel_sanitize_encoder(struct intel_encoder *encoder)
{
	struct intel_connector *connector;

	/* We need to check both for a crtc link (meaning that the
	 * encoder is active and trying to read from a pipe) and the
	 * pipe itself being active. */
	bool has_active_crtc = encoder->base.crtc &&
		to_intel_crtc(encoder->base.crtc)->active;

	connector = intel_encoder_find_connector(encoder);
	if (connector && !has_active_crtc) {
		DRM_DEBUG_KMS("[ENCODER:%d:%s] has active connectors but no active pipe!\n",
			      encoder->base.base.id,
			      encoder->base.name);

		/* Connector is active, but has no active pipe. This is
		 * fallout from our resume register restoring. Disable
		 * the encoder manually again. */
		if (encoder->base.crtc) {
			struct drm_crtc_state *crtc_state = encoder->base.crtc->state;

			DRM_DEBUG_KMS("[ENCODER:%d:%s] manually disabled\n",
				      encoder->base.base.id,
				      encoder->base.name);
			encoder->disable(encoder, to_intel_crtc_state(crtc_state), connector->base.state);
			if (encoder->post_disable)
				encoder->post_disable(encoder, to_intel_crtc_state(crtc_state), connector->base.state);
		}
		encoder->base.crtc = NULL;

		/* Inconsistent output/port/pipe state happens presumably due to
		 * a bug in one of the get_hw_state functions. Or someplace else
		 * in our code, like the register restore mess on resume. Clamp
		 * things to off as a safer default. */

		connector->base.dpms = DRM_MODE_DPMS_OFF;
		connector->base.encoder = NULL;
	}

	/* notify opregion of the sanitized encoder state */
	intel_opregion_notify_encoder(encoder, connector && has_active_crtc);
}

void i915_redisable_vga_power_on(struct drm_i915_private *dev_priv)
{
	i915_reg_t vga_reg = i915_vgacntrl_reg(dev_priv);

	if (!(I915_READ(vga_reg) & VGA_DISP_DISABLE)) {
		DRM_DEBUG_KMS("Something enabled VGA plane, disabling it\n");
		i915_disable_vga(dev_priv);
	}
}

void i915_redisable_vga(struct drm_i915_private *dev_priv)
{
	/* This function can be called both from intel_modeset_setup_hw_state or
	 * at a very early point in our resume sequence, where the power well
	 * structures are not yet restored. Since this function is at a very
	 * paranoid "someone might have enabled VGA while we were not looking"
	 * level, just check if the power well is enabled instead of trying to
	 * follow the "don't touch the power well if we don't need it" policy
	 * the rest of the driver uses. */
	if (!intel_display_power_get_if_enabled(dev_priv, POWER_DOMAIN_VGA))
		return;

	i915_redisable_vga_power_on(dev_priv);

	intel_display_power_put(dev_priv, POWER_DOMAIN_VGA);
}

/* FIXME read out full plane state for all planes */
static void readout_plane_state(struct drm_i915_private *dev_priv)
{
	struct intel_plane *plane;
	struct intel_crtc *crtc;

	for_each_intel_plane(&dev_priv->drm, plane) {
		struct intel_plane_state *plane_state =
			to_intel_plane_state(plane->base.state);
		struct intel_crtc_state *crtc_state;
		enum pipe pipe = PIPE_A;
		bool visible;

		visible = plane->get_hw_state(plane, &pipe);

		crtc = intel_get_crtc_for_pipe(dev_priv, pipe);
		crtc_state = to_intel_crtc_state(crtc->base.state);

		intel_set_plane_visible(crtc_state, plane_state, visible);

		DRM_DEBUG_KMS("[PLANE:%d:%s] hw state readout: %s, pipe %c\n",
			      plane->base.base.id, plane->base.name,
			      enableddisabled(visible), pipe_name(pipe));
	}

	for_each_intel_crtc(&dev_priv->drm, crtc) {
		struct intel_crtc_state *crtc_state =
			to_intel_crtc_state(crtc->base.state);

		fixup_active_planes(crtc_state);
	}
}

static void intel_modeset_readout_hw_state(struct drm_device *dev)
{
	struct drm_i915_private *dev_priv = to_i915(dev);
	enum pipe pipe;
	struct intel_crtc *crtc;
	struct intel_encoder *encoder;
	struct intel_connector *connector;
	struct drm_connector_list_iter conn_iter;
	int i;

	dev_priv->active_crtcs = 0;

	for_each_intel_crtc(dev, crtc) {
		struct intel_crtc_state *crtc_state =
			to_intel_crtc_state(crtc->base.state);

		__drm_atomic_helper_crtc_destroy_state(&crtc_state->base);
		memset(crtc_state, 0, sizeof(*crtc_state));
		crtc_state->base.crtc = &crtc->base;

		crtc_state->base.active = crtc_state->base.enable =
			dev_priv->display.get_pipe_config(crtc, crtc_state);

		crtc->base.enabled = crtc_state->base.enable;
		crtc->active = crtc_state->base.active;

		if (crtc_state->base.active)
			dev_priv->active_crtcs |= 1 << crtc->pipe;

		DRM_DEBUG_KMS("[CRTC:%d:%s] hw state readout: %s\n",
			      crtc->base.base.id, crtc->base.name,
			      enableddisabled(crtc_state->base.active));
	}

	readout_plane_state(dev_priv);

	for (i = 0; i < dev_priv->num_shared_dpll; i++) {
		struct intel_shared_dpll *pll = &dev_priv->shared_dplls[i];

		pll->on = pll->info->funcs->get_hw_state(dev_priv, pll,
							&pll->state.hw_state);
		pll->state.crtc_mask = 0;
		for_each_intel_crtc(dev, crtc) {
			struct intel_crtc_state *crtc_state =
				to_intel_crtc_state(crtc->base.state);

			if (crtc_state->base.active &&
			    crtc_state->shared_dpll == pll)
				pll->state.crtc_mask |= 1 << crtc->pipe;
		}
		pll->active_mask = pll->state.crtc_mask;

		DRM_DEBUG_KMS("%s hw state readout: crtc_mask 0x%08x, on %i\n",
			      pll->info->name, pll->state.crtc_mask, pll->on);
	}

	for_each_intel_encoder(dev, encoder) {
		pipe = 0;

		if (encoder->get_hw_state(encoder, &pipe)) {
			struct intel_crtc_state *crtc_state;

			crtc = intel_get_crtc_for_pipe(dev_priv, pipe);
			crtc_state = to_intel_crtc_state(crtc->base.state);

			encoder->base.crtc = &crtc->base;
			encoder->get_config(encoder, crtc_state);
		} else {
			encoder->base.crtc = NULL;
		}

		DRM_DEBUG_KMS("[ENCODER:%d:%s] hw state readout: %s, pipe %c\n",
			      encoder->base.base.id, encoder->base.name,
			      enableddisabled(encoder->base.crtc),
			      pipe_name(pipe));
	}

	drm_connector_list_iter_begin(dev, &conn_iter);
	for_each_intel_connector_iter(connector, &conn_iter) {
		if (connector->get_hw_state(connector)) {
			connector->base.dpms = DRM_MODE_DPMS_ON;

			encoder = connector->encoder;
			connector->base.encoder = &encoder->base;

			if (encoder->base.crtc &&
			    encoder->base.crtc->state->active) {
				/*
				 * This has to be done during hardware readout
				 * because anything calling .crtc_disable may
				 * rely on the connector_mask being accurate.
				 */
				encoder->base.crtc->state->connector_mask |=
					drm_connector_mask(&connector->base);
				encoder->base.crtc->state->encoder_mask |=
					drm_encoder_mask(&encoder->base);
			}

		} else {
			connector->base.dpms = DRM_MODE_DPMS_OFF;
			connector->base.encoder = NULL;
		}
		DRM_DEBUG_KMS("[CONNECTOR:%d:%s] hw state readout: %s\n",
			      connector->base.base.id, connector->base.name,
			      enableddisabled(connector->base.encoder));
	}
	drm_connector_list_iter_end(&conn_iter);

	for_each_intel_crtc(dev, crtc) {
		struct intel_crtc_state *crtc_state =
			to_intel_crtc_state(crtc->base.state);
		int min_cdclk = 0;

		memset(&crtc->base.mode, 0, sizeof(crtc->base.mode));
		if (crtc_state->base.active) {
			intel_mode_from_pipe_config(&crtc->base.mode, crtc_state);
			crtc->base.mode.hdisplay = crtc_state->pipe_src_w;
			crtc->base.mode.vdisplay = crtc_state->pipe_src_h;
			intel_mode_from_pipe_config(&crtc_state->base.adjusted_mode, crtc_state);
			WARN_ON(drm_atomic_set_mode_for_crtc(crtc->base.state, &crtc->base.mode));

			/*
			 * The initial mode needs to be set in order to keep
			 * the atomic core happy. It wants a valid mode if the
			 * crtc's enabled, so we do the above call.
			 *
			 * But we don't set all the derived state fully, hence
			 * set a flag to indicate that a full recalculation is
			 * needed on the next commit.
			 */
			crtc_state->base.mode.private_flags = I915_MODE_FLAG_INHERITED;

			intel_crtc_compute_pixel_rate(crtc_state);

			if (dev_priv->display.modeset_calc_cdclk) {
				min_cdclk = intel_crtc_compute_min_cdclk(crtc_state);
				if (WARN_ON(min_cdclk < 0))
					min_cdclk = 0;
			}

			drm_calc_timestamping_constants(&crtc->base,
							&crtc_state->base.adjusted_mode);
			update_scanline_offset(crtc);
		}

		dev_priv->min_cdclk[crtc->pipe] = min_cdclk;
		dev_priv->min_voltage_level[crtc->pipe] =
			crtc_state->min_voltage_level;

		intel_pipe_config_sanity_check(dev_priv, crtc_state);
	}
}

static void
get_encoder_power_domains(struct drm_i915_private *dev_priv)
{
	struct intel_encoder *encoder;

	for_each_intel_encoder(&dev_priv->drm, encoder) {
		u64 get_domains;
		enum intel_display_power_domain domain;
		struct intel_crtc_state *crtc_state;

		if (!encoder->get_power_domains)
			continue;

		/*
		 * MST-primary and inactive encoders don't have a crtc state
		 * and neither of these require any power domain references.
		 */
		if (!encoder->base.crtc)
			continue;

		crtc_state = to_intel_crtc_state(encoder->base.crtc->state);
		get_domains = encoder->get_power_domains(encoder, crtc_state);
		for_each_power_domain(domain, get_domains)
			intel_display_power_get(dev_priv, domain);
	}
}

static void intel_early_display_was(struct drm_i915_private *dev_priv)
{
	/* Display WA #1185 WaDisableDARBFClkGating:cnl,glk */
	if (IS_CANNONLAKE(dev_priv) || IS_GEMINILAKE(dev_priv))
		I915_WRITE(GEN9_CLKGATE_DIS_0, I915_READ(GEN9_CLKGATE_DIS_0) |
			   DARBF_GATING_DIS);

	if (IS_HASWELL(dev_priv)) {
		/*
		 * WaRsPkgCStateDisplayPMReq:hsw
		 * System hang if this isn't done before disabling all planes!
		 */
		I915_WRITE(CHICKEN_PAR1_1,
			   I915_READ(CHICKEN_PAR1_1) | FORCE_ARB_IDLE_PLANES);
	}
}

/* Scan out the current hw modeset state,
 * and sanitizes it to the current state
 */
static void
intel_modeset_setup_hw_state(struct drm_device *dev,
			     struct drm_modeset_acquire_ctx *ctx)
{
	struct drm_i915_private *dev_priv = to_i915(dev);
	struct intel_crtc *crtc;
	struct intel_encoder *encoder;
	int i;

	intel_display_power_get(dev_priv, POWER_DOMAIN_INIT);

	intel_early_display_was(dev_priv);
	intel_modeset_readout_hw_state(dev);

	/* HW state is read out, now we need to sanitize this mess. */
	get_encoder_power_domains(dev_priv);

	/*
	 * intel_sanitize_plane_mapping() may need to do vblank
	 * waits, so we need vblank interrupts restored beforehand.
	 */
	for_each_intel_crtc(&dev_priv->drm, crtc) {
		drm_crtc_vblank_reset(&crtc->base);

		if (crtc->active)
			drm_crtc_vblank_on(&crtc->base);
	}

	intel_sanitize_plane_mapping(dev_priv);

	for_each_intel_encoder(dev, encoder)
		intel_sanitize_encoder(encoder);

	for_each_intel_crtc(&dev_priv->drm, crtc) {
		intel_sanitize_crtc(crtc, ctx);
		intel_dump_pipe_config(crtc, crtc->config,
				       "[setup_hw_state]");
	}

	intel_modeset_update_connector_atomic_state(dev);

	for (i = 0; i < dev_priv->num_shared_dpll; i++) {
		struct intel_shared_dpll *pll = &dev_priv->shared_dplls[i];

		if (!pll->on || pll->active_mask)
			continue;

		DRM_DEBUG_KMS("%s enabled but not in use, disabling\n",
			      pll->info->name);

		pll->info->funcs->disable(dev_priv, pll);
		pll->on = false;
	}

	if (IS_G4X(dev_priv)) {
		g4x_wm_get_hw_state(dev);
		g4x_wm_sanitize(dev_priv);
	} else if (IS_VALLEYVIEW(dev_priv) || IS_CHERRYVIEW(dev_priv)) {
		vlv_wm_get_hw_state(dev);
		vlv_wm_sanitize(dev_priv);
	} else if (INTEL_GEN(dev_priv) >= 9) {
		skl_wm_get_hw_state(dev);
	} else if (HAS_PCH_SPLIT(dev_priv)) {
		ilk_wm_get_hw_state(dev);
	}

	for_each_intel_crtc(dev, crtc) {
		u64 put_domains;

		put_domains = modeset_get_crtc_power_domains(&crtc->base, crtc->config);
		if (WARN_ON(put_domains))
			modeset_put_power_domains(dev_priv, put_domains);
	}

	intel_display_power_put(dev_priv, POWER_DOMAIN_INIT);

	intel_fbc_init_pipe_state(dev_priv);
}

void intel_display_resume(struct drm_device *dev)
{
	struct drm_i915_private *dev_priv = to_i915(dev);
	struct drm_atomic_state *state = dev_priv->modeset_restore_state;
	struct drm_modeset_acquire_ctx ctx;
	int ret;

	dev_priv->modeset_restore_state = NULL;
	if (state)
		state->acquire_ctx = &ctx;

	drm_modeset_acquire_init(&ctx, 0);

	while (1) {
		ret = drm_modeset_lock_all_ctx(dev, &ctx);
		if (ret != -EDEADLK)
			break;

		drm_modeset_backoff(&ctx);
	}

	if (!ret)
		ret = __intel_display_resume(dev, state, &ctx);

	intel_enable_ipc(dev_priv);
	drm_modeset_drop_locks(&ctx);
	drm_modeset_acquire_fini(&ctx);

	if (ret)
		DRM_ERROR("Restoring old state failed with %i\n", ret);
	if (state)
		drm_atomic_state_put(state);
}

int intel_connector_register(struct drm_connector *connector)
{
	struct intel_connector *intel_connector = to_intel_connector(connector);
	int ret;

	ret = intel_backlight_device_register(intel_connector);
	if (ret)
		goto err;

	return 0;

err:
	return ret;
}

void intel_connector_unregister(struct drm_connector *connector)
{
	struct intel_connector *intel_connector = to_intel_connector(connector);

	intel_backlight_device_unregister(intel_connector);
	intel_panel_destroy_backlight(connector);
}

static void intel_hpd_poll_fini(struct drm_device *dev)
{
	struct intel_connector *connector;
	struct drm_connector_list_iter conn_iter;

	/* Kill all the work that may have been queued by hpd. */
	drm_connector_list_iter_begin(dev, &conn_iter);
	for_each_intel_connector_iter(connector, &conn_iter) {
		if (connector->modeset_retry_work.func)
			cancel_work_sync(&connector->modeset_retry_work);
		if (connector->hdcp_shim) {
			cancel_delayed_work_sync(&connector->hdcp_check_work);
			cancel_work_sync(&connector->hdcp_prop_work);
		}
	}
	drm_connector_list_iter_end(&conn_iter);
}

void intel_modeset_cleanup(struct drm_device *dev)
{
	struct drm_i915_private *dev_priv = to_i915(dev);

	flush_workqueue(dev_priv->modeset_wq);

	flush_work(&dev_priv->atomic_helper.free_work);
	WARN_ON(!llist_empty(&dev_priv->atomic_helper.free_list));

	/*
	 * Interrupts and polling as the first thing to avoid creating havoc.
	 * Too much stuff here (turning of connectors, ...) would
	 * experience fancy races otherwise.
	 */
	intel_irq_uninstall(dev_priv);

	/*
	 * Due to the hpd irq storm handling the hotplug work can re-arm the
	 * poll handlers. Hence disable polling after hpd handling is shut down.
	 */
	intel_hpd_poll_fini(dev);

	/* poll work can call into fbdev, hence clean that up afterwards */
	intel_fbdev_fini(dev_priv);

	intel_unregister_dsm_handler();

	intel_fbc_global_disable(dev_priv);

	/* flush any delayed tasks or pending work */
	flush_scheduled_work();

	drm_mode_config_cleanup(dev);

	intel_cleanup_overlay(dev_priv);

	intel_teardown_gmbus(dev_priv);

	destroy_workqueue(dev_priv->modeset_wq);
}

void intel_connector_attach_encoder(struct intel_connector *connector,
				    struct intel_encoder *encoder)
{
	connector->encoder = encoder;
	drm_connector_attach_encoder(&connector->base, &encoder->base);
}

/*
 * set vga decode state - true == enable VGA decode
 */
int intel_modeset_vga_set_state(struct drm_i915_private *dev_priv, bool state)
{
	unsigned reg = INTEL_GEN(dev_priv) >= 6 ? SNB_GMCH_CTRL : INTEL_GMCH_CTRL;
	u16 gmch_ctrl;

	if (pci_read_config_word(dev_priv->bridge_dev, reg, &gmch_ctrl)) {
		DRM_ERROR("failed to read control word\n");
		return -EIO;
	}

	if (!!(gmch_ctrl & INTEL_GMCH_VGA_DISABLE) == !state)
		return 0;

	if (state)
		gmch_ctrl &= ~INTEL_GMCH_VGA_DISABLE;
	else
		gmch_ctrl |= INTEL_GMCH_VGA_DISABLE;

	if (pci_write_config_word(dev_priv->bridge_dev, reg, gmch_ctrl)) {
		DRM_ERROR("failed to write control word\n");
		return -EIO;
	}

	return 0;
}

#if IS_ENABLED(CONFIG_DRM_I915_CAPTURE_ERROR)

struct intel_display_error_state {

	u32 power_well_driver;

	int num_transcoders;

	struct intel_cursor_error_state {
		u32 control;
		u32 position;
		u32 base;
		u32 size;
	} cursor[I915_MAX_PIPES];

	struct intel_pipe_error_state {
		bool power_domain_on;
		u32 source;
		u32 stat;
	} pipe[I915_MAX_PIPES];

	struct intel_plane_error_state {
		u32 control;
		u32 stride;
		u32 size;
		u32 pos;
		u32 addr;
		u32 surface;
		u32 tile_offset;
	} plane[I915_MAX_PIPES];

	struct intel_transcoder_error_state {
		bool power_domain_on;
		enum transcoder cpu_transcoder;

		u32 conf;

		u32 htotal;
		u32 hblank;
		u32 hsync;
		u32 vtotal;
		u32 vblank;
		u32 vsync;
	} transcoder[4];
};

struct intel_display_error_state *
intel_display_capture_error_state(struct drm_i915_private *dev_priv)
{
	struct intel_display_error_state *error;
	int transcoders[] = {
		TRANSCODER_A,
		TRANSCODER_B,
		TRANSCODER_C,
		TRANSCODER_EDP,
	};
	int i;

	if (INTEL_INFO(dev_priv)->num_pipes == 0)
		return NULL;

	error = kzalloc(sizeof(*error), GFP_ATOMIC);
	if (error == NULL)
		return NULL;

	if (IS_HASWELL(dev_priv) || IS_BROADWELL(dev_priv))
		error->power_well_driver = I915_READ(HSW_PWR_WELL_CTL2);

	for_each_pipe(dev_priv, i) {
		error->pipe[i].power_domain_on =
			__intel_display_power_is_enabled(dev_priv,
							 POWER_DOMAIN_PIPE(i));
		if (!error->pipe[i].power_domain_on)
			continue;

		error->cursor[i].control = I915_READ(CURCNTR(i));
		error->cursor[i].position = I915_READ(CURPOS(i));
		error->cursor[i].base = I915_READ(CURBASE(i));

		error->plane[i].control = I915_READ(DSPCNTR(i));
		error->plane[i].stride = I915_READ(DSPSTRIDE(i));
		if (INTEL_GEN(dev_priv) <= 3) {
			error->plane[i].size = I915_READ(DSPSIZE(i));
			error->plane[i].pos = I915_READ(DSPPOS(i));
		}
		if (INTEL_GEN(dev_priv) <= 7 && !IS_HASWELL(dev_priv))
			error->plane[i].addr = I915_READ(DSPADDR(i));
		if (INTEL_GEN(dev_priv) >= 4) {
			error->plane[i].surface = I915_READ(DSPSURF(i));
			error->plane[i].tile_offset = I915_READ(DSPTILEOFF(i));
		}

		error->pipe[i].source = I915_READ(PIPESRC(i));

		if (HAS_GMCH_DISPLAY(dev_priv))
			error->pipe[i].stat = I915_READ(PIPESTAT(i));
	}

	/* Note: this does not include DSI transcoders. */
	error->num_transcoders = INTEL_INFO(dev_priv)->num_pipes;
	if (HAS_DDI(dev_priv))
		error->num_transcoders++; /* Account for eDP. */

	for (i = 0; i < error->num_transcoders; i++) {
		enum transcoder cpu_transcoder = transcoders[i];

		error->transcoder[i].power_domain_on =
			__intel_display_power_is_enabled(dev_priv,
				POWER_DOMAIN_TRANSCODER(cpu_transcoder));
		if (!error->transcoder[i].power_domain_on)
			continue;

		error->transcoder[i].cpu_transcoder = cpu_transcoder;

		error->transcoder[i].conf = I915_READ(PIPECONF(cpu_transcoder));
		error->transcoder[i].htotal = I915_READ(HTOTAL(cpu_transcoder));
		error->transcoder[i].hblank = I915_READ(HBLANK(cpu_transcoder));
		error->transcoder[i].hsync = I915_READ(HSYNC(cpu_transcoder));
		error->transcoder[i].vtotal = I915_READ(VTOTAL(cpu_transcoder));
		error->transcoder[i].vblank = I915_READ(VBLANK(cpu_transcoder));
		error->transcoder[i].vsync = I915_READ(VSYNC(cpu_transcoder));
	}

	return error;
}

#define err_printf(e, ...) i915_error_printf(e, __VA_ARGS__)

void
intel_display_print_error_state(struct drm_i915_error_state_buf *m,
				struct intel_display_error_state *error)
{
	struct drm_i915_private *dev_priv = m->i915;
	int i;

	if (!error)
		return;

	err_printf(m, "Num Pipes: %d\n", INTEL_INFO(dev_priv)->num_pipes);
	if (IS_HASWELL(dev_priv) || IS_BROADWELL(dev_priv))
		err_printf(m, "PWR_WELL_CTL2: %08x\n",
			   error->power_well_driver);
	for_each_pipe(dev_priv, i) {
		err_printf(m, "Pipe [%d]:\n", i);
		err_printf(m, "  Power: %s\n",
			   onoff(error->pipe[i].power_domain_on));
		err_printf(m, "  SRC: %08x\n", error->pipe[i].source);
		err_printf(m, "  STAT: %08x\n", error->pipe[i].stat);

		err_printf(m, "Plane [%d]:\n", i);
		err_printf(m, "  CNTR: %08x\n", error->plane[i].control);
		err_printf(m, "  STRIDE: %08x\n", error->plane[i].stride);
		if (INTEL_GEN(dev_priv) <= 3) {
			err_printf(m, "  SIZE: %08x\n", error->plane[i].size);
			err_printf(m, "  POS: %08x\n", error->plane[i].pos);
		}
		if (INTEL_GEN(dev_priv) <= 7 && !IS_HASWELL(dev_priv))
			err_printf(m, "  ADDR: %08x\n", error->plane[i].addr);
		if (INTEL_GEN(dev_priv) >= 4) {
			err_printf(m, "  SURF: %08x\n", error->plane[i].surface);
			err_printf(m, "  TILEOFF: %08x\n", error->plane[i].tile_offset);
		}

		err_printf(m, "Cursor [%d]:\n", i);
		err_printf(m, "  CNTR: %08x\n", error->cursor[i].control);
		err_printf(m, "  POS: %08x\n", error->cursor[i].position);
		err_printf(m, "  BASE: %08x\n", error->cursor[i].base);
	}

	for (i = 0; i < error->num_transcoders; i++) {
		err_printf(m, "CPU transcoder: %s\n",
			   transcoder_name(error->transcoder[i].cpu_transcoder));
		err_printf(m, "  Power: %s\n",
			   onoff(error->transcoder[i].power_domain_on));
		err_printf(m, "  CONF: %08x\n", error->transcoder[i].conf);
		err_printf(m, "  HTOTAL: %08x\n", error->transcoder[i].htotal);
		err_printf(m, "  HBLANK: %08x\n", error->transcoder[i].hblank);
		err_printf(m, "  HSYNC: %08x\n", error->transcoder[i].hsync);
		err_printf(m, "  VTOTAL: %08x\n", error->transcoder[i].vtotal);
		err_printf(m, "  VBLANK: %08x\n", error->transcoder[i].vblank);
		err_printf(m, "  VSYNC: %08x\n", error->transcoder[i].vsync);
	}
}

#endif<|MERGE_RESOLUTION|>--- conflicted
+++ resolved
@@ -3165,13 +3165,10 @@
 	if (ret)
 		return ret;
 
-<<<<<<< HEAD
-=======
 	/* HW only has 8 bits pixel precision, disable plane if invisible */
 	if (!(plane_state->base.alpha >> 8))
 		plane_state->base.visible = false;
 
->>>>>>> 3a465b84
 	if (!plane_state->base.visible)
 		return 0;
 
