# SPDX-License-Identifier: GPL-2.0-only
config DRM_I915_WERROR
	bool "Force GCC to throw an error instead of a warning when compiling"
	# As this may inadvertently break the build, only allow the user
	# to shoot oneself in the foot iff they aim really hard
	depends on EXPERT
	# We use the dependency on !COMPILE_TEST to not be enabled in
	# allmodconfig or allyesconfig configurations
	depends on !COMPILE_TEST
	default n
	help
	  Add -Werror to the build flags for (and only for) i915.ko.
	  Do not enable this unless you are writing code for the i915.ko module.

	  Recommended for driver developers only.

	  If in doubt, say "N".

config DRM_I915_DEBUG
	bool "Enable additional driver debugging"
	depends on DRM_I915
<<<<<<< HEAD
	depends on EXPERT # only for developers
	depends on !COMPILE_TEST # never built by robots
=======
	select PCI_MSI # ... for iommu enabled by default
	select IOMMU_API
	select IOMMU_IOVA
	select IOMMU_SUPPORT
	select NEED_DMA_MAP_STATE
	select DMAR_TABLE
	select INTEL_IOMMU
	select INTEL_IOMMU_DEFAULT_ON
>>>>>>> be9bde5a
	select DEBUG_FS
	select PREEMPT_COUNT
	select I2C_CHARDEV
	select STACKDEPOT
	select DRM_DP_AUX_CHARDEV
	select X86_MSR # used by igt/pm_rpm
	select DRM_VGEM # used by igt/prime_vgem (dmabuf interop checks)
	select DRM_DEBUG_MM if DRM=y
	select DRM_EXPORT_FOR_TESTS if m
	select DRM_DEBUG_SELFTEST
	select DMABUF_SELFTESTS
	select SW_SYNC # signaling validation framework (igt/syncobj*)
	select DRM_I915_WERROR
	select DRM_I915_DEBUG_GEM
	select DRM_I915_DEBUG_GEM_ONCE
	select DRM_I915_DEBUG_MMIO
	select DRM_I915_DEBUG_RUNTIME_PM
	select DRM_I915_SW_FENCE_DEBUG_OBJECTS
	select DRM_I915_SELFTEST
<<<<<<< HEAD
=======
	select DRM_I915_DEBUG_RUNTIME_PM
	select DRM_I915_DEBUG_MMIO
	select BROKEN # for prototype uAPI
>>>>>>> be9bde5a
	default n
	help
	  Choose this option to turn on extra driver debugging that may affect
	  performance but will catch some internal issues.

	  Recommended for driver developers only.

	  If in doubt, say "N".

config DRM_I915_DEBUG_MMIO
	bool "Always insert extra checks around mmio access by default"
	default n
	help
	  By default, always enables the extra sanity checks (extra register
	  reads) around every mmio (register) access that will slow the system
	  down. This sets the default value of i915.mmio_debug to -1 and can
	  be overridden at module load.

	  Recommended for driver developers only.

	  If in doubt, say "N".

config DRM_I915_DEBUG_GEM
	bool "Insert extra checks into the GEM internals"
	default n
	depends on DRM_I915_WERROR
	help
	  Enable extra sanity checks (including BUGs) along the GEM driver
	  paths that may slow the system down and if hit hang the machine.

	  Recommended for driver developers only.

	  If in doubt, say "N".

config DRM_I915_DEBUG_GEM_ONCE
	bool "Make a GEM debug failure fatal"
	default n
	depends on DRM_I915_DEBUG_GEM
	help
	  During development, we often only want the very first failure
	  as that would otherwise be lost in the deluge of subsequent
	  failures. However, more casual testers may not want to trigger
	  a hard BUG_ON and hope that the system remains sufficiently usable
	  to capture a bug report in situ.

	  Recommended for driver developers only.

	  If in doubt, say "N".

config DRM_I915_ERRLOG_GEM
	bool "Insert extra logging (very verbose) for common GEM errors"
	default n
	depends on DRM_I915_DEBUG_GEM
	help
	  Enable additional logging that may help track down the cause of
	  principally userspace errors.

	  Recommended for driver developers only.

	  If in doubt, say "N".

config DRM_I915_TRACE_GEM
	bool "Insert extra ftrace output from the GEM internals"
	depends on DRM_I915_DEBUG_GEM
	select TRACING
	default n
	help
	  Enable additional and verbose debugging output that will spam
	  ordinary tests, but may be vital for post-mortem debugging when
	  used with /proc/sys/kernel/ftrace_dump_on_oops

	  Recommended for driver developers only.

	  If in doubt, say "N".

config DRM_I915_TRACE_GTT
	bool "Insert extra ftrace output from the GTT internals"
	depends on DRM_I915_DEBUG_GEM
	select TRACING
	default n
	help
	  Enable additional and verbose debugging output that will spam
	  ordinary tests, but may be vital for post-mortem debugging when
	  used with /proc/sys/kernel/ftrace_dump_on_oops

	  Recommended for driver developers only.

	  If in doubt, say "N".

config DRM_I915_SW_FENCE_DEBUG_OBJECTS
	bool "Enable additional driver debugging for fence objects"
	depends on DRM_I915
	select DEBUG_OBJECTS
	default n
	help
	  Choose this option to turn on extra driver debugging that may affect
	  performance but will catch some internal issues.

	  Recommended for driver developers only.

	  If in doubt, say "N".

config DRM_I915_SW_FENCE_CHECK_DAG
	bool "Enable additional driver debugging for detecting dependency cycles"
	depends on DRM_I915
	default n
	help
	  Choose this option to turn on extra driver debugging that may affect
	  performance but will catch some internal issues.

	  Recommended for driver developers only.

	  If in doubt, say "N".

config DRM_I915_DEBUG_GUC
	bool "Enable additional driver debugging for GuC"
	depends on DRM_I915
	default n
	help
	  Choose this option to turn on extra driver debugging that may affect
	  performance but will help resolve GuC related issues.

	  Recommended for driver developers only.

	  If in doubt, say "N".

config DRM_I915_SELFTEST
	bool "Enable selftests upon driver load"
	depends on DRM_I915
	default n
	select DRM_EXPORT_FOR_TESTS if m
	select FAULT_INJECTION
	select PRIME_NUMBERS
	select CRC32
	help
	  Choose this option to allow the driver to perform selftests upon
	  loading; also requires the i915.selftest=1 module parameter. To
	  exit the module after running the selftests (i.e. to prevent normal
	  module initialisation afterwards) use i915.selftest=-1.

	  Recommended for driver developers only.

	  If in doubt, say "N".

config DRM_I915_SELFTEST_BROKEN
	bool "Enable broken and dangerous selftests"
	depends on DRM_I915_SELFTEST
	depends on BROKEN
	default n
	help
	  This option enables the execution of selftests that are "dangerous"
	  and may trigger unintended HW side-effects as they break strict
	  rules given in the HW specification. For science.

	  Recommended for masochistic driver developers only.

	  If in doubt, say "N".

config DRM_I915_LOW_LEVEL_TRACEPOINTS
	bool "Enable low level request tracing events"
	depends on DRM_I915
	default n
	help
	  Choose this option to turn on low level request tracing events.
	  This provides the ability to precisely monitor engine utilisation
	  and also analyze the request dependency resolving timeline.

	  If in doubt, say "N".

config DRM_I915_DEBUG_VBLANK_EVADE
	bool "Enable extra debug warnings for vblank evasion"
	depends on DRM_I915
	default n
	help
	  Choose this option to turn on extra debug warnings for the
	  vblank evade mechanism. This gives a warning every time the
	  the deadline allotted for the vblank evade critical section
	  is exceeded, even if there isn't an actual risk of missing
	  the vblank.

	  If in doubt, say "N".

config DRM_I915_DEBUG_RUNTIME_PM
	bool "Enable extra state checking for runtime PM"
	depends on DRM_I915
	default n
	select STACKDEPOT
	help
	  Choose this option to turn on extra state checking for the
	  runtime PM functionality. This may introduce overhead during
	  driver loading, suspend and resume operations.

	  If in doubt, say "N"<|MERGE_RESOLUTION|>--- conflicted
+++ resolved
@@ -19,10 +19,8 @@
 config DRM_I915_DEBUG
 	bool "Enable additional driver debugging"
 	depends on DRM_I915
-<<<<<<< HEAD
 	depends on EXPERT # only for developers
 	depends on !COMPILE_TEST # never built by robots
-=======
 	select PCI_MSI # ... for iommu enabled by default
 	select IOMMU_API
 	select IOMMU_IOVA
@@ -31,7 +29,6 @@
 	select DMAR_TABLE
 	select INTEL_IOMMU
 	select INTEL_IOMMU_DEFAULT_ON
->>>>>>> be9bde5a
 	select DEBUG_FS
 	select PREEMPT_COUNT
 	select I2C_CHARDEV
@@ -51,12 +48,7 @@
 	select DRM_I915_DEBUG_RUNTIME_PM
 	select DRM_I915_SW_FENCE_DEBUG_OBJECTS
 	select DRM_I915_SELFTEST
-<<<<<<< HEAD
-=======
-	select DRM_I915_DEBUG_RUNTIME_PM
-	select DRM_I915_DEBUG_MMIO
 	select BROKEN # for prototype uAPI
->>>>>>> be9bde5a
 	default n
 	help
 	  Choose this option to turn on extra driver debugging that may affect
