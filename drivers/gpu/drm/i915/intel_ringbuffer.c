/*
 * Copyright © 2008-2010 Intel Corporation
 *
 * Permission is hereby granted, free of charge, to any person obtaining a
 * copy of this software and associated documentation files (the "Software"),
 * to deal in the Software without restriction, including without limitation
 * the rights to use, copy, modify, merge, publish, distribute, sublicense,
 * and/or sell copies of the Software, and to permit persons to whom the
 * Software is furnished to do so, subject to the following conditions:
 *
 * The above copyright notice and this permission notice (including the next
 * paragraph) shall be included in all copies or substantial portions of the
 * Software.
 *
 * THE SOFTWARE IS PROVIDED "AS IS", WITHOUT WARRANTY OF ANY KIND, EXPRESS OR
 * IMPLIED, INCLUDING BUT NOT LIMITED TO THE WARRANTIES OF MERCHANTABILITY,
 * FITNESS FOR A PARTICULAR PURPOSE AND NONINFRINGEMENT.  IN NO EVENT SHALL
 * THE AUTHORS OR COPYRIGHT HOLDERS BE LIABLE FOR ANY CLAIM, DAMAGES OR OTHER
 * LIABILITY, WHETHER IN AN ACTION OF CONTRACT, TORT OR OTHERWISE, ARISING
 * FROM, OUT OF OR IN CONNECTION WITH THE SOFTWARE OR THE USE OR OTHER DEALINGS
 * IN THE SOFTWARE.
 *
 * Authors:
 *    Eric Anholt <eric@anholt.net>
 *    Zou Nan hai <nanhai.zou@intel.com>
 *    Xiang Hai hao<haihao.xiang@intel.com>
 *
 */

#include <linux/log2.h>
#include <drm/drmP.h>
#include "i915_drv.h"
#include <drm/i915_drm.h>
#include "i915_trace.h"
#include "intel_drv.h"

/* Rough estimate of the typical request size, performing a flush,
 * set-context and then emitting the batch.
 */
#define LEGACY_REQUEST_SIZE 200

static int __intel_ring_space(int head, int tail, int size)
{
	int space = head - tail;
	if (space <= 0)
		space += size;
	return space - I915_RING_FREE_SPACE;
}

void intel_ring_update_space(struct intel_ring *ring)
{
	if (ring->last_retired_head != -1) {
		ring->head = ring->last_retired_head;
		ring->last_retired_head = -1;
	}

	ring->space = __intel_ring_space(ring->head & HEAD_ADDR,
					 ring->tail, ring->size);
}

static int
gen2_render_ring_flush(struct drm_i915_gem_request *req, u32 mode)
{
	u32 cmd, *cs;

	cmd = MI_FLUSH;

	if (mode & EMIT_INVALIDATE)
		cmd |= MI_READ_FLUSH;

	cs = intel_ring_begin(req, 2);
	if (IS_ERR(cs))
		return PTR_ERR(cs);

	*cs++ = cmd;
	*cs++ = MI_NOOP;
	intel_ring_advance(req, cs);

	return 0;
}

static int
gen4_render_ring_flush(struct drm_i915_gem_request *req, u32 mode)
{
	u32 cmd, *cs;

	/*
	 * read/write caches:
	 *
	 * I915_GEM_DOMAIN_RENDER is always invalidated, but is
	 * only flushed if MI_NO_WRITE_FLUSH is unset.  On 965, it is
	 * also flushed at 2d versus 3d pipeline switches.
	 *
	 * read-only caches:
	 *
	 * I915_GEM_DOMAIN_SAMPLER is flushed on pre-965 if
	 * MI_READ_FLUSH is set, and is always flushed on 965.
	 *
	 * I915_GEM_DOMAIN_COMMAND may not exist?
	 *
	 * I915_GEM_DOMAIN_INSTRUCTION, which exists on 965, is
	 * invalidated when MI_EXE_FLUSH is set.
	 *
	 * I915_GEM_DOMAIN_VERTEX, which exists on 965, is
	 * invalidated with every MI_FLUSH.
	 *
	 * TLBs:
	 *
	 * On 965, TLBs associated with I915_GEM_DOMAIN_COMMAND
	 * and I915_GEM_DOMAIN_CPU in are invalidated at PTE write and
	 * I915_GEM_DOMAIN_RENDER and I915_GEM_DOMAIN_SAMPLER
	 * are flushed at any MI_FLUSH.
	 */

	cmd = MI_FLUSH;
	if (mode & EMIT_INVALIDATE) {
		cmd |= MI_EXE_FLUSH;
		if (IS_G4X(req->i915) || IS_GEN5(req->i915))
			cmd |= MI_INVALIDATE_ISP;
	}

	cs = intel_ring_begin(req, 2);
	if (IS_ERR(cs))
		return PTR_ERR(cs);

	*cs++ = cmd;
	*cs++ = MI_NOOP;
	intel_ring_advance(req, cs);

	return 0;
}

/**
 * Emits a PIPE_CONTROL with a non-zero post-sync operation, for
 * implementing two workarounds on gen6.  From section 1.4.7.1
 * "PIPE_CONTROL" of the Sandy Bridge PRM volume 2 part 1:
 *
 * [DevSNB-C+{W/A}] Before any depth stall flush (including those
 * produced by non-pipelined state commands), software needs to first
 * send a PIPE_CONTROL with no bits set except Post-Sync Operation !=
 * 0.
 *
 * [Dev-SNB{W/A}]: Before a PIPE_CONTROL with Write Cache Flush Enable
 * =1, a PIPE_CONTROL with any non-zero post-sync-op is required.
 *
 * And the workaround for these two requires this workaround first:
 *
 * [Dev-SNB{W/A}]: Pipe-control with CS-stall bit set must be sent
 * BEFORE the pipe-control with a post-sync op and no write-cache
 * flushes.
 *
 * And this last workaround is tricky because of the requirements on
 * that bit.  From section 1.4.7.2.3 "Stall" of the Sandy Bridge PRM
 * volume 2 part 1:
 *
 *     "1 of the following must also be set:
 *      - Render Target Cache Flush Enable ([12] of DW1)
 *      - Depth Cache Flush Enable ([0] of DW1)
 *      - Stall at Pixel Scoreboard ([1] of DW1)
 *      - Depth Stall ([13] of DW1)
 *      - Post-Sync Operation ([13] of DW1)
 *      - Notify Enable ([8] of DW1)"
 *
 * The cache flushes require the workaround flush that triggered this
 * one, so we can't use it.  Depth stall would trigger the same.
 * Post-sync nonzero is what triggered this second workaround, so we
 * can't use that one either.  Notify enable is IRQs, which aren't
 * really our business.  That leaves only stall at scoreboard.
 */
static int
intel_emit_post_sync_nonzero_flush(struct drm_i915_gem_request *req)
{
	u32 scratch_addr =
		i915_ggtt_offset(req->engine->scratch) + 2 * CACHELINE_BYTES;
	u32 *cs;

	cs = intel_ring_begin(req, 6);
	if (IS_ERR(cs))
		return PTR_ERR(cs);

	*cs++ = GFX_OP_PIPE_CONTROL(5);
	*cs++ = PIPE_CONTROL_CS_STALL | PIPE_CONTROL_STALL_AT_SCOREBOARD;
	*cs++ = scratch_addr | PIPE_CONTROL_GLOBAL_GTT;
	*cs++ = 0; /* low dword */
	*cs++ = 0; /* high dword */
	*cs++ = MI_NOOP;
	intel_ring_advance(req, cs);

	cs = intel_ring_begin(req, 6);
	if (IS_ERR(cs))
		return PTR_ERR(cs);

	*cs++ = GFX_OP_PIPE_CONTROL(5);
	*cs++ = PIPE_CONTROL_QW_WRITE;
	*cs++ = scratch_addr | PIPE_CONTROL_GLOBAL_GTT;
	*cs++ = 0;
	*cs++ = 0;
	*cs++ = MI_NOOP;
	intel_ring_advance(req, cs);

	return 0;
}

static int
gen6_render_ring_flush(struct drm_i915_gem_request *req, u32 mode)
{
	u32 scratch_addr =
		i915_ggtt_offset(req->engine->scratch) + 2 * CACHELINE_BYTES;
	u32 *cs, flags = 0;
	int ret;

	/* Force SNB workarounds for PIPE_CONTROL flushes */
	ret = intel_emit_post_sync_nonzero_flush(req);
	if (ret)
		return ret;

	/* Just flush everything.  Experiments have shown that reducing the
	 * number of bits based on the write domains has little performance
	 * impact.
	 */
	if (mode & EMIT_FLUSH) {
		flags |= PIPE_CONTROL_RENDER_TARGET_CACHE_FLUSH;
		flags |= PIPE_CONTROL_DEPTH_CACHE_FLUSH;
		/*
		 * Ensure that any following seqno writes only happen
		 * when the render cache is indeed flushed.
		 */
		flags |= PIPE_CONTROL_CS_STALL;
	}
	if (mode & EMIT_INVALIDATE) {
		flags |= PIPE_CONTROL_TLB_INVALIDATE;
		flags |= PIPE_CONTROL_INSTRUCTION_CACHE_INVALIDATE;
		flags |= PIPE_CONTROL_TEXTURE_CACHE_INVALIDATE;
		flags |= PIPE_CONTROL_VF_CACHE_INVALIDATE;
		flags |= PIPE_CONTROL_CONST_CACHE_INVALIDATE;
		flags |= PIPE_CONTROL_STATE_CACHE_INVALIDATE;
		/*
		 * TLB invalidate requires a post-sync write.
		 */
		flags |= PIPE_CONTROL_QW_WRITE | PIPE_CONTROL_CS_STALL;
	}

	cs = intel_ring_begin(req, 4);
	if (IS_ERR(cs))
		return PTR_ERR(cs);

	*cs++ = GFX_OP_PIPE_CONTROL(4);
	*cs++ = flags;
	*cs++ = scratch_addr | PIPE_CONTROL_GLOBAL_GTT;
	*cs++ = 0;
	intel_ring_advance(req, cs);

	return 0;
}

static int
gen7_render_ring_cs_stall_wa(struct drm_i915_gem_request *req)
{
	u32 *cs;

	cs = intel_ring_begin(req, 4);
	if (IS_ERR(cs))
		return PTR_ERR(cs);

	*cs++ = GFX_OP_PIPE_CONTROL(4);
	*cs++ = PIPE_CONTROL_CS_STALL | PIPE_CONTROL_STALL_AT_SCOREBOARD;
	*cs++ = 0;
	*cs++ = 0;
	intel_ring_advance(req, cs);

	return 0;
}

static int
gen7_render_ring_flush(struct drm_i915_gem_request *req, u32 mode)
{
	u32 scratch_addr =
		i915_ggtt_offset(req->engine->scratch) + 2 * CACHELINE_BYTES;
	u32 *cs, flags = 0;

	/*
	 * Ensure that any following seqno writes only happen when the render
	 * cache is indeed flushed.
	 *
	 * Workaround: 4th PIPE_CONTROL command (except the ones with only
	 * read-cache invalidate bits set) must have the CS_STALL bit set. We
	 * don't try to be clever and just set it unconditionally.
	 */
	flags |= PIPE_CONTROL_CS_STALL;

	/* Just flush everything.  Experiments have shown that reducing the
	 * number of bits based on the write domains has little performance
	 * impact.
	 */
	if (mode & EMIT_FLUSH) {
		flags |= PIPE_CONTROL_RENDER_TARGET_CACHE_FLUSH;
		flags |= PIPE_CONTROL_DEPTH_CACHE_FLUSH;
		flags |= PIPE_CONTROL_DC_FLUSH_ENABLE;
		flags |= PIPE_CONTROL_FLUSH_ENABLE;
	}
	if (mode & EMIT_INVALIDATE) {
		flags |= PIPE_CONTROL_TLB_INVALIDATE;
		flags |= PIPE_CONTROL_INSTRUCTION_CACHE_INVALIDATE;
		flags |= PIPE_CONTROL_TEXTURE_CACHE_INVALIDATE;
		flags |= PIPE_CONTROL_VF_CACHE_INVALIDATE;
		flags |= PIPE_CONTROL_CONST_CACHE_INVALIDATE;
		flags |= PIPE_CONTROL_STATE_CACHE_INVALIDATE;
		flags |= PIPE_CONTROL_MEDIA_STATE_CLEAR;
		/*
		 * TLB invalidate requires a post-sync write.
		 */
		flags |= PIPE_CONTROL_QW_WRITE;
		flags |= PIPE_CONTROL_GLOBAL_GTT_IVB;

		flags |= PIPE_CONTROL_STALL_AT_SCOREBOARD;

		/* Workaround: we must issue a pipe_control with CS-stall bit
		 * set before a pipe_control command that has the state cache
		 * invalidate bit set. */
		gen7_render_ring_cs_stall_wa(req);
	}

	cs = intel_ring_begin(req, 4);
	if (IS_ERR(cs))
		return PTR_ERR(cs);

	*cs++ = GFX_OP_PIPE_CONTROL(4);
	*cs++ = flags;
	*cs++ = scratch_addr;
	*cs++ = 0;
	intel_ring_advance(req, cs);

	return 0;
}

static int
gen8_render_ring_flush(struct drm_i915_gem_request *req, u32 mode)
{
	u32 flags;
	u32 *cs;

	cs = intel_ring_begin(req, mode & EMIT_INVALIDATE ? 12 : 6);
	if (IS_ERR(cs))
		return PTR_ERR(cs);

	flags = PIPE_CONTROL_CS_STALL;

	if (mode & EMIT_FLUSH) {
		flags |= PIPE_CONTROL_RENDER_TARGET_CACHE_FLUSH;
		flags |= PIPE_CONTROL_DEPTH_CACHE_FLUSH;
		flags |= PIPE_CONTROL_DC_FLUSH_ENABLE;
		flags |= PIPE_CONTROL_FLUSH_ENABLE;
	}
	if (mode & EMIT_INVALIDATE) {
		flags |= PIPE_CONTROL_TLB_INVALIDATE;
		flags |= PIPE_CONTROL_INSTRUCTION_CACHE_INVALIDATE;
		flags |= PIPE_CONTROL_TEXTURE_CACHE_INVALIDATE;
		flags |= PIPE_CONTROL_VF_CACHE_INVALIDATE;
		flags |= PIPE_CONTROL_CONST_CACHE_INVALIDATE;
		flags |= PIPE_CONTROL_STATE_CACHE_INVALIDATE;
		flags |= PIPE_CONTROL_QW_WRITE;
		flags |= PIPE_CONTROL_GLOBAL_GTT_IVB;

		/* WaCsStallBeforeStateCacheInvalidate:bdw,chv */
		cs = gen8_emit_pipe_control(cs,
					    PIPE_CONTROL_CS_STALL |
					    PIPE_CONTROL_STALL_AT_SCOREBOARD,
					    0);
	}

	cs = gen8_emit_pipe_control(cs, flags,
				    i915_ggtt_offset(req->engine->scratch) +
				    2 * CACHELINE_BYTES);

	intel_ring_advance(req, cs);

	return 0;
}

static void ring_setup_phys_status_page(struct intel_engine_cs *engine)
{
	struct drm_i915_private *dev_priv = engine->i915;
	u32 addr;

	addr = dev_priv->status_page_dmah->busaddr;
	if (INTEL_GEN(dev_priv) >= 4)
		addr |= (dev_priv->status_page_dmah->busaddr >> 28) & 0xf0;
	I915_WRITE(HWS_PGA, addr);
}

static void intel_ring_setup_status_page(struct intel_engine_cs *engine)
{
	struct drm_i915_private *dev_priv = engine->i915;
	i915_reg_t mmio;

	/* The ring status page addresses are no longer next to the rest of
	 * the ring registers as of gen7.
	 */
	if (IS_GEN7(dev_priv)) {
		switch (engine->id) {
		case RCS:
			mmio = RENDER_HWS_PGA_GEN7;
			break;
		case BCS:
			mmio = BLT_HWS_PGA_GEN7;
			break;
		/*
		 * VCS2 actually doesn't exist on Gen7. Only shut up
		 * gcc switch check warning
		 */
		case VCS2:
		case VCS:
			mmio = BSD_HWS_PGA_GEN7;
			break;
		case VECS:
			mmio = VEBOX_HWS_PGA_GEN7;
			break;
		}
	} else if (IS_GEN6(dev_priv)) {
		mmio = RING_HWS_PGA_GEN6(engine->mmio_base);
	} else {
		/* XXX: gen8 returns to sanity */
		mmio = RING_HWS_PGA(engine->mmio_base);
	}

	I915_WRITE(mmio, engine->status_page.ggtt_offset);
	POSTING_READ(mmio);

	/*
	 * Flush the TLB for this page
	 *
	 * FIXME: These two bits have disappeared on gen8, so a question
	 * arises: do we still need this and if so how should we go about
	 * invalidating the TLB?
	 */
	if (IS_GEN(dev_priv, 6, 7)) {
		i915_reg_t reg = RING_INSTPM(engine->mmio_base);

		/* ring should be idle before issuing a sync flush*/
		WARN_ON((I915_READ_MODE(engine) & MODE_IDLE) == 0);

		I915_WRITE(reg,
			   _MASKED_BIT_ENABLE(INSTPM_TLB_INVALIDATE |
					      INSTPM_SYNC_FLUSH));
		if (intel_wait_for_register(dev_priv,
					    reg, INSTPM_SYNC_FLUSH, 0,
					    1000))
			DRM_ERROR("%s: wait for SyncFlush to complete for TLB invalidation timed out\n",
				  engine->name);
	}
}

static bool stop_ring(struct intel_engine_cs *engine)
{
	struct drm_i915_private *dev_priv = engine->i915;

	if (INTEL_GEN(dev_priv) > 2) {
		I915_WRITE_MODE(engine, _MASKED_BIT_ENABLE(STOP_RING));
		if (intel_wait_for_register(dev_priv,
					    RING_MI_MODE(engine->mmio_base),
					    MODE_IDLE,
					    MODE_IDLE,
					    1000)) {
			DRM_ERROR("%s : timed out trying to stop ring\n",
				  engine->name);
			/* Sometimes we observe that the idle flag is not
			 * set even though the ring is empty. So double
			 * check before giving up.
			 */
			if (I915_READ_HEAD(engine) != I915_READ_TAIL(engine))
				return false;
		}
	}

	I915_WRITE_CTL(engine, 0);
	I915_WRITE_HEAD(engine, 0);
	I915_WRITE_TAIL(engine, 0);

	if (INTEL_GEN(dev_priv) > 2) {
		(void)I915_READ_CTL(engine);
		I915_WRITE_MODE(engine, _MASKED_BIT_DISABLE(STOP_RING));
	}

	return (I915_READ_HEAD(engine) & HEAD_ADDR) == 0;
}

static int init_ring_common(struct intel_engine_cs *engine)
{
	struct drm_i915_private *dev_priv = engine->i915;
	struct intel_ring *ring = engine->buffer;
	int ret = 0;

	intel_uncore_forcewake_get(dev_priv, FORCEWAKE_ALL);

	if (!stop_ring(engine)) {
		/* G45 ring initialization often fails to reset head to zero */
		DRM_DEBUG_KMS("%s head not reset to zero "
			      "ctl %08x head %08x tail %08x start %08x\n",
			      engine->name,
			      I915_READ_CTL(engine),
			      I915_READ_HEAD(engine),
			      I915_READ_TAIL(engine),
			      I915_READ_START(engine));

		if (!stop_ring(engine)) {
			DRM_ERROR("failed to set %s head to zero "
				  "ctl %08x head %08x tail %08x start %08x\n",
				  engine->name,
				  I915_READ_CTL(engine),
				  I915_READ_HEAD(engine),
				  I915_READ_TAIL(engine),
				  I915_READ_START(engine));
			ret = -EIO;
			goto out;
		}
	}

	if (HWS_NEEDS_PHYSICAL(dev_priv))
		ring_setup_phys_status_page(engine);
	else
		intel_ring_setup_status_page(engine);

	intel_engine_reset_breadcrumbs(engine);

	/* Enforce ordering by reading HEAD register back */
	I915_READ_HEAD(engine);

	/* Initialize the ring. This must happen _after_ we've cleared the ring
	 * registers with the above sequence (the readback of the HEAD registers
	 * also enforces ordering), otherwise the hw might lose the new ring
	 * register values. */
	I915_WRITE_START(engine, i915_ggtt_offset(ring->vma));

	/* WaClearRingBufHeadRegAtInit:ctg,elk */
	if (I915_READ_HEAD(engine))
		DRM_DEBUG("%s initialization failed [head=%08x], fudging\n",
			  engine->name, I915_READ_HEAD(engine));

	intel_ring_update_space(ring);
	I915_WRITE_HEAD(engine, ring->head);
	I915_WRITE_TAIL(engine, ring->tail);
	(void)I915_READ_TAIL(engine);

	I915_WRITE_CTL(engine, RING_CTL_SIZE(ring->size) | RING_VALID);

	/* If the head is still not zero, the ring is dead */
	if (intel_wait_for_register_fw(dev_priv, RING_CTL(engine->mmio_base),
				       RING_VALID, RING_VALID,
				       50)) {
		DRM_ERROR("%s initialization failed "
			  "ctl %08x (valid? %d) head %08x [%08x] tail %08x [%08x] start %08x [expected %08x]\n",
			  engine->name,
			  I915_READ_CTL(engine),
			  I915_READ_CTL(engine) & RING_VALID,
			  I915_READ_HEAD(engine), ring->head,
			  I915_READ_TAIL(engine), ring->tail,
			  I915_READ_START(engine),
			  i915_ggtt_offset(ring->vma));
		ret = -EIO;
		goto out;
	}

	intel_engine_init_hangcheck(engine);

out:
	intel_uncore_forcewake_put(dev_priv, FORCEWAKE_ALL);

	return ret;
}

static void reset_ring_common(struct intel_engine_cs *engine,
			      struct drm_i915_gem_request *request)
{
	/* Try to restore the logical GPU state to match the continuation
	 * of the request queue. If we skip the context/PD restore, then
	 * the next request may try to execute assuming that its context
	 * is valid and loaded on the GPU and so may try to access invalid
	 * memory, prompting repeated GPU hangs.
	 *
	 * If the request was guilty, we still restore the logical state
	 * in case the next request requires it (e.g. the aliasing ppgtt),
	 * but skip over the hung batch.
	 *
	 * If the request was innocent, we try to replay the request with
	 * the restored context.
	 */
	if (request) {
		struct drm_i915_private *dev_priv = request->i915;
		struct intel_context *ce = &request->ctx->engine[engine->id];
		struct i915_hw_ppgtt *ppgtt;

		/* FIXME consider gen8 reset */

		if (ce->state) {
			I915_WRITE(CCID,
				   i915_ggtt_offset(ce->state) |
				   BIT(8) /* must be set! */ |
				   CCID_EXTENDED_STATE_SAVE |
				   CCID_EXTENDED_STATE_RESTORE |
				   CCID_EN);
		}

		ppgtt = request->ctx->ppgtt ?: engine->i915->mm.aliasing_ppgtt;
		if (ppgtt) {
			u32 pd_offset = ppgtt->pd.base.ggtt_offset << 10;
<<<<<<< HEAD

			I915_WRITE(RING_PP_DIR_DCLV(engine), PP_DIR_DCLV_2G);
			I915_WRITE(RING_PP_DIR_BASE(engine), pd_offset);

			/* Wait for the PD reload to complete */
			if (intel_wait_for_register(dev_priv,
						    RING_PP_DIR_BASE(engine),
						    BIT(0), 0,
						    10))
				DRM_ERROR("Wait for reload of ppgtt page-directory timed out\n");

			ppgtt->pd_dirty_rings &= ~intel_engine_flag(engine);
		}

		/* If the rq hung, jump to its breadcrumb and skip the batch */
		if (request->fence.error == -EIO) {
			struct intel_ring *ring = request->ring;

			ring->head = request->postfix;
			ring->last_retired_head = -1;
		}
	} else {
		engine->legacy_active_context = NULL;
	}
}
=======
>>>>>>> d59b21ec

			I915_WRITE(RING_PP_DIR_DCLV(engine), PP_DIR_DCLV_2G);
			I915_WRITE(RING_PP_DIR_BASE(engine), pd_offset);

			/* Wait for the PD reload to complete */
			if (intel_wait_for_register(dev_priv,
						    RING_PP_DIR_BASE(engine),
						    BIT(0), 0,
						    10))
				DRM_ERROR("Wait for reload of ppgtt page-directory timed out\n");

			ppgtt->pd_dirty_rings &= ~intel_engine_flag(engine);
		}

		/* If the rq hung, jump to its breadcrumb and skip the batch */
		if (request->fence.error == -EIO) {
			struct intel_ring *ring = request->ring;

			ring->head = request->postfix;
			ring->last_retired_head = -1;
		}
	} else {
		engine->legacy_active_context = NULL;
	}
}

static int intel_rcs_ctx_init(struct drm_i915_gem_request *req)
{
	int ret;

	ret = intel_ring_workarounds_emit(req);
	if (ret != 0)
		return ret;

	ret = i915_gem_render_state_emit(req);
	if (ret)
		return ret;

	return 0;
}

static int init_render_ring(struct intel_engine_cs *engine)
{
	struct drm_i915_private *dev_priv = engine->i915;
	int ret = init_ring_common(engine);
	if (ret)
		return ret;

	/* WaTimedSingleVertexDispatch:cl,bw,ctg,elk,ilk,snb */
	if (IS_GEN(dev_priv, 4, 6))
		I915_WRITE(MI_MODE, _MASKED_BIT_ENABLE(VS_TIMER_DISPATCH));

	/* We need to disable the AsyncFlip performance optimisations in order
	 * to use MI_WAIT_FOR_EVENT within the CS. It should already be
	 * programmed to '1' on all products.
	 *
	 * WaDisableAsyncFlipPerfMode:snb,ivb,hsw,vlv
	 */
	if (IS_GEN(dev_priv, 6, 7))
		I915_WRITE(MI_MODE, _MASKED_BIT_ENABLE(ASYNC_FLIP_PERF_DISABLE));

	/* Required for the hardware to program scanline values for waiting */
	/* WaEnableFlushTlbInvalidationMode:snb */
	if (IS_GEN6(dev_priv))
		I915_WRITE(GFX_MODE,
			   _MASKED_BIT_ENABLE(GFX_TLB_INVALIDATE_EXPLICIT));

	/* WaBCSVCSTlbInvalidationMode:ivb,vlv,hsw */
	if (IS_GEN7(dev_priv))
		I915_WRITE(GFX_MODE_GEN7,
			   _MASKED_BIT_ENABLE(GFX_TLB_INVALIDATE_EXPLICIT) |
			   _MASKED_BIT_ENABLE(GFX_REPLAY_MODE));

	if (IS_GEN6(dev_priv)) {
		/* From the Sandybridge PRM, volume 1 part 3, page 24:
		 * "If this bit is set, STCunit will have LRA as replacement
		 *  policy. [...] This bit must be reset.  LRA replacement
		 *  policy is not supported."
		 */
		I915_WRITE(CACHE_MODE_0,
			   _MASKED_BIT_DISABLE(CM0_STC_EVICT_DISABLE_LRA_SNB));
	}

	if (IS_GEN(dev_priv, 6, 7))
		I915_WRITE(INSTPM, _MASKED_BIT_ENABLE(INSTPM_FORCE_ORDERING));

	if (INTEL_INFO(dev_priv)->gen >= 6)
		I915_WRITE_IMR(engine, ~engine->irq_keep_mask);

	return init_workarounds_ring(engine);
}

static void render_ring_cleanup(struct intel_engine_cs *engine)
{
	struct drm_i915_private *dev_priv = engine->i915;

	i915_vma_unpin_and_release(&dev_priv->semaphore);
}

static u32 *gen8_rcs_signal(struct drm_i915_gem_request *req, u32 *cs)
{
	struct drm_i915_private *dev_priv = req->i915;
	struct intel_engine_cs *waiter;
	enum intel_engine_id id;

	for_each_engine(waiter, dev_priv, id) {
		u64 gtt_offset = req->engine->semaphore.signal_ggtt[id];
		if (gtt_offset == MI_SEMAPHORE_SYNC_INVALID)
			continue;

		*cs++ = GFX_OP_PIPE_CONTROL(6);
		*cs++ = PIPE_CONTROL_GLOBAL_GTT_IVB | PIPE_CONTROL_QW_WRITE |
			PIPE_CONTROL_CS_STALL;
		*cs++ = lower_32_bits(gtt_offset);
		*cs++ = upper_32_bits(gtt_offset);
		*cs++ = req->global_seqno;
		*cs++ = 0;
		*cs++ = MI_SEMAPHORE_SIGNAL |
			MI_SEMAPHORE_TARGET(waiter->hw_id);
		*cs++ = 0;
	}

	return cs;
}

static u32 *gen8_xcs_signal(struct drm_i915_gem_request *req, u32 *cs)
{
	struct drm_i915_private *dev_priv = req->i915;
	struct intel_engine_cs *waiter;
	enum intel_engine_id id;

	for_each_engine(waiter, dev_priv, id) {
		u64 gtt_offset = req->engine->semaphore.signal_ggtt[id];
		if (gtt_offset == MI_SEMAPHORE_SYNC_INVALID)
			continue;

		*cs++ = (MI_FLUSH_DW + 1) | MI_FLUSH_DW_OP_STOREDW;
		*cs++ = lower_32_bits(gtt_offset) | MI_FLUSH_DW_USE_GTT;
		*cs++ = upper_32_bits(gtt_offset);
		*cs++ = req->global_seqno;
		*cs++ = MI_SEMAPHORE_SIGNAL |
			MI_SEMAPHORE_TARGET(waiter->hw_id);
		*cs++ = 0;
	}

	return cs;
}

static u32 *gen6_signal(struct drm_i915_gem_request *req, u32 *cs)
{
	struct drm_i915_private *dev_priv = req->i915;
	struct intel_engine_cs *engine;
	enum intel_engine_id id;
	int num_rings = 0;

	for_each_engine(engine, dev_priv, id) {
		i915_reg_t mbox_reg;

		if (!(BIT(engine->hw_id) & GEN6_SEMAPHORES_MASK))
			continue;

		mbox_reg = req->engine->semaphore.mbox.signal[engine->hw_id];
		if (i915_mmio_reg_valid(mbox_reg)) {
			*cs++ = MI_LOAD_REGISTER_IMM(1);
			*cs++ = i915_mmio_reg_offset(mbox_reg);
			*cs++ = req->global_seqno;
			num_rings++;
		}
	}
	if (num_rings & 1)
		*cs++ = MI_NOOP;

	return cs;
}

static void i9xx_submit_request(struct drm_i915_gem_request *request)
{
	struct drm_i915_private *dev_priv = request->i915;

	i915_gem_request_submit(request);

	GEM_BUG_ON(!IS_ALIGNED(request->tail, 8));
	I915_WRITE_TAIL(request->engine, request->tail);
}

static void i9xx_emit_breadcrumb(struct drm_i915_gem_request *req, u32 *cs)
{
	*cs++ = MI_STORE_DWORD_INDEX;
	*cs++ = I915_GEM_HWS_INDEX << MI_STORE_DWORD_INDEX_SHIFT;
	*cs++ = req->global_seqno;
	*cs++ = MI_USER_INTERRUPT;

	req->tail = intel_ring_offset(req, cs);
	GEM_BUG_ON(!IS_ALIGNED(req->tail, 8));
}

static const int i9xx_emit_breadcrumb_sz = 4;

/**
 * gen6_sema_emit_breadcrumb - Update the semaphore mailbox registers
 *
 * @request - request to write to the ring
 *
 * Update the mailbox registers in the *other* rings with the current seqno.
 * This acts like a signal in the canonical semaphore.
 */
static void gen6_sema_emit_breadcrumb(struct drm_i915_gem_request *req, u32 *cs)
{
	return i9xx_emit_breadcrumb(req,
				    req->engine->semaphore.signal(req, cs));
}

static void gen8_render_emit_breadcrumb(struct drm_i915_gem_request *req,
					u32 *cs)
{
	struct intel_engine_cs *engine = req->engine;

	if (engine->semaphore.signal)
		cs = engine->semaphore.signal(req, cs);

	*cs++ = GFX_OP_PIPE_CONTROL(6);
	*cs++ = PIPE_CONTROL_GLOBAL_GTT_IVB | PIPE_CONTROL_CS_STALL |
		PIPE_CONTROL_QW_WRITE;
	*cs++ = intel_hws_seqno_address(engine);
	*cs++ = 0;
	*cs++ = req->global_seqno;
	/* We're thrashing one dword of HWS. */
	*cs++ = 0;
	*cs++ = MI_USER_INTERRUPT;
	*cs++ = MI_NOOP;

	req->tail = intel_ring_offset(req, cs);
	GEM_BUG_ON(!IS_ALIGNED(req->tail, 8));
}

static const int gen8_render_emit_breadcrumb_sz = 8;

/**
 * intel_ring_sync - sync the waiter to the signaller on seqno
 *
 * @waiter - ring that is waiting
 * @signaller - ring which has, or will signal
 * @seqno - seqno which the waiter will block on
 */

static int
gen8_ring_sync_to(struct drm_i915_gem_request *req,
		  struct drm_i915_gem_request *signal)
{
	struct drm_i915_private *dev_priv = req->i915;
	u64 offset = GEN8_WAIT_OFFSET(req->engine, signal->engine->id);
	struct i915_hw_ppgtt *ppgtt;
	u32 *cs;

	cs = intel_ring_begin(req, 4);
	if (IS_ERR(cs))
		return PTR_ERR(cs);

	*cs++ = MI_SEMAPHORE_WAIT | MI_SEMAPHORE_GLOBAL_GTT |
		MI_SEMAPHORE_SAD_GTE_SDD;
	*cs++ = signal->global_seqno;
	*cs++ = lower_32_bits(offset);
	*cs++ = upper_32_bits(offset);
	intel_ring_advance(req, cs);

	/* When the !RCS engines idle waiting upon a semaphore, they lose their
	 * pagetables and we must reload them before executing the batch.
	 * We do this on the i915_switch_context() following the wait and
	 * before the dispatch.
	 */
	ppgtt = req->ctx->ppgtt;
	if (ppgtt && req->engine->id != RCS)
		ppgtt->pd_dirty_rings |= intel_engine_flag(req->engine);
	return 0;
}

static int
gen6_ring_sync_to(struct drm_i915_gem_request *req,
		  struct drm_i915_gem_request *signal)
{
	u32 dw1 = MI_SEMAPHORE_MBOX |
		  MI_SEMAPHORE_COMPARE |
		  MI_SEMAPHORE_REGISTER;
	u32 wait_mbox = signal->engine->semaphore.mbox.wait[req->engine->hw_id];
	u32 *cs;

	WARN_ON(wait_mbox == MI_SEMAPHORE_SYNC_INVALID);

	cs = intel_ring_begin(req, 4);
	if (IS_ERR(cs))
		return PTR_ERR(cs);

	*cs++ = dw1 | wait_mbox;
	/* Throughout all of the GEM code, seqno passed implies our current
	 * seqno is >= the last seqno executed. However for hardware the
	 * comparison is strictly greater than.
	 */
	*cs++ = signal->global_seqno - 1;
	*cs++ = 0;
	*cs++ = MI_NOOP;
	intel_ring_advance(req, cs);

	return 0;
}

static void
gen5_seqno_barrier(struct intel_engine_cs *engine)
{
	/* MI_STORE are internally buffered by the GPU and not flushed
	 * either by MI_FLUSH or SyncFlush or any other combination of
	 * MI commands.
	 *
	 * "Only the submission of the store operation is guaranteed.
	 * The write result will be complete (coherent) some time later
	 * (this is practically a finite period but there is no guaranteed
	 * latency)."
	 *
	 * Empirically, we observe that we need a delay of at least 75us to
	 * be sure that the seqno write is visible by the CPU.
	 */
	usleep_range(125, 250);
}

static void
gen6_seqno_barrier(struct intel_engine_cs *engine)
{
	struct drm_i915_private *dev_priv = engine->i915;

	/* Workaround to force correct ordering between irq and seqno writes on
	 * ivb (and maybe also on snb) by reading from a CS register (like
	 * ACTHD) before reading the status page.
	 *
	 * Note that this effectively stalls the read by the time it takes to
	 * do a memory transaction, which more or less ensures that the write
	 * from the GPU has sufficient time to invalidate the CPU cacheline.
	 * Alternatively we could delay the interrupt from the CS ring to give
	 * the write time to land, but that would incur a delay after every
	 * batch i.e. much more frequent than a delay when waiting for the
	 * interrupt (with the same net latency).
	 *
	 * Also note that to prevent whole machine hangs on gen7, we have to
	 * take the spinlock to guard against concurrent cacheline access.
	 */
	spin_lock_irq(&dev_priv->uncore.lock);
	POSTING_READ_FW(RING_ACTHD(engine->mmio_base));
	spin_unlock_irq(&dev_priv->uncore.lock);
}

static void
gen5_irq_enable(struct intel_engine_cs *engine)
{
	gen5_enable_gt_irq(engine->i915, engine->irq_enable_mask);
}

static void
gen5_irq_disable(struct intel_engine_cs *engine)
{
	gen5_disable_gt_irq(engine->i915, engine->irq_enable_mask);
}

static void
i9xx_irq_enable(struct intel_engine_cs *engine)
{
	struct drm_i915_private *dev_priv = engine->i915;

	dev_priv->irq_mask &= ~engine->irq_enable_mask;
	I915_WRITE(IMR, dev_priv->irq_mask);
	POSTING_READ_FW(RING_IMR(engine->mmio_base));
}

static void
i9xx_irq_disable(struct intel_engine_cs *engine)
{
	struct drm_i915_private *dev_priv = engine->i915;

	dev_priv->irq_mask |= engine->irq_enable_mask;
	I915_WRITE(IMR, dev_priv->irq_mask);
}

static void
i8xx_irq_enable(struct intel_engine_cs *engine)
{
	struct drm_i915_private *dev_priv = engine->i915;

	dev_priv->irq_mask &= ~engine->irq_enable_mask;
	I915_WRITE16(IMR, dev_priv->irq_mask);
	POSTING_READ16(RING_IMR(engine->mmio_base));
}

static void
i8xx_irq_disable(struct intel_engine_cs *engine)
{
	struct drm_i915_private *dev_priv = engine->i915;

	dev_priv->irq_mask |= engine->irq_enable_mask;
	I915_WRITE16(IMR, dev_priv->irq_mask);
}

static int
bsd_ring_flush(struct drm_i915_gem_request *req, u32 mode)
{
	u32 *cs;

	cs = intel_ring_begin(req, 2);
	if (IS_ERR(cs))
		return PTR_ERR(cs);

	*cs++ = MI_FLUSH;
	*cs++ = MI_NOOP;
	intel_ring_advance(req, cs);
	return 0;
}

static void
gen6_irq_enable(struct intel_engine_cs *engine)
{
	struct drm_i915_private *dev_priv = engine->i915;

	I915_WRITE_IMR(engine,
		       ~(engine->irq_enable_mask |
			 engine->irq_keep_mask));
	gen5_enable_gt_irq(dev_priv, engine->irq_enable_mask);
}

static void
gen6_irq_disable(struct intel_engine_cs *engine)
{
	struct drm_i915_private *dev_priv = engine->i915;

	I915_WRITE_IMR(engine, ~engine->irq_keep_mask);
	gen5_disable_gt_irq(dev_priv, engine->irq_enable_mask);
}

static void
hsw_vebox_irq_enable(struct intel_engine_cs *engine)
{
	struct drm_i915_private *dev_priv = engine->i915;

	I915_WRITE_IMR(engine, ~engine->irq_enable_mask);
	gen6_unmask_pm_irq(dev_priv, engine->irq_enable_mask);
}

static void
hsw_vebox_irq_disable(struct intel_engine_cs *engine)
{
	struct drm_i915_private *dev_priv = engine->i915;

	I915_WRITE_IMR(engine, ~0);
	gen6_mask_pm_irq(dev_priv, engine->irq_enable_mask);
}

static void
gen8_irq_enable(struct intel_engine_cs *engine)
{
	struct drm_i915_private *dev_priv = engine->i915;

	I915_WRITE_IMR(engine,
		       ~(engine->irq_enable_mask |
			 engine->irq_keep_mask));
	POSTING_READ_FW(RING_IMR(engine->mmio_base));
}

static void
gen8_irq_disable(struct intel_engine_cs *engine)
{
	struct drm_i915_private *dev_priv = engine->i915;

	I915_WRITE_IMR(engine, ~engine->irq_keep_mask);
}

static int
i965_emit_bb_start(struct drm_i915_gem_request *req,
		   u64 offset, u32 length,
		   unsigned int dispatch_flags)
{
	u32 *cs;

	cs = intel_ring_begin(req, 2);
	if (IS_ERR(cs))
		return PTR_ERR(cs);

	*cs++ = MI_BATCH_BUFFER_START | MI_BATCH_GTT | (dispatch_flags &
		I915_DISPATCH_SECURE ? 0 : MI_BATCH_NON_SECURE_I965);
	*cs++ = offset;
	intel_ring_advance(req, cs);

	return 0;
}

/* Just userspace ABI convention to limit the wa batch bo to a resonable size */
#define I830_BATCH_LIMIT (256*1024)
#define I830_TLB_ENTRIES (2)
#define I830_WA_SIZE max(I830_TLB_ENTRIES*4096, I830_BATCH_LIMIT)
static int
i830_emit_bb_start(struct drm_i915_gem_request *req,
		   u64 offset, u32 len,
		   unsigned int dispatch_flags)
{
	u32 *cs, cs_offset = i915_ggtt_offset(req->engine->scratch);

	cs = intel_ring_begin(req, 6);
	if (IS_ERR(cs))
		return PTR_ERR(cs);

	/* Evict the invalid PTE TLBs */
	*cs++ = COLOR_BLT_CMD | BLT_WRITE_RGBA;
	*cs++ = BLT_DEPTH_32 | BLT_ROP_COLOR_COPY | 4096;
	*cs++ = I830_TLB_ENTRIES << 16 | 4; /* load each page */
	*cs++ = cs_offset;
	*cs++ = 0xdeadbeef;
	*cs++ = MI_NOOP;
	intel_ring_advance(req, cs);

	if ((dispatch_flags & I915_DISPATCH_PINNED) == 0) {
		if (len > I830_BATCH_LIMIT)
			return -ENOSPC;

		cs = intel_ring_begin(req, 6 + 2);
		if (IS_ERR(cs))
			return PTR_ERR(cs);

		/* Blit the batch (which has now all relocs applied) to the
		 * stable batch scratch bo area (so that the CS never
		 * stumbles over its tlb invalidation bug) ...
		 */
		*cs++ = SRC_COPY_BLT_CMD | BLT_WRITE_RGBA;
		*cs++ = BLT_DEPTH_32 | BLT_ROP_SRC_COPY | 4096;
		*cs++ = DIV_ROUND_UP(len, 4096) << 16 | 4096;
		*cs++ = cs_offset;
		*cs++ = 4096;
		*cs++ = offset;

		*cs++ = MI_FLUSH;
		*cs++ = MI_NOOP;
		intel_ring_advance(req, cs);

		/* ... and execute it. */
		offset = cs_offset;
	}

	cs = intel_ring_begin(req, 2);
	if (IS_ERR(cs))
		return PTR_ERR(cs);

	*cs++ = MI_BATCH_BUFFER_START | MI_BATCH_GTT;
	*cs++ = offset | (dispatch_flags & I915_DISPATCH_SECURE ? 0 :
		MI_BATCH_NON_SECURE);
	intel_ring_advance(req, cs);

	return 0;
}

static int
i915_emit_bb_start(struct drm_i915_gem_request *req,
		   u64 offset, u32 len,
		   unsigned int dispatch_flags)
{
	u32 *cs;

	cs = intel_ring_begin(req, 2);
	if (IS_ERR(cs))
		return PTR_ERR(cs);

	*cs++ = MI_BATCH_BUFFER_START | MI_BATCH_GTT;
	*cs++ = offset | (dispatch_flags & I915_DISPATCH_SECURE ? 0 :
		MI_BATCH_NON_SECURE);
	intel_ring_advance(req, cs);

	return 0;
}

static void cleanup_phys_status_page(struct intel_engine_cs *engine)
{
	struct drm_i915_private *dev_priv = engine->i915;

	if (!dev_priv->status_page_dmah)
		return;

	drm_pci_free(&dev_priv->drm, dev_priv->status_page_dmah);
	engine->status_page.page_addr = NULL;
}

static void cleanup_status_page(struct intel_engine_cs *engine)
{
	struct i915_vma *vma;
	struct drm_i915_gem_object *obj;

	vma = fetch_and_zero(&engine->status_page.vma);
	if (!vma)
		return;

	obj = vma->obj;

	i915_vma_unpin(vma);
	i915_vma_close(vma);

	i915_gem_object_unpin_map(obj);
	__i915_gem_object_release_unless_active(obj);
}

static int init_status_page(struct intel_engine_cs *engine)
{
	struct drm_i915_gem_object *obj;
	struct i915_vma *vma;
	unsigned int flags;
	void *vaddr;
	int ret;

	obj = i915_gem_object_create_internal(engine->i915, PAGE_SIZE);
	if (IS_ERR(obj)) {
		DRM_ERROR("Failed to allocate status page\n");
		return PTR_ERR(obj);
	}

	ret = i915_gem_object_set_cache_level(obj, I915_CACHE_LLC);
	if (ret)
		goto err;

	vma = i915_vma_instance(obj, &engine->i915->ggtt.base, NULL);
	if (IS_ERR(vma)) {
		ret = PTR_ERR(vma);
		goto err;
	}

	flags = PIN_GLOBAL;
	if (!HAS_LLC(engine->i915))
		/* On g33, we cannot place HWS above 256MiB, so
		 * restrict its pinning to the low mappable arena.
		 * Though this restriction is not documented for
		 * gen4, gen5, or byt, they also behave similarly
		 * and hang if the HWS is placed at the top of the
		 * GTT. To generalise, it appears that all !llc
		 * platforms have issues with us placing the HWS
		 * above the mappable region (even though we never
		 * actualy map it).
		 */
		flags |= PIN_MAPPABLE;
	ret = i915_vma_pin(vma, 0, 4096, flags);
	if (ret)
		goto err;

	vaddr = i915_gem_object_pin_map(obj, I915_MAP_WB);
	if (IS_ERR(vaddr)) {
		ret = PTR_ERR(vaddr);
		goto err_unpin;
	}

	engine->status_page.vma = vma;
	engine->status_page.ggtt_offset = i915_ggtt_offset(vma);
	engine->status_page.page_addr = memset(vaddr, 0, PAGE_SIZE);

	DRM_DEBUG_DRIVER("%s hws offset: 0x%08x\n",
			 engine->name, i915_ggtt_offset(vma));
	return 0;

err_unpin:
	i915_vma_unpin(vma);
err:
	i915_gem_object_put(obj);
	return ret;
}

static int init_phys_status_page(struct intel_engine_cs *engine)
{
	struct drm_i915_private *dev_priv = engine->i915;

	dev_priv->status_page_dmah =
		drm_pci_alloc(&dev_priv->drm, PAGE_SIZE, PAGE_SIZE);
	if (!dev_priv->status_page_dmah)
		return -ENOMEM;

	engine->status_page.page_addr = dev_priv->status_page_dmah->vaddr;
	memset(engine->status_page.page_addr, 0, PAGE_SIZE);

	return 0;
}

int intel_ring_pin(struct intel_ring *ring, unsigned int offset_bias)
{
	unsigned int flags;
	enum i915_map_type map;
	struct i915_vma *vma = ring->vma;
	void *addr;
	int ret;

	GEM_BUG_ON(ring->vaddr);

	map = HAS_LLC(ring->engine->i915) ? I915_MAP_WB : I915_MAP_WC;

	flags = PIN_GLOBAL;
	if (offset_bias)
		flags |= PIN_OFFSET_BIAS | offset_bias;
	if (vma->obj->stolen)
		flags |= PIN_MAPPABLE;

	if (!(vma->flags & I915_VMA_GLOBAL_BIND)) {
		if (flags & PIN_MAPPABLE || map == I915_MAP_WC)
			ret = i915_gem_object_set_to_gtt_domain(vma->obj, true);
		else
			ret = i915_gem_object_set_to_cpu_domain(vma->obj, true);
		if (unlikely(ret))
			return ret;
	}

	ret = i915_vma_pin(vma, 0, PAGE_SIZE, flags);
	if (unlikely(ret))
		return ret;

	if (i915_vma_is_map_and_fenceable(vma))
		addr = (void __force *)i915_vma_pin_iomap(vma);
	else
		addr = i915_gem_object_pin_map(vma->obj, map);
	if (IS_ERR(addr))
		goto err;

	ring->vaddr = addr;
	return 0;

err:
	i915_vma_unpin(vma);
	return PTR_ERR(addr);
}

void intel_ring_unpin(struct intel_ring *ring)
{
	GEM_BUG_ON(!ring->vma);
	GEM_BUG_ON(!ring->vaddr);

	if (i915_vma_is_map_and_fenceable(ring->vma))
		i915_vma_unpin_iomap(ring->vma);
	else
		i915_gem_object_unpin_map(ring->vma->obj);
	ring->vaddr = NULL;

	i915_vma_unpin(ring->vma);
}

static struct i915_vma *
intel_ring_create_vma(struct drm_i915_private *dev_priv, int size)
{
	struct drm_i915_gem_object *obj;
	struct i915_vma *vma;

	obj = i915_gem_object_create_stolen(dev_priv, size);
	if (!obj)
		obj = i915_gem_object_create(dev_priv, size);
	if (IS_ERR(obj))
		return ERR_CAST(obj);

	/* mark ring buffers as read-only from GPU side by default */
	obj->gt_ro = 1;

	vma = i915_vma_instance(obj, &dev_priv->ggtt.base, NULL);
	if (IS_ERR(vma))
		goto err;

	return vma;

err:
	i915_gem_object_put(obj);
	return vma;
}

struct intel_ring *
intel_engine_create_ring(struct intel_engine_cs *engine, int size)
{
	struct intel_ring *ring;
	struct i915_vma *vma;

	GEM_BUG_ON(!is_power_of_2(size));
	GEM_BUG_ON(RING_CTL_SIZE(size) & ~RING_NR_PAGES);

	ring = kzalloc(sizeof(*ring), GFP_KERNEL);
	if (!ring)
		return ERR_PTR(-ENOMEM);

	ring->engine = engine;

	INIT_LIST_HEAD(&ring->request_list);

	ring->size = size;
	/* Workaround an erratum on the i830 which causes a hang if
	 * the TAIL pointer points to within the last 2 cachelines
	 * of the buffer.
	 */
	ring->effective_size = size;
	if (IS_I830(engine->i915) || IS_I845G(engine->i915))
		ring->effective_size -= 2 * CACHELINE_BYTES;

	ring->last_retired_head = -1;
	intel_ring_update_space(ring);

	vma = intel_ring_create_vma(engine->i915, size);
	if (IS_ERR(vma)) {
		kfree(ring);
		return ERR_CAST(vma);
	}
	ring->vma = vma;

	return ring;
}

void
intel_ring_free(struct intel_ring *ring)
{
	struct drm_i915_gem_object *obj = ring->vma->obj;

	i915_vma_close(ring->vma);
	__i915_gem_object_release_unless_active(obj);

	kfree(ring);
}

static int context_pin(struct i915_gem_context *ctx)
{
	struct i915_vma *vma = ctx->engine[RCS].state;
	int ret;

	/* Clear this page out of any CPU caches for coherent swap-in/out.
	 * We only want to do this on the first bind so that we do not stall
	 * on an active context (which by nature is already on the GPU).
	 */
	if (!(vma->flags & I915_VMA_GLOBAL_BIND)) {
		ret = i915_gem_object_set_to_gtt_domain(vma->obj, false);
		if (ret)
			return ret;
	}

	return i915_vma_pin(vma, 0, ctx->ggtt_alignment, PIN_GLOBAL | PIN_HIGH);
}

static int intel_ring_context_pin(struct intel_engine_cs *engine,
				  struct i915_gem_context *ctx)
{
	struct intel_context *ce = &ctx->engine[engine->id];
	int ret;

	lockdep_assert_held(&ctx->i915->drm.struct_mutex);

	if (ce->pin_count++)
		return 0;

	if (ce->state) {
		ret = context_pin(ctx);
		if (ret)
			goto error;
	}

	/* The kernel context is only used as a placeholder for flushing the
	 * active context. It is never used for submitting user rendering and
	 * as such never requires the golden render context, and so we can skip
	 * emitting it when we switch to the kernel context. This is required
	 * as during eviction we cannot allocate and pin the renderstate in
	 * order to initialise the context.
	 */
	if (i915_gem_context_is_kernel(ctx))
		ce->initialised = true;

	i915_gem_context_get(ctx);
	return 0;

error:
	ce->pin_count = 0;
	return ret;
}

static void intel_ring_context_unpin(struct intel_engine_cs *engine,
				     struct i915_gem_context *ctx)
{
	struct intel_context *ce = &ctx->engine[engine->id];

	lockdep_assert_held(&ctx->i915->drm.struct_mutex);
	GEM_BUG_ON(ce->pin_count == 0);

	if (--ce->pin_count)
		return;

	if (ce->state)
		i915_vma_unpin(ce->state);

	i915_gem_context_put(ctx);
}

static int intel_init_ring_buffer(struct intel_engine_cs *engine)
{
	struct drm_i915_private *dev_priv = engine->i915;
	struct intel_ring *ring;
	int ret;

	WARN_ON(engine->buffer);

	intel_engine_setup_common(engine);

	ret = intel_engine_init_common(engine);
	if (ret)
		goto error;

	ring = intel_engine_create_ring(engine, 32 * PAGE_SIZE);
	if (IS_ERR(ring)) {
		ret = PTR_ERR(ring);
		goto error;
	}

	if (HWS_NEEDS_PHYSICAL(dev_priv)) {
		WARN_ON(engine->id != RCS);
		ret = init_phys_status_page(engine);
		if (ret)
			goto error;
	} else {
		ret = init_status_page(engine);
		if (ret)
			goto error;
	}

	/* Ring wraparound at offset 0 sometimes hangs. No idea why. */
	ret = intel_ring_pin(ring, I915_GTT_PAGE_SIZE);
	if (ret) {
		intel_ring_free(ring);
		goto error;
	}
	engine->buffer = ring;

	return 0;

error:
	intel_engine_cleanup(engine);
	return ret;
}

void intel_engine_cleanup(struct intel_engine_cs *engine)
{
	struct drm_i915_private *dev_priv;

	dev_priv = engine->i915;

	if (engine->buffer) {
		WARN_ON(INTEL_GEN(dev_priv) > 2 &&
			(I915_READ_MODE(engine) & MODE_IDLE) == 0);

		intel_ring_unpin(engine->buffer);
		intel_ring_free(engine->buffer);
		engine->buffer = NULL;
	}

	if (engine->cleanup)
		engine->cleanup(engine);

	if (HWS_NEEDS_PHYSICAL(dev_priv)) {
		WARN_ON(engine->id != RCS);
		cleanup_phys_status_page(engine);
	} else {
		cleanup_status_page(engine);
	}

	intel_engine_cleanup_common(engine);

	engine->i915 = NULL;
	dev_priv->engine[engine->id] = NULL;
	kfree(engine);
}

void intel_legacy_submission_resume(struct drm_i915_private *dev_priv)
{
	struct intel_engine_cs *engine;
	enum intel_engine_id id;

	for_each_engine(engine, dev_priv, id) {
		engine->buffer->head = engine->buffer->tail;
		engine->buffer->last_retired_head = -1;
	}
}

static int ring_request_alloc(struct drm_i915_gem_request *request)
{
	u32 *cs;

	GEM_BUG_ON(!request->ctx->engine[request->engine->id].pin_count);

	/* Flush enough space to reduce the likelihood of waiting after
	 * we start building the request - in which case we will just
	 * have to repeat work.
	 */
	request->reserved_space += LEGACY_REQUEST_SIZE;

	GEM_BUG_ON(!request->engine->buffer);
	request->ring = request->engine->buffer;

	cs = intel_ring_begin(request, 0);
	if (IS_ERR(cs))
		return PTR_ERR(cs);

	request->reserved_space -= LEGACY_REQUEST_SIZE;
	return 0;
}

static int wait_for_space(struct drm_i915_gem_request *req, int bytes)
{
	struct intel_ring *ring = req->ring;
	struct drm_i915_gem_request *target;
	long timeout;

	lockdep_assert_held(&req->i915->drm.struct_mutex);

	intel_ring_update_space(ring);
	if (ring->space >= bytes)
		return 0;

	/*
	 * Space is reserved in the ringbuffer for finalising the request,
	 * as that cannot be allowed to fail. During request finalisation,
	 * reserved_space is set to 0 to stop the overallocation and the
	 * assumption is that then we never need to wait (which has the
	 * risk of failing with EINTR).
	 *
	 * See also i915_gem_request_alloc() and i915_add_request().
	 */
	GEM_BUG_ON(!req->reserved_space);

	list_for_each_entry(target, &ring->request_list, ring_link) {
		unsigned space;

		/* Would completion of this request free enough space? */
		space = __intel_ring_space(target->postfix, ring->tail,
					   ring->size);
		if (space >= bytes)
			break;
	}

	if (WARN_ON(&target->ring_link == &ring->request_list))
		return -ENOSPC;

	timeout = i915_wait_request(target,
				    I915_WAIT_INTERRUPTIBLE | I915_WAIT_LOCKED,
				    MAX_SCHEDULE_TIMEOUT);
	if (timeout < 0)
		return timeout;

	i915_gem_request_retire_upto(target);

	intel_ring_update_space(ring);
	GEM_BUG_ON(ring->space < bytes);
	return 0;
}

u32 *intel_ring_begin(struct drm_i915_gem_request *req, int num_dwords)
{
	struct intel_ring *ring = req->ring;
	int remain_actual = ring->size - ring->tail;
	int remain_usable = ring->effective_size - ring->tail;
	int bytes = num_dwords * sizeof(u32);
	int total_bytes, wait_bytes;
	bool need_wrap = false;
	u32 *cs;

	total_bytes = bytes + req->reserved_space;

	if (unlikely(bytes > remain_usable)) {
		/*
		 * Not enough space for the basic request. So need to flush
		 * out the remainder and then wait for base + reserved.
		 */
		wait_bytes = remain_actual + total_bytes;
		need_wrap = true;
	} else if (unlikely(total_bytes > remain_usable)) {
		/*
		 * The base request will fit but the reserved space
		 * falls off the end. So we don't need an immediate wrap
		 * and only need to effectively wait for the reserved
		 * size space from the start of ringbuffer.
		 */
		wait_bytes = remain_actual + req->reserved_space;
	} else {
		/* No wrapping required, just waiting. */
		wait_bytes = total_bytes;
	}

	if (wait_bytes > ring->space) {
		int ret = wait_for_space(req, wait_bytes);
		if (unlikely(ret))
			return ERR_PTR(ret);
	}

	if (unlikely(need_wrap)) {
		GEM_BUG_ON(remain_actual > ring->space);
		GEM_BUG_ON(ring->tail + remain_actual > ring->size);

		/* Fill the tail with MI_NOOP */
		memset(ring->vaddr + ring->tail, 0, remain_actual);
		ring->tail = 0;
		ring->space -= remain_actual;
	}

	GEM_BUG_ON(ring->tail > ring->size - bytes);
	cs = ring->vaddr + ring->tail;
	ring->tail += bytes;
	ring->space -= bytes;
	GEM_BUG_ON(ring->space < 0);

	return cs;
}

/* Align the ring tail to a cacheline boundary */
int intel_ring_cacheline_align(struct drm_i915_gem_request *req)
{
	int num_dwords =
		(req->ring->tail & (CACHELINE_BYTES - 1)) / sizeof(uint32_t);
	u32 *cs;

	if (num_dwords == 0)
		return 0;

	num_dwords = CACHELINE_BYTES / sizeof(uint32_t) - num_dwords;
	cs = intel_ring_begin(req, num_dwords);
	if (IS_ERR(cs))
		return PTR_ERR(cs);

	while (num_dwords--)
		*cs++ = MI_NOOP;

	intel_ring_advance(req, cs);

	return 0;
}

static void gen6_bsd_submit_request(struct drm_i915_gem_request *request)
{
	struct drm_i915_private *dev_priv = request->i915;

	intel_uncore_forcewake_get(dev_priv, FORCEWAKE_ALL);

       /* Every tail move must follow the sequence below */

	/* Disable notification that the ring is IDLE. The GT
	 * will then assume that it is busy and bring it out of rc6.
	 */
	I915_WRITE_FW(GEN6_BSD_SLEEP_PSMI_CONTROL,
		      _MASKED_BIT_ENABLE(GEN6_BSD_SLEEP_MSG_DISABLE));

	/* Clear the context id. Here be magic! */
	I915_WRITE64_FW(GEN6_BSD_RNCID, 0x0);

	/* Wait for the ring not to be idle, i.e. for it to wake up. */
	if (intel_wait_for_register_fw(dev_priv,
				       GEN6_BSD_SLEEP_PSMI_CONTROL,
				       GEN6_BSD_SLEEP_INDICATOR,
				       0,
				       50))
		DRM_ERROR("timed out waiting for the BSD ring to wake up\n");

	/* Now that the ring is fully powered up, update the tail */
	i9xx_submit_request(request);

	/* Let the ring send IDLE messages to the GT again,
	 * and so let it sleep to conserve power when idle.
	 */
	I915_WRITE_FW(GEN6_BSD_SLEEP_PSMI_CONTROL,
		      _MASKED_BIT_DISABLE(GEN6_BSD_SLEEP_MSG_DISABLE));

	intel_uncore_forcewake_put(dev_priv, FORCEWAKE_ALL);
}

static int gen6_bsd_ring_flush(struct drm_i915_gem_request *req, u32 mode)
{
	u32 cmd, *cs;

	cs = intel_ring_begin(req, 4);
	if (IS_ERR(cs))
		return PTR_ERR(cs);

	cmd = MI_FLUSH_DW;
	if (INTEL_GEN(req->i915) >= 8)
		cmd += 1;

	/* We always require a command barrier so that subsequent
	 * commands, such as breadcrumb interrupts, are strictly ordered
	 * wrt the contents of the write cache being flushed to memory
	 * (and thus being coherent from the CPU).
	 */
	cmd |= MI_FLUSH_DW_STORE_INDEX | MI_FLUSH_DW_OP_STOREDW;

	/*
	 * Bspec vol 1c.5 - video engine command streamer:
	 * "If ENABLED, all TLBs will be invalidated once the flush
	 * operation is complete. This bit is only valid when the
	 * Post-Sync Operation field is a value of 1h or 3h."
	 */
	if (mode & EMIT_INVALIDATE)
		cmd |= MI_INVALIDATE_TLB | MI_INVALIDATE_BSD;

	*cs++ = cmd;
	*cs++ = I915_GEM_HWS_SCRATCH_ADDR | MI_FLUSH_DW_USE_GTT;
	if (INTEL_GEN(req->i915) >= 8) {
		*cs++ = 0; /* upper addr */
		*cs++ = 0; /* value */
	} else  {
		*cs++ = 0;
		*cs++ = MI_NOOP;
	}
	intel_ring_advance(req, cs);
	return 0;
}

static int
gen8_emit_bb_start(struct drm_i915_gem_request *req,
		   u64 offset, u32 len,
		   unsigned int dispatch_flags)
{
	bool ppgtt = USES_PPGTT(req->i915) &&
			!(dispatch_flags & I915_DISPATCH_SECURE);
	u32 *cs;

	cs = intel_ring_begin(req, 4);
	if (IS_ERR(cs))
		return PTR_ERR(cs);

	/* FIXME(BDW): Address space and security selectors. */
	*cs++ = MI_BATCH_BUFFER_START_GEN8 | (ppgtt << 8) | (dispatch_flags &
		I915_DISPATCH_RS ? MI_BATCH_RESOURCE_STREAMER : 0);
	*cs++ = lower_32_bits(offset);
	*cs++ = upper_32_bits(offset);
	*cs++ = MI_NOOP;
	intel_ring_advance(req, cs);

	return 0;
}

static int
hsw_emit_bb_start(struct drm_i915_gem_request *req,
		  u64 offset, u32 len,
		  unsigned int dispatch_flags)
{
	u32 *cs;

	cs = intel_ring_begin(req, 2);
	if (IS_ERR(cs))
		return PTR_ERR(cs);

	*cs++ = MI_BATCH_BUFFER_START | (dispatch_flags & I915_DISPATCH_SECURE ?
		0 : MI_BATCH_PPGTT_HSW | MI_BATCH_NON_SECURE_HSW) |
		(dispatch_flags & I915_DISPATCH_RS ?
		MI_BATCH_RESOURCE_STREAMER : 0);
	/* bit0-7 is the length on GEN6+ */
	*cs++ = offset;
	intel_ring_advance(req, cs);

	return 0;
}

static int
gen6_emit_bb_start(struct drm_i915_gem_request *req,
		   u64 offset, u32 len,
		   unsigned int dispatch_flags)
{
	u32 *cs;

	cs = intel_ring_begin(req, 2);
	if (IS_ERR(cs))
		return PTR_ERR(cs);

	*cs++ = MI_BATCH_BUFFER_START | (dispatch_flags & I915_DISPATCH_SECURE ?
		0 : MI_BATCH_NON_SECURE_I965);
	/* bit0-7 is the length on GEN6+ */
	*cs++ = offset;
	intel_ring_advance(req, cs);

	return 0;
}

/* Blitter support (SandyBridge+) */

static int gen6_ring_flush(struct drm_i915_gem_request *req, u32 mode)
{
	u32 cmd, *cs;

	cs = intel_ring_begin(req, 4);
	if (IS_ERR(cs))
		return PTR_ERR(cs);

	cmd = MI_FLUSH_DW;
	if (INTEL_GEN(req->i915) >= 8)
		cmd += 1;

	/* We always require a command barrier so that subsequent
	 * commands, such as breadcrumb interrupts, are strictly ordered
	 * wrt the contents of the write cache being flushed to memory
	 * (and thus being coherent from the CPU).
	 */
	cmd |= MI_FLUSH_DW_STORE_INDEX | MI_FLUSH_DW_OP_STOREDW;

	/*
	 * Bspec vol 1c.3 - blitter engine command streamer:
	 * "If ENABLED, all TLBs will be invalidated once the flush
	 * operation is complete. This bit is only valid when the
	 * Post-Sync Operation field is a value of 1h or 3h."
	 */
	if (mode & EMIT_INVALIDATE)
		cmd |= MI_INVALIDATE_TLB;
	*cs++ = cmd;
	*cs++ = I915_GEM_HWS_SCRATCH_ADDR | MI_FLUSH_DW_USE_GTT;
	if (INTEL_GEN(req->i915) >= 8) {
		*cs++ = 0; /* upper addr */
		*cs++ = 0; /* value */
	} else  {
		*cs++ = 0;
		*cs++ = MI_NOOP;
	}
	intel_ring_advance(req, cs);

	return 0;
}

static void intel_ring_init_semaphores(struct drm_i915_private *dev_priv,
				       struct intel_engine_cs *engine)
{
	struct drm_i915_gem_object *obj;
	int ret, i;

	if (!i915.semaphores)
		return;

	if (INTEL_GEN(dev_priv) >= 8 && !dev_priv->semaphore) {
		struct i915_vma *vma;

		obj = i915_gem_object_create(dev_priv, PAGE_SIZE);
		if (IS_ERR(obj))
			goto err;

		vma = i915_vma_instance(obj, &dev_priv->ggtt.base, NULL);
		if (IS_ERR(vma))
			goto err_obj;

		ret = i915_gem_object_set_to_gtt_domain(obj, false);
		if (ret)
			goto err_obj;

		ret = i915_vma_pin(vma, 0, 0, PIN_GLOBAL | PIN_HIGH);
		if (ret)
			goto err_obj;

		dev_priv->semaphore = vma;
	}

	if (INTEL_GEN(dev_priv) >= 8) {
		u32 offset = i915_ggtt_offset(dev_priv->semaphore);

		engine->semaphore.sync_to = gen8_ring_sync_to;
		engine->semaphore.signal = gen8_xcs_signal;

		for (i = 0; i < I915_NUM_ENGINES; i++) {
			u32 ring_offset;

			if (i != engine->id)
				ring_offset = offset + GEN8_SEMAPHORE_OFFSET(engine->id, i);
			else
				ring_offset = MI_SEMAPHORE_SYNC_INVALID;

			engine->semaphore.signal_ggtt[i] = ring_offset;
		}
	} else if (INTEL_GEN(dev_priv) >= 6) {
		engine->semaphore.sync_to = gen6_ring_sync_to;
		engine->semaphore.signal = gen6_signal;

		/*
		 * The current semaphore is only applied on pre-gen8
		 * platform.  And there is no VCS2 ring on the pre-gen8
		 * platform. So the semaphore between RCS and VCS2 is
		 * initialized as INVALID.  Gen8 will initialize the
		 * sema between VCS2 and RCS later.
		 */
		for (i = 0; i < GEN6_NUM_SEMAPHORES; i++) {
			static const struct {
				u32 wait_mbox;
				i915_reg_t mbox_reg;
			} sem_data[GEN6_NUM_SEMAPHORES][GEN6_NUM_SEMAPHORES] = {
				[RCS_HW] = {
					[VCS_HW] =  { .wait_mbox = MI_SEMAPHORE_SYNC_RV,  .mbox_reg = GEN6_VRSYNC },
					[BCS_HW] =  { .wait_mbox = MI_SEMAPHORE_SYNC_RB,  .mbox_reg = GEN6_BRSYNC },
					[VECS_HW] = { .wait_mbox = MI_SEMAPHORE_SYNC_RVE, .mbox_reg = GEN6_VERSYNC },
				},
				[VCS_HW] = {
					[RCS_HW] =  { .wait_mbox = MI_SEMAPHORE_SYNC_VR,  .mbox_reg = GEN6_RVSYNC },
					[BCS_HW] =  { .wait_mbox = MI_SEMAPHORE_SYNC_VB,  .mbox_reg = GEN6_BVSYNC },
					[VECS_HW] = { .wait_mbox = MI_SEMAPHORE_SYNC_VVE, .mbox_reg = GEN6_VEVSYNC },
				},
				[BCS_HW] = {
					[RCS_HW] =  { .wait_mbox = MI_SEMAPHORE_SYNC_BR,  .mbox_reg = GEN6_RBSYNC },
					[VCS_HW] =  { .wait_mbox = MI_SEMAPHORE_SYNC_BV,  .mbox_reg = GEN6_VBSYNC },
					[VECS_HW] = { .wait_mbox = MI_SEMAPHORE_SYNC_BVE, .mbox_reg = GEN6_VEBSYNC },
				},
				[VECS_HW] = {
					[RCS_HW] =  { .wait_mbox = MI_SEMAPHORE_SYNC_VER, .mbox_reg = GEN6_RVESYNC },
					[VCS_HW] =  { .wait_mbox = MI_SEMAPHORE_SYNC_VEV, .mbox_reg = GEN6_VVESYNC },
					[BCS_HW] =  { .wait_mbox = MI_SEMAPHORE_SYNC_VEB, .mbox_reg = GEN6_BVESYNC },
				},
			};
			u32 wait_mbox;
			i915_reg_t mbox_reg;

			if (i == engine->hw_id) {
				wait_mbox = MI_SEMAPHORE_SYNC_INVALID;
				mbox_reg = GEN6_NOSYNC;
			} else {
				wait_mbox = sem_data[engine->hw_id][i].wait_mbox;
				mbox_reg = sem_data[engine->hw_id][i].mbox_reg;
			}

			engine->semaphore.mbox.wait[i] = wait_mbox;
			engine->semaphore.mbox.signal[i] = mbox_reg;
		}
	}

	return;

err_obj:
	i915_gem_object_put(obj);
err:
	DRM_DEBUG_DRIVER("Failed to allocate space for semaphores, disabling\n");
	i915.semaphores = 0;
}

static void intel_ring_init_irq(struct drm_i915_private *dev_priv,
				struct intel_engine_cs *engine)
{
	engine->irq_enable_mask = GT_RENDER_USER_INTERRUPT << engine->irq_shift;

	if (INTEL_GEN(dev_priv) >= 8) {
		engine->irq_enable = gen8_irq_enable;
		engine->irq_disable = gen8_irq_disable;
		engine->irq_seqno_barrier = gen6_seqno_barrier;
	} else if (INTEL_GEN(dev_priv) >= 6) {
		engine->irq_enable = gen6_irq_enable;
		engine->irq_disable = gen6_irq_disable;
		engine->irq_seqno_barrier = gen6_seqno_barrier;
	} else if (INTEL_GEN(dev_priv) >= 5) {
		engine->irq_enable = gen5_irq_enable;
		engine->irq_disable = gen5_irq_disable;
		engine->irq_seqno_barrier = gen5_seqno_barrier;
	} else if (INTEL_GEN(dev_priv) >= 3) {
		engine->irq_enable = i9xx_irq_enable;
		engine->irq_disable = i9xx_irq_disable;
	} else {
		engine->irq_enable = i8xx_irq_enable;
		engine->irq_disable = i8xx_irq_disable;
	}
}

static void intel_ring_default_vfuncs(struct drm_i915_private *dev_priv,
				      struct intel_engine_cs *engine)
{
	intel_ring_init_irq(dev_priv, engine);
	intel_ring_init_semaphores(dev_priv, engine);

	engine->init_hw = init_ring_common;
	engine->reset_hw = reset_ring_common;

	engine->context_pin = intel_ring_context_pin;
	engine->context_unpin = intel_ring_context_unpin;

	engine->request_alloc = ring_request_alloc;

	engine->emit_breadcrumb = i9xx_emit_breadcrumb;
	engine->emit_breadcrumb_sz = i9xx_emit_breadcrumb_sz;
	if (i915.semaphores) {
		int num_rings;

		engine->emit_breadcrumb = gen6_sema_emit_breadcrumb;

		num_rings = hweight32(INTEL_INFO(dev_priv)->ring_mask) - 1;
		if (INTEL_GEN(dev_priv) >= 8) {
			engine->emit_breadcrumb_sz += num_rings * 6;
		} else {
			engine->emit_breadcrumb_sz += num_rings * 3;
			if (num_rings & 1)
				engine->emit_breadcrumb_sz++;
		}
	}
	engine->submit_request = i9xx_submit_request;

	if (INTEL_GEN(dev_priv) >= 8)
		engine->emit_bb_start = gen8_emit_bb_start;
	else if (INTEL_GEN(dev_priv) >= 6)
		engine->emit_bb_start = gen6_emit_bb_start;
	else if (INTEL_GEN(dev_priv) >= 4)
		engine->emit_bb_start = i965_emit_bb_start;
	else if (IS_I830(dev_priv) || IS_I845G(dev_priv))
		engine->emit_bb_start = i830_emit_bb_start;
	else
		engine->emit_bb_start = i915_emit_bb_start;
}

int intel_init_render_ring_buffer(struct intel_engine_cs *engine)
{
	struct drm_i915_private *dev_priv = engine->i915;
	int ret;

	intel_ring_default_vfuncs(dev_priv, engine);

	if (HAS_L3_DPF(dev_priv))
		engine->irq_keep_mask = GT_RENDER_L3_PARITY_ERROR_INTERRUPT;

	if (INTEL_GEN(dev_priv) >= 8) {
		engine->init_context = intel_rcs_ctx_init;
		engine->emit_breadcrumb = gen8_render_emit_breadcrumb;
		engine->emit_breadcrumb_sz = gen8_render_emit_breadcrumb_sz;
		engine->emit_flush = gen8_render_ring_flush;
		if (i915.semaphores) {
			int num_rings;

			engine->semaphore.signal = gen8_rcs_signal;

			num_rings =
				hweight32(INTEL_INFO(dev_priv)->ring_mask) - 1;
			engine->emit_breadcrumb_sz += num_rings * 6;
		}
	} else if (INTEL_GEN(dev_priv) >= 6) {
		engine->init_context = intel_rcs_ctx_init;
		engine->emit_flush = gen7_render_ring_flush;
		if (IS_GEN6(dev_priv))
			engine->emit_flush = gen6_render_ring_flush;
	} else if (IS_GEN5(dev_priv)) {
		engine->emit_flush = gen4_render_ring_flush;
	} else {
		if (INTEL_GEN(dev_priv) < 4)
			engine->emit_flush = gen2_render_ring_flush;
		else
			engine->emit_flush = gen4_render_ring_flush;
		engine->irq_enable_mask = I915_USER_INTERRUPT;
	}

	if (IS_HASWELL(dev_priv))
		engine->emit_bb_start = hsw_emit_bb_start;

	engine->init_hw = init_render_ring;
	engine->cleanup = render_ring_cleanup;

	ret = intel_init_ring_buffer(engine);
	if (ret)
		return ret;

	if (INTEL_GEN(dev_priv) >= 6) {
		ret = intel_engine_create_scratch(engine, PAGE_SIZE);
		if (ret)
			return ret;
	} else if (HAS_BROKEN_CS_TLB(dev_priv)) {
		ret = intel_engine_create_scratch(engine, I830_WA_SIZE);
		if (ret)
			return ret;
	}

	return 0;
}

int intel_init_bsd_ring_buffer(struct intel_engine_cs *engine)
{
	struct drm_i915_private *dev_priv = engine->i915;

	intel_ring_default_vfuncs(dev_priv, engine);

	if (INTEL_GEN(dev_priv) >= 6) {
		/* gen6 bsd needs a special wa for tail updates */
		if (IS_GEN6(dev_priv))
			engine->submit_request = gen6_bsd_submit_request;
		engine->emit_flush = gen6_bsd_ring_flush;
		if (INTEL_GEN(dev_priv) < 8)
			engine->irq_enable_mask = GT_BSD_USER_INTERRUPT;
	} else {
		engine->mmio_base = BSD_RING_BASE;
		engine->emit_flush = bsd_ring_flush;
		if (IS_GEN5(dev_priv))
			engine->irq_enable_mask = ILK_BSD_USER_INTERRUPT;
		else
			engine->irq_enable_mask = I915_BSD_USER_INTERRUPT;
	}

	return intel_init_ring_buffer(engine);
}

/**
 * Initialize the second BSD ring (eg. Broadwell GT3, Skylake GT3)
 */
int intel_init_bsd2_ring_buffer(struct intel_engine_cs *engine)
{
	struct drm_i915_private *dev_priv = engine->i915;

	intel_ring_default_vfuncs(dev_priv, engine);

	engine->emit_flush = gen6_bsd_ring_flush;

	return intel_init_ring_buffer(engine);
}

int intel_init_blt_ring_buffer(struct intel_engine_cs *engine)
{
	struct drm_i915_private *dev_priv = engine->i915;

	intel_ring_default_vfuncs(dev_priv, engine);

	engine->emit_flush = gen6_ring_flush;
	if (INTEL_GEN(dev_priv) < 8)
		engine->irq_enable_mask = GT_BLT_USER_INTERRUPT;

	return intel_init_ring_buffer(engine);
}

int intel_init_vebox_ring_buffer(struct intel_engine_cs *engine)
{
	struct drm_i915_private *dev_priv = engine->i915;

	intel_ring_default_vfuncs(dev_priv, engine);

	engine->emit_flush = gen6_ring_flush;

	if (INTEL_GEN(dev_priv) < 8) {
		engine->irq_enable_mask = PM_VEBOX_USER_INTERRUPT;
		engine->irq_enable = hsw_vebox_irq_enable;
		engine->irq_disable = hsw_vebox_irq_disable;
	}

	return intel_init_ring_buffer(engine);
}<|MERGE_RESOLUTION|>--- conflicted
+++ resolved
@@ -603,34 +603,6 @@
 		ppgtt = request->ctx->ppgtt ?: engine->i915->mm.aliasing_ppgtt;
 		if (ppgtt) {
 			u32 pd_offset = ppgtt->pd.base.ggtt_offset << 10;
-<<<<<<< HEAD
-
-			I915_WRITE(RING_PP_DIR_DCLV(engine), PP_DIR_DCLV_2G);
-			I915_WRITE(RING_PP_DIR_BASE(engine), pd_offset);
-
-			/* Wait for the PD reload to complete */
-			if (intel_wait_for_register(dev_priv,
-						    RING_PP_DIR_BASE(engine),
-						    BIT(0), 0,
-						    10))
-				DRM_ERROR("Wait for reload of ppgtt page-directory timed out\n");
-
-			ppgtt->pd_dirty_rings &= ~intel_engine_flag(engine);
-		}
-
-		/* If the rq hung, jump to its breadcrumb and skip the batch */
-		if (request->fence.error == -EIO) {
-			struct intel_ring *ring = request->ring;
-
-			ring->head = request->postfix;
-			ring->last_retired_head = -1;
-		}
-	} else {
-		engine->legacy_active_context = NULL;
-	}
-}
-=======
->>>>>>> d59b21ec
 
 			I915_WRITE(RING_PP_DIR_DCLV(engine), PP_DIR_DCLV_2G);
 			I915_WRITE(RING_PP_DIR_BASE(engine), pd_offset);
