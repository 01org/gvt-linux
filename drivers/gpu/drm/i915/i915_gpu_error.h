--- conflicted
+++ resolved
@@ -316,13 +316,10 @@
 
 static inline void
 i915_error_state_store(struct i915_gpu_coredump *error)
-<<<<<<< HEAD
-=======
 {
 }
 
 static inline void i915_gpu_coredump_put(struct i915_gpu_coredump *gpu)
->>>>>>> 06f7a61c
 {
 }
 
