--- conflicted
+++ resolved
@@ -306,15 +306,7 @@
 
 	switch (obj->write_domain) {
 	case I915_GEM_DOMAIN_GTT:
-<<<<<<< HEAD
-		for_each_ggtt_vma(vma, obj)
-			intel_gt_flush_ggtt_writes(vma->vm->gt);
-
-		i915_gem_object_flush_frontbuffer(obj, ORIGIN_CPU);
-
-=======
 		spin_lock(&obj->vma.lock);
->>>>>>> a566696c
 		for_each_ggtt_vma(vma, obj) {
 			if (i915_vma_unset_ggtt_write(vma))
 				intel_gt_flush_ggtt_writes(vma->vm->gt);
