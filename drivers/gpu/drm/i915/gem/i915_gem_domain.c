--- conflicted
+++ resolved
@@ -368,12 +368,8 @@
 	struct drm_i915_private *i915 = to_i915(obj->base.dev);
 	struct i915_vma *vma;
 
-<<<<<<< HEAD
-	if (!atomic_read(&obj->bind_count))
-=======
 	GEM_BUG_ON(!i915_gem_object_has_pinned_pages(obj));
 	if (list_empty(&obj->vma.list))
->>>>>>> 937eea29
 		return;
 
 	mutex_lock(&i915->ggtt.vm.mutex);
