--- conflicted
+++ resolved
@@ -262,11 +262,7 @@
 	mutex_lock(&i915->drm.struct_mutex);
 	intel_uncore_forcewake_get(&i915->uncore, FORCEWAKE_ALL);
 
-<<<<<<< HEAD
-	if (i915_gem_init_hw(i915))
-=======
 	if (intel_gt_init_hw(&i915->gt))
->>>>>>> c1f2b812
 		goto err_wedged;
 
 	/*
