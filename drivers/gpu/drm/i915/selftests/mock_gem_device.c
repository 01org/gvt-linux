--- conflicted
+++ resolved
@@ -79,11 +79,6 @@
 
 out:
 	i915_params_free(&i915->params);
-<<<<<<< HEAD
-	put_device(&i915->drm.pdev->dev);
-	i915->drm.pdev = NULL;
-=======
->>>>>>> 640eee06
 }
 
 static struct drm_driver mock_driver = {
@@ -126,10 +121,6 @@
 #endif
 	struct drm_i915_private *i915;
 	struct pci_dev *pdev;
-<<<<<<< HEAD
-	int err;
-=======
->>>>>>> 640eee06
 
 	pdev = kzalloc(sizeof(*pdev), GFP_KERNEL);
 	if (!pdev)
@@ -168,8 +159,6 @@
 	if (pm_runtime_enabled(&pdev->dev))
 		WARN_ON(pm_runtime_get_sync(&pdev->dev));
 
-
-	i915_params_copy(&i915->params, &i915_modparams);
 
 	i915_params_copy(&i915->params, &i915_modparams);
 
