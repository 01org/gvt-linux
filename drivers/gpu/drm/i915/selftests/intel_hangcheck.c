--- conflicted
+++ resolved
@@ -384,28 +384,11 @@
 static int igt_wedged_reset(void *arg)
 {
 	struct drm_i915_private *i915 = arg;
-<<<<<<< HEAD
-=======
 	intel_wakeref_t wakeref;
->>>>>>> c5627461
 
 	/* Check that we can recover a wedged device with a GPU reset */
 
 	igt_global_reset_lock(i915);
-<<<<<<< HEAD
-	mutex_lock(&i915->drm.struct_mutex);
-	intel_runtime_pm_get(i915);
-
-	i915_gem_set_wedged(i915);
-	GEM_BUG_ON(!i915_terminally_wedged(&i915->gpu_error));
-
-	set_bit(I915_RESET_HANDOFF, &i915->gpu_error.flags);
-	i915_reset(i915, ALL_ENGINES, NULL);
-	GEM_BUG_ON(test_bit(I915_RESET_HANDOFF, &i915->gpu_error.flags));
-
-	intel_runtime_pm_put(i915);
-	mutex_unlock(&i915->drm.struct_mutex);
-=======
 	wakeref = intel_runtime_pm_get(i915);
 
 	i915_gem_set_wedged(i915);
@@ -416,7 +399,6 @@
 	mutex_unlock(&i915->drm.struct_mutex);
 
 	intel_runtime_pm_put(i915, wakeref);
->>>>>>> c5627461
 	igt_global_reset_unlock(i915);
 
 	return i915_terminally_wedged(&i915->gpu_error) ? -EIO : 0;
@@ -1554,10 +1536,7 @@
 		pr_err("%s(%s): Failed to start request %llx, at %x\n",
 		       __func__, engine->name,
 		       rq->fence.seqno, hws_seqno(&h, rq));
-<<<<<<< HEAD
-=======
 		i915_gem_set_wedged(i915);
->>>>>>> c5627461
 		err = -EIO;
 	}
 
@@ -1581,10 +1560,6 @@
 static void force_reset(struct drm_i915_private *i915)
 {
 	i915_gem_set_wedged(i915);
-<<<<<<< HEAD
-	set_bit(I915_RESET_HANDOFF, &i915->gpu_error.flags);
-=======
->>>>>>> c5627461
 	i915_reset(i915, 0, NULL);
 }
 
@@ -1597,10 +1572,7 @@
 		{ }
 	};
 	struct drm_i915_private *i915 = arg;
-<<<<<<< HEAD
-=======
 	intel_wakeref_t wakeref;
->>>>>>> c5627461
 	int err = 0;
 
 	/* Check that the resets are usable from atomic context */
@@ -1610,19 +1582,13 @@
 
 	igt_global_reset_lock(i915);
 	mutex_lock(&i915->drm.struct_mutex);
-<<<<<<< HEAD
-	intel_runtime_pm_get(i915);
-=======
 	wakeref = intel_runtime_pm_get(i915);
->>>>>>> c5627461
 
 	/* Flush any requests before we get started and check basics */
 	force_reset(i915);
 	if (i915_terminally_wedged(&i915->gpu_error))
 		goto unlock;
 
-<<<<<<< HEAD
-=======
 	if (intel_has_gpu_reset(i915)) {
 		const typeof(*phases) *p;
 
@@ -1643,7 +1609,6 @@
 		force_reset(i915);
 	}
 
->>>>>>> c5627461
 	if (intel_has_reset_engine(i915)) {
 		struct intel_engine_cs *engine;
 		enum intel_engine_id id;
@@ -1664,11 +1629,7 @@
 	force_reset(i915);
 
 unlock:
-<<<<<<< HEAD
-	intel_runtime_pm_put(i915);
-=======
 	intel_runtime_pm_put(i915, wakeref);
->>>>>>> c5627461
 	mutex_unlock(&i915->drm.struct_mutex);
 	igt_global_reset_unlock(i915);
 
