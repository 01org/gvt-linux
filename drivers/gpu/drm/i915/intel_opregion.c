--- conflicted
+++ resolved
@@ -974,12 +974,8 @@
 		 * opregion base, and should never point within opregion.
 		 */
 		if (opregion->header->over.major > 2 ||
-<<<<<<< HEAD
-		    opregion->header->over.minor >= 1) {
-=======
 		    opregion->header->over.minor >= 1 ||
 		    IS_ICELAKE(dev_priv)) {
->>>>>>> 22356cc0
 			WARN_ON(rvda < OPREGION_SIZE);
 
 			rvda += asls;
