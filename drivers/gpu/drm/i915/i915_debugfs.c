/*
 * Copyright © 2008 Intel Corporation
 *
 * Permission is hereby granted, free of charge, to any person obtaining a
 * copy of this software and associated documentation files (the "Software"),
 * to deal in the Software without restriction, including without limitation
 * the rights to use, copy, modify, merge, publish, distribute, sublicense,
 * and/or sell copies of the Software, and to permit persons to whom the
 * Software is furnished to do so, subject to the following conditions:
 *
 * The above copyright notice and this permission notice (including the next
 * paragraph) shall be included in all copies or substantial portions of the
 * Software.
 *
 * THE SOFTWARE IS PROVIDED "AS IS", WITHOUT WARRANTY OF ANY KIND, EXPRESS OR
 * IMPLIED, INCLUDING BUT NOT LIMITED TO THE WARRANTIES OF MERCHANTABILITY,
 * FITNESS FOR A PARTICULAR PURPOSE AND NONINFRINGEMENT.  IN NO EVENT SHALL
 * THE AUTHORS OR COPYRIGHT HOLDERS BE LIABLE FOR ANY CLAIM, DAMAGES OR OTHER
 * LIABILITY, WHETHER IN AN ACTION OF CONTRACT, TORT OR OTHERWISE, ARISING
 * FROM, OUT OF OR IN CONNECTION WITH THE SOFTWARE OR THE USE OR OTHER DEALINGS
 * IN THE SOFTWARE.
 *
 * Authors:
 *    Eric Anholt <eric@anholt.net>
 *    Keith Packard <keithp@keithp.com>
 *
 */

#include <linux/debugfs.h>
#include <linux/sort.h>
#include <linux/sched/mm.h>
#include "intel_drv.h"
#include "intel_guc_submission.h"

static inline struct drm_i915_private *node_to_i915(struct drm_info_node *node)
{
	return to_i915(node->minor->dev);
}

static int i915_capabilities(struct seq_file *m, void *data)
{
	struct drm_i915_private *dev_priv = node_to_i915(m->private);
	const struct intel_device_info *info = INTEL_INFO(dev_priv);
	struct drm_printer p = drm_seq_file_printer(m);

	seq_printf(m, "gen: %d\n", INTEL_GEN(dev_priv));
	seq_printf(m, "platform: %s\n", intel_platform_name(info->platform));
	seq_printf(m, "pch: %d\n", INTEL_PCH_TYPE(dev_priv));

	intel_device_info_dump_flags(info, &p);
	intel_device_info_dump_runtime(info, &p);
	intel_driver_caps_print(&dev_priv->caps, &p);

	kernel_param_lock(THIS_MODULE);
	i915_params_dump(&i915_modparams, &p);
	kernel_param_unlock(THIS_MODULE);

	return 0;
}

static char get_active_flag(struct drm_i915_gem_object *obj)
{
	return i915_gem_object_is_active(obj) ? '*' : ' ';
}

static char get_pin_flag(struct drm_i915_gem_object *obj)
{
	return obj->pin_global ? 'p' : ' ';
}

static char get_tiling_flag(struct drm_i915_gem_object *obj)
{
	switch (i915_gem_object_get_tiling(obj)) {
	default:
	case I915_TILING_NONE: return ' ';
	case I915_TILING_X: return 'X';
	case I915_TILING_Y: return 'Y';
	}
}

static char get_global_flag(struct drm_i915_gem_object *obj)
{
	return obj->userfault_count ? 'g' : ' ';
}

static char get_pin_mapped_flag(struct drm_i915_gem_object *obj)
{
	return obj->mm.mapping ? 'M' : ' ';
}

static u64 i915_gem_obj_total_ggtt_size(struct drm_i915_gem_object *obj)
{
	u64 size = 0;
	struct i915_vma *vma;

	for_each_ggtt_vma(vma, obj) {
		if (drm_mm_node_allocated(&vma->node))
			size += vma->node.size;
	}

	return size;
}

static const char *
stringify_page_sizes(unsigned int page_sizes, char *buf, size_t len)
{
	size_t x = 0;

	switch (page_sizes) {
	case 0:
		return "";
	case I915_GTT_PAGE_SIZE_4K:
		return "4K";
	case I915_GTT_PAGE_SIZE_64K:
		return "64K";
	case I915_GTT_PAGE_SIZE_2M:
		return "2M";
	default:
		if (!buf)
			return "M";

		if (page_sizes & I915_GTT_PAGE_SIZE_2M)
			x += snprintf(buf + x, len - x, "2M, ");
		if (page_sizes & I915_GTT_PAGE_SIZE_64K)
			x += snprintf(buf + x, len - x, "64K, ");
		if (page_sizes & I915_GTT_PAGE_SIZE_4K)
			x += snprintf(buf + x, len - x, "4K, ");
		buf[x-2] = '\0';

		return buf;
	}
}

static void
describe_obj(struct seq_file *m, struct drm_i915_gem_object *obj)
{
	struct drm_i915_private *dev_priv = to_i915(obj->base.dev);
	struct intel_engine_cs *engine;
	struct i915_vma *vma;
	unsigned int frontbuffer_bits;
	int pin_count = 0;

	lockdep_assert_held(&obj->base.dev->struct_mutex);

	seq_printf(m, "%pK: %c%c%c%c%c %8zdKiB %02x %02x %s%s%s",
		   &obj->base,
		   get_active_flag(obj),
		   get_pin_flag(obj),
		   get_tiling_flag(obj),
		   get_global_flag(obj),
		   get_pin_mapped_flag(obj),
		   obj->base.size / 1024,
		   obj->read_domains,
		   obj->write_domain,
		   i915_cache_level_str(dev_priv, obj->cache_level),
		   obj->mm.dirty ? " dirty" : "",
		   obj->mm.madv == I915_MADV_DONTNEED ? " purgeable" : "");
	if (obj->base.name)
		seq_printf(m, " (name: %d)", obj->base.name);
	list_for_each_entry(vma, &obj->vma_list, obj_link) {
		if (i915_vma_is_pinned(vma))
			pin_count++;
	}
	seq_printf(m, " (pinned x %d)", pin_count);
	if (obj->pin_global)
		seq_printf(m, " (global)");
	list_for_each_entry(vma, &obj->vma_list, obj_link) {
		if (!drm_mm_node_allocated(&vma->node))
			continue;

		seq_printf(m, " (%sgtt offset: %08llx, size: %08llx, pages: %s",
			   i915_vma_is_ggtt(vma) ? "g" : "pp",
			   vma->node.start, vma->node.size,
			   stringify_page_sizes(vma->page_sizes.gtt, NULL, 0));
		if (i915_vma_is_ggtt(vma)) {
			switch (vma->ggtt_view.type) {
			case I915_GGTT_VIEW_NORMAL:
				seq_puts(m, ", normal");
				break;

			case I915_GGTT_VIEW_PARTIAL:
				seq_printf(m, ", partial [%08llx+%x]",
					   vma->ggtt_view.partial.offset << PAGE_SHIFT,
					   vma->ggtt_view.partial.size << PAGE_SHIFT);
				break;

			case I915_GGTT_VIEW_ROTATED:
				seq_printf(m, ", rotated [(%ux%u, stride=%u, offset=%u), (%ux%u, stride=%u, offset=%u)]",
					   vma->ggtt_view.rotated.plane[0].width,
					   vma->ggtt_view.rotated.plane[0].height,
					   vma->ggtt_view.rotated.plane[0].stride,
					   vma->ggtt_view.rotated.plane[0].offset,
					   vma->ggtt_view.rotated.plane[1].width,
					   vma->ggtt_view.rotated.plane[1].height,
					   vma->ggtt_view.rotated.plane[1].stride,
					   vma->ggtt_view.rotated.plane[1].offset);
				break;

			default:
				MISSING_CASE(vma->ggtt_view.type);
				break;
			}
		}
		if (vma->fence)
			seq_printf(m, " , fence: %d%s",
				   vma->fence->id,
				   i915_gem_active_isset(&vma->last_fence) ? "*" : "");
		seq_puts(m, ")");
	}
	if (obj->stolen)
		seq_printf(m, " (stolen: %08llx)", obj->stolen->start);

	engine = i915_gem_object_last_write_engine(obj);
	if (engine)
		seq_printf(m, " (%s)", engine->name);

	frontbuffer_bits = atomic_read(&obj->frontbuffer_bits);
	if (frontbuffer_bits)
		seq_printf(m, " (frontbuffer: 0x%03x)", frontbuffer_bits);
}

static int obj_rank_by_stolen(const void *A, const void *B)
{
	const struct drm_i915_gem_object *a =
		*(const struct drm_i915_gem_object **)A;
	const struct drm_i915_gem_object *b =
		*(const struct drm_i915_gem_object **)B;

	if (a->stolen->start < b->stolen->start)
		return -1;
	if (a->stolen->start > b->stolen->start)
		return 1;
	return 0;
}

static int i915_gem_stolen_list_info(struct seq_file *m, void *data)
{
	struct drm_i915_private *dev_priv = node_to_i915(m->private);
	struct drm_device *dev = &dev_priv->drm;
	struct drm_i915_gem_object **objects;
	struct drm_i915_gem_object *obj;
	u64 total_obj_size, total_gtt_size;
	unsigned long total, count, n;
	int ret;

	total = READ_ONCE(dev_priv->mm.object_count);
	objects = kvmalloc_array(total, sizeof(*objects), GFP_KERNEL);
	if (!objects)
		return -ENOMEM;

	ret = mutex_lock_interruptible(&dev->struct_mutex);
	if (ret)
		goto out;

	total_obj_size = total_gtt_size = count = 0;

	spin_lock(&dev_priv->mm.obj_lock);
	list_for_each_entry(obj, &dev_priv->mm.bound_list, mm.link) {
		if (count == total)
			break;

		if (obj->stolen == NULL)
			continue;

		objects[count++] = obj;
		total_obj_size += obj->base.size;
		total_gtt_size += i915_gem_obj_total_ggtt_size(obj);

	}
	list_for_each_entry(obj, &dev_priv->mm.unbound_list, mm.link) {
		if (count == total)
			break;

		if (obj->stolen == NULL)
			continue;

		objects[count++] = obj;
		total_obj_size += obj->base.size;
	}
	spin_unlock(&dev_priv->mm.obj_lock);

	sort(objects, count, sizeof(*objects), obj_rank_by_stolen, NULL);

	seq_puts(m, "Stolen:\n");
	for (n = 0; n < count; n++) {
		seq_puts(m, "   ");
		describe_obj(m, objects[n]);
		seq_putc(m, '\n');
	}
	seq_printf(m, "Total %lu objects, %llu bytes, %llu GTT size\n",
		   count, total_obj_size, total_gtt_size);

	mutex_unlock(&dev->struct_mutex);
out:
	kvfree(objects);
	return ret;
}

struct file_stats {
	struct drm_i915_file_private *file_priv;
	unsigned long count;
	u64 total, unbound;
	u64 global, shared;
	u64 active, inactive;
};

static int per_file_stats(int id, void *ptr, void *data)
{
	struct drm_i915_gem_object *obj = ptr;
	struct file_stats *stats = data;
	struct i915_vma *vma;

	lockdep_assert_held(&obj->base.dev->struct_mutex);

	stats->count++;
	stats->total += obj->base.size;
	if (!obj->bind_count)
		stats->unbound += obj->base.size;
	if (obj->base.name || obj->base.dma_buf)
		stats->shared += obj->base.size;

	list_for_each_entry(vma, &obj->vma_list, obj_link) {
		if (!drm_mm_node_allocated(&vma->node))
			continue;

		if (i915_vma_is_ggtt(vma)) {
			stats->global += vma->node.size;
		} else {
			struct i915_hw_ppgtt *ppgtt = i915_vm_to_ppgtt(vma->vm);

			if (ppgtt->vm.file != stats->file_priv)
				continue;
		}

		if (i915_vma_is_active(vma))
			stats->active += vma->node.size;
		else
			stats->inactive += vma->node.size;
	}

	return 0;
}

#define print_file_stats(m, name, stats) do { \
	if (stats.count) \
		seq_printf(m, "%s: %lu objects, %llu bytes (%llu active, %llu inactive, %llu global, %llu shared, %llu unbound)\n", \
			   name, \
			   stats.count, \
			   stats.total, \
			   stats.active, \
			   stats.inactive, \
			   stats.global, \
			   stats.shared, \
			   stats.unbound); \
} while (0)

static void print_batch_pool_stats(struct seq_file *m,
				   struct drm_i915_private *dev_priv)
{
	struct drm_i915_gem_object *obj;
	struct file_stats stats;
	struct intel_engine_cs *engine;
	enum intel_engine_id id;
	int j;

	memset(&stats, 0, sizeof(stats));

	for_each_engine(engine, dev_priv, id) {
		for (j = 0; j < ARRAY_SIZE(engine->batch_pool.cache_list); j++) {
			list_for_each_entry(obj,
					    &engine->batch_pool.cache_list[j],
					    batch_pool_link)
				per_file_stats(0, obj, &stats);
		}
	}

	print_file_stats(m, "[k]batch pool", stats);
}

static int per_file_ctx_stats(int idx, void *ptr, void *data)
{
	struct i915_gem_context *ctx = ptr;
	struct intel_engine_cs *engine;
	enum intel_engine_id id;

	for_each_engine(engine, ctx->i915, id) {
		struct intel_context *ce = to_intel_context(ctx, engine);

		if (ce->state)
			per_file_stats(0, ce->state->obj, data);
		if (ce->ring)
			per_file_stats(0, ce->ring->vma->obj, data);
	}

	return 0;
}

static void print_context_stats(struct seq_file *m,
				struct drm_i915_private *dev_priv)
{
	struct drm_device *dev = &dev_priv->drm;
	struct file_stats stats;
	struct drm_file *file;

	memset(&stats, 0, sizeof(stats));

	mutex_lock(&dev->struct_mutex);
	if (dev_priv->kernel_context)
		per_file_ctx_stats(0, dev_priv->kernel_context, &stats);

	list_for_each_entry(file, &dev->filelist, lhead) {
		struct drm_i915_file_private *fpriv = file->driver_priv;
		idr_for_each(&fpriv->context_idr, per_file_ctx_stats, &stats);
	}
	mutex_unlock(&dev->struct_mutex);

	print_file_stats(m, "[k]contexts", stats);
}

static int i915_gem_object_info(struct seq_file *m, void *data)
{
	struct drm_i915_private *dev_priv = node_to_i915(m->private);
	struct drm_device *dev = &dev_priv->drm;
	struct i915_ggtt *ggtt = &dev_priv->ggtt;
	u32 count, mapped_count, purgeable_count, dpy_count, huge_count;
	u64 size, mapped_size, purgeable_size, dpy_size, huge_size;
	struct drm_i915_gem_object *obj;
	unsigned int page_sizes = 0;
	struct drm_file *file;
	char buf[80];
	int ret;

	ret = mutex_lock_interruptible(&dev->struct_mutex);
	if (ret)
		return ret;

	seq_printf(m, "%u objects, %llu bytes\n",
		   dev_priv->mm.object_count,
		   dev_priv->mm.object_memory);

	size = count = 0;
	mapped_size = mapped_count = 0;
	purgeable_size = purgeable_count = 0;
	huge_size = huge_count = 0;

	spin_lock(&dev_priv->mm.obj_lock);
	list_for_each_entry(obj, &dev_priv->mm.unbound_list, mm.link) {
		size += obj->base.size;
		++count;

		if (obj->mm.madv == I915_MADV_DONTNEED) {
			purgeable_size += obj->base.size;
			++purgeable_count;
		}

		if (obj->mm.mapping) {
			mapped_count++;
			mapped_size += obj->base.size;
		}

		if (obj->mm.page_sizes.sg > I915_GTT_PAGE_SIZE) {
			huge_count++;
			huge_size += obj->base.size;
			page_sizes |= obj->mm.page_sizes.sg;
		}
	}
	seq_printf(m, "%u unbound objects, %llu bytes\n", count, size);

	size = count = dpy_size = dpy_count = 0;
	list_for_each_entry(obj, &dev_priv->mm.bound_list, mm.link) {
		size += obj->base.size;
		++count;

		if (obj->pin_global) {
			dpy_size += obj->base.size;
			++dpy_count;
		}

		if (obj->mm.madv == I915_MADV_DONTNEED) {
			purgeable_size += obj->base.size;
			++purgeable_count;
		}

		if (obj->mm.mapping) {
			mapped_count++;
			mapped_size += obj->base.size;
		}

		if (obj->mm.page_sizes.sg > I915_GTT_PAGE_SIZE) {
			huge_count++;
			huge_size += obj->base.size;
			page_sizes |= obj->mm.page_sizes.sg;
		}
	}
	spin_unlock(&dev_priv->mm.obj_lock);

	seq_printf(m, "%u bound objects, %llu bytes\n",
		   count, size);
	seq_printf(m, "%u purgeable objects, %llu bytes\n",
		   purgeable_count, purgeable_size);
	seq_printf(m, "%u mapped objects, %llu bytes\n",
		   mapped_count, mapped_size);
	seq_printf(m, "%u huge-paged objects (%s) %llu bytes\n",
		   huge_count,
		   stringify_page_sizes(page_sizes, buf, sizeof(buf)),
		   huge_size);
	seq_printf(m, "%u display objects (globally pinned), %llu bytes\n",
		   dpy_count, dpy_size);

	seq_printf(m, "%llu [%pa] gtt total\n",
		   ggtt->vm.total, &ggtt->mappable_end);
	seq_printf(m, "Supported page sizes: %s\n",
		   stringify_page_sizes(INTEL_INFO(dev_priv)->page_sizes,
					buf, sizeof(buf)));

	seq_putc(m, '\n');
	print_batch_pool_stats(m, dev_priv);
	mutex_unlock(&dev->struct_mutex);

	mutex_lock(&dev->filelist_mutex);
	print_context_stats(m, dev_priv);
	list_for_each_entry_reverse(file, &dev->filelist, lhead) {
		struct file_stats stats;
		struct drm_i915_file_private *file_priv = file->driver_priv;
		struct i915_request *request;
		struct task_struct *task;

		mutex_lock(&dev->struct_mutex);

		memset(&stats, 0, sizeof(stats));
		stats.file_priv = file->driver_priv;
		spin_lock(&file->table_lock);
		idr_for_each(&file->object_idr, per_file_stats, &stats);
		spin_unlock(&file->table_lock);
		/*
		 * Although we have a valid reference on file->pid, that does
		 * not guarantee that the task_struct who called get_pid() is
		 * still alive (e.g. get_pid(current) => fork() => exit()).
		 * Therefore, we need to protect this ->comm access using RCU.
		 */
		request = list_first_entry_or_null(&file_priv->mm.request_list,
						   struct i915_request,
						   client_link);
		rcu_read_lock();
		task = pid_task(request && request->gem_context->pid ?
				request->gem_context->pid : file->pid,
				PIDTYPE_PID);
		print_file_stats(m, task ? task->comm : "<unknown>", stats);
		rcu_read_unlock();

		mutex_unlock(&dev->struct_mutex);
	}
	mutex_unlock(&dev->filelist_mutex);

	return 0;
}

static int i915_gem_gtt_info(struct seq_file *m, void *data)
{
	struct drm_info_node *node = m->private;
	struct drm_i915_private *dev_priv = node_to_i915(node);
	struct drm_device *dev = &dev_priv->drm;
	struct drm_i915_gem_object **objects;
	struct drm_i915_gem_object *obj;
	u64 total_obj_size, total_gtt_size;
	unsigned long nobject, n;
	int count, ret;

	nobject = READ_ONCE(dev_priv->mm.object_count);
	objects = kvmalloc_array(nobject, sizeof(*objects), GFP_KERNEL);
	if (!objects)
		return -ENOMEM;

	ret = mutex_lock_interruptible(&dev->struct_mutex);
	if (ret)
		return ret;

	count = 0;
	spin_lock(&dev_priv->mm.obj_lock);
	list_for_each_entry(obj, &dev_priv->mm.bound_list, mm.link) {
		objects[count++] = obj;
		if (count == nobject)
			break;
	}
	spin_unlock(&dev_priv->mm.obj_lock);

	total_obj_size = total_gtt_size = 0;
	for (n = 0;  n < count; n++) {
		obj = objects[n];

		seq_puts(m, "   ");
		describe_obj(m, obj);
		seq_putc(m, '\n');
		total_obj_size += obj->base.size;
		total_gtt_size += i915_gem_obj_total_ggtt_size(obj);
	}

	mutex_unlock(&dev->struct_mutex);

	seq_printf(m, "Total %d objects, %llu bytes, %llu GTT size\n",
		   count, total_obj_size, total_gtt_size);
	kvfree(objects);

	return 0;
}

static int i915_gem_batch_pool_info(struct seq_file *m, void *data)
{
	struct drm_i915_private *dev_priv = node_to_i915(m->private);
	struct drm_device *dev = &dev_priv->drm;
	struct drm_i915_gem_object *obj;
	struct intel_engine_cs *engine;
	enum intel_engine_id id;
	int total = 0;
	int ret, j;

	ret = mutex_lock_interruptible(&dev->struct_mutex);
	if (ret)
		return ret;

	for_each_engine(engine, dev_priv, id) {
		for (j = 0; j < ARRAY_SIZE(engine->batch_pool.cache_list); j++) {
			int count;

			count = 0;
			list_for_each_entry(obj,
					    &engine->batch_pool.cache_list[j],
					    batch_pool_link)
				count++;
			seq_printf(m, "%s cache[%d]: %d objects\n",
				   engine->name, j, count);

			list_for_each_entry(obj,
					    &engine->batch_pool.cache_list[j],
					    batch_pool_link) {
				seq_puts(m, "   ");
				describe_obj(m, obj);
				seq_putc(m, '\n');
			}

			total += count;
		}
	}

	seq_printf(m, "total: %d\n", total);

	mutex_unlock(&dev->struct_mutex);

	return 0;
}

static void gen8_display_interrupt_info(struct seq_file *m)
{
	struct drm_i915_private *dev_priv = node_to_i915(m->private);
	int pipe;

	for_each_pipe(dev_priv, pipe) {
		enum intel_display_power_domain power_domain;

		power_domain = POWER_DOMAIN_PIPE(pipe);
		if (!intel_display_power_get_if_enabled(dev_priv,
							power_domain)) {
			seq_printf(m, "Pipe %c power disabled\n",
				   pipe_name(pipe));
			continue;
		}
		seq_printf(m, "Pipe %c IMR:\t%08x\n",
			   pipe_name(pipe),
			   I915_READ(GEN8_DE_PIPE_IMR(pipe)));
		seq_printf(m, "Pipe %c IIR:\t%08x\n",
			   pipe_name(pipe),
			   I915_READ(GEN8_DE_PIPE_IIR(pipe)));
		seq_printf(m, "Pipe %c IER:\t%08x\n",
			   pipe_name(pipe),
			   I915_READ(GEN8_DE_PIPE_IER(pipe)));

		intel_display_power_put(dev_priv, power_domain);
	}

	seq_printf(m, "Display Engine port interrupt mask:\t%08x\n",
		   I915_READ(GEN8_DE_PORT_IMR));
	seq_printf(m, "Display Engine port interrupt identity:\t%08x\n",
		   I915_READ(GEN8_DE_PORT_IIR));
	seq_printf(m, "Display Engine port interrupt enable:\t%08x\n",
		   I915_READ(GEN8_DE_PORT_IER));

	seq_printf(m, "Display Engine misc interrupt mask:\t%08x\n",
		   I915_READ(GEN8_DE_MISC_IMR));
	seq_printf(m, "Display Engine misc interrupt identity:\t%08x\n",
		   I915_READ(GEN8_DE_MISC_IIR));
	seq_printf(m, "Display Engine misc interrupt enable:\t%08x\n",
		   I915_READ(GEN8_DE_MISC_IER));

	seq_printf(m, "PCU interrupt mask:\t%08x\n",
		   I915_READ(GEN8_PCU_IMR));
	seq_printf(m, "PCU interrupt identity:\t%08x\n",
		   I915_READ(GEN8_PCU_IIR));
	seq_printf(m, "PCU interrupt enable:\t%08x\n",
		   I915_READ(GEN8_PCU_IER));
}

static int i915_interrupt_info(struct seq_file *m, void *data)
{
	struct drm_i915_private *dev_priv = node_to_i915(m->private);
	struct intel_engine_cs *engine;
	enum intel_engine_id id;
	int i, pipe;

	intel_runtime_pm_get(dev_priv);

	if (IS_CHERRYVIEW(dev_priv)) {
		seq_printf(m, "Master Interrupt Control:\t%08x\n",
			   I915_READ(GEN8_MASTER_IRQ));

		seq_printf(m, "Display IER:\t%08x\n",
			   I915_READ(VLV_IER));
		seq_printf(m, "Display IIR:\t%08x\n",
			   I915_READ(VLV_IIR));
		seq_printf(m, "Display IIR_RW:\t%08x\n",
			   I915_READ(VLV_IIR_RW));
		seq_printf(m, "Display IMR:\t%08x\n",
			   I915_READ(VLV_IMR));
		for_each_pipe(dev_priv, pipe) {
			enum intel_display_power_domain power_domain;

			power_domain = POWER_DOMAIN_PIPE(pipe);
			if (!intel_display_power_get_if_enabled(dev_priv,
								power_domain)) {
				seq_printf(m, "Pipe %c power disabled\n",
					   pipe_name(pipe));
				continue;
			}

			seq_printf(m, "Pipe %c stat:\t%08x\n",
				   pipe_name(pipe),
				   I915_READ(PIPESTAT(pipe)));

			intel_display_power_put(dev_priv, power_domain);
		}

		intel_display_power_get(dev_priv, POWER_DOMAIN_INIT);
		seq_printf(m, "Port hotplug:\t%08x\n",
			   I915_READ(PORT_HOTPLUG_EN));
		seq_printf(m, "DPFLIPSTAT:\t%08x\n",
			   I915_READ(VLV_DPFLIPSTAT));
		seq_printf(m, "DPINVGTT:\t%08x\n",
			   I915_READ(DPINVGTT));
		intel_display_power_put(dev_priv, POWER_DOMAIN_INIT);

		for (i = 0; i < 4; i++) {
			seq_printf(m, "GT Interrupt IMR %d:\t%08x\n",
				   i, I915_READ(GEN8_GT_IMR(i)));
			seq_printf(m, "GT Interrupt IIR %d:\t%08x\n",
				   i, I915_READ(GEN8_GT_IIR(i)));
			seq_printf(m, "GT Interrupt IER %d:\t%08x\n",
				   i, I915_READ(GEN8_GT_IER(i)));
		}

		seq_printf(m, "PCU interrupt mask:\t%08x\n",
			   I915_READ(GEN8_PCU_IMR));
		seq_printf(m, "PCU interrupt identity:\t%08x\n",
			   I915_READ(GEN8_PCU_IIR));
		seq_printf(m, "PCU interrupt enable:\t%08x\n",
			   I915_READ(GEN8_PCU_IER));
	} else if (INTEL_GEN(dev_priv) >= 11) {
		seq_printf(m, "Master Interrupt Control:  %08x\n",
			   I915_READ(GEN11_GFX_MSTR_IRQ));

		seq_printf(m, "Render/Copy Intr Enable:   %08x\n",
			   I915_READ(GEN11_RENDER_COPY_INTR_ENABLE));
		seq_printf(m, "VCS/VECS Intr Enable:      %08x\n",
			   I915_READ(GEN11_VCS_VECS_INTR_ENABLE));
		seq_printf(m, "GUC/SG Intr Enable:\t   %08x\n",
			   I915_READ(GEN11_GUC_SG_INTR_ENABLE));
		seq_printf(m, "GPM/WGBOXPERF Intr Enable: %08x\n",
			   I915_READ(GEN11_GPM_WGBOXPERF_INTR_ENABLE));
		seq_printf(m, "Crypto Intr Enable:\t   %08x\n",
			   I915_READ(GEN11_CRYPTO_RSVD_INTR_ENABLE));
		seq_printf(m, "GUnit/CSME Intr Enable:\t   %08x\n",
			   I915_READ(GEN11_GUNIT_CSME_INTR_ENABLE));

		seq_printf(m, "Display Interrupt Control:\t%08x\n",
			   I915_READ(GEN11_DISPLAY_INT_CTL));

		gen8_display_interrupt_info(m);
	} else if (INTEL_GEN(dev_priv) >= 8) {
		seq_printf(m, "Master Interrupt Control:\t%08x\n",
			   I915_READ(GEN8_MASTER_IRQ));

		for (i = 0; i < 4; i++) {
			seq_printf(m, "GT Interrupt IMR %d:\t%08x\n",
				   i, I915_READ(GEN8_GT_IMR(i)));
			seq_printf(m, "GT Interrupt IIR %d:\t%08x\n",
				   i, I915_READ(GEN8_GT_IIR(i)));
			seq_printf(m, "GT Interrupt IER %d:\t%08x\n",
				   i, I915_READ(GEN8_GT_IER(i)));
		}

		gen8_display_interrupt_info(m);
	} else if (IS_VALLEYVIEW(dev_priv)) {
		seq_printf(m, "Display IER:\t%08x\n",
			   I915_READ(VLV_IER));
		seq_printf(m, "Display IIR:\t%08x\n",
			   I915_READ(VLV_IIR));
		seq_printf(m, "Display IIR_RW:\t%08x\n",
			   I915_READ(VLV_IIR_RW));
		seq_printf(m, "Display IMR:\t%08x\n",
			   I915_READ(VLV_IMR));
		for_each_pipe(dev_priv, pipe) {
			enum intel_display_power_domain power_domain;

			power_domain = POWER_DOMAIN_PIPE(pipe);
			if (!intel_display_power_get_if_enabled(dev_priv,
								power_domain)) {
				seq_printf(m, "Pipe %c power disabled\n",
					   pipe_name(pipe));
				continue;
			}

			seq_printf(m, "Pipe %c stat:\t%08x\n",
				   pipe_name(pipe),
				   I915_READ(PIPESTAT(pipe)));
			intel_display_power_put(dev_priv, power_domain);
		}

		seq_printf(m, "Master IER:\t%08x\n",
			   I915_READ(VLV_MASTER_IER));

		seq_printf(m, "Render IER:\t%08x\n",
			   I915_READ(GTIER));
		seq_printf(m, "Render IIR:\t%08x\n",
			   I915_READ(GTIIR));
		seq_printf(m, "Render IMR:\t%08x\n",
			   I915_READ(GTIMR));

		seq_printf(m, "PM IER:\t\t%08x\n",
			   I915_READ(GEN6_PMIER));
		seq_printf(m, "PM IIR:\t\t%08x\n",
			   I915_READ(GEN6_PMIIR));
		seq_printf(m, "PM IMR:\t\t%08x\n",
			   I915_READ(GEN6_PMIMR));

		seq_printf(m, "Port hotplug:\t%08x\n",
			   I915_READ(PORT_HOTPLUG_EN));
		seq_printf(m, "DPFLIPSTAT:\t%08x\n",
			   I915_READ(VLV_DPFLIPSTAT));
		seq_printf(m, "DPINVGTT:\t%08x\n",
			   I915_READ(DPINVGTT));

	} else if (!HAS_PCH_SPLIT(dev_priv)) {
		seq_printf(m, "Interrupt enable:    %08x\n",
			   I915_READ(IER));
		seq_printf(m, "Interrupt identity:  %08x\n",
			   I915_READ(IIR));
		seq_printf(m, "Interrupt mask:      %08x\n",
			   I915_READ(IMR));
		for_each_pipe(dev_priv, pipe)
			seq_printf(m, "Pipe %c stat:         %08x\n",
				   pipe_name(pipe),
				   I915_READ(PIPESTAT(pipe)));
	} else {
		seq_printf(m, "North Display Interrupt enable:		%08x\n",
			   I915_READ(DEIER));
		seq_printf(m, "North Display Interrupt identity:	%08x\n",
			   I915_READ(DEIIR));
		seq_printf(m, "North Display Interrupt mask:		%08x\n",
			   I915_READ(DEIMR));
		seq_printf(m, "South Display Interrupt enable:		%08x\n",
			   I915_READ(SDEIER));
		seq_printf(m, "South Display Interrupt identity:	%08x\n",
			   I915_READ(SDEIIR));
		seq_printf(m, "South Display Interrupt mask:		%08x\n",
			   I915_READ(SDEIMR));
		seq_printf(m, "Graphics Interrupt enable:		%08x\n",
			   I915_READ(GTIER));
		seq_printf(m, "Graphics Interrupt identity:		%08x\n",
			   I915_READ(GTIIR));
		seq_printf(m, "Graphics Interrupt mask:		%08x\n",
			   I915_READ(GTIMR));
	}

	if (INTEL_GEN(dev_priv) >= 11) {
		seq_printf(m, "RCS Intr Mask:\t %08x\n",
			   I915_READ(GEN11_RCS0_RSVD_INTR_MASK));
		seq_printf(m, "BCS Intr Mask:\t %08x\n",
			   I915_READ(GEN11_BCS_RSVD_INTR_MASK));
		seq_printf(m, "VCS0/VCS1 Intr Mask:\t %08x\n",
			   I915_READ(GEN11_VCS0_VCS1_INTR_MASK));
		seq_printf(m, "VCS2/VCS3 Intr Mask:\t %08x\n",
			   I915_READ(GEN11_VCS2_VCS3_INTR_MASK));
		seq_printf(m, "VECS0/VECS1 Intr Mask:\t %08x\n",
			   I915_READ(GEN11_VECS0_VECS1_INTR_MASK));
		seq_printf(m, "GUC/SG Intr Mask:\t %08x\n",
			   I915_READ(GEN11_GUC_SG_INTR_MASK));
		seq_printf(m, "GPM/WGBOXPERF Intr Mask: %08x\n",
			   I915_READ(GEN11_GPM_WGBOXPERF_INTR_MASK));
		seq_printf(m, "Crypto Intr Mask:\t %08x\n",
			   I915_READ(GEN11_CRYPTO_RSVD_INTR_MASK));
		seq_printf(m, "Gunit/CSME Intr Mask:\t %08x\n",
			   I915_READ(GEN11_GUNIT_CSME_INTR_MASK));

	} else if (INTEL_GEN(dev_priv) >= 6) {
		for_each_engine(engine, dev_priv, id) {
			seq_printf(m,
				   "Graphics Interrupt mask (%s):	%08x\n",
				   engine->name, I915_READ_IMR(engine));
		}
	}

	intel_runtime_pm_put(dev_priv);

	return 0;
}

static int i915_gem_fence_regs_info(struct seq_file *m, void *data)
{
	struct drm_i915_private *dev_priv = node_to_i915(m->private);
	struct drm_device *dev = &dev_priv->drm;
	int i, ret;

	ret = mutex_lock_interruptible(&dev->struct_mutex);
	if (ret)
		return ret;

	seq_printf(m, "Total fences = %d\n", dev_priv->num_fence_regs);
	for (i = 0; i < dev_priv->num_fence_regs; i++) {
		struct i915_vma *vma = dev_priv->fence_regs[i].vma;

		seq_printf(m, "Fence %d, pin count = %d, object = ",
			   i, dev_priv->fence_regs[i].pin_count);
		if (!vma)
			seq_puts(m, "unused");
		else
			describe_obj(m, vma->obj);
		seq_putc(m, '\n');
	}

	mutex_unlock(&dev->struct_mutex);
	return 0;
}

#if IS_ENABLED(CONFIG_DRM_I915_CAPTURE_ERROR)
static ssize_t gpu_state_read(struct file *file, char __user *ubuf,
			      size_t count, loff_t *pos)
{
	struct i915_gpu_state *error = file->private_data;
	struct drm_i915_error_state_buf str;
	ssize_t ret;
	loff_t tmp;

	if (!error)
		return 0;

	ret = i915_error_state_buf_init(&str, error->i915, count, *pos);
	if (ret)
		return ret;

	ret = i915_error_state_to_str(&str, error);
	if (ret)
		goto out;

	tmp = 0;
	ret = simple_read_from_buffer(ubuf, count, &tmp, str.buf, str.bytes);
	if (ret < 0)
		goto out;

	*pos = str.start + ret;
out:
	i915_error_state_buf_release(&str);
	return ret;
}

static int gpu_state_release(struct inode *inode, struct file *file)
{
	i915_gpu_state_put(file->private_data);
	return 0;
}

static int i915_gpu_info_open(struct inode *inode, struct file *file)
{
	struct drm_i915_private *i915 = inode->i_private;
	struct i915_gpu_state *gpu;

	intel_runtime_pm_get(i915);
	gpu = i915_capture_gpu_state(i915);
	intel_runtime_pm_put(i915);
	if (!gpu)
		return -ENOMEM;

	file->private_data = gpu;
	return 0;
}

static const struct file_operations i915_gpu_info_fops = {
	.owner = THIS_MODULE,
	.open = i915_gpu_info_open,
	.read = gpu_state_read,
	.llseek = default_llseek,
	.release = gpu_state_release,
};

static ssize_t
i915_error_state_write(struct file *filp,
		       const char __user *ubuf,
		       size_t cnt,
		       loff_t *ppos)
{
	struct i915_gpu_state *error = filp->private_data;

	if (!error)
		return 0;

	DRM_DEBUG_DRIVER("Resetting error state\n");
	i915_reset_error_state(error->i915);

	return cnt;
}

static int i915_error_state_open(struct inode *inode, struct file *file)
{
	file->private_data = i915_first_error_state(inode->i_private);
	return 0;
}

static const struct file_operations i915_error_state_fops = {
	.owner = THIS_MODULE,
	.open = i915_error_state_open,
	.read = gpu_state_read,
	.write = i915_error_state_write,
	.llseek = default_llseek,
	.release = gpu_state_release,
};
#endif

static int
i915_next_seqno_set(void *data, u64 val)
{
	struct drm_i915_private *dev_priv = data;
	struct drm_device *dev = &dev_priv->drm;
	int ret;

	ret = mutex_lock_interruptible(&dev->struct_mutex);
	if (ret)
		return ret;

	intel_runtime_pm_get(dev_priv);
	ret = i915_gem_set_global_seqno(dev, val);
	intel_runtime_pm_put(dev_priv);

	mutex_unlock(&dev->struct_mutex);

	return ret;
}

DEFINE_SIMPLE_ATTRIBUTE(i915_next_seqno_fops,
			NULL, i915_next_seqno_set,
			"0x%llx\n");

static int i915_frequency_info(struct seq_file *m, void *unused)
{
	struct drm_i915_private *dev_priv = node_to_i915(m->private);
	struct intel_rps *rps = &dev_priv->gt_pm.rps;
	int ret = 0;

	intel_runtime_pm_get(dev_priv);

	if (IS_GEN5(dev_priv)) {
		u16 rgvswctl = I915_READ16(MEMSWCTL);
		u16 rgvstat = I915_READ16(MEMSTAT_ILK);

		seq_printf(m, "Requested P-state: %d\n", (rgvswctl >> 8) & 0xf);
		seq_printf(m, "Requested VID: %d\n", rgvswctl & 0x3f);
		seq_printf(m, "Current VID: %d\n", (rgvstat & MEMSTAT_VID_MASK) >>
			   MEMSTAT_VID_SHIFT);
		seq_printf(m, "Current P-state: %d\n",
			   (rgvstat & MEMSTAT_PSTATE_MASK) >> MEMSTAT_PSTATE_SHIFT);
	} else if (IS_VALLEYVIEW(dev_priv) || IS_CHERRYVIEW(dev_priv)) {
		u32 rpmodectl, freq_sts;

		mutex_lock(&dev_priv->pcu_lock);

		rpmodectl = I915_READ(GEN6_RP_CONTROL);
		seq_printf(m, "Video Turbo Mode: %s\n",
			   yesno(rpmodectl & GEN6_RP_MEDIA_TURBO));
		seq_printf(m, "HW control enabled: %s\n",
			   yesno(rpmodectl & GEN6_RP_ENABLE));
		seq_printf(m, "SW control enabled: %s\n",
			   yesno((rpmodectl & GEN6_RP_MEDIA_MODE_MASK) ==
				  GEN6_RP_MEDIA_SW_MODE));

		freq_sts = vlv_punit_read(dev_priv, PUNIT_REG_GPU_FREQ_STS);
		seq_printf(m, "PUNIT_REG_GPU_FREQ_STS: 0x%08x\n", freq_sts);
		seq_printf(m, "DDR freq: %d MHz\n", dev_priv->mem_freq);

		seq_printf(m, "actual GPU freq: %d MHz\n",
			   intel_gpu_freq(dev_priv, (freq_sts >> 8) & 0xff));

		seq_printf(m, "current GPU freq: %d MHz\n",
			   intel_gpu_freq(dev_priv, rps->cur_freq));

		seq_printf(m, "max GPU freq: %d MHz\n",
			   intel_gpu_freq(dev_priv, rps->max_freq));

		seq_printf(m, "min GPU freq: %d MHz\n",
			   intel_gpu_freq(dev_priv, rps->min_freq));

		seq_printf(m, "idle GPU freq: %d MHz\n",
			   intel_gpu_freq(dev_priv, rps->idle_freq));

		seq_printf(m,
			   "efficient (RPe) frequency: %d MHz\n",
			   intel_gpu_freq(dev_priv, rps->efficient_freq));
		mutex_unlock(&dev_priv->pcu_lock);
	} else if (INTEL_GEN(dev_priv) >= 6) {
		u32 rp_state_limits;
		u32 gt_perf_status;
		u32 rp_state_cap;
		u32 rpmodectl, rpinclimit, rpdeclimit;
		u32 rpstat, cagf, reqf;
		u32 rpupei, rpcurup, rpprevup;
		u32 rpdownei, rpcurdown, rpprevdown;
		u32 pm_ier, pm_imr, pm_isr, pm_iir, pm_mask;
		int max_freq;

		rp_state_limits = I915_READ(GEN6_RP_STATE_LIMITS);
		if (IS_GEN9_LP(dev_priv)) {
			rp_state_cap = I915_READ(BXT_RP_STATE_CAP);
			gt_perf_status = I915_READ(BXT_GT_PERF_STATUS);
		} else {
			rp_state_cap = I915_READ(GEN6_RP_STATE_CAP);
			gt_perf_status = I915_READ(GEN6_GT_PERF_STATUS);
		}

		/* RPSTAT1 is in the GT power well */
		intel_uncore_forcewake_get(dev_priv, FORCEWAKE_ALL);

		reqf = I915_READ(GEN6_RPNSWREQ);
		if (INTEL_GEN(dev_priv) >= 9)
			reqf >>= 23;
		else {
			reqf &= ~GEN6_TURBO_DISABLE;
			if (IS_HASWELL(dev_priv) || IS_BROADWELL(dev_priv))
				reqf >>= 24;
			else
				reqf >>= 25;
		}
		reqf = intel_gpu_freq(dev_priv, reqf);

		rpmodectl = I915_READ(GEN6_RP_CONTROL);
		rpinclimit = I915_READ(GEN6_RP_UP_THRESHOLD);
		rpdeclimit = I915_READ(GEN6_RP_DOWN_THRESHOLD);

		rpstat = I915_READ(GEN6_RPSTAT1);
		rpupei = I915_READ(GEN6_RP_CUR_UP_EI) & GEN6_CURICONT_MASK;
		rpcurup = I915_READ(GEN6_RP_CUR_UP) & GEN6_CURBSYTAVG_MASK;
		rpprevup = I915_READ(GEN6_RP_PREV_UP) & GEN6_CURBSYTAVG_MASK;
		rpdownei = I915_READ(GEN6_RP_CUR_DOWN_EI) & GEN6_CURIAVG_MASK;
		rpcurdown = I915_READ(GEN6_RP_CUR_DOWN) & GEN6_CURBSYTAVG_MASK;
		rpprevdown = I915_READ(GEN6_RP_PREV_DOWN) & GEN6_CURBSYTAVG_MASK;
		cagf = intel_gpu_freq(dev_priv,
				      intel_get_cagf(dev_priv, rpstat));

		intel_uncore_forcewake_put(dev_priv, FORCEWAKE_ALL);

		if (INTEL_GEN(dev_priv) >= 11) {
			pm_ier = I915_READ(GEN11_GPM_WGBOXPERF_INTR_ENABLE);
			pm_imr = I915_READ(GEN11_GPM_WGBOXPERF_INTR_MASK);
			/*
			 * The equivalent to the PM ISR & IIR cannot be read
			 * without affecting the current state of the system
			 */
			pm_isr = 0;
			pm_iir = 0;
		} else if (INTEL_GEN(dev_priv) >= 8) {
			pm_ier = I915_READ(GEN8_GT_IER(2));
			pm_imr = I915_READ(GEN8_GT_IMR(2));
			pm_isr = I915_READ(GEN8_GT_ISR(2));
			pm_iir = I915_READ(GEN8_GT_IIR(2));
		} else {
			pm_ier = I915_READ(GEN6_PMIER);
			pm_imr = I915_READ(GEN6_PMIMR);
			pm_isr = I915_READ(GEN6_PMISR);
			pm_iir = I915_READ(GEN6_PMIIR);
		}
		pm_mask = I915_READ(GEN6_PMINTRMSK);

		seq_printf(m, "Video Turbo Mode: %s\n",
			   yesno(rpmodectl & GEN6_RP_MEDIA_TURBO));
		seq_printf(m, "HW control enabled: %s\n",
			   yesno(rpmodectl & GEN6_RP_ENABLE));
		seq_printf(m, "SW control enabled: %s\n",
			   yesno((rpmodectl & GEN6_RP_MEDIA_MODE_MASK) ==
				  GEN6_RP_MEDIA_SW_MODE));

		seq_printf(m, "PM IER=0x%08x IMR=0x%08x, MASK=0x%08x\n",
			   pm_ier, pm_imr, pm_mask);
		if (INTEL_GEN(dev_priv) <= 10)
			seq_printf(m, "PM ISR=0x%08x IIR=0x%08x\n",
				   pm_isr, pm_iir);
		seq_printf(m, "pm_intrmsk_mbz: 0x%08x\n",
			   rps->pm_intrmsk_mbz);
		seq_printf(m, "GT_PERF_STATUS: 0x%08x\n", gt_perf_status);
		seq_printf(m, "Render p-state ratio: %d\n",
			   (gt_perf_status & (INTEL_GEN(dev_priv) >= 9 ? 0x1ff00 : 0xff00)) >> 8);
		seq_printf(m, "Render p-state VID: %d\n",
			   gt_perf_status & 0xff);
		seq_printf(m, "Render p-state limit: %d\n",
			   rp_state_limits & 0xff);
		seq_printf(m, "RPSTAT1: 0x%08x\n", rpstat);
		seq_printf(m, "RPMODECTL: 0x%08x\n", rpmodectl);
		seq_printf(m, "RPINCLIMIT: 0x%08x\n", rpinclimit);
		seq_printf(m, "RPDECLIMIT: 0x%08x\n", rpdeclimit);
		seq_printf(m, "RPNSWREQ: %dMHz\n", reqf);
		seq_printf(m, "CAGF: %dMHz\n", cagf);
		seq_printf(m, "RP CUR UP EI: %d (%dus)\n",
			   rpupei, GT_PM_INTERVAL_TO_US(dev_priv, rpupei));
		seq_printf(m, "RP CUR UP: %d (%dus)\n",
			   rpcurup, GT_PM_INTERVAL_TO_US(dev_priv, rpcurup));
		seq_printf(m, "RP PREV UP: %d (%dus)\n",
			   rpprevup, GT_PM_INTERVAL_TO_US(dev_priv, rpprevup));
		seq_printf(m, "Up threshold: %d%%\n",
			   rps->power.up_threshold);

		seq_printf(m, "RP CUR DOWN EI: %d (%dus)\n",
			   rpdownei, GT_PM_INTERVAL_TO_US(dev_priv, rpdownei));
		seq_printf(m, "RP CUR DOWN: %d (%dus)\n",
			   rpcurdown, GT_PM_INTERVAL_TO_US(dev_priv, rpcurdown));
		seq_printf(m, "RP PREV DOWN: %d (%dus)\n",
			   rpprevdown, GT_PM_INTERVAL_TO_US(dev_priv, rpprevdown));
		seq_printf(m, "Down threshold: %d%%\n",
			   rps->power.down_threshold);

		max_freq = (IS_GEN9_LP(dev_priv) ? rp_state_cap >> 0 :
			    rp_state_cap >> 16) & 0xff;
		max_freq *= (IS_GEN9_BC(dev_priv) ||
			     INTEL_GEN(dev_priv) >= 10 ? GEN9_FREQ_SCALER : 1);
		seq_printf(m, "Lowest (RPN) frequency: %dMHz\n",
			   intel_gpu_freq(dev_priv, max_freq));

		max_freq = (rp_state_cap & 0xff00) >> 8;
		max_freq *= (IS_GEN9_BC(dev_priv) ||
			     INTEL_GEN(dev_priv) >= 10 ? GEN9_FREQ_SCALER : 1);
		seq_printf(m, "Nominal (RP1) frequency: %dMHz\n",
			   intel_gpu_freq(dev_priv, max_freq));

		max_freq = (IS_GEN9_LP(dev_priv) ? rp_state_cap >> 16 :
			    rp_state_cap >> 0) & 0xff;
		max_freq *= (IS_GEN9_BC(dev_priv) ||
			     INTEL_GEN(dev_priv) >= 10 ? GEN9_FREQ_SCALER : 1);
		seq_printf(m, "Max non-overclocked (RP0) frequency: %dMHz\n",
			   intel_gpu_freq(dev_priv, max_freq));
		seq_printf(m, "Max overclocked frequency: %dMHz\n",
			   intel_gpu_freq(dev_priv, rps->max_freq));

		seq_printf(m, "Current freq: %d MHz\n",
			   intel_gpu_freq(dev_priv, rps->cur_freq));
		seq_printf(m, "Actual freq: %d MHz\n", cagf);
		seq_printf(m, "Idle freq: %d MHz\n",
			   intel_gpu_freq(dev_priv, rps->idle_freq));
		seq_printf(m, "Min freq: %d MHz\n",
			   intel_gpu_freq(dev_priv, rps->min_freq));
		seq_printf(m, "Boost freq: %d MHz\n",
			   intel_gpu_freq(dev_priv, rps->boost_freq));
		seq_printf(m, "Max freq: %d MHz\n",
			   intel_gpu_freq(dev_priv, rps->max_freq));
		seq_printf(m,
			   "efficient (RPe) frequency: %d MHz\n",
			   intel_gpu_freq(dev_priv, rps->efficient_freq));
	} else {
		seq_puts(m, "no P-state info available\n");
	}

	seq_printf(m, "Current CD clock frequency: %d kHz\n", dev_priv->cdclk.hw.cdclk);
	seq_printf(m, "Max CD clock frequency: %d kHz\n", dev_priv->max_cdclk_freq);
	seq_printf(m, "Max pixel clock frequency: %d kHz\n", dev_priv->max_dotclk_freq);

	intel_runtime_pm_put(dev_priv);
	return ret;
}

static void i915_instdone_info(struct drm_i915_private *dev_priv,
			       struct seq_file *m,
			       struct intel_instdone *instdone)
{
	int slice;
	int subslice;

	seq_printf(m, "\t\tINSTDONE: 0x%08x\n",
		   instdone->instdone);

	if (INTEL_GEN(dev_priv) <= 3)
		return;

	seq_printf(m, "\t\tSC_INSTDONE: 0x%08x\n",
		   instdone->slice_common);

	if (INTEL_GEN(dev_priv) <= 6)
		return;

	for_each_instdone_slice_subslice(dev_priv, slice, subslice)
		seq_printf(m, "\t\tSAMPLER_INSTDONE[%d][%d]: 0x%08x\n",
			   slice, subslice, instdone->sampler[slice][subslice]);

	for_each_instdone_slice_subslice(dev_priv, slice, subslice)
		seq_printf(m, "\t\tROW_INSTDONE[%d][%d]: 0x%08x\n",
			   slice, subslice, instdone->row[slice][subslice]);
}

static int i915_hangcheck_info(struct seq_file *m, void *unused)
{
	struct drm_i915_private *dev_priv = node_to_i915(m->private);
	struct intel_engine_cs *engine;
	u64 acthd[I915_NUM_ENGINES];
	u32 seqno[I915_NUM_ENGINES];
	struct intel_instdone instdone;
	enum intel_engine_id id;

	if (test_bit(I915_WEDGED, &dev_priv->gpu_error.flags))
		seq_puts(m, "Wedged\n");
	if (test_bit(I915_RESET_BACKOFF, &dev_priv->gpu_error.flags))
		seq_puts(m, "Reset in progress: struct_mutex backoff\n");
	if (test_bit(I915_RESET_HANDOFF, &dev_priv->gpu_error.flags))
		seq_puts(m, "Reset in progress: reset handoff to waiter\n");
	if (waitqueue_active(&dev_priv->gpu_error.wait_queue))
		seq_puts(m, "Waiter holding struct mutex\n");
	if (waitqueue_active(&dev_priv->gpu_error.reset_queue))
		seq_puts(m, "struct_mutex blocked for reset\n");

	if (!i915_modparams.enable_hangcheck) {
		seq_puts(m, "Hangcheck disabled\n");
		return 0;
	}

	intel_runtime_pm_get(dev_priv);

	for_each_engine(engine, dev_priv, id) {
		acthd[id] = intel_engine_get_active_head(engine);
		seqno[id] = intel_engine_get_seqno(engine);
	}

	intel_engine_get_instdone(dev_priv->engine[RCS], &instdone);

	intel_runtime_pm_put(dev_priv);

	if (timer_pending(&dev_priv->gpu_error.hangcheck_work.timer))
		seq_printf(m, "Hangcheck active, timer fires in %dms\n",
			   jiffies_to_msecs(dev_priv->gpu_error.hangcheck_work.timer.expires -
					    jiffies));
	else if (delayed_work_pending(&dev_priv->gpu_error.hangcheck_work))
		seq_puts(m, "Hangcheck active, work pending\n");
	else
		seq_puts(m, "Hangcheck inactive\n");

	seq_printf(m, "GT active? %s\n", yesno(dev_priv->gt.awake));

	for_each_engine(engine, dev_priv, id) {
		struct intel_breadcrumbs *b = &engine->breadcrumbs;
		struct rb_node *rb;

		seq_printf(m, "%s:\n", engine->name);
		seq_printf(m, "\tseqno = %x [current %x, last %x]\n",
			   engine->hangcheck.seqno, seqno[id],
			   intel_engine_last_submit(engine));
		seq_printf(m, "\twaiters? %s, fake irq active? %s, stalled? %s, wedged? %s\n",
			   yesno(intel_engine_has_waiter(engine)),
			   yesno(test_bit(engine->id,
					  &dev_priv->gpu_error.missed_irq_rings)),
			   yesno(engine->hangcheck.stalled),
			   yesno(engine->hangcheck.wedged));

		spin_lock_irq(&b->rb_lock);
		for (rb = rb_first(&b->waiters); rb; rb = rb_next(rb)) {
			struct intel_wait *w = rb_entry(rb, typeof(*w), node);

			seq_printf(m, "\t%s [%d] waiting for %x\n",
				   w->tsk->comm, w->tsk->pid, w->seqno);
		}
		spin_unlock_irq(&b->rb_lock);

		seq_printf(m, "\tACTHD = 0x%08llx [current 0x%08llx]\n",
			   (long long)engine->hangcheck.acthd,
			   (long long)acthd[id]);
		seq_printf(m, "\taction = %s(%d) %d ms ago\n",
			   hangcheck_action_to_str(engine->hangcheck.action),
			   engine->hangcheck.action,
			   jiffies_to_msecs(jiffies -
					    engine->hangcheck.action_timestamp));

		if (engine->id == RCS) {
			seq_puts(m, "\tinstdone read =\n");

			i915_instdone_info(dev_priv, m, &instdone);

			seq_puts(m, "\tinstdone accu =\n");

			i915_instdone_info(dev_priv, m,
					   &engine->hangcheck.instdone);
		}
	}

	return 0;
}

static int i915_reset_info(struct seq_file *m, void *unused)
{
	struct drm_i915_private *dev_priv = node_to_i915(m->private);
	struct i915_gpu_error *error = &dev_priv->gpu_error;
	struct intel_engine_cs *engine;
	enum intel_engine_id id;

	seq_printf(m, "full gpu reset = %u\n", i915_reset_count(error));

	for_each_engine(engine, dev_priv, id) {
		seq_printf(m, "%s = %u\n", engine->name,
			   i915_reset_engine_count(error, engine));
	}

	return 0;
}

static int ironlake_drpc_info(struct seq_file *m)
{
	struct drm_i915_private *dev_priv = node_to_i915(m->private);
	u32 rgvmodectl, rstdbyctl;
	u16 crstandvid;

	rgvmodectl = I915_READ(MEMMODECTL);
	rstdbyctl = I915_READ(RSTDBYCTL);
	crstandvid = I915_READ16(CRSTANDVID);

	seq_printf(m, "HD boost: %s\n", yesno(rgvmodectl & MEMMODE_BOOST_EN));
	seq_printf(m, "Boost freq: %d\n",
		   (rgvmodectl & MEMMODE_BOOST_FREQ_MASK) >>
		   MEMMODE_BOOST_FREQ_SHIFT);
	seq_printf(m, "HW control enabled: %s\n",
		   yesno(rgvmodectl & MEMMODE_HWIDLE_EN));
	seq_printf(m, "SW control enabled: %s\n",
		   yesno(rgvmodectl & MEMMODE_SWMODE_EN));
	seq_printf(m, "Gated voltage change: %s\n",
		   yesno(rgvmodectl & MEMMODE_RCLK_GATE));
	seq_printf(m, "Starting frequency: P%d\n",
		   (rgvmodectl & MEMMODE_FSTART_MASK) >> MEMMODE_FSTART_SHIFT);
	seq_printf(m, "Max P-state: P%d\n",
		   (rgvmodectl & MEMMODE_FMAX_MASK) >> MEMMODE_FMAX_SHIFT);
	seq_printf(m, "Min P-state: P%d\n", (rgvmodectl & MEMMODE_FMIN_MASK));
	seq_printf(m, "RS1 VID: %d\n", (crstandvid & 0x3f));
	seq_printf(m, "RS2 VID: %d\n", ((crstandvid >> 8) & 0x3f));
	seq_printf(m, "Render standby enabled: %s\n",
		   yesno(!(rstdbyctl & RCX_SW_EXIT)));
	seq_puts(m, "Current RS state: ");
	switch (rstdbyctl & RSX_STATUS_MASK) {
	case RSX_STATUS_ON:
		seq_puts(m, "on\n");
		break;
	case RSX_STATUS_RC1:
		seq_puts(m, "RC1\n");
		break;
	case RSX_STATUS_RC1E:
		seq_puts(m, "RC1E\n");
		break;
	case RSX_STATUS_RS1:
		seq_puts(m, "RS1\n");
		break;
	case RSX_STATUS_RS2:
		seq_puts(m, "RS2 (RC6)\n");
		break;
	case RSX_STATUS_RS3:
		seq_puts(m, "RC3 (RC6+)\n");
		break;
	default:
		seq_puts(m, "unknown\n");
		break;
	}

	return 0;
}

static int i915_forcewake_domains(struct seq_file *m, void *data)
{
	struct drm_i915_private *i915 = node_to_i915(m->private);
	struct intel_uncore_forcewake_domain *fw_domain;
	unsigned int tmp;

	seq_printf(m, "user.bypass_count = %u\n",
		   i915->uncore.user_forcewake.count);

	for_each_fw_domain(fw_domain, i915, tmp)
		seq_printf(m, "%s.wake_count = %u\n",
			   intel_uncore_forcewake_domain_to_str(fw_domain->id),
			   READ_ONCE(fw_domain->wake_count));

	return 0;
}

static void print_rc6_res(struct seq_file *m,
			  const char *title,
			  const i915_reg_t reg)
{
	struct drm_i915_private *dev_priv = node_to_i915(m->private);

	seq_printf(m, "%s %u (%llu us)\n",
		   title, I915_READ(reg),
		   intel_rc6_residency_us(dev_priv, reg));
}

static int vlv_drpc_info(struct seq_file *m)
{
	struct drm_i915_private *dev_priv = node_to_i915(m->private);
	u32 rcctl1, pw_status;

	pw_status = I915_READ(VLV_GTLC_PW_STATUS);
	rcctl1 = I915_READ(GEN6_RC_CONTROL);

	seq_printf(m, "RC6 Enabled: %s\n",
		   yesno(rcctl1 & (GEN7_RC_CTL_TO_MODE |
					GEN6_RC_CTL_EI_MODE(1))));
	seq_printf(m, "Render Power Well: %s\n",
		   (pw_status & VLV_GTLC_PW_RENDER_STATUS_MASK) ? "Up" : "Down");
	seq_printf(m, "Media Power Well: %s\n",
		   (pw_status & VLV_GTLC_PW_MEDIA_STATUS_MASK) ? "Up" : "Down");

	print_rc6_res(m, "Render RC6 residency since boot:", VLV_GT_RENDER_RC6);
	print_rc6_res(m, "Media RC6 residency since boot:", VLV_GT_MEDIA_RC6);

	return i915_forcewake_domains(m, NULL);
}

static int gen6_drpc_info(struct seq_file *m)
{
	struct drm_i915_private *dev_priv = node_to_i915(m->private);
	u32 gt_core_status, rcctl1, rc6vids = 0;
	u32 gen9_powergate_enable = 0, gen9_powergate_status = 0;

	gt_core_status = I915_READ_FW(GEN6_GT_CORE_STATUS);
	trace_i915_reg_rw(false, GEN6_GT_CORE_STATUS, gt_core_status, 4, true);

	rcctl1 = I915_READ(GEN6_RC_CONTROL);
	if (INTEL_GEN(dev_priv) >= 9) {
		gen9_powergate_enable = I915_READ(GEN9_PG_ENABLE);
		gen9_powergate_status = I915_READ(GEN9_PWRGT_DOMAIN_STATUS);
	}

	if (INTEL_GEN(dev_priv) <= 7) {
		mutex_lock(&dev_priv->pcu_lock);
		sandybridge_pcode_read(dev_priv, GEN6_PCODE_READ_RC6VIDS,
				       &rc6vids);
		mutex_unlock(&dev_priv->pcu_lock);
	}

	seq_printf(m, "RC1e Enabled: %s\n",
		   yesno(rcctl1 & GEN6_RC_CTL_RC1e_ENABLE));
	seq_printf(m, "RC6 Enabled: %s\n",
		   yesno(rcctl1 & GEN6_RC_CTL_RC6_ENABLE));
	if (INTEL_GEN(dev_priv) >= 9) {
		seq_printf(m, "Render Well Gating Enabled: %s\n",
			yesno(gen9_powergate_enable & GEN9_RENDER_PG_ENABLE));
		seq_printf(m, "Media Well Gating Enabled: %s\n",
			yesno(gen9_powergate_enable & GEN9_MEDIA_PG_ENABLE));
	}
	seq_printf(m, "Deep RC6 Enabled: %s\n",
		   yesno(rcctl1 & GEN6_RC_CTL_RC6p_ENABLE));
	seq_printf(m, "Deepest RC6 Enabled: %s\n",
		   yesno(rcctl1 & GEN6_RC_CTL_RC6pp_ENABLE));
	seq_puts(m, "Current RC state: ");
	switch (gt_core_status & GEN6_RCn_MASK) {
	case GEN6_RC0:
		if (gt_core_status & GEN6_CORE_CPD_STATE_MASK)
			seq_puts(m, "Core Power Down\n");
		else
			seq_puts(m, "on\n");
		break;
	case GEN6_RC3:
		seq_puts(m, "RC3\n");
		break;
	case GEN6_RC6:
		seq_puts(m, "RC6\n");
		break;
	case GEN6_RC7:
		seq_puts(m, "RC7\n");
		break;
	default:
		seq_puts(m, "Unknown\n");
		break;
	}

	seq_printf(m, "Core Power Down: %s\n",
		   yesno(gt_core_status & GEN6_CORE_CPD_STATE_MASK));
	if (INTEL_GEN(dev_priv) >= 9) {
		seq_printf(m, "Render Power Well: %s\n",
			(gen9_powergate_status &
			 GEN9_PWRGT_RENDER_STATUS_MASK) ? "Up" : "Down");
		seq_printf(m, "Media Power Well: %s\n",
			(gen9_powergate_status &
			 GEN9_PWRGT_MEDIA_STATUS_MASK) ? "Up" : "Down");
	}

	/* Not exactly sure what this is */
	print_rc6_res(m, "RC6 \"Locked to RPn\" residency since boot:",
		      GEN6_GT_GFX_RC6_LOCKED);
	print_rc6_res(m, "RC6 residency since boot:", GEN6_GT_GFX_RC6);
	print_rc6_res(m, "RC6+ residency since boot:", GEN6_GT_GFX_RC6p);
	print_rc6_res(m, "RC6++ residency since boot:", GEN6_GT_GFX_RC6pp);

	if (INTEL_GEN(dev_priv) <= 7) {
		seq_printf(m, "RC6   voltage: %dmV\n",
			   GEN6_DECODE_RC6_VID(((rc6vids >> 0) & 0xff)));
		seq_printf(m, "RC6+  voltage: %dmV\n",
			   GEN6_DECODE_RC6_VID(((rc6vids >> 8) & 0xff)));
		seq_printf(m, "RC6++ voltage: %dmV\n",
			   GEN6_DECODE_RC6_VID(((rc6vids >> 16) & 0xff)));
	}

	return i915_forcewake_domains(m, NULL);
}

static int i915_drpc_info(struct seq_file *m, void *unused)
{
	struct drm_i915_private *dev_priv = node_to_i915(m->private);
	int err;

	intel_runtime_pm_get(dev_priv);

	if (IS_VALLEYVIEW(dev_priv) || IS_CHERRYVIEW(dev_priv))
		err = vlv_drpc_info(m);
	else if (INTEL_GEN(dev_priv) >= 6)
		err = gen6_drpc_info(m);
	else
		err = ironlake_drpc_info(m);

	intel_runtime_pm_put(dev_priv);

	return err;
}

static int i915_frontbuffer_tracking(struct seq_file *m, void *unused)
{
	struct drm_i915_private *dev_priv = node_to_i915(m->private);

	seq_printf(m, "FB tracking busy bits: 0x%08x\n",
		   dev_priv->fb_tracking.busy_bits);

	seq_printf(m, "FB tracking flip bits: 0x%08x\n",
		   dev_priv->fb_tracking.flip_bits);

	return 0;
}

static int i915_fbc_status(struct seq_file *m, void *unused)
{
	struct drm_i915_private *dev_priv = node_to_i915(m->private);
	struct intel_fbc *fbc = &dev_priv->fbc;

	if (!HAS_FBC(dev_priv))
		return -ENODEV;

	intel_runtime_pm_get(dev_priv);
	mutex_lock(&fbc->lock);

	if (intel_fbc_is_active(dev_priv))
		seq_puts(m, "FBC enabled\n");
	else
		seq_printf(m, "FBC disabled: %s\n", fbc->no_fbc_reason);

	if (intel_fbc_is_active(dev_priv)) {
		u32 mask;

		if (INTEL_GEN(dev_priv) >= 8)
			mask = I915_READ(IVB_FBC_STATUS2) & BDW_FBC_COMP_SEG_MASK;
		else if (INTEL_GEN(dev_priv) >= 7)
			mask = I915_READ(IVB_FBC_STATUS2) & IVB_FBC_COMP_SEG_MASK;
		else if (INTEL_GEN(dev_priv) >= 5)
			mask = I915_READ(ILK_DPFC_STATUS) & ILK_DPFC_COMP_SEG_MASK;
		else if (IS_G4X(dev_priv))
			mask = I915_READ(DPFC_STATUS) & DPFC_COMP_SEG_MASK;
		else
			mask = I915_READ(FBC_STATUS) & (FBC_STAT_COMPRESSING |
							FBC_STAT_COMPRESSED);

		seq_printf(m, "Compressing: %s\n", yesno(mask));
	}

	mutex_unlock(&fbc->lock);
	intel_runtime_pm_put(dev_priv);

	return 0;
}

static int i915_fbc_false_color_get(void *data, u64 *val)
{
	struct drm_i915_private *dev_priv = data;

	if (INTEL_GEN(dev_priv) < 7 || !HAS_FBC(dev_priv))
		return -ENODEV;

	*val = dev_priv->fbc.false_color;

	return 0;
}

static int i915_fbc_false_color_set(void *data, u64 val)
{
	struct drm_i915_private *dev_priv = data;
	u32 reg;

	if (INTEL_GEN(dev_priv) < 7 || !HAS_FBC(dev_priv))
		return -ENODEV;

	mutex_lock(&dev_priv->fbc.lock);

	reg = I915_READ(ILK_DPFC_CONTROL);
	dev_priv->fbc.false_color = val;

	I915_WRITE(ILK_DPFC_CONTROL, val ?
		   (reg | FBC_CTL_FALSE_COLOR) :
		   (reg & ~FBC_CTL_FALSE_COLOR));

	mutex_unlock(&dev_priv->fbc.lock);
	return 0;
}

DEFINE_SIMPLE_ATTRIBUTE(i915_fbc_false_color_fops,
			i915_fbc_false_color_get, i915_fbc_false_color_set,
			"%llu\n");

static int i915_ips_status(struct seq_file *m, void *unused)
{
	struct drm_i915_private *dev_priv = node_to_i915(m->private);

	if (!HAS_IPS(dev_priv))
		return -ENODEV;

	intel_runtime_pm_get(dev_priv);

	seq_printf(m, "Enabled by kernel parameter: %s\n",
		   yesno(i915_modparams.enable_ips));

	if (INTEL_GEN(dev_priv) >= 8) {
		seq_puts(m, "Currently: unknown\n");
	} else {
		if (I915_READ(IPS_CTL) & IPS_ENABLE)
			seq_puts(m, "Currently: enabled\n");
		else
			seq_puts(m, "Currently: disabled\n");
	}

	intel_runtime_pm_put(dev_priv);

	return 0;
}

static int i915_sr_status(struct seq_file *m, void *unused)
{
	struct drm_i915_private *dev_priv = node_to_i915(m->private);
	bool sr_enabled = false;

	intel_runtime_pm_get(dev_priv);
	intel_display_power_get(dev_priv, POWER_DOMAIN_INIT);

	if (INTEL_GEN(dev_priv) >= 9)
		/* no global SR status; inspect per-plane WM */;
	else if (HAS_PCH_SPLIT(dev_priv))
		sr_enabled = I915_READ(WM1_LP_ILK) & WM1_LP_SR_EN;
	else if (IS_I965GM(dev_priv) || IS_G4X(dev_priv) ||
		 IS_I945G(dev_priv) || IS_I945GM(dev_priv))
		sr_enabled = I915_READ(FW_BLC_SELF) & FW_BLC_SELF_EN;
	else if (IS_I915GM(dev_priv))
		sr_enabled = I915_READ(INSTPM) & INSTPM_SELF_EN;
	else if (IS_PINEVIEW(dev_priv))
		sr_enabled = I915_READ(DSPFW3) & PINEVIEW_SELF_REFRESH_EN;
	else if (IS_VALLEYVIEW(dev_priv) || IS_CHERRYVIEW(dev_priv))
		sr_enabled = I915_READ(FW_BLC_SELF_VLV) & FW_CSPWRDWNEN;

	intel_display_power_put(dev_priv, POWER_DOMAIN_INIT);
	intel_runtime_pm_put(dev_priv);

	seq_printf(m, "self-refresh: %s\n", enableddisabled(sr_enabled));

	return 0;
}

static int i915_emon_status(struct seq_file *m, void *unused)
{
	struct drm_i915_private *dev_priv = node_to_i915(m->private);
	struct drm_device *dev = &dev_priv->drm;
	unsigned long temp, chipset, gfx;
	int ret;

	if (!IS_GEN5(dev_priv))
		return -ENODEV;

	ret = mutex_lock_interruptible(&dev->struct_mutex);
	if (ret)
		return ret;

	temp = i915_mch_val(dev_priv);
	chipset = i915_chipset_val(dev_priv);
	gfx = i915_gfx_val(dev_priv);
	mutex_unlock(&dev->struct_mutex);

	seq_printf(m, "GMCH temp: %ld\n", temp);
	seq_printf(m, "Chipset power: %ld\n", chipset);
	seq_printf(m, "GFX power: %ld\n", gfx);
	seq_printf(m, "Total power: %ld\n", chipset + gfx);

	return 0;
}

static int i915_ring_freq_table(struct seq_file *m, void *unused)
{
	struct drm_i915_private *dev_priv = node_to_i915(m->private);
	struct intel_rps *rps = &dev_priv->gt_pm.rps;
	unsigned int max_gpu_freq, min_gpu_freq;
	int gpu_freq, ia_freq;
	int ret;

	if (!HAS_LLC(dev_priv))
		return -ENODEV;

	intel_runtime_pm_get(dev_priv);

	ret = mutex_lock_interruptible(&dev_priv->pcu_lock);
	if (ret)
		goto out;

	min_gpu_freq = rps->min_freq;
	max_gpu_freq = rps->max_freq;
	if (IS_GEN9_BC(dev_priv) || INTEL_GEN(dev_priv) >= 10) {
		/* Convert GT frequency to 50 HZ units */
		min_gpu_freq /= GEN9_FREQ_SCALER;
		max_gpu_freq /= GEN9_FREQ_SCALER;
	}

	seq_puts(m, "GPU freq (MHz)\tEffective CPU freq (MHz)\tEffective Ring freq (MHz)\n");

	for (gpu_freq = min_gpu_freq; gpu_freq <= max_gpu_freq; gpu_freq++) {
		ia_freq = gpu_freq;
		sandybridge_pcode_read(dev_priv,
				       GEN6_PCODE_READ_MIN_FREQ_TABLE,
				       &ia_freq);
		seq_printf(m, "%d\t\t%d\t\t\t\t%d\n",
			   intel_gpu_freq(dev_priv, (gpu_freq *
						     (IS_GEN9_BC(dev_priv) ||
						      INTEL_GEN(dev_priv) >= 10 ?
						      GEN9_FREQ_SCALER : 1))),
			   ((ia_freq >> 0) & 0xff) * 100,
			   ((ia_freq >> 8) & 0xff) * 100);
	}

	mutex_unlock(&dev_priv->pcu_lock);

out:
	intel_runtime_pm_put(dev_priv);
	return ret;
}

static int i915_opregion(struct seq_file *m, void *unused)
{
	struct drm_i915_private *dev_priv = node_to_i915(m->private);
	struct drm_device *dev = &dev_priv->drm;
	struct intel_opregion *opregion = &dev_priv->opregion;
	int ret;

	ret = mutex_lock_interruptible(&dev->struct_mutex);
	if (ret)
		goto out;

	if (opregion->header)
		seq_write(m, opregion->header, OPREGION_SIZE);

	mutex_unlock(&dev->struct_mutex);

out:
	return 0;
}

static int i915_vbt(struct seq_file *m, void *unused)
{
	struct intel_opregion *opregion = &node_to_i915(m->private)->opregion;

	if (opregion->vbt)
		seq_write(m, opregion->vbt, opregion->vbt_size);

	return 0;
}

static int i915_gem_framebuffer_info(struct seq_file *m, void *data)
{
	struct drm_i915_private *dev_priv = node_to_i915(m->private);
	struct drm_device *dev = &dev_priv->drm;
	struct intel_framebuffer *fbdev_fb = NULL;
	struct drm_framebuffer *drm_fb;
	int ret;

	ret = mutex_lock_interruptible(&dev->struct_mutex);
	if (ret)
		return ret;

#ifdef CONFIG_DRM_FBDEV_EMULATION
	if (dev_priv->fbdev && dev_priv->fbdev->helper.fb) {
		fbdev_fb = to_intel_framebuffer(dev_priv->fbdev->helper.fb);

		seq_printf(m, "fbcon size: %d x %d, depth %d, %d bpp, modifier 0x%llx, refcount %d, obj ",
			   fbdev_fb->base.width,
			   fbdev_fb->base.height,
			   fbdev_fb->base.format->depth,
			   fbdev_fb->base.format->cpp[0] * 8,
			   fbdev_fb->base.modifier,
			   drm_framebuffer_read_refcount(&fbdev_fb->base));
		describe_obj(m, intel_fb_obj(&fbdev_fb->base));
		seq_putc(m, '\n');
	}
#endif

	mutex_lock(&dev->mode_config.fb_lock);
	drm_for_each_fb(drm_fb, dev) {
		struct intel_framebuffer *fb = to_intel_framebuffer(drm_fb);
		if (fb == fbdev_fb)
			continue;

		seq_printf(m, "user size: %d x %d, depth %d, %d bpp, modifier 0x%llx, refcount %d, obj ",
			   fb->base.width,
			   fb->base.height,
			   fb->base.format->depth,
			   fb->base.format->cpp[0] * 8,
			   fb->base.modifier,
			   drm_framebuffer_read_refcount(&fb->base));
		describe_obj(m, intel_fb_obj(&fb->base));
		seq_putc(m, '\n');
	}
	mutex_unlock(&dev->mode_config.fb_lock);
	mutex_unlock(&dev->struct_mutex);

	return 0;
}

static void describe_ctx_ring(struct seq_file *m, struct intel_ring *ring)
{
	seq_printf(m, " (ringbuffer, space: %d, head: %u, tail: %u, emit: %u)",
		   ring->space, ring->head, ring->tail, ring->emit);
}

static int i915_context_status(struct seq_file *m, void *unused)
{
	struct drm_i915_private *dev_priv = node_to_i915(m->private);
	struct drm_device *dev = &dev_priv->drm;
	struct intel_engine_cs *engine;
	struct i915_gem_context *ctx;
	enum intel_engine_id id;
	int ret;

	ret = mutex_lock_interruptible(&dev->struct_mutex);
	if (ret)
		return ret;

	list_for_each_entry(ctx, &dev_priv->contexts.list, link) {
		seq_puts(m, "HW context ");
		if (!list_empty(&ctx->hw_id_link))
			seq_printf(m, "%x [pin %u]", ctx->hw_id,
				   atomic_read(&ctx->hw_id_pin_count));
		if (ctx->pid) {
			struct task_struct *task;

			task = get_pid_task(ctx->pid, PIDTYPE_PID);
			if (task) {
				seq_printf(m, "(%s [%d]) ",
					   task->comm, task->pid);
				put_task_struct(task);
			}
		} else if (IS_ERR(ctx->file_priv)) {
			seq_puts(m, "(deleted) ");
		} else {
			seq_puts(m, "(kernel) ");
		}

		seq_putc(m, ctx->remap_slice ? 'R' : 'r');
		seq_putc(m, '\n');

		for_each_engine(engine, dev_priv, id) {
			struct intel_context *ce =
				to_intel_context(ctx, engine);

			seq_printf(m, "%s: ", engine->name);
			if (ce->state)
				describe_obj(m, ce->state->obj);
			if (ce->ring)
				describe_ctx_ring(m, ce->ring);
			seq_putc(m, '\n');
		}

		seq_putc(m, '\n');
	}

	mutex_unlock(&dev->struct_mutex);

	return 0;
}

static const char *swizzle_string(unsigned swizzle)
{
	switch (swizzle) {
	case I915_BIT_6_SWIZZLE_NONE:
		return "none";
	case I915_BIT_6_SWIZZLE_9:
		return "bit9";
	case I915_BIT_6_SWIZZLE_9_10:
		return "bit9/bit10";
	case I915_BIT_6_SWIZZLE_9_11:
		return "bit9/bit11";
	case I915_BIT_6_SWIZZLE_9_10_11:
		return "bit9/bit10/bit11";
	case I915_BIT_6_SWIZZLE_9_17:
		return "bit9/bit17";
	case I915_BIT_6_SWIZZLE_9_10_17:
		return "bit9/bit10/bit17";
	case I915_BIT_6_SWIZZLE_UNKNOWN:
		return "unknown";
	}

	return "bug";
}

static int i915_swizzle_info(struct seq_file *m, void *data)
{
	struct drm_i915_private *dev_priv = node_to_i915(m->private);

	intel_runtime_pm_get(dev_priv);

	seq_printf(m, "bit6 swizzle for X-tiling = %s\n",
		   swizzle_string(dev_priv->mm.bit_6_swizzle_x));
	seq_printf(m, "bit6 swizzle for Y-tiling = %s\n",
		   swizzle_string(dev_priv->mm.bit_6_swizzle_y));

	if (IS_GEN3(dev_priv) || IS_GEN4(dev_priv)) {
		seq_printf(m, "DDC = 0x%08x\n",
			   I915_READ(DCC));
		seq_printf(m, "DDC2 = 0x%08x\n",
			   I915_READ(DCC2));
		seq_printf(m, "C0DRB3 = 0x%04x\n",
			   I915_READ16(C0DRB3));
		seq_printf(m, "C1DRB3 = 0x%04x\n",
			   I915_READ16(C1DRB3));
	} else if (INTEL_GEN(dev_priv) >= 6) {
		seq_printf(m, "MAD_DIMM_C0 = 0x%08x\n",
			   I915_READ(MAD_DIMM_C0));
		seq_printf(m, "MAD_DIMM_C1 = 0x%08x\n",
			   I915_READ(MAD_DIMM_C1));
		seq_printf(m, "MAD_DIMM_C2 = 0x%08x\n",
			   I915_READ(MAD_DIMM_C2));
		seq_printf(m, "TILECTL = 0x%08x\n",
			   I915_READ(TILECTL));
		if (INTEL_GEN(dev_priv) >= 8)
			seq_printf(m, "GAMTARBMODE = 0x%08x\n",
				   I915_READ(GAMTARBMODE));
		else
			seq_printf(m, "ARB_MODE = 0x%08x\n",
				   I915_READ(ARB_MODE));
		seq_printf(m, "DISP_ARB_CTL = 0x%08x\n",
			   I915_READ(DISP_ARB_CTL));
	}

	if (dev_priv->quirks & QUIRK_PIN_SWIZZLED_PAGES)
		seq_puts(m, "L-shaped memory detected\n");

	intel_runtime_pm_put(dev_priv);

	return 0;
}

static int per_file_ctx(int id, void *ptr, void *data)
{
	struct i915_gem_context *ctx = ptr;
	struct seq_file *m = data;
	struct i915_hw_ppgtt *ppgtt = ctx->ppgtt;

	if (!ppgtt) {
		seq_printf(m, "  no ppgtt for context %d\n",
			   ctx->user_handle);
		return 0;
	}

	if (i915_gem_context_is_default(ctx))
		seq_puts(m, "  default context:\n");
	else
		seq_printf(m, "  context %d:\n", ctx->user_handle);
	ppgtt->debug_dump(ppgtt, m);

	return 0;
}

static void gen8_ppgtt_info(struct seq_file *m,
			    struct drm_i915_private *dev_priv)
{
	struct i915_hw_ppgtt *ppgtt = dev_priv->mm.aliasing_ppgtt;
	struct intel_engine_cs *engine;
	enum intel_engine_id id;
	int i;

	if (!ppgtt)
		return;

	for_each_engine(engine, dev_priv, id) {
		seq_printf(m, "%s\n", engine->name);
		for (i = 0; i < 4; i++) {
			u64 pdp = I915_READ(GEN8_RING_PDP_UDW(engine, i));
			pdp <<= 32;
			pdp |= I915_READ(GEN8_RING_PDP_LDW(engine, i));
			seq_printf(m, "\tPDP%d 0x%016llx\n", i, pdp);
		}
	}
}

static void gen6_ppgtt_info(struct seq_file *m,
			    struct drm_i915_private *dev_priv)
{
	struct intel_engine_cs *engine;
	enum intel_engine_id id;

	if (IS_GEN6(dev_priv))
		seq_printf(m, "GFX_MODE: 0x%08x\n", I915_READ(GFX_MODE));

	for_each_engine(engine, dev_priv, id) {
		seq_printf(m, "%s\n", engine->name);
		if (IS_GEN7(dev_priv))
			seq_printf(m, "GFX_MODE: 0x%08x\n",
				   I915_READ(RING_MODE_GEN7(engine)));
		seq_printf(m, "PP_DIR_BASE: 0x%08x\n",
			   I915_READ(RING_PP_DIR_BASE(engine)));
		seq_printf(m, "PP_DIR_BASE_READ: 0x%08x\n",
			   I915_READ(RING_PP_DIR_BASE_READ(engine)));
		seq_printf(m, "PP_DIR_DCLV: 0x%08x\n",
			   I915_READ(RING_PP_DIR_DCLV(engine)));
	}
	if (dev_priv->mm.aliasing_ppgtt) {
		struct i915_hw_ppgtt *ppgtt = dev_priv->mm.aliasing_ppgtt;

		seq_puts(m, "aliasing PPGTT:\n");
		seq_printf(m, "pd gtt offset: 0x%08x\n", ppgtt->pd.base.ggtt_offset);

		ppgtt->debug_dump(ppgtt, m);
	}

	seq_printf(m, "ECOCHK: 0x%08x\n", I915_READ(GAM_ECOCHK));
}

static int i915_ppgtt_info(struct seq_file *m, void *data)
{
	struct drm_i915_private *dev_priv = node_to_i915(m->private);
	struct drm_device *dev = &dev_priv->drm;
	struct drm_file *file;
	int ret;

	mutex_lock(&dev->filelist_mutex);
	ret = mutex_lock_interruptible(&dev->struct_mutex);
	if (ret)
		goto out_unlock;

	intel_runtime_pm_get(dev_priv);

	if (INTEL_GEN(dev_priv) >= 8)
		gen8_ppgtt_info(m, dev_priv);
	else if (INTEL_GEN(dev_priv) >= 6)
		gen6_ppgtt_info(m, dev_priv);

	list_for_each_entry_reverse(file, &dev->filelist, lhead) {
		struct drm_i915_file_private *file_priv = file->driver_priv;
		struct task_struct *task;

		task = get_pid_task(file->pid, PIDTYPE_PID);
		if (!task) {
			ret = -ESRCH;
			goto out_rpm;
		}
		seq_printf(m, "\nproc: %s\n", task->comm);
		put_task_struct(task);
		idr_for_each(&file_priv->context_idr, per_file_ctx,
			     (void *)(unsigned long)m);
	}

out_rpm:
	intel_runtime_pm_put(dev_priv);
	mutex_unlock(&dev->struct_mutex);
out_unlock:
	mutex_unlock(&dev->filelist_mutex);
	return ret;
}

static int count_irq_waiters(struct drm_i915_private *i915)
{
	struct intel_engine_cs *engine;
	enum intel_engine_id id;
	int count = 0;

	for_each_engine(engine, i915, id)
		count += intel_engine_has_waiter(engine);

	return count;
}

static const char *rps_power_to_str(unsigned int power)
{
	static const char * const strings[] = {
		[LOW_POWER] = "low power",
		[BETWEEN] = "mixed",
		[HIGH_POWER] = "high power",
	};

	if (power >= ARRAY_SIZE(strings) || !strings[power])
		return "unknown";

	return strings[power];
}

static int i915_rps_boost_info(struct seq_file *m, void *data)
{
	struct drm_i915_private *dev_priv = node_to_i915(m->private);
	struct drm_device *dev = &dev_priv->drm;
	struct intel_rps *rps = &dev_priv->gt_pm.rps;
	u32 act_freq = rps->cur_freq;
	struct drm_file *file;

	if (intel_runtime_pm_get_if_in_use(dev_priv)) {
		if (IS_VALLEYVIEW(dev_priv) || IS_CHERRYVIEW(dev_priv)) {
			mutex_lock(&dev_priv->pcu_lock);
			act_freq = vlv_punit_read(dev_priv,
						  PUNIT_REG_GPU_FREQ_STS);
			act_freq = (act_freq >> 8) & 0xff;
			mutex_unlock(&dev_priv->pcu_lock);
		} else {
			act_freq = intel_get_cagf(dev_priv,
						  I915_READ(GEN6_RPSTAT1));
		}
		intel_runtime_pm_put(dev_priv);
	}

	seq_printf(m, "RPS enabled? %d\n", rps->enabled);
	seq_printf(m, "GPU busy? %s [%d requests]\n",
		   yesno(dev_priv->gt.awake), dev_priv->gt.active_requests);
	seq_printf(m, "CPU waiting? %d\n", count_irq_waiters(dev_priv));
	seq_printf(m, "Boosts outstanding? %d\n",
		   atomic_read(&rps->num_waiters));
	seq_printf(m, "Interactive? %d\n", READ_ONCE(rps->power.interactive));
	seq_printf(m, "Frequency requested %d, actual %d\n",
		   intel_gpu_freq(dev_priv, rps->cur_freq),
		   intel_gpu_freq(dev_priv, act_freq));
	seq_printf(m, "  min hard:%d, soft:%d; max soft:%d, hard:%d\n",
		   intel_gpu_freq(dev_priv, rps->min_freq),
		   intel_gpu_freq(dev_priv, rps->min_freq_softlimit),
		   intel_gpu_freq(dev_priv, rps->max_freq_softlimit),
		   intel_gpu_freq(dev_priv, rps->max_freq));
	seq_printf(m, "  idle:%d, efficient:%d, boost:%d\n",
		   intel_gpu_freq(dev_priv, rps->idle_freq),
		   intel_gpu_freq(dev_priv, rps->efficient_freq),
		   intel_gpu_freq(dev_priv, rps->boost_freq));

	mutex_lock(&dev->filelist_mutex);
	list_for_each_entry_reverse(file, &dev->filelist, lhead) {
		struct drm_i915_file_private *file_priv = file->driver_priv;
		struct task_struct *task;

		rcu_read_lock();
		task = pid_task(file->pid, PIDTYPE_PID);
		seq_printf(m, "%s [%d]: %d boosts\n",
			   task ? task->comm : "<unknown>",
			   task ? task->pid : -1,
			   atomic_read(&file_priv->rps_client.boosts));
		rcu_read_unlock();
	}
	seq_printf(m, "Kernel (anonymous) boosts: %d\n",
		   atomic_read(&rps->boosts));
	mutex_unlock(&dev->filelist_mutex);

	if (INTEL_GEN(dev_priv) >= 6 &&
	    rps->enabled &&
	    dev_priv->gt.active_requests) {
		u32 rpup, rpupei;
		u32 rpdown, rpdownei;

		intel_uncore_forcewake_get(dev_priv, FORCEWAKE_ALL);
		rpup = I915_READ_FW(GEN6_RP_CUR_UP) & GEN6_RP_EI_MASK;
		rpupei = I915_READ_FW(GEN6_RP_CUR_UP_EI) & GEN6_RP_EI_MASK;
		rpdown = I915_READ_FW(GEN6_RP_CUR_DOWN) & GEN6_RP_EI_MASK;
		rpdownei = I915_READ_FW(GEN6_RP_CUR_DOWN_EI) & GEN6_RP_EI_MASK;
		intel_uncore_forcewake_put(dev_priv, FORCEWAKE_ALL);

		seq_printf(m, "\nRPS Autotuning (current \"%s\" window):\n",
			   rps_power_to_str(rps->power.mode));
		seq_printf(m, "  Avg. up: %d%% [above threshold? %d%%]\n",
			   rpup && rpupei ? 100 * rpup / rpupei : 0,
			   rps->power.up_threshold);
		seq_printf(m, "  Avg. down: %d%% [below threshold? %d%%]\n",
			   rpdown && rpdownei ? 100 * rpdown / rpdownei : 0,
			   rps->power.down_threshold);
	} else {
		seq_puts(m, "\nRPS Autotuning inactive\n");
	}

	return 0;
}

static int i915_llc(struct seq_file *m, void *data)
{
	struct drm_i915_private *dev_priv = node_to_i915(m->private);
	const bool edram = INTEL_GEN(dev_priv) > 8;

	seq_printf(m, "LLC: %s\n", yesno(HAS_LLC(dev_priv)));
	seq_printf(m, "%s: %lluMB\n", edram ? "eDRAM" : "eLLC",
		   intel_uncore_edram_size(dev_priv)/1024/1024);

	return 0;
}

static int i915_huc_load_status_info(struct seq_file *m, void *data)
{
	struct drm_i915_private *dev_priv = node_to_i915(m->private);
	struct drm_printer p;

	if (!HAS_HUC(dev_priv))
		return -ENODEV;

	p = drm_seq_file_printer(m);
	intel_uc_fw_dump(&dev_priv->huc.fw, &p);

	intel_runtime_pm_get(dev_priv);
	seq_printf(m, "\nHuC status 0x%08x:\n", I915_READ(HUC_STATUS2));
	intel_runtime_pm_put(dev_priv);

	return 0;
}

static int i915_guc_load_status_info(struct seq_file *m, void *data)
{
	struct drm_i915_private *dev_priv = node_to_i915(m->private);
	struct drm_printer p;
	u32 tmp, i;

	if (!HAS_GUC(dev_priv))
		return -ENODEV;

	p = drm_seq_file_printer(m);
	intel_uc_fw_dump(&dev_priv->guc.fw, &p);

	intel_runtime_pm_get(dev_priv);

	tmp = I915_READ(GUC_STATUS);

	seq_printf(m, "\nGuC status 0x%08x:\n", tmp);
	seq_printf(m, "\tBootrom status = 0x%x\n",
		(tmp & GS_BOOTROM_MASK) >> GS_BOOTROM_SHIFT);
	seq_printf(m, "\tuKernel status = 0x%x\n",
		(tmp & GS_UKERNEL_MASK) >> GS_UKERNEL_SHIFT);
	seq_printf(m, "\tMIA Core status = 0x%x\n",
		(tmp & GS_MIA_MASK) >> GS_MIA_SHIFT);
	seq_puts(m, "\nScratch registers:\n");
	for (i = 0; i < 16; i++)
		seq_printf(m, "\t%2d: \t0x%x\n", i, I915_READ(SOFT_SCRATCH(i)));

	intel_runtime_pm_put(dev_priv);

	return 0;
}

static const char *
stringify_guc_log_type(enum guc_log_buffer_type type)
{
	switch (type) {
	case GUC_ISR_LOG_BUFFER:
		return "ISR";
	case GUC_DPC_LOG_BUFFER:
		return "DPC";
	case GUC_CRASH_DUMP_LOG_BUFFER:
		return "CRASH";
	default:
		MISSING_CASE(type);
	}

	return "";
}

static void i915_guc_log_info(struct seq_file *m,
			      struct drm_i915_private *dev_priv)
{
	struct intel_guc_log *log = &dev_priv->guc.log;
	enum guc_log_buffer_type type;

	if (!intel_guc_log_relay_enabled(log)) {
		seq_puts(m, "GuC log relay disabled\n");
		return;
	}

	seq_puts(m, "GuC logging stats:\n");

	seq_printf(m, "\tRelay full count: %u\n",
		   log->relay.full_count);

	for (type = GUC_ISR_LOG_BUFFER; type < GUC_MAX_LOG_BUFFER; type++) {
		seq_printf(m, "\t%s:\tflush count %10u, overflow count %10u\n",
			   stringify_guc_log_type(type),
			   log->stats[type].flush,
			   log->stats[type].sampled_overflow);
	}
}

static void i915_guc_client_info(struct seq_file *m,
				 struct drm_i915_private *dev_priv,
				 struct intel_guc_client *client)
{
	struct intel_engine_cs *engine;
	enum intel_engine_id id;
	uint64_t tot = 0;

	seq_printf(m, "\tPriority %d, GuC stage index: %u, PD offset 0x%x\n",
		client->priority, client->stage_id, client->proc_desc_offset);
	seq_printf(m, "\tDoorbell id %d, offset: 0x%lx\n",
		client->doorbell_id, client->doorbell_offset);

	for_each_engine(engine, dev_priv, id) {
		u64 submissions = client->submissions[id];
		tot += submissions;
		seq_printf(m, "\tSubmissions: %llu %s\n",
				submissions, engine->name);
	}
	seq_printf(m, "\tTotal: %llu\n", tot);
}

static int i915_guc_info(struct seq_file *m, void *data)
{
	struct drm_i915_private *dev_priv = node_to_i915(m->private);
	const struct intel_guc *guc = &dev_priv->guc;

	if (!USES_GUC(dev_priv))
		return -ENODEV;

	i915_guc_log_info(m, dev_priv);

	if (!USES_GUC_SUBMISSION(dev_priv))
		return 0;

	GEM_BUG_ON(!guc->execbuf_client);

	seq_printf(m, "\nDoorbell map:\n");
	seq_printf(m, "\t%*pb\n", GUC_NUM_DOORBELLS, guc->doorbell_bitmap);
	seq_printf(m, "Doorbell next cacheline: 0x%x\n", guc->db_cacheline);

	seq_printf(m, "\nGuC execbuf client @ %p:\n", guc->execbuf_client);
	i915_guc_client_info(m, dev_priv, guc->execbuf_client);
	if (guc->preempt_client) {
		seq_printf(m, "\nGuC preempt client @ %p:\n",
			   guc->preempt_client);
		i915_guc_client_info(m, dev_priv, guc->preempt_client);
	}

	/* Add more as required ... */

	return 0;
}

static int i915_guc_stage_pool(struct seq_file *m, void *data)
{
	struct drm_i915_private *dev_priv = node_to_i915(m->private);
	const struct intel_guc *guc = &dev_priv->guc;
	struct guc_stage_desc *desc = guc->stage_desc_pool_vaddr;
	struct intel_guc_client *client = guc->execbuf_client;
	unsigned int tmp;
	int index;

	if (!USES_GUC_SUBMISSION(dev_priv))
		return -ENODEV;

	for (index = 0; index < GUC_MAX_STAGE_DESCRIPTORS; index++, desc++) {
		struct intel_engine_cs *engine;

		if (!(desc->attribute & GUC_STAGE_DESC_ATTR_ACTIVE))
			continue;

		seq_printf(m, "GuC stage descriptor %u:\n", index);
		seq_printf(m, "\tIndex: %u\n", desc->stage_id);
		seq_printf(m, "\tAttribute: 0x%x\n", desc->attribute);
		seq_printf(m, "\tPriority: %d\n", desc->priority);
		seq_printf(m, "\tDoorbell id: %d\n", desc->db_id);
		seq_printf(m, "\tEngines used: 0x%x\n",
			   desc->engines_used);
		seq_printf(m, "\tDoorbell trigger phy: 0x%llx, cpu: 0x%llx, uK: 0x%x\n",
			   desc->db_trigger_phy,
			   desc->db_trigger_cpu,
			   desc->db_trigger_uk);
		seq_printf(m, "\tProcess descriptor: 0x%x\n",
			   desc->process_desc);
		seq_printf(m, "\tWorkqueue address: 0x%x, size: 0x%x\n",
			   desc->wq_addr, desc->wq_size);
		seq_putc(m, '\n');

		for_each_engine_masked(engine, dev_priv, client->engines, tmp) {
			u32 guc_engine_id = engine->guc_id;
			struct guc_execlist_context *lrc =
						&desc->lrc[guc_engine_id];

			seq_printf(m, "\t%s LRC:\n", engine->name);
			seq_printf(m, "\t\tContext desc: 0x%x\n",
				   lrc->context_desc);
			seq_printf(m, "\t\tContext id: 0x%x\n", lrc->context_id);
			seq_printf(m, "\t\tLRCA: 0x%x\n", lrc->ring_lrca);
			seq_printf(m, "\t\tRing begin: 0x%x\n", lrc->ring_begin);
			seq_printf(m, "\t\tRing end: 0x%x\n", lrc->ring_end);
			seq_putc(m, '\n');
		}
	}

	return 0;
}

static int i915_guc_log_dump(struct seq_file *m, void *data)
{
	struct drm_info_node *node = m->private;
	struct drm_i915_private *dev_priv = node_to_i915(node);
	bool dump_load_err = !!node->info_ent->data;
	struct drm_i915_gem_object *obj = NULL;
	u32 *log;
	int i = 0;

	if (!HAS_GUC(dev_priv))
		return -ENODEV;

	if (dump_load_err)
		obj = dev_priv->guc.load_err_log;
	else if (dev_priv->guc.log.vma)
		obj = dev_priv->guc.log.vma->obj;

	if (!obj)
		return 0;

	log = i915_gem_object_pin_map(obj, I915_MAP_WC);
	if (IS_ERR(log)) {
		DRM_DEBUG("Failed to pin object\n");
		seq_puts(m, "(log data unaccessible)\n");
		return PTR_ERR(log);
	}

	for (i = 0; i < obj->base.size / sizeof(u32); i += 4)
		seq_printf(m, "0x%08x 0x%08x 0x%08x 0x%08x\n",
			   *(log + i), *(log + i + 1),
			   *(log + i + 2), *(log + i + 3));

	seq_putc(m, '\n');

	i915_gem_object_unpin_map(obj);

	return 0;
}

static int i915_guc_log_level_get(void *data, u64 *val)
{
	struct drm_i915_private *dev_priv = data;

	if (!USES_GUC(dev_priv))
		return -ENODEV;

	*val = intel_guc_log_get_level(&dev_priv->guc.log);

	return 0;
}

static int i915_guc_log_level_set(void *data, u64 val)
{
	struct drm_i915_private *dev_priv = data;

	if (!USES_GUC(dev_priv))
		return -ENODEV;

	return intel_guc_log_set_level(&dev_priv->guc.log, val);
}

DEFINE_SIMPLE_ATTRIBUTE(i915_guc_log_level_fops,
			i915_guc_log_level_get, i915_guc_log_level_set,
			"%lld\n");

static int i915_guc_log_relay_open(struct inode *inode, struct file *file)
{
	struct drm_i915_private *dev_priv = inode->i_private;

	if (!USES_GUC(dev_priv))
		return -ENODEV;

	file->private_data = &dev_priv->guc.log;

	return intel_guc_log_relay_open(&dev_priv->guc.log);
}

static ssize_t
i915_guc_log_relay_write(struct file *filp,
			 const char __user *ubuf,
			 size_t cnt,
			 loff_t *ppos)
{
	struct intel_guc_log *log = filp->private_data;

	intel_guc_log_relay_flush(log);

	return cnt;
}

static int i915_guc_log_relay_release(struct inode *inode, struct file *file)
{
	struct drm_i915_private *dev_priv = inode->i_private;

	intel_guc_log_relay_close(&dev_priv->guc.log);

	return 0;
}

static const struct file_operations i915_guc_log_relay_fops = {
	.owner = THIS_MODULE,
	.open = i915_guc_log_relay_open,
	.write = i915_guc_log_relay_write,
	.release = i915_guc_log_relay_release,
};

static int i915_psr_sink_status_show(struct seq_file *m, void *data)
{
	u8 val;
	static const char * const sink_status[] = {
		"inactive",
		"transition to active, capture and display",
		"active, display from RFB",
		"active, capture and display on sink device timings",
		"transition to inactive, capture and display, timing re-sync",
		"reserved",
		"reserved",
		"sink internal error",
	};
	struct drm_connector *connector = m->private;
	struct drm_i915_private *dev_priv = to_i915(connector->dev);
	struct intel_dp *intel_dp =
		enc_to_intel_dp(&intel_attached_encoder(connector)->base);
	int ret;

	if (!CAN_PSR(dev_priv)) {
		seq_puts(m, "PSR Unsupported\n");
		return -ENODEV;
	}

	if (connector->status != connector_status_connected)
		return -ENODEV;

	ret = drm_dp_dpcd_readb(&intel_dp->aux, DP_PSR_STATUS, &val);

	if (ret == 1) {
		const char *str = "unknown";

		val &= DP_PSR_SINK_STATE_MASK;
		if (val < ARRAY_SIZE(sink_status))
			str = sink_status[val];
		seq_printf(m, "Sink PSR status: 0x%x [%s]\n", val, str);
	} else {
		return ret;
	}

	return 0;
}
DEFINE_SHOW_ATTRIBUTE(i915_psr_sink_status);

static void
psr_source_status(struct drm_i915_private *dev_priv, struct seq_file *m)
{
	u32 val, psr_status;

	if (dev_priv->psr.psr2_enabled) {
		static const char * const live_status[] = {
			"IDLE",
			"CAPTURE",
			"CAPTURE_FS",
			"SLEEP",
			"BUFON_FW",
			"ML_UP",
			"SU_STANDBY",
			"FAST_SLEEP",
			"DEEP_SLEEP",
			"BUF_ON",
			"TG_ON"
		};
		psr_status = I915_READ(EDP_PSR2_STATUS);
		val = (psr_status & EDP_PSR2_STATUS_STATE_MASK) >>
			EDP_PSR2_STATUS_STATE_SHIFT;
		if (val < ARRAY_SIZE(live_status)) {
			seq_printf(m, "Source PSR status: 0x%x [%s]\n",
				   psr_status, live_status[val]);
			return;
		}
	} else {
		static const char * const live_status[] = {
			"IDLE",
			"SRDONACK",
			"SRDENT",
			"BUFOFF",
			"BUFON",
			"AUXACK",
			"SRDOFFACK",
			"SRDENT_ON",
		};
		psr_status = I915_READ(EDP_PSR_STATUS);
		val = (psr_status & EDP_PSR_STATUS_STATE_MASK) >>
			EDP_PSR_STATUS_STATE_SHIFT;
		if (val < ARRAY_SIZE(live_status)) {
			seq_printf(m, "Source PSR status: 0x%x [%s]\n",
				   psr_status, live_status[val]);
			return;
		}
	}

	seq_printf(m, "Source PSR status: 0x%x [%s]\n", psr_status, "unknown");
}

static int i915_edp_psr_status(struct seq_file *m, void *data)
{
	struct drm_i915_private *dev_priv = node_to_i915(m->private);
	u32 psrperf = 0;
	bool enabled = false;
	bool sink_support;

	if (!HAS_PSR(dev_priv))
		return -ENODEV;

	sink_support = dev_priv->psr.sink_support;
	seq_printf(m, "Sink_Support: %s\n", yesno(sink_support));
	if (!sink_support)
		return 0;

	intel_runtime_pm_get(dev_priv);

	mutex_lock(&dev_priv->psr.lock);
	seq_printf(m, "PSR mode: %s\n",
		   dev_priv->psr.psr2_enabled ? "PSR2" : "PSR1");
	seq_printf(m, "Enabled: %s\n", yesno(dev_priv->psr.enabled));
	seq_printf(m, "Busy frontbuffer bits: 0x%03x\n",
		   dev_priv->psr.busy_frontbuffer_bits);

	if (dev_priv->psr.psr2_enabled)
		enabled = I915_READ(EDP_PSR2_CTL) & EDP_PSR2_ENABLE;
	else
		enabled = I915_READ(EDP_PSR_CTL) & EDP_PSR_ENABLE;

	seq_printf(m, "Main link in standby mode: %s\n",
		   yesno(dev_priv->psr.link_standby));

	seq_printf(m, "HW Enabled & Active bit: %s\n", yesno(enabled));

	/*
	 * SKL+ Perf counter is reset to 0 everytime DC state is entered
	 */
	if (IS_HASWELL(dev_priv) || IS_BROADWELL(dev_priv)) {
		psrperf = I915_READ(EDP_PSR_PERF_CNT) &
			EDP_PSR_PERF_CNT_MASK;

		seq_printf(m, "Performance_Counter: %u\n", psrperf);
	}

	psr_source_status(dev_priv, m);
	mutex_unlock(&dev_priv->psr.lock);

	if (READ_ONCE(dev_priv->psr.debug) & I915_PSR_DEBUG_IRQ) {
		seq_printf(m, "Last attempted entry at: %lld\n",
			   dev_priv->psr.last_entry_attempt);
		seq_printf(m, "Last exit at: %lld\n",
			   dev_priv->psr.last_exit);
	}

	intel_runtime_pm_put(dev_priv);
	return 0;
}

static int
i915_edp_psr_debug_set(void *data, u64 val)
{
	struct drm_i915_private *dev_priv = data;
	struct drm_modeset_acquire_ctx ctx;
	int ret;

	if (!CAN_PSR(dev_priv))
		return -ENODEV;

	DRM_DEBUG_KMS("Setting PSR debug to %llx\n", val);

	intel_runtime_pm_get(dev_priv);

	drm_modeset_acquire_init(&ctx, DRM_MODESET_ACQUIRE_INTERRUPTIBLE);

retry:
	ret = intel_psr_set_debugfs_mode(dev_priv, &ctx, val);
	if (ret == -EDEADLK) {
		ret = drm_modeset_backoff(&ctx);
		if (!ret)
			goto retry;
	}

	drm_modeset_drop_locks(&ctx);
	drm_modeset_acquire_fini(&ctx);

	intel_runtime_pm_put(dev_priv);

	return ret;
}

static int
i915_edp_psr_debug_get(void *data, u64 *val)
{
	struct drm_i915_private *dev_priv = data;

	if (!CAN_PSR(dev_priv))
		return -ENODEV;

	*val = READ_ONCE(dev_priv->psr.debug);
	return 0;
}

DEFINE_SIMPLE_ATTRIBUTE(i915_edp_psr_debug_fops,
			i915_edp_psr_debug_get, i915_edp_psr_debug_set,
			"%llu\n");

static int i915_energy_uJ(struct seq_file *m, void *data)
{
	struct drm_i915_private *dev_priv = node_to_i915(m->private);
	unsigned long long power;
	u32 units;

	if (INTEL_GEN(dev_priv) < 6)
		return -ENODEV;

	intel_runtime_pm_get(dev_priv);

	if (rdmsrl_safe(MSR_RAPL_POWER_UNIT, &power)) {
		intel_runtime_pm_put(dev_priv);
		return -ENODEV;
	}

	units = (power & 0x1f00) >> 8;
	power = I915_READ(MCH_SECP_NRG_STTS);
	power = (1000000 * power) >> units; /* convert to uJ */

	intel_runtime_pm_put(dev_priv);

	seq_printf(m, "%llu", power);

	return 0;
}

static int i915_runtime_pm_status(struct seq_file *m, void *unused)
{
	struct drm_i915_private *dev_priv = node_to_i915(m->private);
	struct pci_dev *pdev = dev_priv->drm.pdev;

	if (!HAS_RUNTIME_PM(dev_priv))
		seq_puts(m, "Runtime power management not supported\n");

	seq_printf(m, "GPU idle: %s (epoch %u)\n",
		   yesno(!dev_priv->gt.awake), dev_priv->gt.epoch);
	seq_printf(m, "IRQs disabled: %s\n",
		   yesno(!intel_irqs_enabled(dev_priv)));
#ifdef CONFIG_PM
	seq_printf(m, "Usage count: %d\n",
		   atomic_read(&dev_priv->drm.dev->power.usage_count));
#else
	seq_printf(m, "Device Power Management (CONFIG_PM) disabled\n");
#endif
	seq_printf(m, "PCI device power state: %s [%d]\n",
		   pci_power_name(pdev->current_state),
		   pdev->current_state);

	return 0;
}

static int i915_power_domain_info(struct seq_file *m, void *unused)
{
	struct drm_i915_private *dev_priv = node_to_i915(m->private);
	struct i915_power_domains *power_domains = &dev_priv->power_domains;
	int i;

	mutex_lock(&power_domains->lock);

	seq_printf(m, "%-25s %s\n", "Power well/domain", "Use count");
	for (i = 0; i < power_domains->power_well_count; i++) {
		struct i915_power_well *power_well;
		enum intel_display_power_domain power_domain;

		power_well = &power_domains->power_wells[i];
		seq_printf(m, "%-25s %d\n", power_well->desc->name,
			   power_well->count);

		for_each_power_domain(power_domain, power_well->desc->domains)
			seq_printf(m, "  %-23s %d\n",
				 intel_display_power_domain_str(power_domain),
				 power_domains->domain_use_count[power_domain]);
	}

	mutex_unlock(&power_domains->lock);

	return 0;
}

static int i915_dmc_info(struct seq_file *m, void *unused)
{
	struct drm_i915_private *dev_priv = node_to_i915(m->private);
	struct intel_csr *csr;

	if (!HAS_CSR(dev_priv))
		return -ENODEV;

	csr = &dev_priv->csr;

	intel_runtime_pm_get(dev_priv);

	seq_printf(m, "fw loaded: %s\n", yesno(csr->dmc_payload != NULL));
	seq_printf(m, "path: %s\n", csr->fw_path);

	if (!csr->dmc_payload)
		goto out;

	seq_printf(m, "version: %d.%d\n", CSR_VERSION_MAJOR(csr->version),
		   CSR_VERSION_MINOR(csr->version));

	if (IS_BROXTON(dev_priv)) {
		seq_printf(m, "DC3 -> DC5 count: %d\n",
			   I915_READ(BXT_CSR_DC3_DC5_COUNT));
	} else if (IS_GEN(dev_priv, 9, 11)) {
		seq_printf(m, "DC3 -> DC5 count: %d\n",
			   I915_READ(SKL_CSR_DC3_DC5_COUNT));
		seq_printf(m, "DC5 -> DC6 count: %d\n",
			   I915_READ(SKL_CSR_DC5_DC6_COUNT));
	}

out:
	seq_printf(m, "program base: 0x%08x\n", I915_READ(CSR_PROGRAM(0)));
	seq_printf(m, "ssp base: 0x%08x\n", I915_READ(CSR_SSP_BASE));
	seq_printf(m, "htp: 0x%08x\n", I915_READ(CSR_HTP_SKL));

	intel_runtime_pm_put(dev_priv);

	return 0;
}

static void intel_seq_print_mode(struct seq_file *m, int tabs,
				 struct drm_display_mode *mode)
{
	int i;

	for (i = 0; i < tabs; i++)
		seq_putc(m, '\t');

	seq_printf(m, "id %d:\"%s\" freq %d clock %d hdisp %d hss %d hse %d htot %d vdisp %d vss %d vse %d vtot %d type 0x%x flags 0x%x\n",
		   mode->base.id, mode->name,
		   mode->vrefresh, mode->clock,
		   mode->hdisplay, mode->hsync_start,
		   mode->hsync_end, mode->htotal,
		   mode->vdisplay, mode->vsync_start,
		   mode->vsync_end, mode->vtotal,
		   mode->type, mode->flags);
}

static void intel_encoder_info(struct seq_file *m,
			       struct intel_crtc *intel_crtc,
			       struct intel_encoder *intel_encoder)
{
	struct drm_i915_private *dev_priv = node_to_i915(m->private);
	struct drm_device *dev = &dev_priv->drm;
	struct drm_crtc *crtc = &intel_crtc->base;
	struct intel_connector *intel_connector;
	struct drm_encoder *encoder;

	encoder = &intel_encoder->base;
	seq_printf(m, "\tencoder %d: type: %s, connectors:\n",
		   encoder->base.id, encoder->name);
	for_each_connector_on_encoder(dev, encoder, intel_connector) {
		struct drm_connector *connector = &intel_connector->base;
		seq_printf(m, "\t\tconnector %d: type: %s, status: %s",
			   connector->base.id,
			   connector->name,
			   drm_get_connector_status_name(connector->status));
		if (connector->status == connector_status_connected) {
			struct drm_display_mode *mode = &crtc->mode;
			seq_printf(m, ", mode:\n");
			intel_seq_print_mode(m, 2, mode);
		} else {
			seq_putc(m, '\n');
		}
	}
}

static void intel_crtc_info(struct seq_file *m, struct intel_crtc *intel_crtc)
{
	struct drm_i915_private *dev_priv = node_to_i915(m->private);
	struct drm_device *dev = &dev_priv->drm;
	struct drm_crtc *crtc = &intel_crtc->base;
	struct intel_encoder *intel_encoder;
	struct drm_plane_state *plane_state = crtc->primary->state;
	struct drm_framebuffer *fb = plane_state->fb;

	if (fb)
		seq_printf(m, "\tfb: %d, pos: %dx%d, size: %dx%d\n",
			   fb->base.id, plane_state->src_x >> 16,
			   plane_state->src_y >> 16, fb->width, fb->height);
	else
		seq_puts(m, "\tprimary plane disabled\n");
	for_each_encoder_on_crtc(dev, crtc, intel_encoder)
		intel_encoder_info(m, intel_crtc, intel_encoder);
}

static void intel_panel_info(struct seq_file *m, struct intel_panel *panel)
{
	struct drm_display_mode *mode = panel->fixed_mode;

	seq_printf(m, "\tfixed mode:\n");
	intel_seq_print_mode(m, 2, mode);
}

static void intel_dp_info(struct seq_file *m,
			  struct intel_connector *intel_connector)
{
	struct intel_encoder *intel_encoder = intel_connector->encoder;
	struct intel_dp *intel_dp = enc_to_intel_dp(&intel_encoder->base);

	seq_printf(m, "\tDPCD rev: %x\n", intel_dp->dpcd[DP_DPCD_REV]);
	seq_printf(m, "\taudio support: %s\n", yesno(intel_dp->has_audio));
	if (intel_connector->base.connector_type == DRM_MODE_CONNECTOR_eDP)
		intel_panel_info(m, &intel_connector->panel);

	drm_dp_downstream_debug(m, intel_dp->dpcd, intel_dp->downstream_ports,
				&intel_dp->aux);
}

static void intel_dp_mst_info(struct seq_file *m,
			  struct intel_connector *intel_connector)
{
	struct intel_encoder *intel_encoder = intel_connector->encoder;
	struct intel_dp_mst_encoder *intel_mst =
		enc_to_mst(&intel_encoder->base);
	struct intel_digital_port *intel_dig_port = intel_mst->primary;
	struct intel_dp *intel_dp = &intel_dig_port->dp;
	bool has_audio = drm_dp_mst_port_has_audio(&intel_dp->mst_mgr,
					intel_connector->port);

	seq_printf(m, "\taudio support: %s\n", yesno(has_audio));
}

static void intel_hdmi_info(struct seq_file *m,
			    struct intel_connector *intel_connector)
{
	struct intel_encoder *intel_encoder = intel_connector->encoder;
	struct intel_hdmi *intel_hdmi = enc_to_intel_hdmi(&intel_encoder->base);

	seq_printf(m, "\taudio support: %s\n", yesno(intel_hdmi->has_audio));
}

static void intel_lvds_info(struct seq_file *m,
			    struct intel_connector *intel_connector)
{
	intel_panel_info(m, &intel_connector->panel);
}

static void intel_connector_info(struct seq_file *m,
				 struct drm_connector *connector)
{
	struct intel_connector *intel_connector = to_intel_connector(connector);
	struct intel_encoder *intel_encoder = intel_connector->encoder;
	struct drm_display_mode *mode;

	seq_printf(m, "connector %d: type %s, status: %s\n",
		   connector->base.id, connector->name,
		   drm_get_connector_status_name(connector->status));
	if (connector->status == connector_status_connected) {
		seq_printf(m, "\tname: %s\n", connector->display_info.name);
		seq_printf(m, "\tphysical dimensions: %dx%dmm\n",
			   connector->display_info.width_mm,
			   connector->display_info.height_mm);
		seq_printf(m, "\tsubpixel order: %s\n",
			   drm_get_subpixel_order_name(connector->display_info.subpixel_order));
		seq_printf(m, "\tCEA rev: %d\n",
			   connector->display_info.cea_rev);
	}

	if (!intel_encoder)
		return;

	switch (connector->connector_type) {
	case DRM_MODE_CONNECTOR_DisplayPort:
	case DRM_MODE_CONNECTOR_eDP:
		if (intel_encoder->type == INTEL_OUTPUT_DP_MST)
			intel_dp_mst_info(m, intel_connector);
		else
			intel_dp_info(m, intel_connector);
		break;
	case DRM_MODE_CONNECTOR_LVDS:
		if (intel_encoder->type == INTEL_OUTPUT_LVDS)
			intel_lvds_info(m, intel_connector);
		break;
	case DRM_MODE_CONNECTOR_HDMIA:
		if (intel_encoder->type == INTEL_OUTPUT_HDMI ||
		    intel_encoder->type == INTEL_OUTPUT_DDI)
			intel_hdmi_info(m, intel_connector);
		break;
	default:
		break;
	}

	seq_printf(m, "\tmodes:\n");
	list_for_each_entry(mode, &connector->modes, head)
		intel_seq_print_mode(m, 2, mode);
}

static const char *plane_type(enum drm_plane_type type)
{
	switch (type) {
	case DRM_PLANE_TYPE_OVERLAY:
		return "OVL";
	case DRM_PLANE_TYPE_PRIMARY:
		return "PRI";
	case DRM_PLANE_TYPE_CURSOR:
		return "CUR";
	/*
	 * Deliberately omitting default: to generate compiler warnings
	 * when a new drm_plane_type gets added.
	 */
	}

	return "unknown";
}

static const char *plane_rotation(unsigned int rotation)
{
	static char buf[48];
	/*
	 * According to doc only one DRM_MODE_ROTATE_ is allowed but this
	 * will print them all to visualize if the values are misused
	 */
	snprintf(buf, sizeof(buf),
		 "%s%s%s%s%s%s(0x%08x)",
		 (rotation & DRM_MODE_ROTATE_0) ? "0 " : "",
		 (rotation & DRM_MODE_ROTATE_90) ? "90 " : "",
		 (rotation & DRM_MODE_ROTATE_180) ? "180 " : "",
		 (rotation & DRM_MODE_ROTATE_270) ? "270 " : "",
		 (rotation & DRM_MODE_REFLECT_X) ? "FLIPX " : "",
		 (rotation & DRM_MODE_REFLECT_Y) ? "FLIPY " : "",
		 rotation);

	return buf;
}

static void intel_plane_info(struct seq_file *m, struct intel_crtc *intel_crtc)
{
	struct drm_i915_private *dev_priv = node_to_i915(m->private);
	struct drm_device *dev = &dev_priv->drm;
	struct intel_plane *intel_plane;

	for_each_intel_plane_on_crtc(dev, intel_crtc, intel_plane) {
		struct drm_plane_state *state;
		struct drm_plane *plane = &intel_plane->base;
		struct drm_format_name_buf format_name;

		if (!plane->state) {
			seq_puts(m, "plane->state is NULL!\n");
			continue;
		}

		state = plane->state;

		if (state->fb) {
			drm_get_format_name(state->fb->format->format,
					    &format_name);
		} else {
			sprintf(format_name.str, "N/A");
		}

		seq_printf(m, "\t--Plane id %d: type=%s, crtc_pos=%4dx%4d, crtc_size=%4dx%4d, src_pos=%d.%04ux%d.%04u, src_size=%d.%04ux%d.%04u, format=%s, rotation=%s\n",
			   plane->base.id,
			   plane_type(intel_plane->base.type),
			   state->crtc_x, state->crtc_y,
			   state->crtc_w, state->crtc_h,
			   (state->src_x >> 16),
			   ((state->src_x & 0xffff) * 15625) >> 10,
			   (state->src_y >> 16),
			   ((state->src_y & 0xffff) * 15625) >> 10,
			   (state->src_w >> 16),
			   ((state->src_w & 0xffff) * 15625) >> 10,
			   (state->src_h >> 16),
			   ((state->src_h & 0xffff) * 15625) >> 10,
			   format_name.str,
			   plane_rotation(state->rotation));
	}
}

static void intel_scaler_info(struct seq_file *m, struct intel_crtc *intel_crtc)
{
	struct intel_crtc_state *pipe_config;
	int num_scalers = intel_crtc->num_scalers;
	int i;

	pipe_config = to_intel_crtc_state(intel_crtc->base.state);

	/* Not all platformas have a scaler */
	if (num_scalers) {
		seq_printf(m, "\tnum_scalers=%d, scaler_users=%x scaler_id=%d",
			   num_scalers,
			   pipe_config->scaler_state.scaler_users,
			   pipe_config->scaler_state.scaler_id);

		for (i = 0; i < num_scalers; i++) {
			struct intel_scaler *sc =
					&pipe_config->scaler_state.scalers[i];

			seq_printf(m, ", scalers[%d]: use=%s, mode=%x",
				   i, yesno(sc->in_use), sc->mode);
		}
		seq_puts(m, "\n");
	} else {
		seq_puts(m, "\tNo scalers available on this platform\n");
	}
}

static int i915_display_info(struct seq_file *m, void *unused)
{
	struct drm_i915_private *dev_priv = node_to_i915(m->private);
	struct drm_device *dev = &dev_priv->drm;
	struct intel_crtc *crtc;
	struct drm_connector *connector;
	struct drm_connector_list_iter conn_iter;

	intel_runtime_pm_get(dev_priv);
	seq_printf(m, "CRTC info\n");
	seq_printf(m, "---------\n");
	for_each_intel_crtc(dev, crtc) {
		struct intel_crtc_state *pipe_config;

		drm_modeset_lock(&crtc->base.mutex, NULL);
		pipe_config = to_intel_crtc_state(crtc->base.state);

		seq_printf(m, "CRTC %d: pipe: %c, active=%s, (size=%dx%d), dither=%s, bpp=%d\n",
			   crtc->base.base.id, pipe_name(crtc->pipe),
			   yesno(pipe_config->base.active),
			   pipe_config->pipe_src_w, pipe_config->pipe_src_h,
			   yesno(pipe_config->dither), pipe_config->pipe_bpp);

		if (pipe_config->base.active) {
			struct intel_plane *cursor =
				to_intel_plane(crtc->base.cursor);

			intel_crtc_info(m, crtc);

			seq_printf(m, "\tcursor visible? %s, position (%d, %d), size %dx%d, addr 0x%08x\n",
				   yesno(cursor->base.state->visible),
				   cursor->base.state->crtc_x,
				   cursor->base.state->crtc_y,
				   cursor->base.state->crtc_w,
				   cursor->base.state->crtc_h,
				   cursor->cursor.base);
			intel_scaler_info(m, crtc);
			intel_plane_info(m, crtc);
		}

		seq_printf(m, "\tunderrun reporting: cpu=%s pch=%s \n",
			   yesno(!crtc->cpu_fifo_underrun_disabled),
			   yesno(!crtc->pch_fifo_underrun_disabled));
		drm_modeset_unlock(&crtc->base.mutex);
	}

	seq_printf(m, "\n");
	seq_printf(m, "Connector info\n");
	seq_printf(m, "--------------\n");
	mutex_lock(&dev->mode_config.mutex);
	drm_connector_list_iter_begin(dev, &conn_iter);
	drm_for_each_connector_iter(connector, &conn_iter)
		intel_connector_info(m, connector);
	drm_connector_list_iter_end(&conn_iter);
	mutex_unlock(&dev->mode_config.mutex);

	intel_runtime_pm_put(dev_priv);

	return 0;
}

static int i915_engine_info(struct seq_file *m, void *unused)
{
	struct drm_i915_private *dev_priv = node_to_i915(m->private);
	struct intel_engine_cs *engine;
	enum intel_engine_id id;
	struct drm_printer p;

	intel_runtime_pm_get(dev_priv);

	seq_printf(m, "GT awake? %s (epoch %u)\n",
		   yesno(dev_priv->gt.awake), dev_priv->gt.epoch);
	seq_printf(m, "Global active requests: %d\n",
		   dev_priv->gt.active_requests);
	seq_printf(m, "CS timestamp frequency: %u kHz\n",
		   dev_priv->info.cs_timestamp_frequency_khz);

	p = drm_seq_file_printer(m);
	for_each_engine(engine, dev_priv, id)
		intel_engine_dump(engine, &p, "%s\n", engine->name);

	intel_runtime_pm_put(dev_priv);

	return 0;
}

static int i915_rcs_topology(struct seq_file *m, void *unused)
{
	struct drm_i915_private *dev_priv = node_to_i915(m->private);
	struct drm_printer p = drm_seq_file_printer(m);

	intel_device_info_dump_topology(&INTEL_INFO(dev_priv)->sseu, &p);

	return 0;
}

static int i915_shrinker_info(struct seq_file *m, void *unused)
{
	struct drm_i915_private *i915 = node_to_i915(m->private);

	seq_printf(m, "seeks = %d\n", i915->mm.shrinker.seeks);
	seq_printf(m, "batch = %lu\n", i915->mm.shrinker.batch);

	return 0;
}

static int i915_shared_dplls_info(struct seq_file *m, void *unused)
{
	struct drm_i915_private *dev_priv = node_to_i915(m->private);
	struct drm_device *dev = &dev_priv->drm;
	int i;

	drm_modeset_lock_all(dev);
	for (i = 0; i < dev_priv->num_shared_dpll; i++) {
		struct intel_shared_dpll *pll = &dev_priv->shared_dplls[i];

		seq_printf(m, "DPLL%i: %s, id: %i\n", i, pll->info->name,
			   pll->info->id);
		seq_printf(m, " crtc_mask: 0x%08x, active: 0x%x, on: %s\n",
			   pll->state.crtc_mask, pll->active_mask, yesno(pll->on));
		seq_printf(m, " tracked hardware state:\n");
		seq_printf(m, " dpll:    0x%08x\n", pll->state.hw_state.dpll);
		seq_printf(m, " dpll_md: 0x%08x\n",
			   pll->state.hw_state.dpll_md);
		seq_printf(m, " fp0:     0x%08x\n", pll->state.hw_state.fp0);
		seq_printf(m, " fp1:     0x%08x\n", pll->state.hw_state.fp1);
		seq_printf(m, " wrpll:   0x%08x\n", pll->state.hw_state.wrpll);
		seq_printf(m, " cfgcr0:  0x%08x\n", pll->state.hw_state.cfgcr0);
		seq_printf(m, " cfgcr1:  0x%08x\n", pll->state.hw_state.cfgcr1);
		seq_printf(m, " mg_refclkin_ctl:        0x%08x\n",
			   pll->state.hw_state.mg_refclkin_ctl);
		seq_printf(m, " mg_clktop2_coreclkctl1: 0x%08x\n",
			   pll->state.hw_state.mg_clktop2_coreclkctl1);
		seq_printf(m, " mg_clktop2_hsclkctl:    0x%08x\n",
			   pll->state.hw_state.mg_clktop2_hsclkctl);
		seq_printf(m, " mg_pll_div0:  0x%08x\n",
			   pll->state.hw_state.mg_pll_div0);
		seq_printf(m, " mg_pll_div1:  0x%08x\n",
			   pll->state.hw_state.mg_pll_div1);
		seq_printf(m, " mg_pll_lf:    0x%08x\n",
			   pll->state.hw_state.mg_pll_lf);
		seq_printf(m, " mg_pll_frac_lock: 0x%08x\n",
			   pll->state.hw_state.mg_pll_frac_lock);
		seq_printf(m, " mg_pll_ssc:   0x%08x\n",
			   pll->state.hw_state.mg_pll_ssc);
		seq_printf(m, " mg_pll_bias:  0x%08x\n",
			   pll->state.hw_state.mg_pll_bias);
		seq_printf(m, " mg_pll_tdc_coldst_bias: 0x%08x\n",
			   pll->state.hw_state.mg_pll_tdc_coldst_bias);
	}
	drm_modeset_unlock_all(dev);

	return 0;
}

static int i915_wa_registers(struct seq_file *m, void *unused)
{
	struct i915_workarounds *wa = &node_to_i915(m->private)->workarounds;
	int i;

	seq_printf(m, "Workarounds applied: %d\n", wa->count);
	for (i = 0; i < wa->count; ++i)
		seq_printf(m, "0x%X: 0x%08X, mask: 0x%08X\n",
			   wa->reg[i].addr, wa->reg[i].value, wa->reg[i].mask);

	return 0;
}

static int i915_ipc_status_show(struct seq_file *m, void *data)
{
	struct drm_i915_private *dev_priv = m->private;

	seq_printf(m, "Isochronous Priority Control: %s\n",
			yesno(dev_priv->ipc_enabled));
	return 0;
}

static int i915_ipc_status_open(struct inode *inode, struct file *file)
{
	struct drm_i915_private *dev_priv = inode->i_private;

	if (!HAS_IPC(dev_priv))
		return -ENODEV;

	return single_open(file, i915_ipc_status_show, dev_priv);
}

static ssize_t i915_ipc_status_write(struct file *file, const char __user *ubuf,
				     size_t len, loff_t *offp)
{
	struct seq_file *m = file->private_data;
	struct drm_i915_private *dev_priv = m->private;
	int ret;
	bool enable;

	ret = kstrtobool_from_user(ubuf, len, &enable);
	if (ret < 0)
		return ret;

	intel_runtime_pm_get(dev_priv);
	if (!dev_priv->ipc_enabled && enable)
		DRM_INFO("Enabling IPC: WM will be proper only after next commit\n");
	dev_priv->wm.distrust_bios_wm = true;
	dev_priv->ipc_enabled = enable;
	intel_enable_ipc(dev_priv);
	intel_runtime_pm_put(dev_priv);

	return len;
}

static const struct file_operations i915_ipc_status_fops = {
	.owner = THIS_MODULE,
	.open = i915_ipc_status_open,
	.read = seq_read,
	.llseek = seq_lseek,
	.release = single_release,
	.write = i915_ipc_status_write
};

static int i915_ddb_info(struct seq_file *m, void *unused)
{
	struct drm_i915_private *dev_priv = node_to_i915(m->private);
	struct drm_device *dev = &dev_priv->drm;
	struct skl_ddb_allocation *ddb;
	struct skl_ddb_entry *entry;
	enum pipe pipe;
	int plane;

	if (INTEL_GEN(dev_priv) < 9)
		return -ENODEV;

	drm_modeset_lock_all(dev);

	ddb = &dev_priv->wm.skl_hw.ddb;

	seq_printf(m, "%-15s%8s%8s%8s\n", "", "Start", "End", "Size");

	for_each_pipe(dev_priv, pipe) {
		seq_printf(m, "Pipe %c\n", pipe_name(pipe));

		for_each_universal_plane(dev_priv, pipe, plane) {
			entry = &ddb->plane[pipe][plane];
			seq_printf(m, "  Plane%-8d%8u%8u%8u\n", plane + 1,
				   entry->start, entry->end,
				   skl_ddb_entry_size(entry));
		}

		entry = &ddb->plane[pipe][PLANE_CURSOR];
		seq_printf(m, "  %-13s%8u%8u%8u\n", "Cursor", entry->start,
			   entry->end, skl_ddb_entry_size(entry));
	}

	drm_modeset_unlock_all(dev);

	return 0;
}

static void drrs_status_per_crtc(struct seq_file *m,
				 struct drm_device *dev,
				 struct intel_crtc *intel_crtc)
{
	struct drm_i915_private *dev_priv = to_i915(dev);
	struct i915_drrs *drrs = &dev_priv->drrs;
	int vrefresh = 0;
	struct drm_connector *connector;
	struct drm_connector_list_iter conn_iter;

	drm_connector_list_iter_begin(dev, &conn_iter);
	drm_for_each_connector_iter(connector, &conn_iter) {
		if (connector->state->crtc != &intel_crtc->base)
			continue;

		seq_printf(m, "%s:\n", connector->name);
	}
	drm_connector_list_iter_end(&conn_iter);

	if (dev_priv->vbt.drrs_type == STATIC_DRRS_SUPPORT)
		seq_puts(m, "\tVBT: DRRS_type: Static");
	else if (dev_priv->vbt.drrs_type == SEAMLESS_DRRS_SUPPORT)
		seq_puts(m, "\tVBT: DRRS_type: Seamless");
	else if (dev_priv->vbt.drrs_type == DRRS_NOT_SUPPORTED)
		seq_puts(m, "\tVBT: DRRS_type: None");
	else
		seq_puts(m, "\tVBT: DRRS_type: FIXME: Unrecognized Value");

	seq_puts(m, "\n\n");

	if (to_intel_crtc_state(intel_crtc->base.state)->has_drrs) {
		struct intel_panel *panel;

		mutex_lock(&drrs->mutex);
		/* DRRS Supported */
		seq_puts(m, "\tDRRS Supported: Yes\n");

		/* disable_drrs() will make drrs->dp NULL */
		if (!drrs->dp) {
			seq_puts(m, "Idleness DRRS: Disabled\n");
			if (dev_priv->psr.enabled)
				seq_puts(m,
				"\tAs PSR is enabled, DRRS is not enabled\n");
			mutex_unlock(&drrs->mutex);
			return;
		}

		panel = &drrs->dp->attached_connector->panel;
		seq_printf(m, "\t\tBusy_frontbuffer_bits: 0x%X",
					drrs->busy_frontbuffer_bits);

		seq_puts(m, "\n\t\t");
		if (drrs->refresh_rate_type == DRRS_HIGH_RR) {
			seq_puts(m, "DRRS_State: DRRS_HIGH_RR\n");
			vrefresh = panel->fixed_mode->vrefresh;
		} else if (drrs->refresh_rate_type == DRRS_LOW_RR) {
			seq_puts(m, "DRRS_State: DRRS_LOW_RR\n");
			vrefresh = panel->downclock_mode->vrefresh;
		} else {
			seq_printf(m, "DRRS_State: Unknown(%d)\n",
						drrs->refresh_rate_type);
			mutex_unlock(&drrs->mutex);
			return;
		}
		seq_printf(m, "\t\tVrefresh: %d", vrefresh);

		seq_puts(m, "\n\t\t");
		mutex_unlock(&drrs->mutex);
	} else {
		/* DRRS not supported. Print the VBT parameter*/
		seq_puts(m, "\tDRRS Supported : No");
	}
	seq_puts(m, "\n");
}

static int i915_drrs_status(struct seq_file *m, void *unused)
{
	struct drm_i915_private *dev_priv = node_to_i915(m->private);
	struct drm_device *dev = &dev_priv->drm;
	struct intel_crtc *intel_crtc;
	int active_crtc_cnt = 0;

	drm_modeset_lock_all(dev);
	for_each_intel_crtc(dev, intel_crtc) {
		if (intel_crtc->base.state->active) {
			active_crtc_cnt++;
			seq_printf(m, "\nCRTC %d:  ", active_crtc_cnt);

			drrs_status_per_crtc(m, dev, intel_crtc);
		}
	}
	drm_modeset_unlock_all(dev);

	if (!active_crtc_cnt)
		seq_puts(m, "No active crtc found\n");

	return 0;
}

static int i915_dp_mst_info(struct seq_file *m, void *unused)
{
	struct drm_i915_private *dev_priv = node_to_i915(m->private);
	struct drm_device *dev = &dev_priv->drm;
	struct intel_encoder *intel_encoder;
	struct intel_digital_port *intel_dig_port;
	struct drm_connector *connector;
	struct drm_connector_list_iter conn_iter;

	drm_connector_list_iter_begin(dev, &conn_iter);
	drm_for_each_connector_iter(connector, &conn_iter) {
		if (connector->connector_type != DRM_MODE_CONNECTOR_DisplayPort)
			continue;

		intel_encoder = intel_attached_encoder(connector);
		if (!intel_encoder || intel_encoder->type == INTEL_OUTPUT_DP_MST)
			continue;

		intel_dig_port = enc_to_dig_port(&intel_encoder->base);
		if (!intel_dig_port->dp.can_mst)
			continue;

		seq_printf(m, "MST Source Port %c\n",
			   port_name(intel_dig_port->base.port));
		drm_dp_mst_dump_topology(m, &intel_dig_port->dp.mst_mgr);
	}
	drm_connector_list_iter_end(&conn_iter);

	return 0;
}

static ssize_t i915_displayport_test_active_write(struct file *file,
						  const char __user *ubuf,
						  size_t len, loff_t *offp)
{
	char *input_buffer;
	int status = 0;
	struct drm_device *dev;
	struct drm_connector *connector;
	struct drm_connector_list_iter conn_iter;
	struct intel_dp *intel_dp;
	int val = 0;

	dev = ((struct seq_file *)file->private_data)->private;

	if (len == 0)
		return 0;

	input_buffer = memdup_user_nul(ubuf, len);
	if (IS_ERR(input_buffer))
		return PTR_ERR(input_buffer);

	DRM_DEBUG_DRIVER("Copied %d bytes from user\n", (unsigned int)len);

	drm_connector_list_iter_begin(dev, &conn_iter);
	drm_for_each_connector_iter(connector, &conn_iter) {
		struct intel_encoder *encoder;

		if (connector->connector_type !=
		    DRM_MODE_CONNECTOR_DisplayPort)
			continue;

		encoder = to_intel_encoder(connector->encoder);
		if (encoder && encoder->type == INTEL_OUTPUT_DP_MST)
			continue;

		if (encoder && connector->status == connector_status_connected) {
			intel_dp = enc_to_intel_dp(&encoder->base);
			status = kstrtoint(input_buffer, 10, &val);
			if (status < 0)
				break;
			DRM_DEBUG_DRIVER("Got %d for test active\n", val);
			/* To prevent erroneous activation of the compliance
			 * testing code, only accept an actual value of 1 here
			 */
			if (val == 1)
				intel_dp->compliance.test_active = 1;
			else
				intel_dp->compliance.test_active = 0;
		}
	}
	drm_connector_list_iter_end(&conn_iter);
	kfree(input_buffer);
	if (status < 0)
		return status;

	*offp += len;
	return len;
}

static int i915_displayport_test_active_show(struct seq_file *m, void *data)
{
	struct drm_i915_private *dev_priv = m->private;
	struct drm_device *dev = &dev_priv->drm;
	struct drm_connector *connector;
	struct drm_connector_list_iter conn_iter;
	struct intel_dp *intel_dp;

	drm_connector_list_iter_begin(dev, &conn_iter);
	drm_for_each_connector_iter(connector, &conn_iter) {
		struct intel_encoder *encoder;

		if (connector->connector_type !=
		    DRM_MODE_CONNECTOR_DisplayPort)
			continue;

		encoder = to_intel_encoder(connector->encoder);
		if (encoder && encoder->type == INTEL_OUTPUT_DP_MST)
			continue;

		if (encoder && connector->status == connector_status_connected) {
			intel_dp = enc_to_intel_dp(&encoder->base);
			if (intel_dp->compliance.test_active)
				seq_puts(m, "1");
			else
				seq_puts(m, "0");
		} else
			seq_puts(m, "0");
	}
	drm_connector_list_iter_end(&conn_iter);

	return 0;
}

static int i915_displayport_test_active_open(struct inode *inode,
					     struct file *file)
{
	return single_open(file, i915_displayport_test_active_show,
			   inode->i_private);
}

static const struct file_operations i915_displayport_test_active_fops = {
	.owner = THIS_MODULE,
	.open = i915_displayport_test_active_open,
	.read = seq_read,
	.llseek = seq_lseek,
	.release = single_release,
	.write = i915_displayport_test_active_write
};

static int i915_displayport_test_data_show(struct seq_file *m, void *data)
{
	struct drm_i915_private *dev_priv = m->private;
	struct drm_device *dev = &dev_priv->drm;
	struct drm_connector *connector;
	struct drm_connector_list_iter conn_iter;
	struct intel_dp *intel_dp;

	drm_connector_list_iter_begin(dev, &conn_iter);
	drm_for_each_connector_iter(connector, &conn_iter) {
		struct intel_encoder *encoder;

		if (connector->connector_type !=
		    DRM_MODE_CONNECTOR_DisplayPort)
			continue;

		encoder = to_intel_encoder(connector->encoder);
		if (encoder && encoder->type == INTEL_OUTPUT_DP_MST)
			continue;

		if (encoder && connector->status == connector_status_connected) {
			intel_dp = enc_to_intel_dp(&encoder->base);
			if (intel_dp->compliance.test_type ==
			    DP_TEST_LINK_EDID_READ)
				seq_printf(m, "%lx",
					   intel_dp->compliance.test_data.edid);
			else if (intel_dp->compliance.test_type ==
				 DP_TEST_LINK_VIDEO_PATTERN) {
				seq_printf(m, "hdisplay: %d\n",
					   intel_dp->compliance.test_data.hdisplay);
				seq_printf(m, "vdisplay: %d\n",
					   intel_dp->compliance.test_data.vdisplay);
				seq_printf(m, "bpc: %u\n",
					   intel_dp->compliance.test_data.bpc);
			}
		} else
			seq_puts(m, "0");
	}
	drm_connector_list_iter_end(&conn_iter);

	return 0;
}
DEFINE_SHOW_ATTRIBUTE(i915_displayport_test_data);

static int i915_displayport_test_type_show(struct seq_file *m, void *data)
{
	struct drm_i915_private *dev_priv = m->private;
	struct drm_device *dev = &dev_priv->drm;
	struct drm_connector *connector;
	struct drm_connector_list_iter conn_iter;
	struct intel_dp *intel_dp;

	drm_connector_list_iter_begin(dev, &conn_iter);
	drm_for_each_connector_iter(connector, &conn_iter) {
		struct intel_encoder *encoder;

		if (connector->connector_type !=
		    DRM_MODE_CONNECTOR_DisplayPort)
			continue;

		encoder = to_intel_encoder(connector->encoder);
		if (encoder && encoder->type == INTEL_OUTPUT_DP_MST)
			continue;

		if (encoder && connector->status == connector_status_connected) {
			intel_dp = enc_to_intel_dp(&encoder->base);
			seq_printf(m, "%02lx", intel_dp->compliance.test_type);
		} else
			seq_puts(m, "0");
	}
	drm_connector_list_iter_end(&conn_iter);

	return 0;
}
DEFINE_SHOW_ATTRIBUTE(i915_displayport_test_type);

static void wm_latency_show(struct seq_file *m, const uint16_t wm[8])
{
	struct drm_i915_private *dev_priv = m->private;
	struct drm_device *dev = &dev_priv->drm;
	int level;
	int num_levels;

	if (IS_CHERRYVIEW(dev_priv))
		num_levels = 3;
	else if (IS_VALLEYVIEW(dev_priv))
		num_levels = 1;
	else if (IS_G4X(dev_priv))
		num_levels = 3;
	else
		num_levels = ilk_wm_max_level(dev_priv) + 1;

	drm_modeset_lock_all(dev);

	for (level = 0; level < num_levels; level++) {
		unsigned int latency = wm[level];

		/*
		 * - WM1+ latency values in 0.5us units
		 * - latencies are in us on gen9/vlv/chv
		 */
		if (INTEL_GEN(dev_priv) >= 9 ||
		    IS_VALLEYVIEW(dev_priv) ||
		    IS_CHERRYVIEW(dev_priv) ||
		    IS_G4X(dev_priv))
			latency *= 10;
		else if (level > 0)
			latency *= 5;

		seq_printf(m, "WM%d %u (%u.%u usec)\n",
			   level, wm[level], latency / 10, latency % 10);
	}

	drm_modeset_unlock_all(dev);
}

static int pri_wm_latency_show(struct seq_file *m, void *data)
{
	struct drm_i915_private *dev_priv = m->private;
	const uint16_t *latencies;

	if (INTEL_GEN(dev_priv) >= 9)
		latencies = dev_priv->wm.skl_latency;
	else
		latencies = dev_priv->wm.pri_latency;

	wm_latency_show(m, latencies);

	return 0;
}

static int spr_wm_latency_show(struct seq_file *m, void *data)
{
	struct drm_i915_private *dev_priv = m->private;
	const uint16_t *latencies;

	if (INTEL_GEN(dev_priv) >= 9)
		latencies = dev_priv->wm.skl_latency;
	else
		latencies = dev_priv->wm.spr_latency;

	wm_latency_show(m, latencies);

	return 0;
}

static int cur_wm_latency_show(struct seq_file *m, void *data)
{
	struct drm_i915_private *dev_priv = m->private;
	const uint16_t *latencies;

	if (INTEL_GEN(dev_priv) >= 9)
		latencies = dev_priv->wm.skl_latency;
	else
		latencies = dev_priv->wm.cur_latency;

	wm_latency_show(m, latencies);

	return 0;
}

static int pri_wm_latency_open(struct inode *inode, struct file *file)
{
	struct drm_i915_private *dev_priv = inode->i_private;

	if (INTEL_GEN(dev_priv) < 5 && !IS_G4X(dev_priv))
		return -ENODEV;

	return single_open(file, pri_wm_latency_show, dev_priv);
}

static int spr_wm_latency_open(struct inode *inode, struct file *file)
{
	struct drm_i915_private *dev_priv = inode->i_private;

	if (HAS_GMCH_DISPLAY(dev_priv))
		return -ENODEV;

	return single_open(file, spr_wm_latency_show, dev_priv);
}

static int cur_wm_latency_open(struct inode *inode, struct file *file)
{
	struct drm_i915_private *dev_priv = inode->i_private;

	if (HAS_GMCH_DISPLAY(dev_priv))
		return -ENODEV;

	return single_open(file, cur_wm_latency_show, dev_priv);
}

static ssize_t wm_latency_write(struct file *file, const char __user *ubuf,
				size_t len, loff_t *offp, uint16_t wm[8])
{
	struct seq_file *m = file->private_data;
	struct drm_i915_private *dev_priv = m->private;
	struct drm_device *dev = &dev_priv->drm;
	uint16_t new[8] = { 0 };
	int num_levels;
	int level;
	int ret;
	char tmp[32];

	if (IS_CHERRYVIEW(dev_priv))
		num_levels = 3;
	else if (IS_VALLEYVIEW(dev_priv))
		num_levels = 1;
	else if (IS_G4X(dev_priv))
		num_levels = 3;
	else
		num_levels = ilk_wm_max_level(dev_priv) + 1;

	if (len >= sizeof(tmp))
		return -EINVAL;

	if (copy_from_user(tmp, ubuf, len))
		return -EFAULT;

	tmp[len] = '\0';

	ret = sscanf(tmp, "%hu %hu %hu %hu %hu %hu %hu %hu",
		     &new[0], &new[1], &new[2], &new[3],
		     &new[4], &new[5], &new[6], &new[7]);
	if (ret != num_levels)
		return -EINVAL;

	drm_modeset_lock_all(dev);

	for (level = 0; level < num_levels; level++)
		wm[level] = new[level];

	drm_modeset_unlock_all(dev);

	return len;
}


static ssize_t pri_wm_latency_write(struct file *file, const char __user *ubuf,
				    size_t len, loff_t *offp)
{
	struct seq_file *m = file->private_data;
	struct drm_i915_private *dev_priv = m->private;
	uint16_t *latencies;

	if (INTEL_GEN(dev_priv) >= 9)
		latencies = dev_priv->wm.skl_latency;
	else
		latencies = dev_priv->wm.pri_latency;

	return wm_latency_write(file, ubuf, len, offp, latencies);
}

static ssize_t spr_wm_latency_write(struct file *file, const char __user *ubuf,
				    size_t len, loff_t *offp)
{
	struct seq_file *m = file->private_data;
	struct drm_i915_private *dev_priv = m->private;
	uint16_t *latencies;

	if (INTEL_GEN(dev_priv) >= 9)
		latencies = dev_priv->wm.skl_latency;
	else
		latencies = dev_priv->wm.spr_latency;

	return wm_latency_write(file, ubuf, len, offp, latencies);
}

static ssize_t cur_wm_latency_write(struct file *file, const char __user *ubuf,
				    size_t len, loff_t *offp)
{
	struct seq_file *m = file->private_data;
	struct drm_i915_private *dev_priv = m->private;
	uint16_t *latencies;

	if (INTEL_GEN(dev_priv) >= 9)
		latencies = dev_priv->wm.skl_latency;
	else
		latencies = dev_priv->wm.cur_latency;

	return wm_latency_write(file, ubuf, len, offp, latencies);
}

static const struct file_operations i915_pri_wm_latency_fops = {
	.owner = THIS_MODULE,
	.open = pri_wm_latency_open,
	.read = seq_read,
	.llseek = seq_lseek,
	.release = single_release,
	.write = pri_wm_latency_write
};

static const struct file_operations i915_spr_wm_latency_fops = {
	.owner = THIS_MODULE,
	.open = spr_wm_latency_open,
	.read = seq_read,
	.llseek = seq_lseek,
	.release = single_release,
	.write = spr_wm_latency_write
};

static const struct file_operations i915_cur_wm_latency_fops = {
	.owner = THIS_MODULE,
	.open = cur_wm_latency_open,
	.read = seq_read,
	.llseek = seq_lseek,
	.release = single_release,
	.write = cur_wm_latency_write
};

static int
i915_wedged_get(void *data, u64 *val)
{
	struct drm_i915_private *dev_priv = data;

	*val = i915_terminally_wedged(&dev_priv->gpu_error);

	return 0;
}

static int
i915_wedged_set(void *data, u64 val)
{
	struct drm_i915_private *i915 = data;
	struct intel_engine_cs *engine;
	unsigned int tmp;

	/*
	 * There is no safeguard against this debugfs entry colliding
	 * with the hangcheck calling same i915_handle_error() in
	 * parallel, causing an explosion. For now we assume that the
	 * test harness is responsible enough not to inject gpu hangs
	 * while it is writing to 'i915_wedged'
	 */

	if (i915_reset_backoff(&i915->gpu_error))
		return -EAGAIN;

	for_each_engine_masked(engine, i915, val, tmp) {
		engine->hangcheck.seqno = intel_engine_get_seqno(engine);
		engine->hangcheck.stalled = true;
	}

	i915_handle_error(i915, val, I915_ERROR_CAPTURE,
			  "Manually set wedged engine mask = %llx", val);

	wait_on_bit(&i915->gpu_error.flags,
		    I915_RESET_HANDOFF,
		    TASK_UNINTERRUPTIBLE);

	return 0;
}

DEFINE_SIMPLE_ATTRIBUTE(i915_wedged_fops,
			i915_wedged_get, i915_wedged_set,
			"%llu\n");

static int
fault_irq_set(struct drm_i915_private *i915,
	      unsigned long *irq,
	      unsigned long val)
{
	int err;

	err = mutex_lock_interruptible(&i915->drm.struct_mutex);
	if (err)
		return err;

	err = i915_gem_wait_for_idle(i915,
				     I915_WAIT_LOCKED |
				     I915_WAIT_INTERRUPTIBLE,
				     MAX_SCHEDULE_TIMEOUT);
	if (err)
		goto err_unlock;

	*irq = val;
	mutex_unlock(&i915->drm.struct_mutex);

	/* Flush idle worker to disarm irq */
	drain_delayed_work(&i915->gt.idle_work);

	return 0;

err_unlock:
	mutex_unlock(&i915->drm.struct_mutex);
	return err;
}

static int
i915_ring_missed_irq_get(void *data, u64 *val)
{
	struct drm_i915_private *dev_priv = data;

	*val = dev_priv->gpu_error.missed_irq_rings;
	return 0;
}

static int
i915_ring_missed_irq_set(void *data, u64 val)
{
	struct drm_i915_private *i915 = data;

	return fault_irq_set(i915, &i915->gpu_error.missed_irq_rings, val);
}

DEFINE_SIMPLE_ATTRIBUTE(i915_ring_missed_irq_fops,
			i915_ring_missed_irq_get, i915_ring_missed_irq_set,
			"0x%08llx\n");

static int
i915_ring_test_irq_get(void *data, u64 *val)
{
	struct drm_i915_private *dev_priv = data;

	*val = dev_priv->gpu_error.test_irq_rings;

	return 0;
}

static int
i915_ring_test_irq_set(void *data, u64 val)
{
	struct drm_i915_private *i915 = data;

	/* GuC keeps the user interrupt permanently enabled for submission */
	if (USES_GUC_SUBMISSION(i915))
		return -ENODEV;

	/*
	 * From icl, we can no longer individually mask interrupt generation
	 * from each engine.
	 */
	if (INTEL_GEN(i915) >= 11)
		return -ENODEV;

	val &= INTEL_INFO(i915)->ring_mask;
	DRM_DEBUG_DRIVER("Masking interrupts on rings 0x%08llx\n", val);

	return fault_irq_set(i915, &i915->gpu_error.test_irq_rings, val);
}

DEFINE_SIMPLE_ATTRIBUTE(i915_ring_test_irq_fops,
			i915_ring_test_irq_get, i915_ring_test_irq_set,
			"0x%08llx\n");

#define DROP_UNBOUND	BIT(0)
#define DROP_BOUND	BIT(1)
#define DROP_RETIRE	BIT(2)
#define DROP_ACTIVE	BIT(3)
#define DROP_FREED	BIT(4)
#define DROP_SHRINK_ALL	BIT(5)
#define DROP_IDLE	BIT(6)
#define DROP_RESET_ACTIVE	BIT(7)
#define DROP_RESET_SEQNO	BIT(8)
#define DROP_ALL (DROP_UNBOUND	| \
		  DROP_BOUND	| \
		  DROP_RETIRE	| \
		  DROP_ACTIVE	| \
		  DROP_FREED	| \
		  DROP_SHRINK_ALL |\
		  DROP_IDLE	| \
		  DROP_RESET_ACTIVE | \
		  DROP_RESET_SEQNO)
static int
i915_drop_caches_get(void *data, u64 *val)
{
	*val = DROP_ALL;

	return 0;
}

static int
i915_drop_caches_set(void *data, u64 val)
{
	struct drm_i915_private *i915 = data;
	int ret = 0;

	DRM_DEBUG("Dropping caches: 0x%08llx [0x%08llx]\n",
		  val, val & DROP_ALL);
	intel_runtime_pm_get(i915);

	if (val & DROP_RESET_ACTIVE && !intel_engines_are_idle(i915))
		i915_gem_set_wedged(i915);

	/* No need to check and wait for gpu resets, only libdrm auto-restarts
	 * on ioctls on -EAGAIN. */
	if (val & (DROP_ACTIVE | DROP_RETIRE | DROP_RESET_SEQNO)) {
		ret = mutex_lock_interruptible(&i915->drm.struct_mutex);
		if (ret)
			goto out;

		if (val & DROP_ACTIVE)
			ret = i915_gem_wait_for_idle(i915,
						     I915_WAIT_INTERRUPTIBLE |
						     I915_WAIT_LOCKED,
						     MAX_SCHEDULE_TIMEOUT);

<<<<<<< HEAD
		if (ret == 0 && val & DROP_RESET_SEQNO) {
			intel_runtime_pm_get(i915);
=======
		if (ret == 0 && val & DROP_RESET_SEQNO)
>>>>>>> 79c03caa
			ret = i915_gem_set_global_seqno(&i915->drm, 1);

		if (val & DROP_RETIRE)
			i915_retire_requests(i915);

		mutex_unlock(&i915->drm.struct_mutex);
	}

	if (val & DROP_RESET_ACTIVE &&
	    i915_terminally_wedged(&i915->gpu_error)) {
		i915_handle_error(i915, ALL_ENGINES, 0, NULL);
		wait_on_bit(&i915->gpu_error.flags,
			    I915_RESET_HANDOFF,
			    TASK_UNINTERRUPTIBLE);
	}

	fs_reclaim_acquire(GFP_KERNEL);
	if (val & DROP_BOUND)
		i915_gem_shrink(i915, LONG_MAX, NULL, I915_SHRINK_BOUND);

	if (val & DROP_UNBOUND)
		i915_gem_shrink(i915, LONG_MAX, NULL, I915_SHRINK_UNBOUND);

	if (val & DROP_SHRINK_ALL)
		i915_gem_shrink_all(i915);
	fs_reclaim_release(GFP_KERNEL);

	if (val & DROP_IDLE) {
		do {
			if (READ_ONCE(i915->gt.active_requests))
				flush_delayed_work(&i915->gt.retire_work);
			drain_delayed_work(&i915->gt.idle_work);
		} while (READ_ONCE(i915->gt.awake));
	}

	if (val & DROP_FREED)
		i915_gem_drain_freed_objects(i915);

out:
	intel_runtime_pm_put(i915);

	return ret;
}

DEFINE_SIMPLE_ATTRIBUTE(i915_drop_caches_fops,
			i915_drop_caches_get, i915_drop_caches_set,
			"0x%08llx\n");

static int
i915_cache_sharing_get(void *data, u64 *val)
{
	struct drm_i915_private *dev_priv = data;
	u32 snpcr;

	if (!(IS_GEN6(dev_priv) || IS_GEN7(dev_priv)))
		return -ENODEV;

	intel_runtime_pm_get(dev_priv);

	snpcr = I915_READ(GEN6_MBCUNIT_SNPCR);

	intel_runtime_pm_put(dev_priv);

	*val = (snpcr & GEN6_MBC_SNPCR_MASK) >> GEN6_MBC_SNPCR_SHIFT;

	return 0;
}

static int
i915_cache_sharing_set(void *data, u64 val)
{
	struct drm_i915_private *dev_priv = data;
	u32 snpcr;

	if (!(IS_GEN6(dev_priv) || IS_GEN7(dev_priv)))
		return -ENODEV;

	if (val > 3)
		return -EINVAL;

	intel_runtime_pm_get(dev_priv);
	DRM_DEBUG_DRIVER("Manually setting uncore sharing to %llu\n", val);

	/* Update the cache sharing policy here as well */
	snpcr = I915_READ(GEN6_MBCUNIT_SNPCR);
	snpcr &= ~GEN6_MBC_SNPCR_MASK;
	snpcr |= (val << GEN6_MBC_SNPCR_SHIFT);
	I915_WRITE(GEN6_MBCUNIT_SNPCR, snpcr);

	intel_runtime_pm_put(dev_priv);
	return 0;
}

DEFINE_SIMPLE_ATTRIBUTE(i915_cache_sharing_fops,
			i915_cache_sharing_get, i915_cache_sharing_set,
			"%llu\n");

static void cherryview_sseu_device_status(struct drm_i915_private *dev_priv,
					  struct sseu_dev_info *sseu)
{
#define SS_MAX 2
	const int ss_max = SS_MAX;
	u32 sig1[SS_MAX], sig2[SS_MAX];
	int ss;

	sig1[0] = I915_READ(CHV_POWER_SS0_SIG1);
	sig1[1] = I915_READ(CHV_POWER_SS1_SIG1);
	sig2[0] = I915_READ(CHV_POWER_SS0_SIG2);
	sig2[1] = I915_READ(CHV_POWER_SS1_SIG2);

	for (ss = 0; ss < ss_max; ss++) {
		unsigned int eu_cnt;

		if (sig1[ss] & CHV_SS_PG_ENABLE)
			/* skip disabled subslice */
			continue;

		sseu->slice_mask = BIT(0);
		sseu->subslice_mask[0] |= BIT(ss);
		eu_cnt = ((sig1[ss] & CHV_EU08_PG_ENABLE) ? 0 : 2) +
			 ((sig1[ss] & CHV_EU19_PG_ENABLE) ? 0 : 2) +
			 ((sig1[ss] & CHV_EU210_PG_ENABLE) ? 0 : 2) +
			 ((sig2[ss] & CHV_EU311_PG_ENABLE) ? 0 : 2);
		sseu->eu_total += eu_cnt;
		sseu->eu_per_subslice = max_t(unsigned int,
					      sseu->eu_per_subslice, eu_cnt);
	}
#undef SS_MAX
}

static void gen10_sseu_device_status(struct drm_i915_private *dev_priv,
				     struct sseu_dev_info *sseu)
{
#define SS_MAX 6
	const struct intel_device_info *info = INTEL_INFO(dev_priv);
	u32 s_reg[SS_MAX], eu_reg[2 * SS_MAX], eu_mask[2];
	int s, ss;

	for (s = 0; s < info->sseu.max_slices; s++) {
		/*
		 * FIXME: Valid SS Mask respects the spec and read
		 * only valid bits for those registers, excluding reserverd
		 * although this seems wrong because it would leave many
		 * subslices without ACK.
		 */
		s_reg[s] = I915_READ(GEN10_SLICE_PGCTL_ACK(s)) &
			GEN10_PGCTL_VALID_SS_MASK(s);
		eu_reg[2 * s] = I915_READ(GEN10_SS01_EU_PGCTL_ACK(s));
		eu_reg[2 * s + 1] = I915_READ(GEN10_SS23_EU_PGCTL_ACK(s));
	}

	eu_mask[0] = GEN9_PGCTL_SSA_EU08_ACK |
		     GEN9_PGCTL_SSA_EU19_ACK |
		     GEN9_PGCTL_SSA_EU210_ACK |
		     GEN9_PGCTL_SSA_EU311_ACK;
	eu_mask[1] = GEN9_PGCTL_SSB_EU08_ACK |
		     GEN9_PGCTL_SSB_EU19_ACK |
		     GEN9_PGCTL_SSB_EU210_ACK |
		     GEN9_PGCTL_SSB_EU311_ACK;

	for (s = 0; s < info->sseu.max_slices; s++) {
		if ((s_reg[s] & GEN9_PGCTL_SLICE_ACK) == 0)
			/* skip disabled slice */
			continue;

		sseu->slice_mask |= BIT(s);
		sseu->subslice_mask[s] = info->sseu.subslice_mask[s];

		for (ss = 0; ss < info->sseu.max_subslices; ss++) {
			unsigned int eu_cnt;

			if (!(s_reg[s] & (GEN9_PGCTL_SS_ACK(ss))))
				/* skip disabled subslice */
				continue;

			eu_cnt = 2 * hweight32(eu_reg[2 * s + ss / 2] &
					       eu_mask[ss % 2]);
			sseu->eu_total += eu_cnt;
			sseu->eu_per_subslice = max_t(unsigned int,
						      sseu->eu_per_subslice,
						      eu_cnt);
		}
	}
#undef SS_MAX
}

static void gen9_sseu_device_status(struct drm_i915_private *dev_priv,
				    struct sseu_dev_info *sseu)
{
#define SS_MAX 3
	const struct intel_device_info *info = INTEL_INFO(dev_priv);
	u32 s_reg[SS_MAX], eu_reg[2 * SS_MAX], eu_mask[2];
	int s, ss;

	for (s = 0; s < info->sseu.max_slices; s++) {
		s_reg[s] = I915_READ(GEN9_SLICE_PGCTL_ACK(s));
		eu_reg[2*s] = I915_READ(GEN9_SS01_EU_PGCTL_ACK(s));
		eu_reg[2*s + 1] = I915_READ(GEN9_SS23_EU_PGCTL_ACK(s));
	}

	eu_mask[0] = GEN9_PGCTL_SSA_EU08_ACK |
		     GEN9_PGCTL_SSA_EU19_ACK |
		     GEN9_PGCTL_SSA_EU210_ACK |
		     GEN9_PGCTL_SSA_EU311_ACK;
	eu_mask[1] = GEN9_PGCTL_SSB_EU08_ACK |
		     GEN9_PGCTL_SSB_EU19_ACK |
		     GEN9_PGCTL_SSB_EU210_ACK |
		     GEN9_PGCTL_SSB_EU311_ACK;

	for (s = 0; s < info->sseu.max_slices; s++) {
		if ((s_reg[s] & GEN9_PGCTL_SLICE_ACK) == 0)
			/* skip disabled slice */
			continue;

		sseu->slice_mask |= BIT(s);

		if (IS_GEN9_BC(dev_priv))
			sseu->subslice_mask[s] =
				INTEL_INFO(dev_priv)->sseu.subslice_mask[s];

		for (ss = 0; ss < info->sseu.max_subslices; ss++) {
			unsigned int eu_cnt;

			if (IS_GEN9_LP(dev_priv)) {
				if (!(s_reg[s] & (GEN9_PGCTL_SS_ACK(ss))))
					/* skip disabled subslice */
					continue;

				sseu->subslice_mask[s] |= BIT(ss);
			}

			eu_cnt = 2 * hweight32(eu_reg[2*s + ss/2] &
					       eu_mask[ss%2]);
			sseu->eu_total += eu_cnt;
			sseu->eu_per_subslice = max_t(unsigned int,
						      sseu->eu_per_subslice,
						      eu_cnt);
		}
	}
#undef SS_MAX
}

static void broadwell_sseu_device_status(struct drm_i915_private *dev_priv,
					 struct sseu_dev_info *sseu)
{
	u32 slice_info = I915_READ(GEN8_GT_SLICE_INFO);
	int s;

	sseu->slice_mask = slice_info & GEN8_LSLICESTAT_MASK;

	if (sseu->slice_mask) {
		sseu->eu_per_subslice =
				INTEL_INFO(dev_priv)->sseu.eu_per_subslice;
		for (s = 0; s < fls(sseu->slice_mask); s++) {
			sseu->subslice_mask[s] =
				INTEL_INFO(dev_priv)->sseu.subslice_mask[s];
		}
		sseu->eu_total = sseu->eu_per_subslice *
				 sseu_subslice_total(sseu);

		/* subtract fused off EU(s) from enabled slice(s) */
		for (s = 0; s < fls(sseu->slice_mask); s++) {
			u8 subslice_7eu =
				INTEL_INFO(dev_priv)->sseu.subslice_7eu[s];

			sseu->eu_total -= hweight8(subslice_7eu);
		}
	}
}

static void i915_print_sseu_info(struct seq_file *m, bool is_available_info,
				 const struct sseu_dev_info *sseu)
{
	struct drm_i915_private *dev_priv = node_to_i915(m->private);
	const char *type = is_available_info ? "Available" : "Enabled";
	int s;

	seq_printf(m, "  %s Slice Mask: %04x\n", type,
		   sseu->slice_mask);
	seq_printf(m, "  %s Slice Total: %u\n", type,
		   hweight8(sseu->slice_mask));
	seq_printf(m, "  %s Subslice Total: %u\n", type,
		   sseu_subslice_total(sseu));
	for (s = 0; s < fls(sseu->slice_mask); s++) {
		seq_printf(m, "  %s Slice%i subslices: %u\n", type,
			   s, hweight8(sseu->subslice_mask[s]));
	}
	seq_printf(m, "  %s EU Total: %u\n", type,
		   sseu->eu_total);
	seq_printf(m, "  %s EU Per Subslice: %u\n", type,
		   sseu->eu_per_subslice);

	if (!is_available_info)
		return;

	seq_printf(m, "  Has Pooled EU: %s\n", yesno(HAS_POOLED_EU(dev_priv)));
	if (HAS_POOLED_EU(dev_priv))
		seq_printf(m, "  Min EU in pool: %u\n", sseu->min_eu_in_pool);

	seq_printf(m, "  Has Slice Power Gating: %s\n",
		   yesno(sseu->has_slice_pg));
	seq_printf(m, "  Has Subslice Power Gating: %s\n",
		   yesno(sseu->has_subslice_pg));
	seq_printf(m, "  Has EU Power Gating: %s\n",
		   yesno(sseu->has_eu_pg));
}

static int i915_sseu_status(struct seq_file *m, void *unused)
{
	struct drm_i915_private *dev_priv = node_to_i915(m->private);
	struct sseu_dev_info sseu;

	if (INTEL_GEN(dev_priv) < 8)
		return -ENODEV;

	seq_puts(m, "SSEU Device Info\n");
	i915_print_sseu_info(m, true, &INTEL_INFO(dev_priv)->sseu);

	seq_puts(m, "SSEU Device Status\n");
	memset(&sseu, 0, sizeof(sseu));
	sseu.max_slices = INTEL_INFO(dev_priv)->sseu.max_slices;
	sseu.max_subslices = INTEL_INFO(dev_priv)->sseu.max_subslices;
	sseu.max_eus_per_subslice =
		INTEL_INFO(dev_priv)->sseu.max_eus_per_subslice;

	intel_runtime_pm_get(dev_priv);

	if (IS_CHERRYVIEW(dev_priv)) {
		cherryview_sseu_device_status(dev_priv, &sseu);
	} else if (IS_BROADWELL(dev_priv)) {
		broadwell_sseu_device_status(dev_priv, &sseu);
	} else if (IS_GEN9(dev_priv)) {
		gen9_sseu_device_status(dev_priv, &sseu);
	} else if (INTEL_GEN(dev_priv) >= 10) {
		gen10_sseu_device_status(dev_priv, &sseu);
	}

	intel_runtime_pm_put(dev_priv);

	i915_print_sseu_info(m, false, &sseu);

	return 0;
}

static int i915_forcewake_open(struct inode *inode, struct file *file)
{
	struct drm_i915_private *i915 = inode->i_private;

	if (INTEL_GEN(i915) < 6)
		return 0;

	intel_runtime_pm_get(i915);
	intel_uncore_forcewake_user_get(i915);

	return 0;
}

static int i915_forcewake_release(struct inode *inode, struct file *file)
{
	struct drm_i915_private *i915 = inode->i_private;

	if (INTEL_GEN(i915) < 6)
		return 0;

	intel_uncore_forcewake_user_put(i915);
	intel_runtime_pm_put(i915);

	return 0;
}

static const struct file_operations i915_forcewake_fops = {
	.owner = THIS_MODULE,
	.open = i915_forcewake_open,
	.release = i915_forcewake_release,
};

static int i915_hpd_storm_ctl_show(struct seq_file *m, void *data)
{
	struct drm_i915_private *dev_priv = m->private;
	struct i915_hotplug *hotplug = &dev_priv->hotplug;

	seq_printf(m, "Threshold: %d\n", hotplug->hpd_storm_threshold);
	seq_printf(m, "Detected: %s\n",
		   yesno(delayed_work_pending(&hotplug->reenable_work)));

	return 0;
}

static ssize_t i915_hpd_storm_ctl_write(struct file *file,
					const char __user *ubuf, size_t len,
					loff_t *offp)
{
	struct seq_file *m = file->private_data;
	struct drm_i915_private *dev_priv = m->private;
	struct i915_hotplug *hotplug = &dev_priv->hotplug;
	unsigned int new_threshold;
	int i;
	char *newline;
	char tmp[16];

	if (len >= sizeof(tmp))
		return -EINVAL;

	if (copy_from_user(tmp, ubuf, len))
		return -EFAULT;

	tmp[len] = '\0';

	/* Strip newline, if any */
	newline = strchr(tmp, '\n');
	if (newline)
		*newline = '\0';

	if (strcmp(tmp, "reset") == 0)
		new_threshold = HPD_STORM_DEFAULT_THRESHOLD;
	else if (kstrtouint(tmp, 10, &new_threshold) != 0)
		return -EINVAL;

	if (new_threshold > 0)
		DRM_DEBUG_KMS("Setting HPD storm detection threshold to %d\n",
			      new_threshold);
	else
		DRM_DEBUG_KMS("Disabling HPD storm detection\n");

	spin_lock_irq(&dev_priv->irq_lock);
	hotplug->hpd_storm_threshold = new_threshold;
	/* Reset the HPD storm stats so we don't accidentally trigger a storm */
	for_each_hpd_pin(i)
		hotplug->stats[i].count = 0;
	spin_unlock_irq(&dev_priv->irq_lock);

	/* Re-enable hpd immediately if we were in an irq storm */
	flush_delayed_work(&dev_priv->hotplug.reenable_work);

	return len;
}

static int i915_hpd_storm_ctl_open(struct inode *inode, struct file *file)
{
	return single_open(file, i915_hpd_storm_ctl_show, inode->i_private);
}

static const struct file_operations i915_hpd_storm_ctl_fops = {
	.owner = THIS_MODULE,
	.open = i915_hpd_storm_ctl_open,
	.read = seq_read,
	.llseek = seq_lseek,
	.release = single_release,
	.write = i915_hpd_storm_ctl_write
};

static int i915_drrs_ctl_set(void *data, u64 val)
{
	struct drm_i915_private *dev_priv = data;
	struct drm_device *dev = &dev_priv->drm;
	struct intel_crtc *crtc;

	if (INTEL_GEN(dev_priv) < 7)
		return -ENODEV;

	for_each_intel_crtc(dev, crtc) {
		struct drm_connector_list_iter conn_iter;
		struct intel_crtc_state *crtc_state;
		struct drm_connector *connector;
		struct drm_crtc_commit *commit;
		int ret;

		ret = drm_modeset_lock_single_interruptible(&crtc->base.mutex);
		if (ret)
			return ret;

		crtc_state = to_intel_crtc_state(crtc->base.state);

		if (!crtc_state->base.active ||
		    !crtc_state->has_drrs)
			goto out;

		commit = crtc_state->base.commit;
		if (commit) {
			ret = wait_for_completion_interruptible(&commit->hw_done);
			if (ret)
				goto out;
		}

		drm_connector_list_iter_begin(dev, &conn_iter);
		drm_for_each_connector_iter(connector, &conn_iter) {
			struct intel_encoder *encoder;
			struct intel_dp *intel_dp;

			if (!(crtc_state->base.connector_mask &
			      drm_connector_mask(connector)))
				continue;

			encoder = intel_attached_encoder(connector);
			if (encoder->type != INTEL_OUTPUT_EDP)
				continue;

			DRM_DEBUG_DRIVER("Manually %sabling DRRS. %llu\n",
						val ? "en" : "dis", val);

			intel_dp = enc_to_intel_dp(&encoder->base);
			if (val)
				intel_edp_drrs_enable(intel_dp,
						      crtc_state);
			else
				intel_edp_drrs_disable(intel_dp,
						       crtc_state);
		}
		drm_connector_list_iter_end(&conn_iter);

out:
		drm_modeset_unlock(&crtc->base.mutex);
		if (ret)
			return ret;
	}

	return 0;
}

DEFINE_SIMPLE_ATTRIBUTE(i915_drrs_ctl_fops, NULL, i915_drrs_ctl_set, "%llu\n");

static ssize_t
i915_fifo_underrun_reset_write(struct file *filp,
			       const char __user *ubuf,
			       size_t cnt, loff_t *ppos)
{
	struct drm_i915_private *dev_priv = filp->private_data;
	struct intel_crtc *intel_crtc;
	struct drm_device *dev = &dev_priv->drm;
	int ret;
	bool reset;

	ret = kstrtobool_from_user(ubuf, cnt, &reset);
	if (ret)
		return ret;

	if (!reset)
		return cnt;

	for_each_intel_crtc(dev, intel_crtc) {
		struct drm_crtc_commit *commit;
		struct intel_crtc_state *crtc_state;

		ret = drm_modeset_lock_single_interruptible(&intel_crtc->base.mutex);
		if (ret)
			return ret;

		crtc_state = to_intel_crtc_state(intel_crtc->base.state);
		commit = crtc_state->base.commit;
		if (commit) {
			ret = wait_for_completion_interruptible(&commit->hw_done);
			if (!ret)
				ret = wait_for_completion_interruptible(&commit->flip_done);
		}

		if (!ret && crtc_state->base.active) {
			DRM_DEBUG_KMS("Re-arming FIFO underruns on pipe %c\n",
				      pipe_name(intel_crtc->pipe));

			intel_crtc_arm_fifo_underrun(intel_crtc, crtc_state);
		}

		drm_modeset_unlock(&intel_crtc->base.mutex);

		if (ret)
			return ret;
	}

	ret = intel_fbc_reset_underrun(dev_priv);
	if (ret)
		return ret;

	return cnt;
}

static const struct file_operations i915_fifo_underrun_reset_ops = {
	.owner = THIS_MODULE,
	.open = simple_open,
	.write = i915_fifo_underrun_reset_write,
	.llseek = default_llseek,
};

static const struct drm_info_list i915_debugfs_list[] = {
	{"i915_capabilities", i915_capabilities, 0},
	{"i915_gem_objects", i915_gem_object_info, 0},
	{"i915_gem_gtt", i915_gem_gtt_info, 0},
	{"i915_gem_stolen", i915_gem_stolen_list_info },
	{"i915_gem_fence_regs", i915_gem_fence_regs_info, 0},
	{"i915_gem_interrupt", i915_interrupt_info, 0},
	{"i915_gem_batch_pool", i915_gem_batch_pool_info, 0},
	{"i915_guc_info", i915_guc_info, 0},
	{"i915_guc_load_status", i915_guc_load_status_info, 0},
	{"i915_guc_log_dump", i915_guc_log_dump, 0},
	{"i915_guc_load_err_log_dump", i915_guc_log_dump, 0, (void *)1},
	{"i915_guc_stage_pool", i915_guc_stage_pool, 0},
	{"i915_huc_load_status", i915_huc_load_status_info, 0},
	{"i915_frequency_info", i915_frequency_info, 0},
	{"i915_hangcheck_info", i915_hangcheck_info, 0},
	{"i915_reset_info", i915_reset_info, 0},
	{"i915_drpc_info", i915_drpc_info, 0},
	{"i915_emon_status", i915_emon_status, 0},
	{"i915_ring_freq_table", i915_ring_freq_table, 0},
	{"i915_frontbuffer_tracking", i915_frontbuffer_tracking, 0},
	{"i915_fbc_status", i915_fbc_status, 0},
	{"i915_ips_status", i915_ips_status, 0},
	{"i915_sr_status", i915_sr_status, 0},
	{"i915_opregion", i915_opregion, 0},
	{"i915_vbt", i915_vbt, 0},
	{"i915_gem_framebuffer", i915_gem_framebuffer_info, 0},
	{"i915_context_status", i915_context_status, 0},
	{"i915_forcewake_domains", i915_forcewake_domains, 0},
	{"i915_swizzle_info", i915_swizzle_info, 0},
	{"i915_ppgtt_info", i915_ppgtt_info, 0},
	{"i915_llc", i915_llc, 0},
	{"i915_edp_psr_status", i915_edp_psr_status, 0},
	{"i915_energy_uJ", i915_energy_uJ, 0},
	{"i915_runtime_pm_status", i915_runtime_pm_status, 0},
	{"i915_power_domain_info", i915_power_domain_info, 0},
	{"i915_dmc_info", i915_dmc_info, 0},
	{"i915_display_info", i915_display_info, 0},
	{"i915_engine_info", i915_engine_info, 0},
	{"i915_rcs_topology", i915_rcs_topology, 0},
	{"i915_shrinker_info", i915_shrinker_info, 0},
	{"i915_shared_dplls_info", i915_shared_dplls_info, 0},
	{"i915_dp_mst_info", i915_dp_mst_info, 0},
	{"i915_wa_registers", i915_wa_registers, 0},
	{"i915_ddb_info", i915_ddb_info, 0},
	{"i915_sseu_status", i915_sseu_status, 0},
	{"i915_drrs_status", i915_drrs_status, 0},
	{"i915_rps_boost_info", i915_rps_boost_info, 0},
};
#define I915_DEBUGFS_ENTRIES ARRAY_SIZE(i915_debugfs_list)

static const struct i915_debugfs_files {
	const char *name;
	const struct file_operations *fops;
} i915_debugfs_files[] = {
	{"i915_wedged", &i915_wedged_fops},
	{"i915_cache_sharing", &i915_cache_sharing_fops},
	{"i915_ring_missed_irq", &i915_ring_missed_irq_fops},
	{"i915_ring_test_irq", &i915_ring_test_irq_fops},
	{"i915_gem_drop_caches", &i915_drop_caches_fops},
#if IS_ENABLED(CONFIG_DRM_I915_CAPTURE_ERROR)
	{"i915_error_state", &i915_error_state_fops},
	{"i915_gpu_info", &i915_gpu_info_fops},
#endif
	{"i915_fifo_underrun_reset", &i915_fifo_underrun_reset_ops},
	{"i915_next_seqno", &i915_next_seqno_fops},
	{"i915_pri_wm_latency", &i915_pri_wm_latency_fops},
	{"i915_spr_wm_latency", &i915_spr_wm_latency_fops},
	{"i915_cur_wm_latency", &i915_cur_wm_latency_fops},
	{"i915_fbc_false_color", &i915_fbc_false_color_fops},
	{"i915_dp_test_data", &i915_displayport_test_data_fops},
	{"i915_dp_test_type", &i915_displayport_test_type_fops},
	{"i915_dp_test_active", &i915_displayport_test_active_fops},
	{"i915_guc_log_level", &i915_guc_log_level_fops},
	{"i915_guc_log_relay", &i915_guc_log_relay_fops},
	{"i915_hpd_storm_ctl", &i915_hpd_storm_ctl_fops},
	{"i915_ipc_status", &i915_ipc_status_fops},
	{"i915_drrs_ctl", &i915_drrs_ctl_fops},
	{"i915_edp_psr_debug", &i915_edp_psr_debug_fops}
};

int i915_debugfs_register(struct drm_i915_private *dev_priv)
{
	struct drm_minor *minor = dev_priv->drm.primary;
	struct dentry *ent;
	int i;

	ent = debugfs_create_file("i915_forcewake_user", S_IRUSR,
				  minor->debugfs_root, to_i915(minor->dev),
				  &i915_forcewake_fops);
	if (!ent)
		return -ENOMEM;

	for (i = 0; i < ARRAY_SIZE(i915_debugfs_files); i++) {
		ent = debugfs_create_file(i915_debugfs_files[i].name,
					  S_IRUGO | S_IWUSR,
					  minor->debugfs_root,
					  to_i915(minor->dev),
					  i915_debugfs_files[i].fops);
		if (!ent)
			return -ENOMEM;
	}

	return drm_debugfs_create_files(i915_debugfs_list,
					I915_DEBUGFS_ENTRIES,
					minor->debugfs_root, minor);
}

struct dpcd_block {
	/* DPCD dump start address. */
	unsigned int offset;
	/* DPCD dump end address, inclusive. If unset, .size will be used. */
	unsigned int end;
	/* DPCD dump size. Used if .end is unset. If unset, defaults to 1. */
	size_t size;
	/* Only valid for eDP. */
	bool edp;
};

static const struct dpcd_block i915_dpcd_debug[] = {
	{ .offset = DP_DPCD_REV, .size = DP_RECEIVER_CAP_SIZE },
	{ .offset = DP_PSR_SUPPORT, .end = DP_PSR_CAPS },
	{ .offset = DP_DOWNSTREAM_PORT_0, .size = 16 },
	{ .offset = DP_LINK_BW_SET, .end = DP_EDP_CONFIGURATION_SET },
	{ .offset = DP_SINK_COUNT, .end = DP_ADJUST_REQUEST_LANE2_3 },
	{ .offset = DP_SET_POWER },
	{ .offset = DP_EDP_DPCD_REV },
	{ .offset = DP_EDP_GENERAL_CAP_1, .end = DP_EDP_GENERAL_CAP_3 },
	{ .offset = DP_EDP_DISPLAY_CONTROL_REGISTER, .end = DP_EDP_BACKLIGHT_FREQ_CAP_MAX_LSB },
	{ .offset = DP_EDP_DBC_MINIMUM_BRIGHTNESS_SET, .end = DP_EDP_DBC_MAXIMUM_BRIGHTNESS_SET },
};

static int i915_dpcd_show(struct seq_file *m, void *data)
{
	struct drm_connector *connector = m->private;
	struct intel_dp *intel_dp =
		enc_to_intel_dp(&intel_attached_encoder(connector)->base);
	uint8_t buf[16];
	ssize_t err;
	int i;

	if (connector->status != connector_status_connected)
		return -ENODEV;

	for (i = 0; i < ARRAY_SIZE(i915_dpcd_debug); i++) {
		const struct dpcd_block *b = &i915_dpcd_debug[i];
		size_t size = b->end ? b->end - b->offset + 1 : (b->size ?: 1);

		if (b->edp &&
		    connector->connector_type != DRM_MODE_CONNECTOR_eDP)
			continue;

		/* low tech for now */
		if (WARN_ON(size > sizeof(buf)))
			continue;

		err = drm_dp_dpcd_read(&intel_dp->aux, b->offset, buf, size);
		if (err < 0)
			seq_printf(m, "%04x: ERROR %d\n", b->offset, (int)err);
		else
			seq_printf(m, "%04x: %*ph\n", b->offset, (int)err, buf);
	}

	return 0;
}
DEFINE_SHOW_ATTRIBUTE(i915_dpcd);

static int i915_panel_show(struct seq_file *m, void *data)
{
	struct drm_connector *connector = m->private;
	struct intel_dp *intel_dp =
		enc_to_intel_dp(&intel_attached_encoder(connector)->base);

	if (connector->status != connector_status_connected)
		return -ENODEV;

	seq_printf(m, "Panel power up delay: %d\n",
		   intel_dp->panel_power_up_delay);
	seq_printf(m, "Panel power down delay: %d\n",
		   intel_dp->panel_power_down_delay);
	seq_printf(m, "Backlight on delay: %d\n",
		   intel_dp->backlight_on_delay);
	seq_printf(m, "Backlight off delay: %d\n",
		   intel_dp->backlight_off_delay);

	return 0;
}
DEFINE_SHOW_ATTRIBUTE(i915_panel);

static int i915_hdcp_sink_capability_show(struct seq_file *m, void *data)
{
	struct drm_connector *connector = m->private;
	struct intel_connector *intel_connector = to_intel_connector(connector);

	if (connector->status != connector_status_connected)
		return -ENODEV;

	/* HDCP is supported by connector */
	if (!intel_connector->hdcp.shim)
		return -EINVAL;

	seq_printf(m, "%s:%d HDCP version: ", connector->name,
		   connector->base.id);
	seq_printf(m, "%s ", !intel_hdcp_capable(intel_connector) ?
		   "None" : "HDCP1.4");
	seq_puts(m, "\n");

	return 0;
}
DEFINE_SHOW_ATTRIBUTE(i915_hdcp_sink_capability);

/**
 * i915_debugfs_connector_add - add i915 specific connector debugfs files
 * @connector: pointer to a registered drm_connector
 *
 * Cleanup will be done by drm_connector_unregister() through a call to
 * drm_debugfs_connector_remove().
 *
 * Returns 0 on success, negative error codes on error.
 */
int i915_debugfs_connector_add(struct drm_connector *connector)
{
	struct dentry *root = connector->debugfs_entry;

	/* The connector must have been registered beforehands. */
	if (!root)
		return -ENODEV;

	if (connector->connector_type == DRM_MODE_CONNECTOR_DisplayPort ||
	    connector->connector_type == DRM_MODE_CONNECTOR_eDP)
		debugfs_create_file("i915_dpcd", S_IRUGO, root,
				    connector, &i915_dpcd_fops);

	if (connector->connector_type == DRM_MODE_CONNECTOR_eDP) {
		debugfs_create_file("i915_panel_timings", S_IRUGO, root,
				    connector, &i915_panel_fops);
		debugfs_create_file("i915_psr_sink_status", S_IRUGO, root,
				    connector, &i915_psr_sink_status_fops);
	}

	if (connector->connector_type == DRM_MODE_CONNECTOR_DisplayPort ||
	    connector->connector_type == DRM_MODE_CONNECTOR_HDMIA ||
	    connector->connector_type == DRM_MODE_CONNECTOR_HDMIB) {
		debugfs_create_file("i915_hdcp_sink_capability", S_IRUGO, root,
				    connector, &i915_hdcp_sink_capability_fops);
	}

	return 0;
}<|MERGE_RESOLUTION|>--- conflicted
+++ resolved
@@ -4205,12 +4205,7 @@
 						     I915_WAIT_LOCKED,
 						     MAX_SCHEDULE_TIMEOUT);
 
-<<<<<<< HEAD
-		if (ret == 0 && val & DROP_RESET_SEQNO) {
-			intel_runtime_pm_get(i915);
-=======
 		if (ret == 0 && val & DROP_RESET_SEQNO)
->>>>>>> 79c03caa
 			ret = i915_gem_set_global_seqno(&i915->drm, 1);
 
 		if (val & DROP_RETIRE)
