--- conflicted
+++ resolved
@@ -2122,8 +2122,6 @@
 }
 
 /**
-<<<<<<< HEAD
-=======
  * intel_power_domains_suspend - suspend power domain state
  * @dev_priv: i915 device instance
  *
@@ -2144,7 +2142,6 @@
 }
 
 /**
->>>>>>> 1d9d4495
  * intel_runtime_pm_get - grab a runtime pm reference
  * @dev_priv: i915 device instance
  *
