--- conflicted
+++ resolved
@@ -2386,12 +2386,7 @@
 	 * Fail silently without starting the shrinker
 	 */
 	mapping = obj->base.filp->f_mapping;
-<<<<<<< HEAD
-	noreclaim = mapping_gfp_constraint(mapping,
-					   ~(__GFP_IO | __GFP_RECLAIM));
-=======
 	noreclaim = mapping_gfp_constraint(mapping, ~__GFP_RECLAIM);
->>>>>>> eafbc207
 	noreclaim |= __GFP_NORETRY | __GFP_NOWARN;
 
 	sg = st->sgl;
