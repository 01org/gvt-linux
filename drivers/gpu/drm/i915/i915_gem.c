/*
 * Copyright © 2008-2015 Intel Corporation
 *
 * Permission is hereby granted, free of charge, to any person obtaining a
 * copy of this software and associated documentation files (the "Software"),
 * to deal in the Software without restriction, including without limitation
 * the rights to use, copy, modify, merge, publish, distribute, sublicense,
 * and/or sell copies of the Software, and to permit persons to whom the
 * Software is furnished to do so, subject to the following conditions:
 *
 * The above copyright notice and this permission notice (including the next
 * paragraph) shall be included in all copies or substantial portions of the
 * Software.
 *
 * THE SOFTWARE IS PROVIDED "AS IS", WITHOUT WARRANTY OF ANY KIND, EXPRESS OR
 * IMPLIED, INCLUDING BUT NOT LIMITED TO THE WARRANTIES OF MERCHANTABILITY,
 * FITNESS FOR A PARTICULAR PURPOSE AND NONINFRINGEMENT.  IN NO EVENT SHALL
 * THE AUTHORS OR COPYRIGHT HOLDERS BE LIABLE FOR ANY CLAIM, DAMAGES OR OTHER
 * LIABILITY, WHETHER IN AN ACTION OF CONTRACT, TORT OR OTHERWISE, ARISING
 * FROM, OUT OF OR IN CONNECTION WITH THE SOFTWARE OR THE USE OR OTHER DEALINGS
 * IN THE SOFTWARE.
 *
 * Authors:
 *    Eric Anholt <eric@anholt.net>
 *
 */

#include <drm/drmP.h>
#include <drm/drm_vma_manager.h>
#include <drm/i915_drm.h>
#include "i915_drv.h"
#include "i915_gem_clflush.h"
#include "i915_vgpu.h"
#include "i915_trace.h"
#include "intel_drv.h"
#include "intel_frontbuffer.h"
#include "intel_mocs.h"
#include "i915_gemfs.h"
#include <linux/dma-fence-array.h>
#include <linux/kthread.h>
#include <linux/reservation.h>
#include <linux/shmem_fs.h>
#include <linux/slab.h>
#include <linux/stop_machine.h>
#include <linux/swap.h>
#include <linux/pci.h>
#include <linux/dma-buf.h>

static void i915_gem_flush_free_objects(struct drm_i915_private *i915);

static bool cpu_write_needs_clflush(struct drm_i915_gem_object *obj)
{
	if (obj->cache_dirty)
		return false;

	if (!(obj->cache_coherent & I915_BO_CACHE_COHERENT_FOR_WRITE))
		return true;

	return obj->pin_global; /* currently in use by HW, keep flushed */
}

static int
insert_mappable_node(struct i915_ggtt *ggtt,
                     struct drm_mm_node *node, u32 size)
{
	memset(node, 0, sizeof(*node));
	return drm_mm_insert_node_in_range(&ggtt->base.mm, node,
					   size, 0, I915_COLOR_UNEVICTABLE,
					   0, ggtt->mappable_end,
					   DRM_MM_INSERT_LOW);
}

static void
remove_mappable_node(struct drm_mm_node *node)
{
	drm_mm_remove_node(node);
}

/* some bookkeeping */
static void i915_gem_info_add_obj(struct drm_i915_private *dev_priv,
				  u64 size)
{
	spin_lock(&dev_priv->mm.object_stat_lock);
	dev_priv->mm.object_count++;
	dev_priv->mm.object_memory += size;
	spin_unlock(&dev_priv->mm.object_stat_lock);
}

static void i915_gem_info_remove_obj(struct drm_i915_private *dev_priv,
				     u64 size)
{
	spin_lock(&dev_priv->mm.object_stat_lock);
	dev_priv->mm.object_count--;
	dev_priv->mm.object_memory -= size;
	spin_unlock(&dev_priv->mm.object_stat_lock);
}

static int
i915_gem_wait_for_error(struct i915_gpu_error *error)
{
	int ret;

	might_sleep();

	/*
	 * Only wait 10 seconds for the gpu reset to complete to avoid hanging
	 * userspace. If it takes that long something really bad is going on and
	 * we should simply try to bail out and fail as gracefully as possible.
	 */
	ret = wait_event_interruptible_timeout(error->reset_queue,
					       !i915_reset_backoff(error),
					       I915_RESET_TIMEOUT);
	if (ret == 0) {
		DRM_ERROR("Timed out waiting for the gpu reset to complete\n");
		return -EIO;
	} else if (ret < 0) {
		return ret;
	} else {
		return 0;
	}
}

int i915_mutex_lock_interruptible(struct drm_device *dev)
{
	struct drm_i915_private *dev_priv = to_i915(dev);
	int ret;

	ret = i915_gem_wait_for_error(&dev_priv->gpu_error);
	if (ret)
		return ret;

	ret = mutex_lock_interruptible(&dev->struct_mutex);
	if (ret)
		return ret;

	return 0;
}

int
i915_gem_get_aperture_ioctl(struct drm_device *dev, void *data,
			    struct drm_file *file)
{
	struct drm_i915_private *dev_priv = to_i915(dev);
	struct i915_ggtt *ggtt = &dev_priv->ggtt;
	struct drm_i915_gem_get_aperture *args = data;
	struct i915_vma *vma;
	u64 pinned;

	pinned = ggtt->base.reserved;
	mutex_lock(&dev->struct_mutex);
	list_for_each_entry(vma, &ggtt->base.active_list, vm_link)
		if (i915_vma_is_pinned(vma))
			pinned += vma->node.size;
	list_for_each_entry(vma, &ggtt->base.inactive_list, vm_link)
		if (i915_vma_is_pinned(vma))
			pinned += vma->node.size;
	mutex_unlock(&dev->struct_mutex);

	args->aper_size = ggtt->base.total;
	args->aper_available_size = args->aper_size - pinned;

	return 0;
}

static int i915_gem_object_get_pages_phys(struct drm_i915_gem_object *obj)
{
	struct address_space *mapping = obj->base.filp->f_mapping;
	drm_dma_handle_t *phys;
	struct sg_table *st;
	struct scatterlist *sg;
	char *vaddr;
	int i;
	int err;

	if (WARN_ON(i915_gem_object_needs_bit17_swizzle(obj)))
		return -EINVAL;

	/* Always aligning to the object size, allows a single allocation
	 * to handle all possible callers, and given typical object sizes,
	 * the alignment of the buddy allocation will naturally match.
	 */
	phys = drm_pci_alloc(obj->base.dev,
			     roundup_pow_of_two(obj->base.size),
			     roundup_pow_of_two(obj->base.size));
	if (!phys)
		return -ENOMEM;

	vaddr = phys->vaddr;
	for (i = 0; i < obj->base.size / PAGE_SIZE; i++) {
		struct page *page;
		char *src;

		page = shmem_read_mapping_page(mapping, i);
		if (IS_ERR(page)) {
			err = PTR_ERR(page);
			goto err_phys;
		}

		src = kmap_atomic(page);
		memcpy(vaddr, src, PAGE_SIZE);
		drm_clflush_virt_range(vaddr, PAGE_SIZE);
		kunmap_atomic(src);

		put_page(page);
		vaddr += PAGE_SIZE;
	}

	i915_gem_chipset_flush(to_i915(obj->base.dev));

	st = kmalloc(sizeof(*st), GFP_KERNEL);
	if (!st) {
		err = -ENOMEM;
		goto err_phys;
	}

	if (sg_alloc_table(st, 1, GFP_KERNEL)) {
		kfree(st);
		err = -ENOMEM;
		goto err_phys;
	}

	sg = st->sgl;
	sg->offset = 0;
	sg->length = obj->base.size;

	sg_dma_address(sg) = phys->busaddr;
	sg_dma_len(sg) = obj->base.size;

	obj->phys_handle = phys;

	__i915_gem_object_set_pages(obj, st, sg->length);

	return 0;

err_phys:
	drm_pci_free(obj->base.dev, phys);

	return err;
}

static void __start_cpu_write(struct drm_i915_gem_object *obj)
{
	obj->read_domains = I915_GEM_DOMAIN_CPU;
	obj->write_domain = I915_GEM_DOMAIN_CPU;
	if (cpu_write_needs_clflush(obj))
		obj->cache_dirty = true;
}

static void
__i915_gem_object_release_shmem(struct drm_i915_gem_object *obj,
				struct sg_table *pages,
				bool needs_clflush)
{
	GEM_BUG_ON(obj->mm.madv == __I915_MADV_PURGED);

	if (obj->mm.madv == I915_MADV_DONTNEED)
		obj->mm.dirty = false;

	if (needs_clflush &&
	    (obj->read_domains & I915_GEM_DOMAIN_CPU) == 0 &&
	    !(obj->cache_coherent & I915_BO_CACHE_COHERENT_FOR_READ))
		drm_clflush_sg(pages);

	__start_cpu_write(obj);
}

static void
i915_gem_object_put_pages_phys(struct drm_i915_gem_object *obj,
			       struct sg_table *pages)
{
	__i915_gem_object_release_shmem(obj, pages, false);

	if (obj->mm.dirty) {
		struct address_space *mapping = obj->base.filp->f_mapping;
		char *vaddr = obj->phys_handle->vaddr;
		int i;

		for (i = 0; i < obj->base.size / PAGE_SIZE; i++) {
			struct page *page;
			char *dst;

			page = shmem_read_mapping_page(mapping, i);
			if (IS_ERR(page))
				continue;

			dst = kmap_atomic(page);
			drm_clflush_virt_range(vaddr, PAGE_SIZE);
			memcpy(dst, vaddr, PAGE_SIZE);
			kunmap_atomic(dst);

			set_page_dirty(page);
			if (obj->mm.madv == I915_MADV_WILLNEED)
				mark_page_accessed(page);
			put_page(page);
			vaddr += PAGE_SIZE;
		}
		obj->mm.dirty = false;
	}

	sg_free_table(pages);
	kfree(pages);

	drm_pci_free(obj->base.dev, obj->phys_handle);
}

static void
i915_gem_object_release_phys(struct drm_i915_gem_object *obj)
{
	i915_gem_object_unpin_pages(obj);
}

static const struct drm_i915_gem_object_ops i915_gem_phys_ops = {
	.get_pages = i915_gem_object_get_pages_phys,
	.put_pages = i915_gem_object_put_pages_phys,
	.release = i915_gem_object_release_phys,
};

static const struct drm_i915_gem_object_ops i915_gem_object_ops;

int i915_gem_object_unbind(struct drm_i915_gem_object *obj)
{
	struct i915_vma *vma;
	LIST_HEAD(still_in_list);
	int ret;

	lockdep_assert_held(&obj->base.dev->struct_mutex);

	/* Closed vma are removed from the obj->vma_list - but they may
	 * still have an active binding on the object. To remove those we
	 * must wait for all rendering to complete to the object (as unbinding
	 * must anyway), and retire the requests.
	 */
	ret = i915_gem_object_set_to_cpu_domain(obj, false);
	if (ret)
		return ret;

	while ((vma = list_first_entry_or_null(&obj->vma_list,
					       struct i915_vma,
					       obj_link))) {
		list_move_tail(&vma->obj_link, &still_in_list);
		ret = i915_vma_unbind(vma);
		if (ret)
			break;
	}
	list_splice(&still_in_list, &obj->vma_list);

	return ret;
}

static long
i915_gem_object_wait_fence(struct dma_fence *fence,
			   unsigned int flags,
			   long timeout,
			   struct intel_rps_client *rps_client)
{
	struct i915_request *rq;

	BUILD_BUG_ON(I915_WAIT_INTERRUPTIBLE != 0x1);

	if (test_bit(DMA_FENCE_FLAG_SIGNALED_BIT, &fence->flags))
		return timeout;

	if (!dma_fence_is_i915(fence))
		return dma_fence_wait_timeout(fence,
					      flags & I915_WAIT_INTERRUPTIBLE,
					      timeout);

	rq = to_request(fence);
	if (i915_request_completed(rq))
		goto out;

	/*
	 * This client is about to stall waiting for the GPU. In many cases
	 * this is undesirable and limits the throughput of the system, as
	 * many clients cannot continue processing user input/output whilst
	 * blocked. RPS autotuning may take tens of milliseconds to respond
	 * to the GPU load and thus incurs additional latency for the client.
	 * We can circumvent that by promoting the GPU frequency to maximum
	 * before we wait. This makes the GPU throttle up much more quickly
	 * (good for benchmarks and user experience, e.g. window animations),
	 * but at a cost of spending more power processing the workload
	 * (bad for battery). Not all clients even want their results
	 * immediately and for them we should just let the GPU select its own
	 * frequency to maximise efficiency. To prevent a single client from
	 * forcing the clocks too high for the whole system, we only allow
	 * each client to waitboost once in a busy period.
	 */
	if (rps_client && !i915_request_started(rq)) {
		if (INTEL_GEN(rq->i915) >= 6)
			gen6_rps_boost(rq, rps_client);
	}

	timeout = i915_request_wait(rq, flags, timeout);

out:
	if (flags & I915_WAIT_LOCKED && i915_request_completed(rq))
		i915_request_retire_upto(rq);

	return timeout;
}

static long
i915_gem_object_wait_reservation(struct reservation_object *resv,
				 unsigned int flags,
				 long timeout,
				 struct intel_rps_client *rps_client)
{
	unsigned int seq = __read_seqcount_begin(&resv->seq);
	struct dma_fence *excl;
	bool prune_fences = false;

	if (flags & I915_WAIT_ALL) {
		struct dma_fence **shared;
		unsigned int count, i;
		int ret;

		ret = reservation_object_get_fences_rcu(resv,
							&excl, &count, &shared);
		if (ret)
			return ret;

		for (i = 0; i < count; i++) {
			timeout = i915_gem_object_wait_fence(shared[i],
							     flags, timeout,
							     rps_client);
			if (timeout < 0)
				break;

			dma_fence_put(shared[i]);
		}

		for (; i < count; i++)
			dma_fence_put(shared[i]);
		kfree(shared);

		/*
		 * If both shared fences and an exclusive fence exist,
		 * then by construction the shared fences must be later
		 * than the exclusive fence. If we successfully wait for
		 * all the shared fences, we know that the exclusive fence
		 * must all be signaled. If all the shared fences are
		 * signaled, we can prune the array and recover the
		 * floating references on the fences/requests.
		 */
		prune_fences = count && timeout >= 0;
	} else {
		excl = reservation_object_get_excl_rcu(resv);
	}

	if (excl && timeout >= 0)
		timeout = i915_gem_object_wait_fence(excl, flags, timeout,
						     rps_client);

	dma_fence_put(excl);

	/*
	 * Opportunistically prune the fences iff we know they have *all* been
	 * signaled and that the reservation object has not been changed (i.e.
	 * no new fences have been added).
	 */
	if (prune_fences && !__read_seqcount_retry(&resv->seq, seq)) {
		if (reservation_object_trylock(resv)) {
			if (!__read_seqcount_retry(&resv->seq, seq))
				reservation_object_add_excl_fence(resv, NULL);
			reservation_object_unlock(resv);
		}
	}

	return timeout;
}

static void __fence_set_priority(struct dma_fence *fence, int prio)
{
	struct i915_request *rq;
	struct intel_engine_cs *engine;

	if (dma_fence_is_signaled(fence) || !dma_fence_is_i915(fence))
		return;

	rq = to_request(fence);
	engine = rq->engine;

	rcu_read_lock();
	if (engine->schedule)
		engine->schedule(rq, prio);
	rcu_read_unlock();
}

static void fence_set_priority(struct dma_fence *fence, int prio)
{
	/* Recurse once into a fence-array */
	if (dma_fence_is_array(fence)) {
		struct dma_fence_array *array = to_dma_fence_array(fence);
		int i;

		for (i = 0; i < array->num_fences; i++)
			__fence_set_priority(array->fences[i], prio);
	} else {
		__fence_set_priority(fence, prio);
	}
}

int
i915_gem_object_wait_priority(struct drm_i915_gem_object *obj,
			      unsigned int flags,
			      int prio)
{
	struct dma_fence *excl;

	if (flags & I915_WAIT_ALL) {
		struct dma_fence **shared;
		unsigned int count, i;
		int ret;

		ret = reservation_object_get_fences_rcu(obj->resv,
							&excl, &count, &shared);
		if (ret)
			return ret;

		for (i = 0; i < count; i++) {
			fence_set_priority(shared[i], prio);
			dma_fence_put(shared[i]);
		}

		kfree(shared);
	} else {
		excl = reservation_object_get_excl_rcu(obj->resv);
	}

	if (excl) {
		fence_set_priority(excl, prio);
		dma_fence_put(excl);
	}
	return 0;
}

/**
 * Waits for rendering to the object to be completed
 * @obj: i915 gem object
 * @flags: how to wait (under a lock, for all rendering or just for writes etc)
 * @timeout: how long to wait
 * @rps_client: client (user process) to charge for any waitboosting
 */
int
i915_gem_object_wait(struct drm_i915_gem_object *obj,
		     unsigned int flags,
		     long timeout,
		     struct intel_rps_client *rps_client)
{
	might_sleep();
#if IS_ENABLED(CONFIG_LOCKDEP)
	GEM_BUG_ON(debug_locks &&
		   !!lockdep_is_held(&obj->base.dev->struct_mutex) !=
		   !!(flags & I915_WAIT_LOCKED));
#endif
	GEM_BUG_ON(timeout < 0);

	timeout = i915_gem_object_wait_reservation(obj->resv,
						   flags, timeout,
						   rps_client);
	return timeout < 0 ? timeout : 0;
}

static struct intel_rps_client *to_rps_client(struct drm_file *file)
{
	struct drm_i915_file_private *fpriv = file->driver_priv;

	return &fpriv->rps_client;
}

static int
i915_gem_phys_pwrite(struct drm_i915_gem_object *obj,
		     struct drm_i915_gem_pwrite *args,
		     struct drm_file *file)
{
	void *vaddr = obj->phys_handle->vaddr + args->offset;
	char __user *user_data = u64_to_user_ptr(args->data_ptr);

	/* We manually control the domain here and pretend that it
	 * remains coherent i.e. in the GTT domain, like shmem_pwrite.
	 */
	intel_fb_obj_invalidate(obj, ORIGIN_CPU);
	if (copy_from_user(vaddr, user_data, args->size))
		return -EFAULT;

	drm_clflush_virt_range(vaddr, args->size);
	i915_gem_chipset_flush(to_i915(obj->base.dev));

	intel_fb_obj_flush(obj, ORIGIN_CPU);
	return 0;
}

void *i915_gem_object_alloc(struct drm_i915_private *dev_priv)
{
	return kmem_cache_zalloc(dev_priv->objects, GFP_KERNEL);
}

void i915_gem_object_free(struct drm_i915_gem_object *obj)
{
	struct drm_i915_private *dev_priv = to_i915(obj->base.dev);
	kmem_cache_free(dev_priv->objects, obj);
}

static int
i915_gem_create(struct drm_file *file,
		struct drm_i915_private *dev_priv,
		uint64_t size,
		uint32_t *handle_p)
{
	struct drm_i915_gem_object *obj;
	int ret;
	u32 handle;

	size = roundup(size, PAGE_SIZE);
	if (size == 0)
		return -EINVAL;

	/* Allocate the new object */
	obj = i915_gem_object_create(dev_priv, size);
	if (IS_ERR(obj))
		return PTR_ERR(obj);

	ret = drm_gem_handle_create(file, &obj->base, &handle);
	/* drop reference from allocate - handle holds it now */
	i915_gem_object_put(obj);
	if (ret)
		return ret;

	*handle_p = handle;
	return 0;
}

int
i915_gem_dumb_create(struct drm_file *file,
		     struct drm_device *dev,
		     struct drm_mode_create_dumb *args)
{
	/* have to work out size/pitch and return them */
	args->pitch = ALIGN(args->width * DIV_ROUND_UP(args->bpp, 8), 64);
	args->size = args->pitch * args->height;
	return i915_gem_create(file, to_i915(dev),
			       args->size, &args->handle);
}

static bool gpu_write_needs_clflush(struct drm_i915_gem_object *obj)
{
	return !(obj->cache_level == I915_CACHE_NONE ||
		 obj->cache_level == I915_CACHE_WT);
}

/**
 * Creates a new mm object and returns a handle to it.
 * @dev: drm device pointer
 * @data: ioctl data blob
 * @file: drm file pointer
 */
int
i915_gem_create_ioctl(struct drm_device *dev, void *data,
		      struct drm_file *file)
{
	struct drm_i915_private *dev_priv = to_i915(dev);
	struct drm_i915_gem_create *args = data;

	i915_gem_flush_free_objects(dev_priv);

	return i915_gem_create(file, dev_priv,
			       args->size, &args->handle);
}

static inline enum fb_op_origin
fb_write_origin(struct drm_i915_gem_object *obj, unsigned int domain)
{
	return (domain == I915_GEM_DOMAIN_GTT ?
		obj->frontbuffer_ggtt_origin : ORIGIN_CPU);
}

void i915_gem_flush_ggtt_writes(struct drm_i915_private *dev_priv)
{
	/*
	 * No actual flushing is required for the GTT write domain for reads
	 * from the GTT domain. Writes to it "immediately" go to main memory
	 * as far as we know, so there's no chipset flush. It also doesn't
	 * land in the GPU render cache.
	 *
	 * However, we do have to enforce the order so that all writes through
	 * the GTT land before any writes to the device, such as updates to
	 * the GATT itself.
	 *
	 * We also have to wait a bit for the writes to land from the GTT.
	 * An uncached read (i.e. mmio) seems to be ideal for the round-trip
	 * timing. This issue has only been observed when switching quickly
	 * between GTT writes and CPU reads from inside the kernel on recent hw,
	 * and it appears to only affect discrete GTT blocks (i.e. on LLC
	 * system agents we cannot reproduce this behaviour, until Cannonlake
	 * that was!).
	 */

	wmb();

	intel_runtime_pm_get(dev_priv);
	spin_lock_irq(&dev_priv->uncore.lock);

	POSTING_READ_FW(RING_HEAD(RENDER_RING_BASE));

	spin_unlock_irq(&dev_priv->uncore.lock);
	intel_runtime_pm_put(dev_priv);
}

static void
flush_write_domain(struct drm_i915_gem_object *obj, unsigned int flush_domains)
{
	struct drm_i915_private *dev_priv = to_i915(obj->base.dev);
	struct i915_vma *vma;

	if (!(obj->write_domain & flush_domains))
		return;

	switch (obj->write_domain) {
	case I915_GEM_DOMAIN_GTT:
		i915_gem_flush_ggtt_writes(dev_priv);

		intel_fb_obj_flush(obj,
				   fb_write_origin(obj, I915_GEM_DOMAIN_GTT));

		for_each_ggtt_vma(vma, obj) {
			if (vma->iomap)
				continue;

			i915_vma_unset_ggtt_write(vma);
		}
		break;

	case I915_GEM_DOMAIN_CPU:
		i915_gem_clflush_object(obj, I915_CLFLUSH_SYNC);
		break;

	case I915_GEM_DOMAIN_RENDER:
		if (gpu_write_needs_clflush(obj))
			obj->cache_dirty = true;
		break;
	}

	obj->write_domain = 0;
}

static inline int
__copy_to_user_swizzled(char __user *cpu_vaddr,
			const char *gpu_vaddr, int gpu_offset,
			int length)
{
	int ret, cpu_offset = 0;

	while (length > 0) {
		int cacheline_end = ALIGN(gpu_offset + 1, 64);
		int this_length = min(cacheline_end - gpu_offset, length);
		int swizzled_gpu_offset = gpu_offset ^ 64;

		ret = __copy_to_user(cpu_vaddr + cpu_offset,
				     gpu_vaddr + swizzled_gpu_offset,
				     this_length);
		if (ret)
			return ret + length;

		cpu_offset += this_length;
		gpu_offset += this_length;
		length -= this_length;
	}

	return 0;
}

static inline int
__copy_from_user_swizzled(char *gpu_vaddr, int gpu_offset,
			  const char __user *cpu_vaddr,
			  int length)
{
	int ret, cpu_offset = 0;

	while (length > 0) {
		int cacheline_end = ALIGN(gpu_offset + 1, 64);
		int this_length = min(cacheline_end - gpu_offset, length);
		int swizzled_gpu_offset = gpu_offset ^ 64;

		ret = __copy_from_user(gpu_vaddr + swizzled_gpu_offset,
				       cpu_vaddr + cpu_offset,
				       this_length);
		if (ret)
			return ret + length;

		cpu_offset += this_length;
		gpu_offset += this_length;
		length -= this_length;
	}

	return 0;
}

/*
 * Pins the specified object's pages and synchronizes the object with
 * GPU accesses. Sets needs_clflush to non-zero if the caller should
 * flush the object from the CPU cache.
 */
int i915_gem_obj_prepare_shmem_read(struct drm_i915_gem_object *obj,
				    unsigned int *needs_clflush)
{
	int ret;

	lockdep_assert_held(&obj->base.dev->struct_mutex);

	*needs_clflush = 0;
	if (!i915_gem_object_has_struct_page(obj))
		return -ENODEV;

	ret = i915_gem_object_wait(obj,
				   I915_WAIT_INTERRUPTIBLE |
				   I915_WAIT_LOCKED,
				   MAX_SCHEDULE_TIMEOUT,
				   NULL);
	if (ret)
		return ret;

	ret = i915_gem_object_pin_pages(obj);
	if (ret)
		return ret;

	if (obj->cache_coherent & I915_BO_CACHE_COHERENT_FOR_READ ||
	    !static_cpu_has(X86_FEATURE_CLFLUSH)) {
		ret = i915_gem_object_set_to_cpu_domain(obj, false);
		if (ret)
			goto err_unpin;
		else
			goto out;
	}

	flush_write_domain(obj, ~I915_GEM_DOMAIN_CPU);

	/* If we're not in the cpu read domain, set ourself into the gtt
	 * read domain and manually flush cachelines (if required). This
	 * optimizes for the case when the gpu will dirty the data
	 * anyway again before the next pread happens.
	 */
	if (!obj->cache_dirty &&
	    !(obj->read_domains & I915_GEM_DOMAIN_CPU))
		*needs_clflush = CLFLUSH_BEFORE;

out:
	/* return with the pages pinned */
	return 0;

err_unpin:
	i915_gem_object_unpin_pages(obj);
	return ret;
}

int i915_gem_obj_prepare_shmem_write(struct drm_i915_gem_object *obj,
				     unsigned int *needs_clflush)
{
	int ret;

	lockdep_assert_held(&obj->base.dev->struct_mutex);

	*needs_clflush = 0;
	if (!i915_gem_object_has_struct_page(obj))
		return -ENODEV;

	ret = i915_gem_object_wait(obj,
				   I915_WAIT_INTERRUPTIBLE |
				   I915_WAIT_LOCKED |
				   I915_WAIT_ALL,
				   MAX_SCHEDULE_TIMEOUT,
				   NULL);
	if (ret)
		return ret;

	ret = i915_gem_object_pin_pages(obj);
	if (ret)
		return ret;

	if (obj->cache_coherent & I915_BO_CACHE_COHERENT_FOR_WRITE ||
	    !static_cpu_has(X86_FEATURE_CLFLUSH)) {
		ret = i915_gem_object_set_to_cpu_domain(obj, true);
		if (ret)
			goto err_unpin;
		else
			goto out;
	}

	flush_write_domain(obj, ~I915_GEM_DOMAIN_CPU);

	/* If we're not in the cpu write domain, set ourself into the
	 * gtt write domain and manually flush cachelines (as required).
	 * This optimizes for the case when the gpu will use the data
	 * right away and we therefore have to clflush anyway.
	 */
	if (!obj->cache_dirty) {
		*needs_clflush |= CLFLUSH_AFTER;

		/*
		 * Same trick applies to invalidate partially written
		 * cachelines read before writing.
		 */
		if (!(obj->read_domains & I915_GEM_DOMAIN_CPU))
			*needs_clflush |= CLFLUSH_BEFORE;
	}

out:
	intel_fb_obj_invalidate(obj, ORIGIN_CPU);
	obj->mm.dirty = true;
	/* return with the pages pinned */
	return 0;

err_unpin:
	i915_gem_object_unpin_pages(obj);
	return ret;
}

static void
shmem_clflush_swizzled_range(char *addr, unsigned long length,
			     bool swizzled)
{
	if (unlikely(swizzled)) {
		unsigned long start = (unsigned long) addr;
		unsigned long end = (unsigned long) addr + length;

		/* For swizzling simply ensure that we always flush both
		 * channels. Lame, but simple and it works. Swizzled
		 * pwrite/pread is far from a hotpath - current userspace
		 * doesn't use it at all. */
		start = round_down(start, 128);
		end = round_up(end, 128);

		drm_clflush_virt_range((void *)start, end - start);
	} else {
		drm_clflush_virt_range(addr, length);
	}

}

/* Only difference to the fast-path function is that this can handle bit17
 * and uses non-atomic copy and kmap functions. */
static int
shmem_pread_slow(struct page *page, int offset, int length,
		 char __user *user_data,
		 bool page_do_bit17_swizzling, bool needs_clflush)
{
	char *vaddr;
	int ret;

	vaddr = kmap(page);
	if (needs_clflush)
		shmem_clflush_swizzled_range(vaddr + offset, length,
					     page_do_bit17_swizzling);

	if (page_do_bit17_swizzling)
		ret = __copy_to_user_swizzled(user_data, vaddr, offset, length);
	else
		ret = __copy_to_user(user_data, vaddr + offset, length);
	kunmap(page);

	return ret ? - EFAULT : 0;
}

static int
shmem_pread(struct page *page, int offset, int length, char __user *user_data,
	    bool page_do_bit17_swizzling, bool needs_clflush)
{
	int ret;

	ret = -ENODEV;
	if (!page_do_bit17_swizzling) {
		char *vaddr = kmap_atomic(page);

		if (needs_clflush)
			drm_clflush_virt_range(vaddr + offset, length);
		ret = __copy_to_user_inatomic(user_data, vaddr + offset, length);
		kunmap_atomic(vaddr);
	}
	if (ret == 0)
		return 0;

	return shmem_pread_slow(page, offset, length, user_data,
				page_do_bit17_swizzling, needs_clflush);
}

static int
i915_gem_shmem_pread(struct drm_i915_gem_object *obj,
		     struct drm_i915_gem_pread *args)
{
	char __user *user_data;
	u64 remain;
	unsigned int obj_do_bit17_swizzling;
	unsigned int needs_clflush;
	unsigned int idx, offset;
	int ret;

	obj_do_bit17_swizzling = 0;
	if (i915_gem_object_needs_bit17_swizzle(obj))
		obj_do_bit17_swizzling = BIT(17);

	ret = mutex_lock_interruptible(&obj->base.dev->struct_mutex);
	if (ret)
		return ret;

	ret = i915_gem_obj_prepare_shmem_read(obj, &needs_clflush);
	mutex_unlock(&obj->base.dev->struct_mutex);
	if (ret)
		return ret;

	remain = args->size;
	user_data = u64_to_user_ptr(args->data_ptr);
	offset = offset_in_page(args->offset);
	for (idx = args->offset >> PAGE_SHIFT; remain; idx++) {
		struct page *page = i915_gem_object_get_page(obj, idx);
		int length;

		length = remain;
		if (offset + length > PAGE_SIZE)
			length = PAGE_SIZE - offset;

		ret = shmem_pread(page, offset, length, user_data,
				  page_to_phys(page) & obj_do_bit17_swizzling,
				  needs_clflush);
		if (ret)
			break;

		remain -= length;
		user_data += length;
		offset = 0;
	}

	i915_gem_obj_finish_shmem_access(obj);
	return ret;
}

static inline bool
gtt_user_read(struct io_mapping *mapping,
	      loff_t base, int offset,
	      char __user *user_data, int length)
{
	void __iomem *vaddr;
	unsigned long unwritten;

	/* We can use the cpu mem copy function because this is X86. */
	vaddr = io_mapping_map_atomic_wc(mapping, base);
	unwritten = __copy_to_user_inatomic(user_data,
					    (void __force *)vaddr + offset,
					    length);
	io_mapping_unmap_atomic(vaddr);
	if (unwritten) {
		vaddr = io_mapping_map_wc(mapping, base, PAGE_SIZE);
		unwritten = copy_to_user(user_data,
					 (void __force *)vaddr + offset,
					 length);
		io_mapping_unmap(vaddr);
	}
	return unwritten;
}

static int
i915_gem_gtt_pread(struct drm_i915_gem_object *obj,
		   const struct drm_i915_gem_pread *args)
{
	struct drm_i915_private *i915 = to_i915(obj->base.dev);
	struct i915_ggtt *ggtt = &i915->ggtt;
	struct drm_mm_node node;
	struct i915_vma *vma;
	void __user *user_data;
	u64 remain, offset;
	int ret;

	ret = mutex_lock_interruptible(&i915->drm.struct_mutex);
	if (ret)
		return ret;

	intel_runtime_pm_get(i915);
	vma = i915_gem_object_ggtt_pin(obj, NULL, 0, 0,
				       PIN_MAPPABLE |
				       PIN_NONFAULT |
				       PIN_NONBLOCK);
	if (!IS_ERR(vma)) {
		node.start = i915_ggtt_offset(vma);
		node.allocated = false;
		ret = i915_vma_put_fence(vma);
		if (ret) {
			i915_vma_unpin(vma);
			vma = ERR_PTR(ret);
		}
	}
	if (IS_ERR(vma)) {
		ret = insert_mappable_node(ggtt, &node, PAGE_SIZE);
		if (ret)
			goto out_unlock;
		GEM_BUG_ON(!node.allocated);
	}

	ret = i915_gem_object_set_to_gtt_domain(obj, false);
	if (ret)
		goto out_unpin;

	mutex_unlock(&i915->drm.struct_mutex);

	user_data = u64_to_user_ptr(args->data_ptr);
	remain = args->size;
	offset = args->offset;

	while (remain > 0) {
		/* Operation in this page
		 *
		 * page_base = page offset within aperture
		 * page_offset = offset within page
		 * page_length = bytes to copy for this page
		 */
		u32 page_base = node.start;
		unsigned page_offset = offset_in_page(offset);
		unsigned page_length = PAGE_SIZE - page_offset;
		page_length = remain < page_length ? remain : page_length;
		if (node.allocated) {
			wmb();
			ggtt->base.insert_page(&ggtt->base,
					       i915_gem_object_get_dma_address(obj, offset >> PAGE_SHIFT),
					       node.start, I915_CACHE_NONE, 0);
			wmb();
		} else {
			page_base += offset & PAGE_MASK;
		}

		if (gtt_user_read(&ggtt->iomap, page_base, page_offset,
				  user_data, page_length)) {
			ret = -EFAULT;
			break;
		}

		remain -= page_length;
		user_data += page_length;
		offset += page_length;
	}

	mutex_lock(&i915->drm.struct_mutex);
out_unpin:
	if (node.allocated) {
		wmb();
		ggtt->base.clear_range(&ggtt->base,
				       node.start, node.size);
		remove_mappable_node(&node);
	} else {
		i915_vma_unpin(vma);
	}
out_unlock:
	intel_runtime_pm_put(i915);
	mutex_unlock(&i915->drm.struct_mutex);

	return ret;
}

/**
 * Reads data from the object referenced by handle.
 * @dev: drm device pointer
 * @data: ioctl data blob
 * @file: drm file pointer
 *
 * On error, the contents of *data are undefined.
 */
int
i915_gem_pread_ioctl(struct drm_device *dev, void *data,
		     struct drm_file *file)
{
	struct drm_i915_gem_pread *args = data;
	struct drm_i915_gem_object *obj;
	int ret;

	if (args->size == 0)
		return 0;

	if (!access_ok(VERIFY_WRITE,
		       u64_to_user_ptr(args->data_ptr),
		       args->size))
		return -EFAULT;

	obj = i915_gem_object_lookup(file, args->handle);
	if (!obj)
		return -ENOENT;

	/* Bounds check source.  */
	if (range_overflows_t(u64, args->offset, args->size, obj->base.size)) {
		ret = -EINVAL;
		goto out;
	}

	trace_i915_gem_object_pread(obj, args->offset, args->size);

	ret = i915_gem_object_wait(obj,
				   I915_WAIT_INTERRUPTIBLE,
				   MAX_SCHEDULE_TIMEOUT,
				   to_rps_client(file));
	if (ret)
		goto out;

	ret = i915_gem_object_pin_pages(obj);
	if (ret)
		goto out;

	ret = i915_gem_shmem_pread(obj, args);
	if (ret == -EFAULT || ret == -ENODEV)
		ret = i915_gem_gtt_pread(obj, args);

	i915_gem_object_unpin_pages(obj);
out:
	i915_gem_object_put(obj);
	return ret;
}

/* This is the fast write path which cannot handle
 * page faults in the source data
 */

static inline bool
ggtt_write(struct io_mapping *mapping,
	   loff_t base, int offset,
	   char __user *user_data, int length)
{
	void __iomem *vaddr;
	unsigned long unwritten;

	/* We can use the cpu mem copy function because this is X86. */
	vaddr = io_mapping_map_atomic_wc(mapping, base);
	unwritten = __copy_from_user_inatomic_nocache((void __force *)vaddr + offset,
						      user_data, length);
	io_mapping_unmap_atomic(vaddr);
	if (unwritten) {
		vaddr = io_mapping_map_wc(mapping, base, PAGE_SIZE);
		unwritten = copy_from_user((void __force *)vaddr + offset,
					   user_data, length);
		io_mapping_unmap(vaddr);
	}

	return unwritten;
}

/**
 * This is the fast pwrite path, where we copy the data directly from the
 * user into the GTT, uncached.
 * @obj: i915 GEM object
 * @args: pwrite arguments structure
 */
static int
i915_gem_gtt_pwrite_fast(struct drm_i915_gem_object *obj,
			 const struct drm_i915_gem_pwrite *args)
{
	struct drm_i915_private *i915 = to_i915(obj->base.dev);
	struct i915_ggtt *ggtt = &i915->ggtt;
	struct drm_mm_node node;
	struct i915_vma *vma;
	u64 remain, offset;
	void __user *user_data;
	int ret;

	ret = mutex_lock_interruptible(&i915->drm.struct_mutex);
	if (ret)
		return ret;

	if (i915_gem_object_has_struct_page(obj)) {
		/*
		 * Avoid waking the device up if we can fallback, as
		 * waking/resuming is very slow (worst-case 10-100 ms
		 * depending on PCI sleeps and our own resume time).
		 * This easily dwarfs any performance advantage from
		 * using the cache bypass of indirect GGTT access.
		 */
		if (!intel_runtime_pm_get_if_in_use(i915)) {
			ret = -EFAULT;
			goto out_unlock;
		}
	} else {
		/* No backing pages, no fallback, we must force GGTT access */
		intel_runtime_pm_get(i915);
	}

	vma = i915_gem_object_ggtt_pin(obj, NULL, 0, 0,
				       PIN_MAPPABLE |
				       PIN_NONFAULT |
				       PIN_NONBLOCK);
	if (!IS_ERR(vma)) {
		node.start = i915_ggtt_offset(vma);
		node.allocated = false;
		ret = i915_vma_put_fence(vma);
		if (ret) {
			i915_vma_unpin(vma);
			vma = ERR_PTR(ret);
		}
	}
	if (IS_ERR(vma)) {
		ret = insert_mappable_node(ggtt, &node, PAGE_SIZE);
		if (ret)
			goto out_rpm;
		GEM_BUG_ON(!node.allocated);
	}

	ret = i915_gem_object_set_to_gtt_domain(obj, true);
	if (ret)
		goto out_unpin;

	mutex_unlock(&i915->drm.struct_mutex);

	intel_fb_obj_invalidate(obj, ORIGIN_CPU);

	user_data = u64_to_user_ptr(args->data_ptr);
	offset = args->offset;
	remain = args->size;
	while (remain) {
		/* Operation in this page
		 *
		 * page_base = page offset within aperture
		 * page_offset = offset within page
		 * page_length = bytes to copy for this page
		 */
		u32 page_base = node.start;
		unsigned int page_offset = offset_in_page(offset);
		unsigned int page_length = PAGE_SIZE - page_offset;
		page_length = remain < page_length ? remain : page_length;
		if (node.allocated) {
			wmb(); /* flush the write before we modify the GGTT */
			ggtt->base.insert_page(&ggtt->base,
					       i915_gem_object_get_dma_address(obj, offset >> PAGE_SHIFT),
					       node.start, I915_CACHE_NONE, 0);
			wmb(); /* flush modifications to the GGTT (insert_page) */
		} else {
			page_base += offset & PAGE_MASK;
		}
		/* If we get a fault while copying data, then (presumably) our
		 * source page isn't available.  Return the error and we'll
		 * retry in the slow path.
		 * If the object is non-shmem backed, we retry again with the
		 * path that handles page fault.
		 */
		if (ggtt_write(&ggtt->iomap, page_base, page_offset,
			       user_data, page_length)) {
			ret = -EFAULT;
			break;
		}

		remain -= page_length;
		user_data += page_length;
		offset += page_length;
	}
	intel_fb_obj_flush(obj, ORIGIN_CPU);

	mutex_lock(&i915->drm.struct_mutex);
out_unpin:
	if (node.allocated) {
		wmb();
		ggtt->base.clear_range(&ggtt->base,
				       node.start, node.size);
		remove_mappable_node(&node);
	} else {
		i915_vma_unpin(vma);
	}
out_rpm:
	intel_runtime_pm_put(i915);
out_unlock:
	mutex_unlock(&i915->drm.struct_mutex);
	return ret;
}

static int
shmem_pwrite_slow(struct page *page, int offset, int length,
		  char __user *user_data,
		  bool page_do_bit17_swizzling,
		  bool needs_clflush_before,
		  bool needs_clflush_after)
{
	char *vaddr;
	int ret;

	vaddr = kmap(page);
	if (unlikely(needs_clflush_before || page_do_bit17_swizzling))
		shmem_clflush_swizzled_range(vaddr + offset, length,
					     page_do_bit17_swizzling);
	if (page_do_bit17_swizzling)
		ret = __copy_from_user_swizzled(vaddr, offset, user_data,
						length);
	else
		ret = __copy_from_user(vaddr + offset, user_data, length);
	if (needs_clflush_after)
		shmem_clflush_swizzled_range(vaddr + offset, length,
					     page_do_bit17_swizzling);
	kunmap(page);

	return ret ? -EFAULT : 0;
}

/* Per-page copy function for the shmem pwrite fastpath.
 * Flushes invalid cachelines before writing to the target if
 * needs_clflush_before is set and flushes out any written cachelines after
 * writing if needs_clflush is set.
 */
static int
shmem_pwrite(struct page *page, int offset, int len, char __user *user_data,
	     bool page_do_bit17_swizzling,
	     bool needs_clflush_before,
	     bool needs_clflush_after)
{
	int ret;

	ret = -ENODEV;
	if (!page_do_bit17_swizzling) {
		char *vaddr = kmap_atomic(page);

		if (needs_clflush_before)
			drm_clflush_virt_range(vaddr + offset, len);
		ret = __copy_from_user_inatomic(vaddr + offset, user_data, len);
		if (needs_clflush_after)
			drm_clflush_virt_range(vaddr + offset, len);

		kunmap_atomic(vaddr);
	}
	if (ret == 0)
		return ret;

	return shmem_pwrite_slow(page, offset, len, user_data,
				 page_do_bit17_swizzling,
				 needs_clflush_before,
				 needs_clflush_after);
}

static int
i915_gem_shmem_pwrite(struct drm_i915_gem_object *obj,
		      const struct drm_i915_gem_pwrite *args)
{
	struct drm_i915_private *i915 = to_i915(obj->base.dev);
	void __user *user_data;
	u64 remain;
	unsigned int obj_do_bit17_swizzling;
	unsigned int partial_cacheline_write;
	unsigned int needs_clflush;
	unsigned int offset, idx;
	int ret;

	ret = mutex_lock_interruptible(&i915->drm.struct_mutex);
	if (ret)
		return ret;

	ret = i915_gem_obj_prepare_shmem_write(obj, &needs_clflush);
	mutex_unlock(&i915->drm.struct_mutex);
	if (ret)
		return ret;

	obj_do_bit17_swizzling = 0;
	if (i915_gem_object_needs_bit17_swizzle(obj))
		obj_do_bit17_swizzling = BIT(17);

	/* If we don't overwrite a cacheline completely we need to be
	 * careful to have up-to-date data by first clflushing. Don't
	 * overcomplicate things and flush the entire patch.
	 */
	partial_cacheline_write = 0;
	if (needs_clflush & CLFLUSH_BEFORE)
		partial_cacheline_write = boot_cpu_data.x86_clflush_size - 1;

	user_data = u64_to_user_ptr(args->data_ptr);
	remain = args->size;
	offset = offset_in_page(args->offset);
	for (idx = args->offset >> PAGE_SHIFT; remain; idx++) {
		struct page *page = i915_gem_object_get_page(obj, idx);
		int length;

		length = remain;
		if (offset + length > PAGE_SIZE)
			length = PAGE_SIZE - offset;

		ret = shmem_pwrite(page, offset, length, user_data,
				   page_to_phys(page) & obj_do_bit17_swizzling,
				   (offset | length) & partial_cacheline_write,
				   needs_clflush & CLFLUSH_AFTER);
		if (ret)
			break;

		remain -= length;
		user_data += length;
		offset = 0;
	}

	intel_fb_obj_flush(obj, ORIGIN_CPU);
	i915_gem_obj_finish_shmem_access(obj);
	return ret;
}

/**
 * Writes data to the object referenced by handle.
 * @dev: drm device
 * @data: ioctl data blob
 * @file: drm file
 *
 * On error, the contents of the buffer that were to be modified are undefined.
 */
int
i915_gem_pwrite_ioctl(struct drm_device *dev, void *data,
		      struct drm_file *file)
{
	struct drm_i915_gem_pwrite *args = data;
	struct drm_i915_gem_object *obj;
	int ret;

	if (args->size == 0)
		return 0;

	if (!access_ok(VERIFY_READ,
		       u64_to_user_ptr(args->data_ptr),
		       args->size))
		return -EFAULT;

	obj = i915_gem_object_lookup(file, args->handle);
	if (!obj)
		return -ENOENT;

	/* Bounds check destination. */
	if (range_overflows_t(u64, args->offset, args->size, obj->base.size)) {
		ret = -EINVAL;
		goto err;
	}

	trace_i915_gem_object_pwrite(obj, args->offset, args->size);

	ret = -ENODEV;
	if (obj->ops->pwrite)
		ret = obj->ops->pwrite(obj, args);
	if (ret != -ENODEV)
		goto err;

	ret = i915_gem_object_wait(obj,
				   I915_WAIT_INTERRUPTIBLE |
				   I915_WAIT_ALL,
				   MAX_SCHEDULE_TIMEOUT,
				   to_rps_client(file));
	if (ret)
		goto err;

	ret = i915_gem_object_pin_pages(obj);
	if (ret)
		goto err;

	ret = -EFAULT;
	/* We can only do the GTT pwrite on untiled buffers, as otherwise
	 * it would end up going through the fenced access, and we'll get
	 * different detiling behavior between reading and writing.
	 * pread/pwrite currently are reading and writing from the CPU
	 * perspective, requiring manual detiling by the client.
	 */
	if (!i915_gem_object_has_struct_page(obj) ||
	    cpu_write_needs_clflush(obj))
		/* Note that the gtt paths might fail with non-page-backed user
		 * pointers (e.g. gtt mappings when moving data between
		 * textures). Fallback to the shmem path in that case.
		 */
		ret = i915_gem_gtt_pwrite_fast(obj, args);

	if (ret == -EFAULT || ret == -ENOSPC) {
		if (obj->phys_handle)
			ret = i915_gem_phys_pwrite(obj, args, file);
		else
			ret = i915_gem_shmem_pwrite(obj, args);
	}

	i915_gem_object_unpin_pages(obj);
err:
	i915_gem_object_put(obj);
	return ret;
}

static void i915_gem_object_bump_inactive_ggtt(struct drm_i915_gem_object *obj)
{
	struct drm_i915_private *i915;
	struct list_head *list;
	struct i915_vma *vma;

	GEM_BUG_ON(!i915_gem_object_has_pinned_pages(obj));

	for_each_ggtt_vma(vma, obj) {
		if (i915_vma_is_active(vma))
			continue;

		if (!drm_mm_node_allocated(&vma->node))
			continue;

		list_move_tail(&vma->vm_link, &vma->vm->inactive_list);
	}

	i915 = to_i915(obj->base.dev);
	spin_lock(&i915->mm.obj_lock);
	list = obj->bind_count ? &i915->mm.bound_list : &i915->mm.unbound_list;
	list_move_tail(&obj->mm.link, list);
	spin_unlock(&i915->mm.obj_lock);
}

/**
 * Called when user space prepares to use an object with the CPU, either
 * through the mmap ioctl's mapping or a GTT mapping.
 * @dev: drm device
 * @data: ioctl data blob
 * @file: drm file
 */
int
i915_gem_set_domain_ioctl(struct drm_device *dev, void *data,
			  struct drm_file *file)
{
	struct drm_i915_gem_set_domain *args = data;
	struct drm_i915_gem_object *obj;
	uint32_t read_domains = args->read_domains;
	uint32_t write_domain = args->write_domain;
	int err;

	/* Only handle setting domains to types used by the CPU. */
	if ((write_domain | read_domains) & I915_GEM_GPU_DOMAINS)
		return -EINVAL;

	/* Having something in the write domain implies it's in the read
	 * domain, and only that read domain.  Enforce that in the request.
	 */
	if (write_domain != 0 && read_domains != write_domain)
		return -EINVAL;

	obj = i915_gem_object_lookup(file, args->handle);
	if (!obj)
		return -ENOENT;

	/* Try to flush the object off the GPU without holding the lock.
	 * We will repeat the flush holding the lock in the normal manner
	 * to catch cases where we are gazumped.
	 */
	err = i915_gem_object_wait(obj,
				   I915_WAIT_INTERRUPTIBLE |
				   (write_domain ? I915_WAIT_ALL : 0),
				   MAX_SCHEDULE_TIMEOUT,
				   to_rps_client(file));
	if (err)
		goto out;

	/*
	 * Proxy objects do not control access to the backing storage, ergo
	 * they cannot be used as a means to manipulate the cache domain
	 * tracking for that backing storage. The proxy object is always
	 * considered to be outside of any cache domain.
	 */
	if (i915_gem_object_is_proxy(obj)) {
		err = -ENXIO;
		goto out;
	}

	/*
	 * Flush and acquire obj->pages so that we are coherent through
	 * direct access in memory with previous cached writes through
	 * shmemfs and that our cache domain tracking remains valid.
	 * For example, if the obj->filp was moved to swap without us
	 * being notified and releasing the pages, we would mistakenly
	 * continue to assume that the obj remained out of the CPU cached
	 * domain.
	 */
	err = i915_gem_object_pin_pages(obj);
	if (err)
		goto out;

	err = i915_mutex_lock_interruptible(dev);
	if (err)
		goto out_unpin;

	if (read_domains & I915_GEM_DOMAIN_WC)
		err = i915_gem_object_set_to_wc_domain(obj, write_domain);
	else if (read_domains & I915_GEM_DOMAIN_GTT)
		err = i915_gem_object_set_to_gtt_domain(obj, write_domain);
	else
		err = i915_gem_object_set_to_cpu_domain(obj, write_domain);

	/* And bump the LRU for this access */
	i915_gem_object_bump_inactive_ggtt(obj);

	mutex_unlock(&dev->struct_mutex);

	if (write_domain != 0)
		intel_fb_obj_invalidate(obj,
					fb_write_origin(obj, write_domain));

out_unpin:
	i915_gem_object_unpin_pages(obj);
out:
	i915_gem_object_put(obj);
	return err;
}

/**
 * Called when user space has done writes to this buffer
 * @dev: drm device
 * @data: ioctl data blob
 * @file: drm file
 */
int
i915_gem_sw_finish_ioctl(struct drm_device *dev, void *data,
			 struct drm_file *file)
{
	struct drm_i915_gem_sw_finish *args = data;
	struct drm_i915_gem_object *obj;

	obj = i915_gem_object_lookup(file, args->handle);
	if (!obj)
		return -ENOENT;

	/*
	 * Proxy objects are barred from CPU access, so there is no
	 * need to ban sw_finish as it is a nop.
	 */

	/* Pinned buffers may be scanout, so flush the cache */
	i915_gem_object_flush_if_display(obj);
	i915_gem_object_put(obj);

	return 0;
}

/**
 * i915_gem_mmap_ioctl - Maps the contents of an object, returning the address
 *			 it is mapped to.
 * @dev: drm device
 * @data: ioctl data blob
 * @file: drm file
 *
 * While the mapping holds a reference on the contents of the object, it doesn't
 * imply a ref on the object itself.
 *
 * IMPORTANT:
 *
 * DRM driver writers who look a this function as an example for how to do GEM
 * mmap support, please don't implement mmap support like here. The modern way
 * to implement DRM mmap support is with an mmap offset ioctl (like
 * i915_gem_mmap_gtt) and then using the mmap syscall on the DRM fd directly.
 * That way debug tooling like valgrind will understand what's going on, hiding
 * the mmap call in a driver private ioctl will break that. The i915 driver only
 * does cpu mmaps this way because we didn't know better.
 */
int
i915_gem_mmap_ioctl(struct drm_device *dev, void *data,
		    struct drm_file *file)
{
	struct drm_i915_gem_mmap *args = data;
	struct drm_i915_gem_object *obj;
	unsigned long addr;

	if (args->flags & ~(I915_MMAP_WC))
		return -EINVAL;

	if (args->flags & I915_MMAP_WC && !boot_cpu_has(X86_FEATURE_PAT))
		return -ENODEV;

	obj = i915_gem_object_lookup(file, args->handle);
	if (!obj)
		return -ENOENT;

	/* prime objects have no backing filp to GEM mmap
	 * pages from.
	 */
	if (!obj->base.filp) {
		i915_gem_object_put(obj);
		return -ENXIO;
	}

	addr = vm_mmap(obj->base.filp, 0, args->size,
		       PROT_READ | PROT_WRITE, MAP_SHARED,
		       args->offset);
	if (args->flags & I915_MMAP_WC) {
		struct mm_struct *mm = current->mm;
		struct vm_area_struct *vma;

		if (down_write_killable(&mm->mmap_sem)) {
			i915_gem_object_put(obj);
			return -EINTR;
		}
		vma = find_vma(mm, addr);
		if (vma)
			vma->vm_page_prot =
				pgprot_writecombine(vm_get_page_prot(vma->vm_flags));
		else
			addr = -ENOMEM;
		up_write(&mm->mmap_sem);

		/* This may race, but that's ok, it only gets set */
		WRITE_ONCE(obj->frontbuffer_ggtt_origin, ORIGIN_CPU);
	}
	i915_gem_object_put(obj);
	if (IS_ERR((void *)addr))
		return addr;

	args->addr_ptr = (uint64_t) addr;

	return 0;
}

static unsigned int tile_row_pages(struct drm_i915_gem_object *obj)
{
	return i915_gem_object_get_tile_row_size(obj) >> PAGE_SHIFT;
}

/**
 * i915_gem_mmap_gtt_version - report the current feature set for GTT mmaps
 *
 * A history of the GTT mmap interface:
 *
 * 0 - Everything had to fit into the GTT. Both parties of a memcpy had to
 *     aligned and suitable for fencing, and still fit into the available
 *     mappable space left by the pinned display objects. A classic problem
 *     we called the page-fault-of-doom where we would ping-pong between
 *     two objects that could not fit inside the GTT and so the memcpy
 *     would page one object in at the expense of the other between every
 *     single byte.
 *
 * 1 - Objects can be any size, and have any compatible fencing (X Y, or none
 *     as set via i915_gem_set_tiling() [DRM_I915_GEM_SET_TILING]). If the
 *     object is too large for the available space (or simply too large
 *     for the mappable aperture!), a view is created instead and faulted
 *     into userspace. (This view is aligned and sized appropriately for
 *     fenced access.)
 *
 * 2 - Recognise WC as a separate cache domain so that we can flush the
 *     delayed writes via GTT before performing direct access via WC.
 *
 * Restrictions:
 *
 *  * snoopable objects cannot be accessed via the GTT. It can cause machine
 *    hangs on some architectures, corruption on others. An attempt to service
 *    a GTT page fault from a snoopable object will generate a SIGBUS.
 *
 *  * the object must be able to fit into RAM (physical memory, though no
 *    limited to the mappable aperture).
 *
 *
 * Caveats:
 *
 *  * a new GTT page fault will synchronize rendering from the GPU and flush
 *    all data to system memory. Subsequent access will not be synchronized.
 *
 *  * all mappings are revoked on runtime device suspend.
 *
 *  * there are only 8, 16 or 32 fence registers to share between all users
 *    (older machines require fence register for display and blitter access
 *    as well). Contention of the fence registers will cause the previous users
 *    to be unmapped and any new access will generate new page faults.
 *
 *  * running out of memory while servicing a fault may generate a SIGBUS,
 *    rather than the expected SIGSEGV.
 */
int i915_gem_mmap_gtt_version(void)
{
	return 2;
}

static inline struct i915_ggtt_view
compute_partial_view(struct drm_i915_gem_object *obj,
		     pgoff_t page_offset,
		     unsigned int chunk)
{
	struct i915_ggtt_view view;

	if (i915_gem_object_is_tiled(obj))
		chunk = roundup(chunk, tile_row_pages(obj));

	view.type = I915_GGTT_VIEW_PARTIAL;
	view.partial.offset = rounddown(page_offset, chunk);
	view.partial.size =
		min_t(unsigned int, chunk,
		      (obj->base.size >> PAGE_SHIFT) - view.partial.offset);

	/* If the partial covers the entire object, just create a normal VMA. */
	if (chunk >= obj->base.size >> PAGE_SHIFT)
		view.type = I915_GGTT_VIEW_NORMAL;

	return view;
}

/**
 * i915_gem_fault - fault a page into the GTT
 * @vmf: fault info
 *
 * The fault handler is set up by drm_gem_mmap() when a object is GTT mapped
 * from userspace.  The fault handler takes care of binding the object to
 * the GTT (if needed), allocating and programming a fence register (again,
 * only if needed based on whether the old reg is still valid or the object
 * is tiled) and inserting a new PTE into the faulting process.
 *
 * Note that the faulting process may involve evicting existing objects
 * from the GTT and/or fence registers to make room.  So performance may
 * suffer if the GTT working set is large or there are few fence registers
 * left.
 *
 * The current feature set supported by i915_gem_fault() and thus GTT mmaps
 * is exposed via I915_PARAM_MMAP_GTT_VERSION (see i915_gem_mmap_gtt_version).
 */
int i915_gem_fault(struct vm_fault *vmf)
{
#define MIN_CHUNK_PAGES ((1 << 20) >> PAGE_SHIFT) /* 1 MiB */
	struct vm_area_struct *area = vmf->vma;
	struct drm_i915_gem_object *obj = to_intel_bo(area->vm_private_data);
	struct drm_device *dev = obj->base.dev;
	struct drm_i915_private *dev_priv = to_i915(dev);
	struct i915_ggtt *ggtt = &dev_priv->ggtt;
	bool write = !!(vmf->flags & FAULT_FLAG_WRITE);
	struct i915_vma *vma;
	pgoff_t page_offset;
	unsigned int flags;
	int ret;

	/* We don't use vmf->pgoff since that has the fake offset */
	page_offset = (vmf->address - area->vm_start) >> PAGE_SHIFT;

	trace_i915_gem_object_fault(obj, page_offset, true, write);

	/* Try to flush the object off the GPU first without holding the lock.
	 * Upon acquiring the lock, we will perform our sanity checks and then
	 * repeat the flush holding the lock in the normal manner to catch cases
	 * where we are gazumped.
	 */
	ret = i915_gem_object_wait(obj,
				   I915_WAIT_INTERRUPTIBLE,
				   MAX_SCHEDULE_TIMEOUT,
				   NULL);
	if (ret)
		goto err;

	ret = i915_gem_object_pin_pages(obj);
	if (ret)
		goto err;

	intel_runtime_pm_get(dev_priv);

	ret = i915_mutex_lock_interruptible(dev);
	if (ret)
		goto err_rpm;

	/* Access to snoopable pages through the GTT is incoherent. */
	if (obj->cache_level != I915_CACHE_NONE && !HAS_LLC(dev_priv)) {
		ret = -EFAULT;
		goto err_unlock;
	}

	/* If the object is smaller than a couple of partial vma, it is
	 * not worth only creating a single partial vma - we may as well
	 * clear enough space for the full object.
	 */
	flags = PIN_MAPPABLE;
	if (obj->base.size > 2 * MIN_CHUNK_PAGES << PAGE_SHIFT)
		flags |= PIN_NONBLOCK | PIN_NONFAULT;

	/* Now pin it into the GTT as needed */
	vma = i915_gem_object_ggtt_pin(obj, NULL, 0, 0, flags);
	if (IS_ERR(vma)) {
		/* Use a partial view if it is bigger than available space */
		struct i915_ggtt_view view =
			compute_partial_view(obj, page_offset, MIN_CHUNK_PAGES);

		/* Userspace is now writing through an untracked VMA, abandon
		 * all hope that the hardware is able to track future writes.
		 */
		obj->frontbuffer_ggtt_origin = ORIGIN_CPU;

		vma = i915_gem_object_ggtt_pin(obj, &view, 0, 0, PIN_MAPPABLE);
	}
	if (IS_ERR(vma)) {
		ret = PTR_ERR(vma);
		goto err_unlock;
	}

	ret = i915_gem_object_set_to_gtt_domain(obj, write);
	if (ret)
		goto err_unpin;

	ret = i915_vma_pin_fence(vma);
	if (ret)
		goto err_unpin;

	/* Finally, remap it using the new GTT offset */
	ret = remap_io_mapping(area,
			       area->vm_start + (vma->ggtt_view.partial.offset << PAGE_SHIFT),
			       (ggtt->gmadr.start + vma->node.start) >> PAGE_SHIFT,
			       min_t(u64, vma->size, area->vm_end - area->vm_start),
			       &ggtt->iomap);
	if (ret)
		goto err_fence;

	/* Mark as being mmapped into userspace for later revocation */
	assert_rpm_wakelock_held(dev_priv);
	if (!i915_vma_set_userfault(vma) && !obj->userfault_count++)
		list_add(&obj->userfault_link, &dev_priv->mm.userfault_list);
	GEM_BUG_ON(!obj->userfault_count);

	i915_vma_set_ggtt_write(vma);

err_fence:
	i915_vma_unpin_fence(vma);
err_unpin:
	__i915_vma_unpin(vma);
err_unlock:
	mutex_unlock(&dev->struct_mutex);
err_rpm:
	intel_runtime_pm_put(dev_priv);
	i915_gem_object_unpin_pages(obj);
err:
	switch (ret) {
	case -EIO:
		/*
		 * We eat errors when the gpu is terminally wedged to avoid
		 * userspace unduly crashing (gl has no provisions for mmaps to
		 * fail). But any other -EIO isn't ours (e.g. swap in failure)
		 * and so needs to be reported.
		 */
		if (!i915_terminally_wedged(&dev_priv->gpu_error)) {
			ret = VM_FAULT_SIGBUS;
			break;
		}
	case -EAGAIN:
		/*
		 * EAGAIN means the gpu is hung and we'll wait for the error
		 * handler to reset everything when re-faulting in
		 * i915_mutex_lock_interruptible.
		 */
	case 0:
	case -ERESTARTSYS:
	case -EINTR:
	case -EBUSY:
		/*
		 * EBUSY is ok: this just means that another thread
		 * already did the job.
		 */
		ret = VM_FAULT_NOPAGE;
		break;
	case -ENOMEM:
		ret = VM_FAULT_OOM;
		break;
	case -ENOSPC:
	case -EFAULT:
		ret = VM_FAULT_SIGBUS;
		break;
	default:
		WARN_ONCE(ret, "unhandled error in i915_gem_fault: %i\n", ret);
		ret = VM_FAULT_SIGBUS;
		break;
	}
	return ret;
}

static void __i915_gem_object_release_mmap(struct drm_i915_gem_object *obj)
{
	struct i915_vma *vma;

	GEM_BUG_ON(!obj->userfault_count);

	obj->userfault_count = 0;
	list_del(&obj->userfault_link);
	drm_vma_node_unmap(&obj->base.vma_node,
			   obj->base.dev->anon_inode->i_mapping);

	for_each_ggtt_vma(vma, obj)
		i915_vma_unset_userfault(vma);
}

/**
 * i915_gem_release_mmap - remove physical page mappings
 * @obj: obj in question
 *
 * Preserve the reservation of the mmapping with the DRM core code, but
 * relinquish ownership of the pages back to the system.
 *
 * It is vital that we remove the page mapping if we have mapped a tiled
 * object through the GTT and then lose the fence register due to
 * resource pressure. Similarly if the object has been moved out of the
 * aperture, than pages mapped into userspace must be revoked. Removing the
 * mapping will then trigger a page fault on the next user access, allowing
 * fixup by i915_gem_fault().
 */
void
i915_gem_release_mmap(struct drm_i915_gem_object *obj)
{
	struct drm_i915_private *i915 = to_i915(obj->base.dev);

	/* Serialisation between user GTT access and our code depends upon
	 * revoking the CPU's PTE whilst the mutex is held. The next user
	 * pagefault then has to wait until we release the mutex.
	 *
	 * Note that RPM complicates somewhat by adding an additional
	 * requirement that operations to the GGTT be made holding the RPM
	 * wakeref.
	 */
	lockdep_assert_held(&i915->drm.struct_mutex);
	intel_runtime_pm_get(i915);

	if (!obj->userfault_count)
		goto out;

	__i915_gem_object_release_mmap(obj);

	/* Ensure that the CPU's PTE are revoked and there are not outstanding
	 * memory transactions from userspace before we return. The TLB
	 * flushing implied above by changing the PTE above *should* be
	 * sufficient, an extra barrier here just provides us with a bit
	 * of paranoid documentation about our requirement to serialise
	 * memory writes before touching registers / GSM.
	 */
	wmb();

out:
	intel_runtime_pm_put(i915);
}

void i915_gem_runtime_suspend(struct drm_i915_private *dev_priv)
{
	struct drm_i915_gem_object *obj, *on;
	int i;

	/*
	 * Only called during RPM suspend. All users of the userfault_list
	 * must be holding an RPM wakeref to ensure that this can not
	 * run concurrently with themselves (and use the struct_mutex for
	 * protection between themselves).
	 */

	list_for_each_entry_safe(obj, on,
				 &dev_priv->mm.userfault_list, userfault_link)
		__i915_gem_object_release_mmap(obj);

	/* The fence will be lost when the device powers down. If any were
	 * in use by hardware (i.e. they are pinned), we should not be powering
	 * down! All other fences will be reacquired by the user upon waking.
	 */
	for (i = 0; i < dev_priv->num_fence_regs; i++) {
		struct drm_i915_fence_reg *reg = &dev_priv->fence_regs[i];

		/* Ideally we want to assert that the fence register is not
		 * live at this point (i.e. that no piece of code will be
		 * trying to write through fence + GTT, as that both violates
		 * our tracking of activity and associated locking/barriers,
		 * but also is illegal given that the hw is powered down).
		 *
		 * Previously we used reg->pin_count as a "liveness" indicator.
		 * That is not sufficient, and we need a more fine-grained
		 * tool if we want to have a sanity check here.
		 */

		if (!reg->vma)
			continue;

		GEM_BUG_ON(i915_vma_has_userfault(reg->vma));
		reg->dirty = true;
	}
}

static int i915_gem_object_create_mmap_offset(struct drm_i915_gem_object *obj)
{
	struct drm_i915_private *dev_priv = to_i915(obj->base.dev);
	int err;

	err = drm_gem_create_mmap_offset(&obj->base);
	if (likely(!err))
		return 0;

	/* Attempt to reap some mmap space from dead objects */
	do {
		err = i915_gem_wait_for_idle(dev_priv, I915_WAIT_INTERRUPTIBLE);
		if (err)
			break;

		i915_gem_drain_freed_objects(dev_priv);
		err = drm_gem_create_mmap_offset(&obj->base);
		if (!err)
			break;

	} while (flush_delayed_work(&dev_priv->gt.retire_work));

	return err;
}

static void i915_gem_object_free_mmap_offset(struct drm_i915_gem_object *obj)
{
	drm_gem_free_mmap_offset(&obj->base);
}

int
i915_gem_mmap_gtt(struct drm_file *file,
		  struct drm_device *dev,
		  uint32_t handle,
		  uint64_t *offset)
{
	struct drm_i915_gem_object *obj;
	int ret;

	obj = i915_gem_object_lookup(file, handle);
	if (!obj)
		return -ENOENT;

	ret = i915_gem_object_create_mmap_offset(obj);
	if (ret == 0)
		*offset = drm_vma_node_offset_addr(&obj->base.vma_node);

	i915_gem_object_put(obj);
	return ret;
}

/**
 * i915_gem_mmap_gtt_ioctl - prepare an object for GTT mmap'ing
 * @dev: DRM device
 * @data: GTT mapping ioctl data
 * @file: GEM object info
 *
 * Simply returns the fake offset to userspace so it can mmap it.
 * The mmap call will end up in drm_gem_mmap(), which will set things
 * up so we can get faults in the handler above.
 *
 * The fault handler will take care of binding the object into the GTT
 * (since it may have been evicted to make room for something), allocating
 * a fence register, and mapping the appropriate aperture address into
 * userspace.
 */
int
i915_gem_mmap_gtt_ioctl(struct drm_device *dev, void *data,
			struct drm_file *file)
{
	struct drm_i915_gem_mmap_gtt *args = data;

	return i915_gem_mmap_gtt(file, dev, args->handle, &args->offset);
}

/* Immediately discard the backing storage */
static void
i915_gem_object_truncate(struct drm_i915_gem_object *obj)
{
	i915_gem_object_free_mmap_offset(obj);

	if (obj->base.filp == NULL)
		return;

	/* Our goal here is to return as much of the memory as
	 * is possible back to the system as we are called from OOM.
	 * To do this we must instruct the shmfs to drop all of its
	 * backing pages, *now*.
	 */
	shmem_truncate_range(file_inode(obj->base.filp), 0, (loff_t)-1);
	obj->mm.madv = __I915_MADV_PURGED;
	obj->mm.pages = ERR_PTR(-EFAULT);
}

/* Try to discard unwanted pages */
void __i915_gem_object_invalidate(struct drm_i915_gem_object *obj)
{
	struct address_space *mapping;

	lockdep_assert_held(&obj->mm.lock);
	GEM_BUG_ON(i915_gem_object_has_pages(obj));

	switch (obj->mm.madv) {
	case I915_MADV_DONTNEED:
		i915_gem_object_truncate(obj);
	case __I915_MADV_PURGED:
		return;
	}

	if (obj->base.filp == NULL)
		return;

	mapping = obj->base.filp->f_mapping,
	invalidate_mapping_pages(mapping, 0, (loff_t)-1);
}

static void
i915_gem_object_put_pages_gtt(struct drm_i915_gem_object *obj,
			      struct sg_table *pages)
{
	struct sgt_iter sgt_iter;
	struct page *page;

	__i915_gem_object_release_shmem(obj, pages, true);

	i915_gem_gtt_finish_pages(obj, pages);

	if (i915_gem_object_needs_bit17_swizzle(obj))
		i915_gem_object_save_bit_17_swizzle(obj, pages);

	for_each_sgt_page(page, sgt_iter, pages) {
		if (obj->mm.dirty)
			set_page_dirty(page);

		if (obj->mm.madv == I915_MADV_WILLNEED)
			mark_page_accessed(page);

		put_page(page);
	}
	obj->mm.dirty = false;

	sg_free_table(pages);
	kfree(pages);
}

static void __i915_gem_object_reset_page_iter(struct drm_i915_gem_object *obj)
{
	struct radix_tree_iter iter;
	void __rcu **slot;

	rcu_read_lock();
	radix_tree_for_each_slot(slot, &obj->mm.get_page.radix, &iter, 0)
		radix_tree_delete(&obj->mm.get_page.radix, iter.index);
	rcu_read_unlock();
}

void __i915_gem_object_put_pages(struct drm_i915_gem_object *obj,
				 enum i915_mm_subclass subclass)
{
	struct drm_i915_private *i915 = to_i915(obj->base.dev);
	struct sg_table *pages;

	if (i915_gem_object_has_pinned_pages(obj))
		return;

	GEM_BUG_ON(obj->bind_count);
	if (!i915_gem_object_has_pages(obj))
		return;

	/* May be called by shrinker from within get_pages() (on another bo) */
	mutex_lock_nested(&obj->mm.lock, subclass);
	if (unlikely(atomic_read(&obj->mm.pages_pin_count)))
		goto unlock;

	/* ->put_pages might need to allocate memory for the bit17 swizzle
	 * array, hence protect them from being reaped by removing them from gtt
	 * lists early. */
	pages = fetch_and_zero(&obj->mm.pages);
	GEM_BUG_ON(!pages);

	spin_lock(&i915->mm.obj_lock);
	list_del(&obj->mm.link);
	spin_unlock(&i915->mm.obj_lock);

	if (obj->mm.mapping) {
		void *ptr;

		ptr = page_mask_bits(obj->mm.mapping);
		if (is_vmalloc_addr(ptr))
			vunmap(ptr);
		else
			kunmap(kmap_to_page(ptr));

		obj->mm.mapping = NULL;
	}

	__i915_gem_object_reset_page_iter(obj);

	if (!IS_ERR(pages))
		obj->ops->put_pages(obj, pages);

	obj->mm.page_sizes.phys = obj->mm.page_sizes.sg = 0;

unlock:
	mutex_unlock(&obj->mm.lock);
}

static bool i915_sg_trim(struct sg_table *orig_st)
{
	struct sg_table new_st;
	struct scatterlist *sg, *new_sg;
	unsigned int i;

	if (orig_st->nents == orig_st->orig_nents)
		return false;

	if (sg_alloc_table(&new_st, orig_st->nents, GFP_KERNEL | __GFP_NOWARN))
		return false;

	new_sg = new_st.sgl;
	for_each_sg(orig_st->sgl, sg, orig_st->nents, i) {
		sg_set_page(new_sg, sg_page(sg), sg->length, 0);
		/* called before being DMA mapped, no need to copy sg->dma_* */
		new_sg = sg_next(new_sg);
	}
	GEM_BUG_ON(new_sg); /* Should walk exactly nents and hit the end */

	sg_free_table(orig_st);

	*orig_st = new_st;
	return true;
}

static int i915_gem_object_get_pages_gtt(struct drm_i915_gem_object *obj)
{
	struct drm_i915_private *dev_priv = to_i915(obj->base.dev);
	const unsigned long page_count = obj->base.size / PAGE_SIZE;
	unsigned long i;
	struct address_space *mapping;
	struct sg_table *st;
	struct scatterlist *sg;
	struct sgt_iter sgt_iter;
	struct page *page;
	unsigned long last_pfn = 0;	/* suppress gcc warning */
	unsigned int max_segment = i915_sg_segment_size();
	unsigned int sg_page_sizes;
	gfp_t noreclaim;
	int ret;

	/* Assert that the object is not currently in any GPU domain. As it
	 * wasn't in the GTT, there shouldn't be any way it could have been in
	 * a GPU cache
	 */
	GEM_BUG_ON(obj->read_domains & I915_GEM_GPU_DOMAINS);
	GEM_BUG_ON(obj->write_domain & I915_GEM_GPU_DOMAINS);

	st = kmalloc(sizeof(*st), GFP_KERNEL);
	if (st == NULL)
		return -ENOMEM;

rebuild_st:
	if (sg_alloc_table(st, page_count, GFP_KERNEL)) {
		kfree(st);
		return -ENOMEM;
	}

	/* Get the list of pages out of our struct file.  They'll be pinned
	 * at this point until we release them.
	 *
	 * Fail silently without starting the shrinker
	 */
	mapping = obj->base.filp->f_mapping;
	noreclaim = mapping_gfp_constraint(mapping, ~__GFP_RECLAIM);
	noreclaim |= __GFP_NORETRY | __GFP_NOWARN;

	sg = st->sgl;
	st->nents = 0;
	sg_page_sizes = 0;
	for (i = 0; i < page_count; i++) {
		const unsigned int shrink[] = {
			I915_SHRINK_BOUND | I915_SHRINK_UNBOUND | I915_SHRINK_PURGEABLE,
			0,
		}, *s = shrink;
		gfp_t gfp = noreclaim;

		do {
			page = shmem_read_mapping_page_gfp(mapping, i, gfp);
			if (likely(!IS_ERR(page)))
				break;

			if (!*s) {
				ret = PTR_ERR(page);
				goto err_sg;
			}

			i915_gem_shrink(dev_priv, 2 * page_count, NULL, *s++);
			cond_resched();

			/* We've tried hard to allocate the memory by reaping
			 * our own buffer, now let the real VM do its job and
			 * go down in flames if truly OOM.
			 *
			 * However, since graphics tend to be disposable,
			 * defer the oom here by reporting the ENOMEM back
			 * to userspace.
			 */
			if (!*s) {
				/* reclaim and warn, but no oom */
				gfp = mapping_gfp_mask(mapping);

				/* Our bo are always dirty and so we require
				 * kswapd to reclaim our pages (direct reclaim
				 * does not effectively begin pageout of our
				 * buffers on its own). However, direct reclaim
				 * only waits for kswapd when under allocation
				 * congestion. So as a result __GFP_RECLAIM is
				 * unreliable and fails to actually reclaim our
				 * dirty pages -- unless you try over and over
				 * again with !__GFP_NORETRY. However, we still
				 * want to fail this allocation rather than
				 * trigger the out-of-memory killer and for
				 * this we want __GFP_RETRY_MAYFAIL.
				 */
				gfp |= __GFP_RETRY_MAYFAIL;
			}
		} while (1);

		if (!i ||
		    sg->length >= max_segment ||
		    page_to_pfn(page) != last_pfn + 1) {
			if (i) {
				sg_page_sizes |= sg->length;
				sg = sg_next(sg);
			}
			st->nents++;
			sg_set_page(sg, page, PAGE_SIZE, 0);
		} else {
			sg->length += PAGE_SIZE;
		}
		last_pfn = page_to_pfn(page);

		/* Check that the i965g/gm workaround works. */
		WARN_ON((gfp & __GFP_DMA32) && (last_pfn >= 0x00100000UL));
	}
	if (sg) { /* loop terminated early; short sg table */
		sg_page_sizes |= sg->length;
		sg_mark_end(sg);
	}

	/* Trim unused sg entries to avoid wasting memory. */
	i915_sg_trim(st);

	ret = i915_gem_gtt_prepare_pages(obj, st);
	if (ret) {
		/* DMA remapping failed? One possible cause is that
		 * it could not reserve enough large entries, asking
		 * for PAGE_SIZE chunks instead may be helpful.
		 */
		if (max_segment > PAGE_SIZE) {
			for_each_sgt_page(page, sgt_iter, st)
				put_page(page);
			sg_free_table(st);

			max_segment = PAGE_SIZE;
			goto rebuild_st;
		} else {
			dev_warn(&dev_priv->drm.pdev->dev,
				 "Failed to DMA remap %lu pages\n",
				 page_count);
			goto err_pages;
		}
	}

	if (i915_gem_object_needs_bit17_swizzle(obj))
		i915_gem_object_do_bit_17_swizzle(obj, st);

	__i915_gem_object_set_pages(obj, st, sg_page_sizes);

	return 0;

err_sg:
	sg_mark_end(sg);
err_pages:
	for_each_sgt_page(page, sgt_iter, st)
		put_page(page);
	sg_free_table(st);
	kfree(st);

	/* shmemfs first checks if there is enough memory to allocate the page
	 * and reports ENOSPC should there be insufficient, along with the usual
	 * ENOMEM for a genuine allocation failure.
	 *
	 * We use ENOSPC in our driver to mean that we have run out of aperture
	 * space and so want to translate the error from shmemfs back to our
	 * usual understanding of ENOMEM.
	 */
	if (ret == -ENOSPC)
		ret = -ENOMEM;

	return ret;
}

void __i915_gem_object_set_pages(struct drm_i915_gem_object *obj,
				 struct sg_table *pages,
				 unsigned int sg_page_sizes)
{
	struct drm_i915_private *i915 = to_i915(obj->base.dev);
	unsigned long supported = INTEL_INFO(i915)->page_sizes;
	int i;

	lockdep_assert_held(&obj->mm.lock);

	obj->mm.get_page.sg_pos = pages->sgl;
	obj->mm.get_page.sg_idx = 0;

	obj->mm.pages = pages;

	if (i915_gem_object_is_tiled(obj) &&
	    i915->quirks & QUIRK_PIN_SWIZZLED_PAGES) {
		GEM_BUG_ON(obj->mm.quirked);
		__i915_gem_object_pin_pages(obj);
		obj->mm.quirked = true;
	}

	GEM_BUG_ON(!sg_page_sizes);
	obj->mm.page_sizes.phys = sg_page_sizes;

	/*
	 * Calculate the supported page-sizes which fit into the given
	 * sg_page_sizes. This will give us the page-sizes which we may be able
	 * to use opportunistically when later inserting into the GTT. For
	 * example if phys=2G, then in theory we should be able to use 1G, 2M,
	 * 64K or 4K pages, although in practice this will depend on a number of
	 * other factors.
	 */
	obj->mm.page_sizes.sg = 0;
	for_each_set_bit(i, &supported, ilog2(I915_GTT_MAX_PAGE_SIZE) + 1) {
		if (obj->mm.page_sizes.phys & ~0u << i)
			obj->mm.page_sizes.sg |= BIT(i);
	}
	GEM_BUG_ON(!HAS_PAGE_SIZES(i915, obj->mm.page_sizes.sg));

	spin_lock(&i915->mm.obj_lock);
	list_add(&obj->mm.link, &i915->mm.unbound_list);
	spin_unlock(&i915->mm.obj_lock);
}

static int ____i915_gem_object_get_pages(struct drm_i915_gem_object *obj)
{
	int err;

	if (unlikely(obj->mm.madv != I915_MADV_WILLNEED)) {
		DRM_DEBUG("Attempting to obtain a purgeable object\n");
		return -EFAULT;
	}

	err = obj->ops->get_pages(obj);
	GEM_BUG_ON(!err && !i915_gem_object_has_pages(obj));

	return err;
}

/* Ensure that the associated pages are gathered from the backing storage
 * and pinned into our object. i915_gem_object_pin_pages() may be called
 * multiple times before they are released by a single call to
 * i915_gem_object_unpin_pages() - once the pages are no longer referenced
 * either as a result of memory pressure (reaping pages under the shrinker)
 * or as the object is itself released.
 */
int __i915_gem_object_get_pages(struct drm_i915_gem_object *obj)
{
	int err;

	err = mutex_lock_interruptible(&obj->mm.lock);
	if (err)
		return err;

	if (unlikely(!i915_gem_object_has_pages(obj))) {
		GEM_BUG_ON(i915_gem_object_has_pinned_pages(obj));

		err = ____i915_gem_object_get_pages(obj);
		if (err)
			goto unlock;

		smp_mb__before_atomic();
	}
	atomic_inc(&obj->mm.pages_pin_count);

unlock:
	mutex_unlock(&obj->mm.lock);
	return err;
}

/* The 'mapping' part of i915_gem_object_pin_map() below */
static void *i915_gem_object_map(const struct drm_i915_gem_object *obj,
				 enum i915_map_type type)
{
	unsigned long n_pages = obj->base.size >> PAGE_SHIFT;
	struct sg_table *sgt = obj->mm.pages;
	struct sgt_iter sgt_iter;
	struct page *page;
	struct page *stack_pages[32];
	struct page **pages = stack_pages;
	unsigned long i = 0;
	pgprot_t pgprot;
	void *addr;

	/* A single page can always be kmapped */
	if (n_pages == 1 && type == I915_MAP_WB)
		return kmap(sg_page(sgt->sgl));

	if (n_pages > ARRAY_SIZE(stack_pages)) {
		/* Too big for stack -- allocate temporary array instead */
		pages = kvmalloc_array(n_pages, sizeof(*pages), GFP_KERNEL);
		if (!pages)
			return NULL;
	}

	for_each_sgt_page(page, sgt_iter, sgt)
		pages[i++] = page;

	/* Check that we have the expected number of pages */
	GEM_BUG_ON(i != n_pages);

	switch (type) {
	default:
		MISSING_CASE(type);
		/* fallthrough to use PAGE_KERNEL anyway */
	case I915_MAP_WB:
		pgprot = PAGE_KERNEL;
		break;
	case I915_MAP_WC:
		pgprot = pgprot_writecombine(PAGE_KERNEL_IO);
		break;
	}
	addr = vmap(pages, n_pages, 0, pgprot);

	if (pages != stack_pages)
		kvfree(pages);

	return addr;
}

/* get, pin, and map the pages of the object into kernel space */
void *i915_gem_object_pin_map(struct drm_i915_gem_object *obj,
			      enum i915_map_type type)
{
	enum i915_map_type has_type;
	bool pinned;
	void *ptr;
	int ret;

	if (unlikely(!i915_gem_object_has_struct_page(obj)))
		return ERR_PTR(-ENXIO);

	ret = mutex_lock_interruptible(&obj->mm.lock);
	if (ret)
		return ERR_PTR(ret);

	pinned = !(type & I915_MAP_OVERRIDE);
	type &= ~I915_MAP_OVERRIDE;

	if (!atomic_inc_not_zero(&obj->mm.pages_pin_count)) {
		if (unlikely(!i915_gem_object_has_pages(obj))) {
			GEM_BUG_ON(i915_gem_object_has_pinned_pages(obj));

			ret = ____i915_gem_object_get_pages(obj);
			if (ret)
				goto err_unlock;

			smp_mb__before_atomic();
		}
		atomic_inc(&obj->mm.pages_pin_count);
		pinned = false;
	}
	GEM_BUG_ON(!i915_gem_object_has_pages(obj));

	ptr = page_unpack_bits(obj->mm.mapping, &has_type);
	if (ptr && has_type != type) {
		if (pinned) {
			ret = -EBUSY;
			goto err_unpin;
		}

		if (is_vmalloc_addr(ptr))
			vunmap(ptr);
		else
			kunmap(kmap_to_page(ptr));

		ptr = obj->mm.mapping = NULL;
	}

	if (!ptr) {
		ptr = i915_gem_object_map(obj, type);
		if (!ptr) {
			ret = -ENOMEM;
			goto err_unpin;
		}

		obj->mm.mapping = page_pack_bits(ptr, type);
	}

out_unlock:
	mutex_unlock(&obj->mm.lock);
	return ptr;

err_unpin:
	atomic_dec(&obj->mm.pages_pin_count);
err_unlock:
	ptr = ERR_PTR(ret);
	goto out_unlock;
}

static int
i915_gem_object_pwrite_gtt(struct drm_i915_gem_object *obj,
			   const struct drm_i915_gem_pwrite *arg)
{
	struct address_space *mapping = obj->base.filp->f_mapping;
	char __user *user_data = u64_to_user_ptr(arg->data_ptr);
	u64 remain, offset;
	unsigned int pg;

	/* Before we instantiate/pin the backing store for our use, we
	 * can prepopulate the shmemfs filp efficiently using a write into
	 * the pagecache. We avoid the penalty of instantiating all the
	 * pages, important if the user is just writing to a few and never
	 * uses the object on the GPU, and using a direct write into shmemfs
	 * allows it to avoid the cost of retrieving a page (either swapin
	 * or clearing-before-use) before it is overwritten.
	 */
	if (i915_gem_object_has_pages(obj))
		return -ENODEV;

	if (obj->mm.madv != I915_MADV_WILLNEED)
		return -EFAULT;

	/* Before the pages are instantiated the object is treated as being
	 * in the CPU domain. The pages will be clflushed as required before
	 * use, and we can freely write into the pages directly. If userspace
	 * races pwrite with any other operation; corruption will ensue -
	 * that is userspace's prerogative!
	 */

	remain = arg->size;
	offset = arg->offset;
	pg = offset_in_page(offset);

	do {
		unsigned int len, unwritten;
		struct page *page;
		void *data, *vaddr;
		int err;

		len = PAGE_SIZE - pg;
		if (len > remain)
			len = remain;

		err = pagecache_write_begin(obj->base.filp, mapping,
					    offset, len, 0,
					    &page, &data);
		if (err < 0)
			return err;

		vaddr = kmap(page);
		unwritten = copy_from_user(vaddr + pg, user_data, len);
		kunmap(page);

		err = pagecache_write_end(obj->base.filp, mapping,
					  offset, len, len - unwritten,
					  page, data);
		if (err < 0)
			return err;

		if (unwritten)
			return -EFAULT;

		remain -= len;
		user_data += len;
		offset += len;
		pg = 0;
	} while (remain);

	return 0;
}

static void i915_gem_context_mark_guilty(struct i915_gem_context *ctx)
{
	bool banned;

	atomic_inc(&ctx->guilty_count);

	banned = false;
	if (i915_gem_context_is_bannable(ctx)) {
		unsigned int score;

		score = atomic_add_return(CONTEXT_SCORE_GUILTY,
					  &ctx->ban_score);
		banned = score >= CONTEXT_SCORE_BAN_THRESHOLD;

		DRM_DEBUG_DRIVER("context %s marked guilty (score %d) banned? %s\n",
				 ctx->name, score, yesno(banned));
	}
	if (!banned)
		return;

	i915_gem_context_set_banned(ctx);
	if (!IS_ERR_OR_NULL(ctx->file_priv)) {
		atomic_inc(&ctx->file_priv->context_bans);
		DRM_DEBUG_DRIVER("client %s has had %d context banned\n",
				 ctx->name, atomic_read(&ctx->file_priv->context_bans));
	}
}

static void i915_gem_context_mark_innocent(struct i915_gem_context *ctx)
{
	atomic_inc(&ctx->active_count);
}

struct i915_request *
i915_gem_find_active_request(struct intel_engine_cs *engine)
{
	struct i915_request *request, *active = NULL;
	unsigned long flags;

	/* We are called by the error capture and reset at a random
	 * point in time. In particular, note that neither is crucially
	 * ordered with an interrupt. After a hang, the GPU is dead and we
	 * assume that no more writes can happen (we waited long enough for
	 * all writes that were in transaction to be flushed) - adding an
	 * extra delay for a recent interrupt is pointless. Hence, we do
	 * not need an engine->irq_seqno_barrier() before the seqno reads.
	 */
	spin_lock_irqsave(&engine->timeline->lock, flags);
	list_for_each_entry(request, &engine->timeline->requests, link) {
		if (__i915_request_completed(request, request->global_seqno))
			continue;

		GEM_BUG_ON(request->engine != engine);
		GEM_BUG_ON(test_bit(DMA_FENCE_FLAG_SIGNALED_BIT,
				    &request->fence.flags));

		active = request;
		break;
	}
	spin_unlock_irqrestore(&engine->timeline->lock, flags);

	return active;
}

static bool engine_stalled(struct intel_engine_cs *engine)
{
	if (!engine->hangcheck.stalled)
		return false;

	/* Check for possible seqno movement after hang declaration */
	if (engine->hangcheck.seqno != intel_engine_get_seqno(engine)) {
		DRM_DEBUG_DRIVER("%s pardoned\n", engine->name);
		return false;
	}

	return true;
}

/*
 * Ensure irq handler finishes, and not run again.
 * Also return the active request so that we only search for it once.
 */
struct i915_request *
i915_gem_reset_prepare_engine(struct intel_engine_cs *engine)
{
	struct i915_request *request = NULL;

	/*
	 * During the reset sequence, we must prevent the engine from
	 * entering RC6. As the context state is undefined until we restart
	 * the engine, if it does enter RC6 during the reset, the state
	 * written to the powercontext is undefined and so we may lose
	 * GPU state upon resume, i.e. fail to restart after a reset.
	 */
	intel_uncore_forcewake_get(engine->i915, FORCEWAKE_ALL);

	/*
	 * Prevent the signaler thread from updating the request
	 * state (by calling dma_fence_signal) as we are processing
	 * the reset. The write from the GPU of the seqno is
	 * asynchronous and the signaler thread may see a different
	 * value to us and declare the request complete, even though
	 * the reset routine have picked that request as the active
	 * (incomplete) request. This conflict is not handled
	 * gracefully!
	 */
	kthread_park(engine->breadcrumbs.signaler);

	/*
	 * Prevent request submission to the hardware until we have
	 * completed the reset in i915_gem_reset_finish(). If a request
	 * is completed by one engine, it may then queue a request
	 * to a second via its execlists->tasklet *just* as we are
	 * calling engine->init_hw() and also writing the ELSP.
	 * Turning off the execlists->tasklet until the reset is over
	 * prevents the race.
	 *
	 * Note that this needs to be a single atomic operation on the
	 * tasklet (flush existing tasks, prevent new tasks) to prevent
	 * a race between reset and set-wedged. It is not, so we do the best
	 * we can atm and make sure we don't lock the machine up in the more
	 * common case of recursively being called from set-wedged from inside
	 * i915_reset.
	 */
	if (!atomic_read(&engine->execlists.tasklet.count))
		tasklet_kill(&engine->execlists.tasklet);
	tasklet_disable(&engine->execlists.tasklet);

	/*
	 * We're using worker to queue preemption requests from the tasklet in
	 * GuC submission mode.
	 * Even though tasklet was disabled, we may still have a worker queued.
	 * Let's make sure that all workers scheduled before disabling the
	 * tasklet are completed before continuing with the reset.
	 */
	if (engine->i915->guc.preempt_wq)
		flush_workqueue(engine->i915->guc.preempt_wq);

	if (engine->irq_seqno_barrier)
		engine->irq_seqno_barrier(engine);

	request = i915_gem_find_active_request(engine);
	if (request && request->fence.error == -EIO)
		request = ERR_PTR(-EIO); /* Previous reset failed! */

	return request;
}

int i915_gem_reset_prepare(struct drm_i915_private *dev_priv)
{
	struct intel_engine_cs *engine;
	struct i915_request *request;
	enum intel_engine_id id;
	int err = 0;

	for_each_engine(engine, dev_priv, id) {
		request = i915_gem_reset_prepare_engine(engine);
		if (IS_ERR(request)) {
			err = PTR_ERR(request);
			continue;
		}

		engine->hangcheck.active_request = request;
	}

	i915_gem_revoke_fences(dev_priv);
	intel_uc_sanitize(dev_priv);

	return err;
}

static void skip_request(struct i915_request *request)
{
	void *vaddr = request->ring->vaddr;
	u32 head;

	/* As this request likely depends on state from the lost
	 * context, clear out all the user operations leaving the
	 * breadcrumb at the end (so we get the fence notifications).
	 */
	head = request->head;
	if (request->postfix < head) {
		memset(vaddr + head, 0, request->ring->size - head);
		head = 0;
	}
	memset(vaddr + head, 0, request->postfix - head);

	dma_fence_set_error(&request->fence, -EIO);
}

static void engine_skip_context(struct i915_request *request)
{
	struct intel_engine_cs *engine = request->engine;
	struct i915_gem_context *hung_ctx = request->ctx;
	struct intel_timeline *timeline;
	unsigned long flags;

	timeline = i915_gem_context_lookup_timeline(hung_ctx, engine);

	spin_lock_irqsave(&engine->timeline->lock, flags);
	spin_lock(&timeline->lock);

	list_for_each_entry_continue(request, &engine->timeline->requests, link)
		if (request->ctx == hung_ctx)
			skip_request(request);

	list_for_each_entry(request, &timeline->requests, link)
		skip_request(request);

	spin_unlock(&timeline->lock);
	spin_unlock_irqrestore(&engine->timeline->lock, flags);
}

/* Returns the request if it was guilty of the hang */
static struct i915_request *
i915_gem_reset_request(struct intel_engine_cs *engine,
		       struct i915_request *request)
{
	/* The guilty request will get skipped on a hung engine.
	 *
	 * Users of client default contexts do not rely on logical
	 * state preserved between batches so it is safe to execute
	 * queued requests following the hang. Non default contexts
	 * rely on preserved state, so skipping a batch loses the
	 * evolution of the state and it needs to be considered corrupted.
	 * Executing more queued batches on top of corrupted state is
	 * risky. But we take the risk by trying to advance through
	 * the queued requests in order to make the client behaviour
	 * more predictable around resets, by not throwing away random
	 * amount of batches it has prepared for execution. Sophisticated
	 * clients can use gem_reset_stats_ioctl and dma fence status
	 * (exported via sync_file info ioctl on explicit fences) to observe
	 * when it loses the context state and should rebuild accordingly.
	 *
	 * The context ban, and ultimately the client ban, mechanism are safety
	 * valves if client submission ends up resulting in nothing more than
	 * subsequent hangs.
	 */

	if (engine_stalled(engine)) {
		i915_gem_context_mark_guilty(request->ctx);
		skip_request(request);

		/* If this context is now banned, skip all pending requests. */
		if (i915_gem_context_is_banned(request->ctx))
			engine_skip_context(request);
	} else {
		/*
		 * Since this is not the hung engine, it may have advanced
		 * since the hang declaration. Double check by refinding
		 * the active request at the time of the reset.
		 */
		request = i915_gem_find_active_request(engine);
		if (request) {
			i915_gem_context_mark_innocent(request->ctx);
			dma_fence_set_error(&request->fence, -EAGAIN);

			/* Rewind the engine to replay the incomplete rq */
			spin_lock_irq(&engine->timeline->lock);
			request = list_prev_entry(request, link);
			if (&request->link == &engine->timeline->requests)
				request = NULL;
			spin_unlock_irq(&engine->timeline->lock);
		}
	}

	return request;
}

void i915_gem_reset_engine(struct intel_engine_cs *engine,
			   struct i915_request *request)
{
	/*
	 * Make sure this write is visible before we re-enable the interrupt
	 * handlers on another CPU, as tasklet_enable() resolves to just
	 * a compiler barrier which is insufficient for our purpose here.
	 */
	smp_store_mb(engine->irq_posted, 0);

	if (request)
		request = i915_gem_reset_request(engine, request);

	if (request) {
		DRM_DEBUG_DRIVER("resetting %s to restart from tail of request 0x%x\n",
				 engine->name, request->global_seqno);
	}

	/* Setup the CS to resume from the breadcrumb of the hung request */
	engine->reset_hw(engine, request);
}

void i915_gem_reset(struct drm_i915_private *dev_priv)
{
	struct intel_engine_cs *engine;
	enum intel_engine_id id;

	lockdep_assert_held(&dev_priv->drm.struct_mutex);

	i915_retire_requests(dev_priv);

	for_each_engine(engine, dev_priv, id) {
		struct i915_gem_context *ctx;

		i915_gem_reset_engine(engine, engine->hangcheck.active_request);
		ctx = fetch_and_zero(&engine->last_retired_context);
		if (ctx)
			engine->context_unpin(engine, ctx);

		/*
		 * Ostensibily, we always want a context loaded for powersaving,
		 * so if the engine is idle after the reset, send a request
		 * to load our scratch kernel_context.
		 *
		 * More mysteriously, if we leave the engine idle after a reset,
		 * the next userspace batch may hang, with what appears to be
		 * an incoherent read by the CS (presumably stale TLB). An
		 * empty request appears sufficient to paper over the glitch.
		 */
		if (intel_engine_is_idle(engine)) {
			struct i915_request *rq;

			rq = i915_request_alloc(engine,
						dev_priv->kernel_context);
			if (!IS_ERR(rq))
				__i915_request_add(rq, false);
		}
	}

	i915_gem_restore_fences(dev_priv);

	if (dev_priv->gt.awake) {
		intel_sanitize_gt_powersave(dev_priv);
		intel_enable_gt_powersave(dev_priv);
		if (INTEL_GEN(dev_priv) >= 6)
			gen6_rps_busy(dev_priv);
	}
}

void i915_gem_reset_finish_engine(struct intel_engine_cs *engine)
{
	tasklet_enable(&engine->execlists.tasklet);
	kthread_unpark(engine->breadcrumbs.signaler);

	intel_uncore_forcewake_put(engine->i915, FORCEWAKE_ALL);
}

void i915_gem_reset_finish(struct drm_i915_private *dev_priv)
{
	struct intel_engine_cs *engine;
	enum intel_engine_id id;

	lockdep_assert_held(&dev_priv->drm.struct_mutex);

	for_each_engine(engine, dev_priv, id) {
		engine->hangcheck.active_request = NULL;
		i915_gem_reset_finish_engine(engine);
	}
}

static void nop_submit_request(struct i915_request *request)
{
	GEM_TRACE("%s fence %llx:%d -> -EIO\n",
		  request->engine->name,
		  request->fence.context, request->fence.seqno);
	dma_fence_set_error(&request->fence, -EIO);

	i915_request_submit(request);
}

static void nop_complete_submit_request(struct i915_request *request)
{
	unsigned long flags;

	GEM_TRACE("%s fence %llx:%d -> -EIO\n",
		  request->engine->name,
		  request->fence.context, request->fence.seqno);
	dma_fence_set_error(&request->fence, -EIO);

	spin_lock_irqsave(&request->engine->timeline->lock, flags);
	__i915_request_submit(request);
	intel_engine_init_global_seqno(request->engine, request->global_seqno);
	spin_unlock_irqrestore(&request->engine->timeline->lock, flags);
}

void i915_gem_set_wedged(struct drm_i915_private *i915)
{
	struct intel_engine_cs *engine;
	enum intel_engine_id id;

	GEM_TRACE("start\n");

	if (drm_debug & DRM_UT_DRIVER) {
		struct drm_printer p = drm_debug_printer(__func__);

		for_each_engine(engine, i915, id)
			intel_engine_dump(engine, &p, "%s\n", engine->name);
	}

	set_bit(I915_WEDGED, &i915->gpu_error.flags);
	smp_mb__after_atomic();

	/*
	 * First, stop submission to hw, but do not yet complete requests by
	 * rolling the global seqno forward (since this would complete requests
	 * for which we haven't set the fence error to EIO yet).
	 */
	for_each_engine(engine, i915, id) {
		i915_gem_reset_prepare_engine(engine);

		engine->submit_request = nop_submit_request;
		engine->schedule = NULL;
	}
	i915->caps.scheduler = 0;
<<<<<<< HEAD
=======

	/* Even if the GPU reset fails, it should still stop the engines */
	intel_gpu_reset(i915, ALL_ENGINES);
>>>>>>> 3b358cda

	/*
	 * Make sure no one is running the old callback before we proceed with
	 * cancelling requests and resetting the completion tracking. Otherwise
	 * we might submit a request to the hardware which never completes.
	 */
	synchronize_rcu();

	for_each_engine(engine, i915, id) {
		/* Mark all executing requests as skipped */
		engine->cancel_requests(engine);

		/*
		 * Only once we've force-cancelled all in-flight requests can we
		 * start to complete all requests.
		 */
		engine->submit_request = nop_complete_submit_request;
	}

	/*
	 * Make sure no request can slip through without getting completed by
	 * either this call here to intel_engine_init_global_seqno, or the one
	 * in nop_complete_submit_request.
	 */
	synchronize_rcu();

	for_each_engine(engine, i915, id) {
		unsigned long flags;

		/*
		 * Mark all pending requests as complete so that any concurrent
		 * (lockless) lookup doesn't try and wait upon the request as we
		 * reset it.
		 */
		spin_lock_irqsave(&engine->timeline->lock, flags);
		intel_engine_init_global_seqno(engine,
					       intel_engine_last_submit(engine));
		spin_unlock_irqrestore(&engine->timeline->lock, flags);

		i915_gem_reset_finish_engine(engine);
	}

	GEM_TRACE("end\n");

	wake_up_all(&i915->gpu_error.reset_queue);
}

bool i915_gem_unset_wedged(struct drm_i915_private *i915)
{
	struct i915_gem_timeline *tl;
	int i;

	lockdep_assert_held(&i915->drm.struct_mutex);
	if (!test_bit(I915_WEDGED, &i915->gpu_error.flags))
		return true;

	GEM_TRACE("start\n");

	/*
	 * Before unwedging, make sure that all pending operations
	 * are flushed and errored out - we may have requests waiting upon
	 * third party fences. We marked all inflight requests as EIO, and
	 * every execbuf since returned EIO, for consistency we want all
	 * the currently pending requests to also be marked as EIO, which
	 * is done inside our nop_submit_request - and so we must wait.
	 *
	 * No more can be submitted until we reset the wedged bit.
	 */
	list_for_each_entry(tl, &i915->gt.timelines, link) {
		for (i = 0; i < ARRAY_SIZE(tl->engine); i++) {
			struct i915_request *rq;

			rq = i915_gem_active_peek(&tl->engine[i].last_request,
						  &i915->drm.struct_mutex);
			if (!rq)
				continue;

			/*
			 * We can't use our normal waiter as we want to
			 * avoid recursively trying to handle the current
			 * reset. The basic dma_fence_default_wait() installs
			 * a callback for dma_fence_signal(), which is
			 * triggered by our nop handler (indirectly, the
			 * callback enables the signaler thread which is
			 * woken by the nop_submit_request() advancing the seqno
			 * and when the seqno passes the fence, the signaler
			 * then signals the fence waking us up).
			 */
			if (dma_fence_default_wait(&rq->fence, true,
						   MAX_SCHEDULE_TIMEOUT) < 0)
				return false;
		}
	}
	i915_retire_requests(i915);
	GEM_BUG_ON(i915->gt.active_requests);

	/*
	 * Undo nop_submit_request. We prevent all new i915 requests from
	 * being queued (by disallowing execbuf whilst wedged) so having
	 * waited for all active requests above, we know the system is idle
	 * and do not have to worry about a thread being inside
	 * engine->submit_request() as we swap over. So unlike installing
	 * the nop_submit_request on reset, we can do this from normal
	 * context and do not require stop_machine().
	 */
	intel_engines_reset_default_submission(i915);
	i915_gem_contexts_lost(i915);

	GEM_TRACE("end\n");

	smp_mb__before_atomic(); /* complete takeover before enabling execbuf */
	clear_bit(I915_WEDGED, &i915->gpu_error.flags);

	return true;
}

static void
i915_gem_retire_work_handler(struct work_struct *work)
{
	struct drm_i915_private *dev_priv =
		container_of(work, typeof(*dev_priv), gt.retire_work.work);
	struct drm_device *dev = &dev_priv->drm;

	/* Come back later if the device is busy... */
	if (mutex_trylock(&dev->struct_mutex)) {
		i915_retire_requests(dev_priv);
		mutex_unlock(&dev->struct_mutex);
	}

	/*
	 * Keep the retire handler running until we are finally idle.
	 * We do not need to do this test under locking as in the worst-case
	 * we queue the retire worker once too often.
	 */
	if (READ_ONCE(dev_priv->gt.awake))
		queue_delayed_work(dev_priv->wq,
				   &dev_priv->gt.retire_work,
				   round_jiffies_up_relative(HZ));
}

static void shrink_caches(struct drm_i915_private *i915)
{
	/*
	 * kmem_cache_shrink() discards empty slabs and reorders partially
	 * filled slabs to prioritise allocating from the mostly full slabs,
	 * with the aim of reducing fragmentation.
	 */
	kmem_cache_shrink(i915->priorities);
	kmem_cache_shrink(i915->dependencies);
	kmem_cache_shrink(i915->requests);
	kmem_cache_shrink(i915->luts);
	kmem_cache_shrink(i915->vmas);
	kmem_cache_shrink(i915->objects);
}

struct sleep_rcu_work {
	union {
		struct rcu_head rcu;
		struct work_struct work;
	};
	struct drm_i915_private *i915;
	unsigned int epoch;
};

static inline bool
same_epoch(struct drm_i915_private *i915, unsigned int epoch)
{
	/*
	 * There is a small chance that the epoch wrapped since we started
	 * sleeping. If we assume that epoch is at least a u32, then it will
	 * take at least 2^32 * 100ms for it to wrap, or about 326 years.
	 */
	return epoch == READ_ONCE(i915->gt.epoch);
}

static void __sleep_work(struct work_struct *work)
{
	struct sleep_rcu_work *s = container_of(work, typeof(*s), work);
	struct drm_i915_private *i915 = s->i915;
	unsigned int epoch = s->epoch;

	kfree(s);
	if (same_epoch(i915, epoch))
		shrink_caches(i915);
}

static void __sleep_rcu(struct rcu_head *rcu)
{
	struct sleep_rcu_work *s = container_of(rcu, typeof(*s), rcu);
	struct drm_i915_private *i915 = s->i915;

	if (same_epoch(i915, s->epoch)) {
		INIT_WORK(&s->work, __sleep_work);
		queue_work(i915->wq, &s->work);
	} else {
		kfree(s);
	}
}

static inline bool
new_requests_since_last_retire(const struct drm_i915_private *i915)
{
	return (READ_ONCE(i915->gt.active_requests) ||
		work_pending(&i915->gt.idle_work.work));
}

static void
i915_gem_idle_work_handler(struct work_struct *work)
{
	struct drm_i915_private *dev_priv =
		container_of(work, typeof(*dev_priv), gt.idle_work.work);
	unsigned int epoch = I915_EPOCH_INVALID;
	bool rearm_hangcheck;

	if (!READ_ONCE(dev_priv->gt.awake))
		return;

	/*
	 * Wait for last execlists context complete, but bail out in case a
	 * new request is submitted. As we don't trust the hardware, we
	 * continue on if the wait times out. This is necessary to allow
	 * the machine to suspend even if the hardware dies, and we will
	 * try to recover in resume (after depriving the hardware of power,
	 * it may be in a better mmod).
	 */
	__wait_for(if (new_requests_since_last_retire(dev_priv)) return,
		   intel_engines_are_idle(dev_priv),
		   I915_IDLE_ENGINES_TIMEOUT * 1000,
		   10, 500);

	rearm_hangcheck =
		cancel_delayed_work_sync(&dev_priv->gpu_error.hangcheck_work);

	if (!mutex_trylock(&dev_priv->drm.struct_mutex)) {
		/* Currently busy, come back later */
		mod_delayed_work(dev_priv->wq,
				 &dev_priv->gt.idle_work,
				 msecs_to_jiffies(50));
		goto out_rearm;
	}

	/*
	 * New request retired after this work handler started, extend active
	 * period until next instance of the work.
	 */
	if (new_requests_since_last_retire(dev_priv))
		goto out_unlock;

	/*
	 * Be paranoid and flush a concurrent interrupt to make sure
	 * we don't reactivate any irq tasklets after parking.
	 *
	 * FIXME: Note that even though we have waited for execlists to be idle,
	 * there may still be an in-flight interrupt even though the CSB
	 * is now empty. synchronize_irq() makes sure that a residual interrupt
	 * is completed before we continue, but it doesn't prevent the HW from
	 * raising a spurious interrupt later. To complete the shield we should
	 * coordinate disabling the CS irq with flushing the interrupts.
	 */
	synchronize_irq(dev_priv->drm.irq);

	intel_engines_park(dev_priv);
	i915_gem_timelines_park(dev_priv);

	i915_pmu_gt_parked(dev_priv);

	GEM_BUG_ON(!dev_priv->gt.awake);
	dev_priv->gt.awake = false;
	epoch = dev_priv->gt.epoch;
	GEM_BUG_ON(epoch == I915_EPOCH_INVALID);
	rearm_hangcheck = false;

	if (INTEL_GEN(dev_priv) >= 6)
		gen6_rps_idle(dev_priv);

	intel_display_power_put(dev_priv, POWER_DOMAIN_GT_IRQ);

	intel_runtime_pm_put(dev_priv);
out_unlock:
	mutex_unlock(&dev_priv->drm.struct_mutex);

out_rearm:
	if (rearm_hangcheck) {
		GEM_BUG_ON(!dev_priv->gt.awake);
		i915_queue_hangcheck(dev_priv);
	}

	/*
	 * When we are idle, it is an opportune time to reap our caches.
	 * However, we have many objects that utilise RCU and the ordered
	 * i915->wq that this work is executing on. To try and flush any
	 * pending frees now we are idle, we first wait for an RCU grace
	 * period, and then queue a task (that will run last on the wq) to
	 * shrink and re-optimize the caches.
	 */
	if (same_epoch(dev_priv, epoch)) {
		struct sleep_rcu_work *s = kmalloc(sizeof(*s), GFP_KERNEL);
		if (s) {
			s->i915 = dev_priv;
			s->epoch = epoch;
			call_rcu(&s->rcu, __sleep_rcu);
		}
	}
}

void i915_gem_close_object(struct drm_gem_object *gem, struct drm_file *file)
{
	struct drm_i915_private *i915 = to_i915(gem->dev);
	struct drm_i915_gem_object *obj = to_intel_bo(gem);
	struct drm_i915_file_private *fpriv = file->driver_priv;
	struct i915_lut_handle *lut, *ln;

	mutex_lock(&i915->drm.struct_mutex);

	list_for_each_entry_safe(lut, ln, &obj->lut_list, obj_link) {
		struct i915_gem_context *ctx = lut->ctx;
		struct i915_vma *vma;

		GEM_BUG_ON(ctx->file_priv == ERR_PTR(-EBADF));
		if (ctx->file_priv != fpriv)
			continue;

		vma = radix_tree_delete(&ctx->handles_vma, lut->handle);
		GEM_BUG_ON(vma->obj != obj);

		/* We allow the process to have multiple handles to the same
		 * vma, in the same fd namespace, by virtue of flink/open.
		 */
		GEM_BUG_ON(!vma->open_count);
		if (!--vma->open_count && !i915_vma_is_ggtt(vma))
			i915_vma_close(vma);

		list_del(&lut->obj_link);
		list_del(&lut->ctx_link);

		kmem_cache_free(i915->luts, lut);
		__i915_gem_object_release_unless_active(obj);
	}

	mutex_unlock(&i915->drm.struct_mutex);
}

static unsigned long to_wait_timeout(s64 timeout_ns)
{
	if (timeout_ns < 0)
		return MAX_SCHEDULE_TIMEOUT;

	if (timeout_ns == 0)
		return 0;

	return nsecs_to_jiffies_timeout(timeout_ns);
}

/**
 * i915_gem_wait_ioctl - implements DRM_IOCTL_I915_GEM_WAIT
 * @dev: drm device pointer
 * @data: ioctl data blob
 * @file: drm file pointer
 *
 * Returns 0 if successful, else an error is returned with the remaining time in
 * the timeout parameter.
 *  -ETIME: object is still busy after timeout
 *  -ERESTARTSYS: signal interrupted the wait
 *  -ENONENT: object doesn't exist
 * Also possible, but rare:
 *  -EAGAIN: incomplete, restart syscall
 *  -ENOMEM: damn
 *  -ENODEV: Internal IRQ fail
 *  -E?: The add request failed
 *
 * The wait ioctl with a timeout of 0 reimplements the busy ioctl. With any
 * non-zero timeout parameter the wait ioctl will wait for the given number of
 * nanoseconds on an object becoming unbusy. Since the wait itself does so
 * without holding struct_mutex the object may become re-busied before this
 * function completes. A similar but shorter * race condition exists in the busy
 * ioctl
 */
int
i915_gem_wait_ioctl(struct drm_device *dev, void *data, struct drm_file *file)
{
	struct drm_i915_gem_wait *args = data;
	struct drm_i915_gem_object *obj;
	ktime_t start;
	long ret;

	if (args->flags != 0)
		return -EINVAL;

	obj = i915_gem_object_lookup(file, args->bo_handle);
	if (!obj)
		return -ENOENT;

	start = ktime_get();

	ret = i915_gem_object_wait(obj,
				   I915_WAIT_INTERRUPTIBLE | I915_WAIT_ALL,
				   to_wait_timeout(args->timeout_ns),
				   to_rps_client(file));

	if (args->timeout_ns > 0) {
		args->timeout_ns -= ktime_to_ns(ktime_sub(ktime_get(), start));
		if (args->timeout_ns < 0)
			args->timeout_ns = 0;

		/*
		 * Apparently ktime isn't accurate enough and occasionally has a
		 * bit of mismatch in the jiffies<->nsecs<->ktime loop. So patch
		 * things up to make the test happy. We allow up to 1 jiffy.
		 *
		 * This is a regression from the timespec->ktime conversion.
		 */
		if (ret == -ETIME && !nsecs_to_jiffies(args->timeout_ns))
			args->timeout_ns = 0;

		/* Asked to wait beyond the jiffie/scheduler precision? */
		if (ret == -ETIME && args->timeout_ns)
			ret = -EAGAIN;
	}

	i915_gem_object_put(obj);
	return ret;
}

static int wait_for_timeline(struct i915_gem_timeline *tl, unsigned int flags)
{
	int ret, i;

	for (i = 0; i < ARRAY_SIZE(tl->engine); i++) {
		ret = i915_gem_active_wait(&tl->engine[i].last_request, flags);
		if (ret)
			return ret;
	}

	return 0;
}

static int wait_for_engines(struct drm_i915_private *i915)
{
	if (wait_for(intel_engines_are_idle(i915), I915_IDLE_ENGINES_TIMEOUT)) {
		dev_err(i915->drm.dev,
			"Failed to idle engines, declaring wedged!\n");
		GEM_TRACE_DUMP();
		i915_gem_set_wedged(i915);
		return -EIO;
	}

	return 0;
}

int i915_gem_wait_for_idle(struct drm_i915_private *i915, unsigned int flags)
{
	int ret;

	/* If the device is asleep, we have no requests outstanding */
	if (!READ_ONCE(i915->gt.awake))
		return 0;

	if (flags & I915_WAIT_LOCKED) {
		struct i915_gem_timeline *tl;

		lockdep_assert_held(&i915->drm.struct_mutex);

		list_for_each_entry(tl, &i915->gt.timelines, link) {
			ret = wait_for_timeline(tl, flags);
			if (ret)
				return ret;
		}
		i915_retire_requests(i915);

		ret = wait_for_engines(i915);
	} else {
		ret = wait_for_timeline(&i915->gt.global_timeline, flags);
	}

	return ret;
}

static void __i915_gem_object_flush_for_display(struct drm_i915_gem_object *obj)
{
	/*
	 * We manually flush the CPU domain so that we can override and
	 * force the flush for the display, and perform it asyncrhonously.
	 */
	flush_write_domain(obj, ~I915_GEM_DOMAIN_CPU);
	if (obj->cache_dirty)
		i915_gem_clflush_object(obj, I915_CLFLUSH_FORCE);
	obj->write_domain = 0;
}

void i915_gem_object_flush_if_display(struct drm_i915_gem_object *obj)
{
	if (!READ_ONCE(obj->pin_global))
		return;

	mutex_lock(&obj->base.dev->struct_mutex);
	__i915_gem_object_flush_for_display(obj);
	mutex_unlock(&obj->base.dev->struct_mutex);
}

/**
 * Moves a single object to the WC read, and possibly write domain.
 * @obj: object to act on
 * @write: ask for write access or read only
 *
 * This function returns when the move is complete, including waiting on
 * flushes to occur.
 */
int
i915_gem_object_set_to_wc_domain(struct drm_i915_gem_object *obj, bool write)
{
	int ret;

	lockdep_assert_held(&obj->base.dev->struct_mutex);

	ret = i915_gem_object_wait(obj,
				   I915_WAIT_INTERRUPTIBLE |
				   I915_WAIT_LOCKED |
				   (write ? I915_WAIT_ALL : 0),
				   MAX_SCHEDULE_TIMEOUT,
				   NULL);
	if (ret)
		return ret;

	if (obj->write_domain == I915_GEM_DOMAIN_WC)
		return 0;

	/* Flush and acquire obj->pages so that we are coherent through
	 * direct access in memory with previous cached writes through
	 * shmemfs and that our cache domain tracking remains valid.
	 * For example, if the obj->filp was moved to swap without us
	 * being notified and releasing the pages, we would mistakenly
	 * continue to assume that the obj remained out of the CPU cached
	 * domain.
	 */
	ret = i915_gem_object_pin_pages(obj);
	if (ret)
		return ret;

	flush_write_domain(obj, ~I915_GEM_DOMAIN_WC);

	/* Serialise direct access to this object with the barriers for
	 * coherent writes from the GPU, by effectively invalidating the
	 * WC domain upon first access.
	 */
	if ((obj->read_domains & I915_GEM_DOMAIN_WC) == 0)
		mb();

	/* It should now be out of any other write domains, and we can update
	 * the domain values for our changes.
	 */
	GEM_BUG_ON((obj->write_domain & ~I915_GEM_DOMAIN_WC) != 0);
	obj->read_domains |= I915_GEM_DOMAIN_WC;
	if (write) {
		obj->read_domains = I915_GEM_DOMAIN_WC;
		obj->write_domain = I915_GEM_DOMAIN_WC;
		obj->mm.dirty = true;
	}

	i915_gem_object_unpin_pages(obj);
	return 0;
}

/**
 * Moves a single object to the GTT read, and possibly write domain.
 * @obj: object to act on
 * @write: ask for write access or read only
 *
 * This function returns when the move is complete, including waiting on
 * flushes to occur.
 */
int
i915_gem_object_set_to_gtt_domain(struct drm_i915_gem_object *obj, bool write)
{
	int ret;

	lockdep_assert_held(&obj->base.dev->struct_mutex);

	ret = i915_gem_object_wait(obj,
				   I915_WAIT_INTERRUPTIBLE |
				   I915_WAIT_LOCKED |
				   (write ? I915_WAIT_ALL : 0),
				   MAX_SCHEDULE_TIMEOUT,
				   NULL);
	if (ret)
		return ret;

	if (obj->write_domain == I915_GEM_DOMAIN_GTT)
		return 0;

	/* Flush and acquire obj->pages so that we are coherent through
	 * direct access in memory with previous cached writes through
	 * shmemfs and that our cache domain tracking remains valid.
	 * For example, if the obj->filp was moved to swap without us
	 * being notified and releasing the pages, we would mistakenly
	 * continue to assume that the obj remained out of the CPU cached
	 * domain.
	 */
	ret = i915_gem_object_pin_pages(obj);
	if (ret)
		return ret;

	flush_write_domain(obj, ~I915_GEM_DOMAIN_GTT);

	/* Serialise direct access to this object with the barriers for
	 * coherent writes from the GPU, by effectively invalidating the
	 * GTT domain upon first access.
	 */
	if ((obj->read_domains & I915_GEM_DOMAIN_GTT) == 0)
		mb();

	/* It should now be out of any other write domains, and we can update
	 * the domain values for our changes.
	 */
	GEM_BUG_ON((obj->write_domain & ~I915_GEM_DOMAIN_GTT) != 0);
	obj->read_domains |= I915_GEM_DOMAIN_GTT;
	if (write) {
		obj->read_domains = I915_GEM_DOMAIN_GTT;
		obj->write_domain = I915_GEM_DOMAIN_GTT;
		obj->mm.dirty = true;
	}

	i915_gem_object_unpin_pages(obj);
	return 0;
}

/**
 * Changes the cache-level of an object across all VMA.
 * @obj: object to act on
 * @cache_level: new cache level to set for the object
 *
 * After this function returns, the object will be in the new cache-level
 * across all GTT and the contents of the backing storage will be coherent,
 * with respect to the new cache-level. In order to keep the backing storage
 * coherent for all users, we only allow a single cache level to be set
 * globally on the object and prevent it from being changed whilst the
 * hardware is reading from the object. That is if the object is currently
 * on the scanout it will be set to uncached (or equivalent display
 * cache coherency) and all non-MOCS GPU access will also be uncached so
 * that all direct access to the scanout remains coherent.
 */
int i915_gem_object_set_cache_level(struct drm_i915_gem_object *obj,
				    enum i915_cache_level cache_level)
{
	struct i915_vma *vma;
	int ret;

	lockdep_assert_held(&obj->base.dev->struct_mutex);

	if (obj->cache_level == cache_level)
		return 0;

	/* Inspect the list of currently bound VMA and unbind any that would
	 * be invalid given the new cache-level. This is principally to
	 * catch the issue of the CS prefetch crossing page boundaries and
	 * reading an invalid PTE on older architectures.
	 */
restart:
	list_for_each_entry(vma, &obj->vma_list, obj_link) {
		if (!drm_mm_node_allocated(&vma->node))
			continue;

		if (i915_vma_is_pinned(vma)) {
			DRM_DEBUG("can not change the cache level of pinned objects\n");
			return -EBUSY;
		}

		if (!i915_vma_is_closed(vma) &&
		    i915_gem_valid_gtt_space(vma, cache_level))
			continue;

		ret = i915_vma_unbind(vma);
		if (ret)
			return ret;

		/* As unbinding may affect other elements in the
		 * obj->vma_list (due to side-effects from retiring
		 * an active vma), play safe and restart the iterator.
		 */
		goto restart;
	}

	/* We can reuse the existing drm_mm nodes but need to change the
	 * cache-level on the PTE. We could simply unbind them all and
	 * rebind with the correct cache-level on next use. However since
	 * we already have a valid slot, dma mapping, pages etc, we may as
	 * rewrite the PTE in the belief that doing so tramples upon less
	 * state and so involves less work.
	 */
	if (obj->bind_count) {
		/* Before we change the PTE, the GPU must not be accessing it.
		 * If we wait upon the object, we know that all the bound
		 * VMA are no longer active.
		 */
		ret = i915_gem_object_wait(obj,
					   I915_WAIT_INTERRUPTIBLE |
					   I915_WAIT_LOCKED |
					   I915_WAIT_ALL,
					   MAX_SCHEDULE_TIMEOUT,
					   NULL);
		if (ret)
			return ret;

		if (!HAS_LLC(to_i915(obj->base.dev)) &&
		    cache_level != I915_CACHE_NONE) {
			/* Access to snoopable pages through the GTT is
			 * incoherent and on some machines causes a hard
			 * lockup. Relinquish the CPU mmaping to force
			 * userspace to refault in the pages and we can
			 * then double check if the GTT mapping is still
			 * valid for that pointer access.
			 */
			i915_gem_release_mmap(obj);

			/* As we no longer need a fence for GTT access,
			 * we can relinquish it now (and so prevent having
			 * to steal a fence from someone else on the next
			 * fence request). Note GPU activity would have
			 * dropped the fence as all snoopable access is
			 * supposed to be linear.
			 */
			for_each_ggtt_vma(vma, obj) {
				ret = i915_vma_put_fence(vma);
				if (ret)
					return ret;
			}
		} else {
			/* We either have incoherent backing store and
			 * so no GTT access or the architecture is fully
			 * coherent. In such cases, existing GTT mmaps
			 * ignore the cache bit in the PTE and we can
			 * rewrite it without confusing the GPU or having
			 * to force userspace to fault back in its mmaps.
			 */
		}

		list_for_each_entry(vma, &obj->vma_list, obj_link) {
			if (!drm_mm_node_allocated(&vma->node))
				continue;

			ret = i915_vma_bind(vma, cache_level, PIN_UPDATE);
			if (ret)
				return ret;
		}
	}

	list_for_each_entry(vma, &obj->vma_list, obj_link)
		vma->node.color = cache_level;
	i915_gem_object_set_cache_coherency(obj, cache_level);
	obj->cache_dirty = true; /* Always invalidate stale cachelines */

	return 0;
}

int i915_gem_get_caching_ioctl(struct drm_device *dev, void *data,
			       struct drm_file *file)
{
	struct drm_i915_gem_caching *args = data;
	struct drm_i915_gem_object *obj;
	int err = 0;

	rcu_read_lock();
	obj = i915_gem_object_lookup_rcu(file, args->handle);
	if (!obj) {
		err = -ENOENT;
		goto out;
	}

	switch (obj->cache_level) {
	case I915_CACHE_LLC:
	case I915_CACHE_L3_LLC:
		args->caching = I915_CACHING_CACHED;
		break;

	case I915_CACHE_WT:
		args->caching = I915_CACHING_DISPLAY;
		break;

	default:
		args->caching = I915_CACHING_NONE;
		break;
	}
out:
	rcu_read_unlock();
	return err;
}

int i915_gem_set_caching_ioctl(struct drm_device *dev, void *data,
			       struct drm_file *file)
{
	struct drm_i915_private *i915 = to_i915(dev);
	struct drm_i915_gem_caching *args = data;
	struct drm_i915_gem_object *obj;
	enum i915_cache_level level;
	int ret = 0;

	switch (args->caching) {
	case I915_CACHING_NONE:
		level = I915_CACHE_NONE;
		break;
	case I915_CACHING_CACHED:
		/*
		 * Due to a HW issue on BXT A stepping, GPU stores via a
		 * snooped mapping may leave stale data in a corresponding CPU
		 * cacheline, whereas normally such cachelines would get
		 * invalidated.
		 */
		if (!HAS_LLC(i915) && !HAS_SNOOP(i915))
			return -ENODEV;

		level = I915_CACHE_LLC;
		break;
	case I915_CACHING_DISPLAY:
		level = HAS_WT(i915) ? I915_CACHE_WT : I915_CACHE_NONE;
		break;
	default:
		return -EINVAL;
	}

	obj = i915_gem_object_lookup(file, args->handle);
	if (!obj)
		return -ENOENT;

	/*
	 * The caching mode of proxy object is handled by its generator, and
	 * not allowed to be changed by userspace.
	 */
	if (i915_gem_object_is_proxy(obj)) {
		ret = -ENXIO;
		goto out;
	}

	if (obj->cache_level == level)
		goto out;

	ret = i915_gem_object_wait(obj,
				   I915_WAIT_INTERRUPTIBLE,
				   MAX_SCHEDULE_TIMEOUT,
				   to_rps_client(file));
	if (ret)
		goto out;

	ret = i915_mutex_lock_interruptible(dev);
	if (ret)
		goto out;

	ret = i915_gem_object_set_cache_level(obj, level);
	mutex_unlock(&dev->struct_mutex);

out:
	i915_gem_object_put(obj);
	return ret;
}

/*
 * Prepare buffer for display plane (scanout, cursors, etc). Can be called from
 * an uninterruptible phase (modesetting) and allows any flushes to be pipelined
 * (for pageflips). We only flush the caches while preparing the buffer for
 * display, the callers are responsible for frontbuffer flush.
 */
struct i915_vma *
i915_gem_object_pin_to_display_plane(struct drm_i915_gem_object *obj,
				     u32 alignment,
				     const struct i915_ggtt_view *view,
				     unsigned int flags)
{
	struct i915_vma *vma;
	int ret;

	lockdep_assert_held(&obj->base.dev->struct_mutex);

	/* Mark the global pin early so that we account for the
	 * display coherency whilst setting up the cache domains.
	 */
	obj->pin_global++;

	/* The display engine is not coherent with the LLC cache on gen6.  As
	 * a result, we make sure that the pinning that is about to occur is
	 * done with uncached PTEs. This is lowest common denominator for all
	 * chipsets.
	 *
	 * However for gen6+, we could do better by using the GFDT bit instead
	 * of uncaching, which would allow us to flush all the LLC-cached data
	 * with that bit in the PTE to main memory with just one PIPE_CONTROL.
	 */
	ret = i915_gem_object_set_cache_level(obj,
					      HAS_WT(to_i915(obj->base.dev)) ?
					      I915_CACHE_WT : I915_CACHE_NONE);
	if (ret) {
		vma = ERR_PTR(ret);
		goto err_unpin_global;
	}

	/* As the user may map the buffer once pinned in the display plane
	 * (e.g. libkms for the bootup splash), we have to ensure that we
	 * always use map_and_fenceable for all scanout buffers. However,
	 * it may simply be too big to fit into mappable, in which case
	 * put it anyway and hope that userspace can cope (but always first
	 * try to preserve the existing ABI).
	 */
	vma = ERR_PTR(-ENOSPC);
	if ((flags & PIN_MAPPABLE) == 0 &&
	    (!view || view->type == I915_GGTT_VIEW_NORMAL))
		vma = i915_gem_object_ggtt_pin(obj, view, 0, alignment,
					       flags |
					       PIN_MAPPABLE |
					       PIN_NONBLOCK);
	if (IS_ERR(vma))
		vma = i915_gem_object_ggtt_pin(obj, view, 0, alignment, flags);
	if (IS_ERR(vma))
		goto err_unpin_global;

	vma->display_alignment = max_t(u64, vma->display_alignment, alignment);

	__i915_gem_object_flush_for_display(obj);

	/* It should now be out of any other write domains, and we can update
	 * the domain values for our changes.
	 */
	obj->read_domains |= I915_GEM_DOMAIN_GTT;

	return vma;

err_unpin_global:
	obj->pin_global--;
	return vma;
}

void
i915_gem_object_unpin_from_display_plane(struct i915_vma *vma)
{
	lockdep_assert_held(&vma->vm->i915->drm.struct_mutex);

	if (WARN_ON(vma->obj->pin_global == 0))
		return;

	if (--vma->obj->pin_global == 0)
		vma->display_alignment = I915_GTT_MIN_ALIGNMENT;

	/* Bump the LRU to try and avoid premature eviction whilst flipping  */
	i915_gem_object_bump_inactive_ggtt(vma->obj);

	i915_vma_unpin(vma);
}

/**
 * Moves a single object to the CPU read, and possibly write domain.
 * @obj: object to act on
 * @write: requesting write or read-only access
 *
 * This function returns when the move is complete, including waiting on
 * flushes to occur.
 */
int
i915_gem_object_set_to_cpu_domain(struct drm_i915_gem_object *obj, bool write)
{
	int ret;

	lockdep_assert_held(&obj->base.dev->struct_mutex);

	ret = i915_gem_object_wait(obj,
				   I915_WAIT_INTERRUPTIBLE |
				   I915_WAIT_LOCKED |
				   (write ? I915_WAIT_ALL : 0),
				   MAX_SCHEDULE_TIMEOUT,
				   NULL);
	if (ret)
		return ret;

	flush_write_domain(obj, ~I915_GEM_DOMAIN_CPU);

	/* Flush the CPU cache if it's still invalid. */
	if ((obj->read_domains & I915_GEM_DOMAIN_CPU) == 0) {
		i915_gem_clflush_object(obj, I915_CLFLUSH_SYNC);
		obj->read_domains |= I915_GEM_DOMAIN_CPU;
	}

	/* It should now be out of any other write domains, and we can update
	 * the domain values for our changes.
	 */
	GEM_BUG_ON(obj->write_domain & ~I915_GEM_DOMAIN_CPU);

	/* If we're writing through the CPU, then the GPU read domains will
	 * need to be invalidated at next use.
	 */
	if (write)
		__start_cpu_write(obj);

	return 0;
}

/* Throttle our rendering by waiting until the ring has completed our requests
 * emitted over 20 msec ago.
 *
 * Note that if we were to use the current jiffies each time around the loop,
 * we wouldn't escape the function with any frames outstanding if the time to
 * render a frame was over 20ms.
 *
 * This should get us reasonable parallelism between CPU and GPU but also
 * relatively low latency when blocking on a particular request to finish.
 */
static int
i915_gem_ring_throttle(struct drm_device *dev, struct drm_file *file)
{
	struct drm_i915_private *dev_priv = to_i915(dev);
	struct drm_i915_file_private *file_priv = file->driver_priv;
	unsigned long recent_enough = jiffies - DRM_I915_THROTTLE_JIFFIES;
	struct i915_request *request, *target = NULL;
	long ret;

	/* ABI: return -EIO if already wedged */
	if (i915_terminally_wedged(&dev_priv->gpu_error))
		return -EIO;

	spin_lock(&file_priv->mm.lock);
	list_for_each_entry(request, &file_priv->mm.request_list, client_link) {
		if (time_after_eq(request->emitted_jiffies, recent_enough))
			break;

		if (target) {
			list_del(&target->client_link);
			target->file_priv = NULL;
		}

		target = request;
	}
	if (target)
		i915_request_get(target);
	spin_unlock(&file_priv->mm.lock);

	if (target == NULL)
		return 0;

	ret = i915_request_wait(target,
				I915_WAIT_INTERRUPTIBLE,
				MAX_SCHEDULE_TIMEOUT);
	i915_request_put(target);

	return ret < 0 ? ret : 0;
}

struct i915_vma *
i915_gem_object_ggtt_pin(struct drm_i915_gem_object *obj,
			 const struct i915_ggtt_view *view,
			 u64 size,
			 u64 alignment,
			 u64 flags)
{
	struct drm_i915_private *dev_priv = to_i915(obj->base.dev);
	struct i915_address_space *vm = &dev_priv->ggtt.base;
	struct i915_vma *vma;
	int ret;

	lockdep_assert_held(&obj->base.dev->struct_mutex);

	if (flags & PIN_MAPPABLE &&
	    (!view || view->type == I915_GGTT_VIEW_NORMAL)) {
		/* If the required space is larger than the available
		 * aperture, we will not able to find a slot for the
		 * object and unbinding the object now will be in
		 * vain. Worse, doing so may cause us to ping-pong
		 * the object in and out of the Global GTT and
		 * waste a lot of cycles under the mutex.
		 */
		if (obj->base.size > dev_priv->ggtt.mappable_end)
			return ERR_PTR(-E2BIG);

		/* If NONBLOCK is set the caller is optimistically
		 * trying to cache the full object within the mappable
		 * aperture, and *must* have a fallback in place for
		 * situations where we cannot bind the object. We
		 * can be a little more lax here and use the fallback
		 * more often to avoid costly migrations of ourselves
		 * and other objects within the aperture.
		 *
		 * Half-the-aperture is used as a simple heuristic.
		 * More interesting would to do search for a free
		 * block prior to making the commitment to unbind.
		 * That caters for the self-harm case, and with a
		 * little more heuristics (e.g. NOFAULT, NOEVICT)
		 * we could try to minimise harm to others.
		 */
		if (flags & PIN_NONBLOCK &&
		    obj->base.size > dev_priv->ggtt.mappable_end / 2)
			return ERR_PTR(-ENOSPC);
	}

	vma = i915_vma_instance(obj, vm, view);
	if (unlikely(IS_ERR(vma)))
		return vma;

	if (i915_vma_misplaced(vma, size, alignment, flags)) {
		if (flags & PIN_NONBLOCK) {
			if (i915_vma_is_pinned(vma) || i915_vma_is_active(vma))
				return ERR_PTR(-ENOSPC);

			if (flags & PIN_MAPPABLE &&
			    vma->fence_size > dev_priv->ggtt.mappable_end / 2)
				return ERR_PTR(-ENOSPC);
		}

		WARN(i915_vma_is_pinned(vma),
		     "bo is already pinned in ggtt with incorrect alignment:"
		     " offset=%08x, req.alignment=%llx,"
		     " req.map_and_fenceable=%d, vma->map_and_fenceable=%d\n",
		     i915_ggtt_offset(vma), alignment,
		     !!(flags & PIN_MAPPABLE),
		     i915_vma_is_map_and_fenceable(vma));
		ret = i915_vma_unbind(vma);
		if (ret)
			return ERR_PTR(ret);
	}

	ret = i915_vma_pin(vma, size, alignment, flags | PIN_GLOBAL);
	if (ret)
		return ERR_PTR(ret);

	return vma;
}

static __always_inline unsigned int __busy_read_flag(unsigned int id)
{
	/* Note that we could alias engines in the execbuf API, but
	 * that would be very unwise as it prevents userspace from
	 * fine control over engine selection. Ahem.
	 *
	 * This should be something like EXEC_MAX_ENGINE instead of
	 * I915_NUM_ENGINES.
	 */
	BUILD_BUG_ON(I915_NUM_ENGINES > 16);
	return 0x10000 << id;
}

static __always_inline unsigned int __busy_write_id(unsigned int id)
{
	/* The uABI guarantees an active writer is also amongst the read
	 * engines. This would be true if we accessed the activity tracking
	 * under the lock, but as we perform the lookup of the object and
	 * its activity locklessly we can not guarantee that the last_write
	 * being active implies that we have set the same engine flag from
	 * last_read - hence we always set both read and write busy for
	 * last_write.
	 */
	return id | __busy_read_flag(id);
}

static __always_inline unsigned int
__busy_set_if_active(const struct dma_fence *fence,
		     unsigned int (*flag)(unsigned int id))
{
	struct i915_request *rq;

	/* We have to check the current hw status of the fence as the uABI
	 * guarantees forward progress. We could rely on the idle worker
	 * to eventually flush us, but to minimise latency just ask the
	 * hardware.
	 *
	 * Note we only report on the status of native fences.
	 */
	if (!dma_fence_is_i915(fence))
		return 0;

	/* opencode to_request() in order to avoid const warnings */
	rq = container_of(fence, struct i915_request, fence);
	if (i915_request_completed(rq))
		return 0;

	return flag(rq->engine->uabi_id);
}

static __always_inline unsigned int
busy_check_reader(const struct dma_fence *fence)
{
	return __busy_set_if_active(fence, __busy_read_flag);
}

static __always_inline unsigned int
busy_check_writer(const struct dma_fence *fence)
{
	if (!fence)
		return 0;

	return __busy_set_if_active(fence, __busy_write_id);
}

int
i915_gem_busy_ioctl(struct drm_device *dev, void *data,
		    struct drm_file *file)
{
	struct drm_i915_gem_busy *args = data;
	struct drm_i915_gem_object *obj;
	struct reservation_object_list *list;
	unsigned int seq;
	int err;

	err = -ENOENT;
	rcu_read_lock();
	obj = i915_gem_object_lookup_rcu(file, args->handle);
	if (!obj)
		goto out;

	/* A discrepancy here is that we do not report the status of
	 * non-i915 fences, i.e. even though we may report the object as idle,
	 * a call to set-domain may still stall waiting for foreign rendering.
	 * This also means that wait-ioctl may report an object as busy,
	 * where busy-ioctl considers it idle.
	 *
	 * We trade the ability to warn of foreign fences to report on which
	 * i915 engines are active for the object.
	 *
	 * Alternatively, we can trade that extra information on read/write
	 * activity with
	 *	args->busy =
	 *		!reservation_object_test_signaled_rcu(obj->resv, true);
	 * to report the overall busyness. This is what the wait-ioctl does.
	 *
	 */
retry:
	seq = raw_read_seqcount(&obj->resv->seq);

	/* Translate the exclusive fence to the READ *and* WRITE engine */
	args->busy = busy_check_writer(rcu_dereference(obj->resv->fence_excl));

	/* Translate shared fences to READ set of engines */
	list = rcu_dereference(obj->resv->fence);
	if (list) {
		unsigned int shared_count = list->shared_count, i;

		for (i = 0; i < shared_count; ++i) {
			struct dma_fence *fence =
				rcu_dereference(list->shared[i]);

			args->busy |= busy_check_reader(fence);
		}
	}

	if (args->busy && read_seqcount_retry(&obj->resv->seq, seq))
		goto retry;

	err = 0;
out:
	rcu_read_unlock();
	return err;
}

int
i915_gem_throttle_ioctl(struct drm_device *dev, void *data,
			struct drm_file *file_priv)
{
	return i915_gem_ring_throttle(dev, file_priv);
}

int
i915_gem_madvise_ioctl(struct drm_device *dev, void *data,
		       struct drm_file *file_priv)
{
	struct drm_i915_private *dev_priv = to_i915(dev);
	struct drm_i915_gem_madvise *args = data;
	struct drm_i915_gem_object *obj;
	int err;

	switch (args->madv) {
	case I915_MADV_DONTNEED:
	case I915_MADV_WILLNEED:
	    break;
	default:
	    return -EINVAL;
	}

	obj = i915_gem_object_lookup(file_priv, args->handle);
	if (!obj)
		return -ENOENT;

	err = mutex_lock_interruptible(&obj->mm.lock);
	if (err)
		goto out;

	if (i915_gem_object_has_pages(obj) &&
	    i915_gem_object_is_tiled(obj) &&
	    dev_priv->quirks & QUIRK_PIN_SWIZZLED_PAGES) {
		if (obj->mm.madv == I915_MADV_WILLNEED) {
			GEM_BUG_ON(!obj->mm.quirked);
			__i915_gem_object_unpin_pages(obj);
			obj->mm.quirked = false;
		}
		if (args->madv == I915_MADV_WILLNEED) {
			GEM_BUG_ON(obj->mm.quirked);
			__i915_gem_object_pin_pages(obj);
			obj->mm.quirked = true;
		}
	}

	if (obj->mm.madv != __I915_MADV_PURGED)
		obj->mm.madv = args->madv;

	/* if the object is no longer attached, discard its backing storage */
	if (obj->mm.madv == I915_MADV_DONTNEED &&
	    !i915_gem_object_has_pages(obj))
		i915_gem_object_truncate(obj);

	args->retained = obj->mm.madv != __I915_MADV_PURGED;
	mutex_unlock(&obj->mm.lock);

out:
	i915_gem_object_put(obj);
	return err;
}

static void
frontbuffer_retire(struct i915_gem_active *active, struct i915_request *request)
{
	struct drm_i915_gem_object *obj =
		container_of(active, typeof(*obj), frontbuffer_write);

	intel_fb_obj_flush(obj, ORIGIN_CS);
}

void i915_gem_object_init(struct drm_i915_gem_object *obj,
			  const struct drm_i915_gem_object_ops *ops)
{
	mutex_init(&obj->mm.lock);

	INIT_LIST_HEAD(&obj->vma_list);
	INIT_LIST_HEAD(&obj->lut_list);
	INIT_LIST_HEAD(&obj->batch_pool_link);

	obj->ops = ops;

	reservation_object_init(&obj->__builtin_resv);
	obj->resv = &obj->__builtin_resv;

	obj->frontbuffer_ggtt_origin = ORIGIN_GTT;
	init_request_active(&obj->frontbuffer_write, frontbuffer_retire);

	obj->mm.madv = I915_MADV_WILLNEED;
	INIT_RADIX_TREE(&obj->mm.get_page.radix, GFP_KERNEL | __GFP_NOWARN);
	mutex_init(&obj->mm.get_page.lock);

	i915_gem_info_add_obj(to_i915(obj->base.dev), obj->base.size);
}

static const struct drm_i915_gem_object_ops i915_gem_object_ops = {
	.flags = I915_GEM_OBJECT_HAS_STRUCT_PAGE |
		 I915_GEM_OBJECT_IS_SHRINKABLE,

	.get_pages = i915_gem_object_get_pages_gtt,
	.put_pages = i915_gem_object_put_pages_gtt,

	.pwrite = i915_gem_object_pwrite_gtt,
};

static int i915_gem_object_create_shmem(struct drm_device *dev,
					struct drm_gem_object *obj,
					size_t size)
{
	struct drm_i915_private *i915 = to_i915(dev);
	unsigned long flags = VM_NORESERVE;
	struct file *filp;

	drm_gem_private_object_init(dev, obj, size);

	if (i915->mm.gemfs)
		filp = shmem_file_setup_with_mnt(i915->mm.gemfs, "i915", size,
						 flags);
	else
		filp = shmem_file_setup("i915", size, flags);

	if (IS_ERR(filp))
		return PTR_ERR(filp);

	obj->filp = filp;

	return 0;
}

struct drm_i915_gem_object *
i915_gem_object_create(struct drm_i915_private *dev_priv, u64 size)
{
	struct drm_i915_gem_object *obj;
	struct address_space *mapping;
	unsigned int cache_level;
	gfp_t mask;
	int ret;

	/* There is a prevalence of the assumption that we fit the object's
	 * page count inside a 32bit _signed_ variable. Let's document this and
	 * catch if we ever need to fix it. In the meantime, if you do spot
	 * such a local variable, please consider fixing!
	 */
	if (size >> PAGE_SHIFT > INT_MAX)
		return ERR_PTR(-E2BIG);

	if (overflows_type(size, obj->base.size))
		return ERR_PTR(-E2BIG);

	obj = i915_gem_object_alloc(dev_priv);
	if (obj == NULL)
		return ERR_PTR(-ENOMEM);

	ret = i915_gem_object_create_shmem(&dev_priv->drm, &obj->base, size);
	if (ret)
		goto fail;

	mask = GFP_HIGHUSER | __GFP_RECLAIMABLE;
	if (IS_I965GM(dev_priv) || IS_I965G(dev_priv)) {
		/* 965gm cannot relocate objects above 4GiB. */
		mask &= ~__GFP_HIGHMEM;
		mask |= __GFP_DMA32;
	}

	mapping = obj->base.filp->f_mapping;
	mapping_set_gfp_mask(mapping, mask);
	GEM_BUG_ON(!(mapping_gfp_mask(mapping) & __GFP_RECLAIM));

	i915_gem_object_init(obj, &i915_gem_object_ops);

	obj->write_domain = I915_GEM_DOMAIN_CPU;
	obj->read_domains = I915_GEM_DOMAIN_CPU;

	if (HAS_LLC(dev_priv))
		/* On some devices, we can have the GPU use the LLC (the CPU
		 * cache) for about a 10% performance improvement
		 * compared to uncached.  Graphics requests other than
		 * display scanout are coherent with the CPU in
		 * accessing this cache.  This means in this mode we
		 * don't need to clflush on the CPU side, and on the
		 * GPU side we only need to flush internal caches to
		 * get data visible to the CPU.
		 *
		 * However, we maintain the display planes as UC, and so
		 * need to rebind when first used as such.
		 */
		cache_level = I915_CACHE_LLC;
	else
		cache_level = I915_CACHE_NONE;

	i915_gem_object_set_cache_coherency(obj, cache_level);

	trace_i915_gem_object_create(obj);

	return obj;

fail:
	i915_gem_object_free(obj);
	return ERR_PTR(ret);
}

static bool discard_backing_storage(struct drm_i915_gem_object *obj)
{
	/* If we are the last user of the backing storage (be it shmemfs
	 * pages or stolen etc), we know that the pages are going to be
	 * immediately released. In this case, we can then skip copying
	 * back the contents from the GPU.
	 */

	if (obj->mm.madv != I915_MADV_WILLNEED)
		return false;

	if (obj->base.filp == NULL)
		return true;

	/* At first glance, this looks racy, but then again so would be
	 * userspace racing mmap against close. However, the first external
	 * reference to the filp can only be obtained through the
	 * i915_gem_mmap_ioctl() which safeguards us against the user
	 * acquiring such a reference whilst we are in the middle of
	 * freeing the object.
	 */
	return atomic_long_read(&obj->base.filp->f_count) == 1;
}

static void __i915_gem_free_objects(struct drm_i915_private *i915,
				    struct llist_node *freed)
{
	struct drm_i915_gem_object *obj, *on;

	intel_runtime_pm_get(i915);
	llist_for_each_entry_safe(obj, on, freed, freed) {
		struct i915_vma *vma, *vn;

		trace_i915_gem_object_destroy(obj);

		mutex_lock(&i915->drm.struct_mutex);

		GEM_BUG_ON(i915_gem_object_is_active(obj));
		list_for_each_entry_safe(vma, vn,
					 &obj->vma_list, obj_link) {
			GEM_BUG_ON(i915_vma_is_active(vma));
			vma->flags &= ~I915_VMA_PIN_MASK;
			i915_vma_close(vma);
		}
		GEM_BUG_ON(!list_empty(&obj->vma_list));
		GEM_BUG_ON(!RB_EMPTY_ROOT(&obj->vma_tree));

		/* This serializes freeing with the shrinker. Since the free
		 * is delayed, first by RCU then by the workqueue, we want the
		 * shrinker to be able to free pages of unreferenced objects,
		 * or else we may oom whilst there are plenty of deferred
		 * freed objects.
		 */
		if (i915_gem_object_has_pages(obj)) {
			spin_lock(&i915->mm.obj_lock);
			list_del_init(&obj->mm.link);
			spin_unlock(&i915->mm.obj_lock);
		}

		mutex_unlock(&i915->drm.struct_mutex);

		GEM_BUG_ON(obj->bind_count);
		GEM_BUG_ON(obj->userfault_count);
		GEM_BUG_ON(atomic_read(&obj->frontbuffer_bits));
		GEM_BUG_ON(!list_empty(&obj->lut_list));

		if (obj->ops->release)
			obj->ops->release(obj);

		if (WARN_ON(i915_gem_object_has_pinned_pages(obj)))
			atomic_set(&obj->mm.pages_pin_count, 0);
		__i915_gem_object_put_pages(obj, I915_MM_NORMAL);
		GEM_BUG_ON(i915_gem_object_has_pages(obj));

		if (obj->base.import_attach)
			drm_prime_gem_destroy(&obj->base, NULL);

		reservation_object_fini(&obj->__builtin_resv);
		drm_gem_object_release(&obj->base);
		i915_gem_info_remove_obj(i915, obj->base.size);

		kfree(obj->bit_17);
		i915_gem_object_free(obj);

		GEM_BUG_ON(!atomic_read(&i915->mm.free_count));
		atomic_dec(&i915->mm.free_count);

		if (on)
			cond_resched();
	}
	intel_runtime_pm_put(i915);
}

static void i915_gem_flush_free_objects(struct drm_i915_private *i915)
{
	struct llist_node *freed;

	/* Free the oldest, most stale object to keep the free_list short */
	freed = NULL;
	if (!llist_empty(&i915->mm.free_list)) { /* quick test for hotpath */
		/* Only one consumer of llist_del_first() allowed */
		spin_lock(&i915->mm.free_lock);
		freed = llist_del_first(&i915->mm.free_list);
		spin_unlock(&i915->mm.free_lock);
	}
	if (unlikely(freed)) {
		freed->next = NULL;
		__i915_gem_free_objects(i915, freed);
	}
}

static void __i915_gem_free_work(struct work_struct *work)
{
	struct drm_i915_private *i915 =
		container_of(work, struct drm_i915_private, mm.free_work);
	struct llist_node *freed;

	/*
	 * All file-owned VMA should have been released by this point through
	 * i915_gem_close_object(), or earlier by i915_gem_context_close().
	 * However, the object may also be bound into the global GTT (e.g.
	 * older GPUs without per-process support, or for direct access through
	 * the GTT either for the user or for scanout). Those VMA still need to
	 * unbound now.
	 */

	spin_lock(&i915->mm.free_lock);
	while ((freed = llist_del_all(&i915->mm.free_list))) {
		spin_unlock(&i915->mm.free_lock);

		__i915_gem_free_objects(i915, freed);
		if (need_resched())
			return;

		spin_lock(&i915->mm.free_lock);
	}
	spin_unlock(&i915->mm.free_lock);
}

static void __i915_gem_free_object_rcu(struct rcu_head *head)
{
	struct drm_i915_gem_object *obj =
		container_of(head, typeof(*obj), rcu);
	struct drm_i915_private *i915 = to_i915(obj->base.dev);

	/*
	 * Since we require blocking on struct_mutex to unbind the freed
	 * object from the GPU before releasing resources back to the
	 * system, we can not do that directly from the RCU callback (which may
	 * be a softirq context), but must instead then defer that work onto a
	 * kthread. We use the RCU callback rather than move the freed object
	 * directly onto the work queue so that we can mix between using the
	 * worker and performing frees directly from subsequent allocations for
	 * crude but effective memory throttling.
	 */
	if (llist_add(&obj->freed, &i915->mm.free_list))
		queue_work(i915->wq, &i915->mm.free_work);
}

void i915_gem_free_object(struct drm_gem_object *gem_obj)
{
	struct drm_i915_gem_object *obj = to_intel_bo(gem_obj);

	if (obj->mm.quirked)
		__i915_gem_object_unpin_pages(obj);

	if (discard_backing_storage(obj))
		obj->mm.madv = I915_MADV_DONTNEED;

	/*
	 * Before we free the object, make sure any pure RCU-only
	 * read-side critical sections are complete, e.g.
	 * i915_gem_busy_ioctl(). For the corresponding synchronized
	 * lookup see i915_gem_object_lookup_rcu().
	 */
	atomic_inc(&to_i915(obj->base.dev)->mm.free_count);
	call_rcu(&obj->rcu, __i915_gem_free_object_rcu);
}

void __i915_gem_object_release_unless_active(struct drm_i915_gem_object *obj)
{
	lockdep_assert_held(&obj->base.dev->struct_mutex);

	if (!i915_gem_object_has_active_reference(obj) &&
	    i915_gem_object_is_active(obj))
		i915_gem_object_set_active_reference(obj);
	else
		i915_gem_object_put(obj);
}

static void assert_kernel_context_is_current(struct drm_i915_private *i915)
{
	struct i915_gem_context *kernel_context = i915->kernel_context;
	struct intel_engine_cs *engine;
	enum intel_engine_id id;

	for_each_engine(engine, i915, id) {
		GEM_BUG_ON(__i915_gem_active_peek(&engine->timeline->last_request));
		GEM_BUG_ON(engine->last_retired_context != kernel_context);
	}
}

void i915_gem_sanitize(struct drm_i915_private *i915)
{
	if (i915_terminally_wedged(&i915->gpu_error)) {
		mutex_lock(&i915->drm.struct_mutex);
		i915_gem_unset_wedged(i915);
		mutex_unlock(&i915->drm.struct_mutex);
	}

	/*
	 * If we inherit context state from the BIOS or earlier occupants
	 * of the GPU, the GPU may be in an inconsistent state when we
	 * try to take over. The only way to remove the earlier state
	 * is by resetting. However, resetting on earlier gen is tricky as
	 * it may impact the display and we are uncertain about the stability
	 * of the reset, so this could be applied to even earlier gen.
	 */
	if (INTEL_GEN(i915) >= 5 && intel_has_gpu_reset(i915))
		WARN_ON(intel_gpu_reset(i915, ALL_ENGINES));
}

int i915_gem_suspend(struct drm_i915_private *dev_priv)
{
	struct drm_device *dev = &dev_priv->drm;
	int ret;

	intel_runtime_pm_get(dev_priv);
	intel_suspend_gt_powersave(dev_priv);

	mutex_lock(&dev->struct_mutex);

	/* We have to flush all the executing contexts to main memory so
	 * that they can saved in the hibernation image. To ensure the last
	 * context image is coherent, we have to switch away from it. That
	 * leaves the dev_priv->kernel_context still active when
	 * we actually suspend, and its image in memory may not match the GPU
	 * state. Fortunately, the kernel_context is disposable and we do
	 * not rely on its state.
	 */
	if (!i915_terminally_wedged(&dev_priv->gpu_error)) {
		ret = i915_gem_switch_to_kernel_context(dev_priv);
		if (ret)
			goto err_unlock;

		ret = i915_gem_wait_for_idle(dev_priv,
					     I915_WAIT_INTERRUPTIBLE |
					     I915_WAIT_LOCKED);
		if (ret && ret != -EIO)
			goto err_unlock;

		assert_kernel_context_is_current(dev_priv);
	}
	i915_gem_contexts_lost(dev_priv);
	mutex_unlock(&dev->struct_mutex);

	intel_uc_suspend(dev_priv);

	cancel_delayed_work_sync(&dev_priv->gpu_error.hangcheck_work);
	cancel_delayed_work_sync(&dev_priv->gt.retire_work);

	/* As the idle_work is rearming if it detects a race, play safe and
	 * repeat the flush until it is definitely idle.
	 */
	drain_delayed_work(&dev_priv->gt.idle_work);

	/* Assert that we sucessfully flushed all the work and
	 * reset the GPU back to its idle, low power state.
	 */
	WARN_ON(dev_priv->gt.awake);
	if (WARN_ON(!intel_engines_are_idle(dev_priv)))
		i915_gem_set_wedged(dev_priv); /* no hope, discard everything */

	/*
	 * Neither the BIOS, ourselves or any other kernel
	 * expects the system to be in execlists mode on startup,
	 * so we need to reset the GPU back to legacy mode. And the only
	 * known way to disable logical contexts is through a GPU reset.
	 *
	 * So in order to leave the system in a known default configuration,
	 * always reset the GPU upon unload and suspend. Afterwards we then
	 * clean up the GEM state tracking, flushing off the requests and
	 * leaving the system in a known idle state.
	 *
	 * Note that is of the upmost importance that the GPU is idle and
	 * all stray writes are flushed *before* we dismantle the backing
	 * storage for the pinned objects.
	 *
	 * However, since we are uncertain that resetting the GPU on older
	 * machines is a good idea, we don't - just in case it leaves the
	 * machine in an unusable condition.
	 */
	intel_uc_sanitize(dev_priv);
	i915_gem_sanitize(dev_priv);

	intel_runtime_pm_put(dev_priv);
	return 0;

err_unlock:
	mutex_unlock(&dev->struct_mutex);
	intel_runtime_pm_put(dev_priv);
	return ret;
}

void i915_gem_resume(struct drm_i915_private *i915)
{
	WARN_ON(i915->gt.awake);

	mutex_lock(&i915->drm.struct_mutex);
	intel_uncore_forcewake_get(i915, FORCEWAKE_ALL);

	i915_gem_restore_gtt_mappings(i915);
	i915_gem_restore_fences(i915);

	/*
	 * As we didn't flush the kernel context before suspend, we cannot
	 * guarantee that the context image is complete. So let's just reset
	 * it and start again.
	 */
	i915->gt.resume(i915);

	if (i915_gem_init_hw(i915))
		goto err_wedged;

	intel_uc_resume(i915);

	/* Always reload a context for powersaving. */
	if (i915_gem_switch_to_kernel_context(i915))
		goto err_wedged;

out_unlock:
	intel_uncore_forcewake_put(i915, FORCEWAKE_ALL);
	mutex_unlock(&i915->drm.struct_mutex);
	return;

err_wedged:
	if (!i915_terminally_wedged(&i915->gpu_error)) {
		DRM_ERROR("failed to re-initialize GPU, declaring wedged!\n");
		i915_gem_set_wedged(i915);
	}
	goto out_unlock;
}

void i915_gem_init_swizzling(struct drm_i915_private *dev_priv)
{
	if (INTEL_GEN(dev_priv) < 5 ||
	    dev_priv->mm.bit_6_swizzle_x == I915_BIT_6_SWIZZLE_NONE)
		return;

	I915_WRITE(DISP_ARB_CTL, I915_READ(DISP_ARB_CTL) |
				 DISP_TILE_SURFACE_SWIZZLING);

	if (IS_GEN5(dev_priv))
		return;

	I915_WRITE(TILECTL, I915_READ(TILECTL) | TILECTL_SWZCTL);
	if (IS_GEN6(dev_priv))
		I915_WRITE(ARB_MODE, _MASKED_BIT_ENABLE(ARB_MODE_SWIZZLE_SNB));
	else if (IS_GEN7(dev_priv))
		I915_WRITE(ARB_MODE, _MASKED_BIT_ENABLE(ARB_MODE_SWIZZLE_IVB));
	else if (IS_GEN8(dev_priv))
		I915_WRITE(GAMTARBMODE, _MASKED_BIT_ENABLE(ARB_MODE_SWIZZLE_BDW));
	else
		BUG();
}

static void init_unused_ring(struct drm_i915_private *dev_priv, u32 base)
{
	I915_WRITE(RING_CTL(base), 0);
	I915_WRITE(RING_HEAD(base), 0);
	I915_WRITE(RING_TAIL(base), 0);
	I915_WRITE(RING_START(base), 0);
}

static void init_unused_rings(struct drm_i915_private *dev_priv)
{
	if (IS_I830(dev_priv)) {
		init_unused_ring(dev_priv, PRB1_BASE);
		init_unused_ring(dev_priv, SRB0_BASE);
		init_unused_ring(dev_priv, SRB1_BASE);
		init_unused_ring(dev_priv, SRB2_BASE);
		init_unused_ring(dev_priv, SRB3_BASE);
	} else if (IS_GEN2(dev_priv)) {
		init_unused_ring(dev_priv, SRB0_BASE);
		init_unused_ring(dev_priv, SRB1_BASE);
	} else if (IS_GEN3(dev_priv)) {
		init_unused_ring(dev_priv, PRB1_BASE);
		init_unused_ring(dev_priv, PRB2_BASE);
	}
}

static int __i915_gem_restart_engines(void *data)
{
	struct drm_i915_private *i915 = data;
	struct intel_engine_cs *engine;
	enum intel_engine_id id;
	int err;

	for_each_engine(engine, i915, id) {
		err = engine->init_hw(engine);
		if (err) {
			DRM_ERROR("Failed to restart %s (%d)\n",
				  engine->name, err);
			return err;
		}
	}

	return 0;
}

int i915_gem_init_hw(struct drm_i915_private *dev_priv)
{
	int ret;

	dev_priv->gt.last_init_time = ktime_get();

	/* Double layer security blanket, see i915_gem_init() */
	intel_uncore_forcewake_get(dev_priv, FORCEWAKE_ALL);

	if (HAS_EDRAM(dev_priv) && INTEL_GEN(dev_priv) < 9)
		I915_WRITE(HSW_IDICR, I915_READ(HSW_IDICR) | IDIHASHMSK(0xf));

	if (IS_HASWELL(dev_priv))
		I915_WRITE(MI_PREDICATE_RESULT_2, IS_HSW_GT3(dev_priv) ?
			   LOWER_SLICE_ENABLED : LOWER_SLICE_DISABLED);

	if (HAS_PCH_NOP(dev_priv)) {
		if (IS_IVYBRIDGE(dev_priv)) {
			u32 temp = I915_READ(GEN7_MSG_CTL);
			temp &= ~(WAIT_FOR_PCH_FLR_ACK | WAIT_FOR_PCH_RESET_ACK);
			I915_WRITE(GEN7_MSG_CTL, temp);
		} else if (INTEL_GEN(dev_priv) >= 7) {
			u32 temp = I915_READ(HSW_NDE_RSTWRN_OPT);
			temp &= ~RESET_PCH_HANDSHAKE_ENABLE;
			I915_WRITE(HSW_NDE_RSTWRN_OPT, temp);
		}
	}

	i915_gem_init_swizzling(dev_priv);

	/*
	 * At least 830 can leave some of the unused rings
	 * "active" (ie. head != tail) after resume which
	 * will prevent c3 entry. Makes sure all unused rings
	 * are totally idle.
	 */
	init_unused_rings(dev_priv);

	BUG_ON(!dev_priv->kernel_context);
	if (i915_terminally_wedged(&dev_priv->gpu_error)) {
		ret = -EIO;
		goto out;
	}

	ret = i915_ppgtt_init_hw(dev_priv);
	if (ret) {
		DRM_ERROR("Enabling PPGTT failed (%d)\n", ret);
		goto out;
	}

	ret = intel_wopcm_init_hw(&dev_priv->wopcm);
	if (ret) {
		DRM_ERROR("Enabling WOPCM failed (%d)\n", ret);
		goto out;
	}

	/* We can't enable contexts until all firmware is loaded */
	ret = intel_uc_init_hw(dev_priv);
	if (ret) {
		DRM_ERROR("Enabling uc failed (%d)\n", ret);
		goto out;
	}

	intel_mocs_init_l3cc_table(dev_priv);

	/* Only when the HW is re-initialised, can we replay the requests */
	ret = __i915_gem_restart_engines(dev_priv);
out:
	intel_uncore_forcewake_put(dev_priv, FORCEWAKE_ALL);
	return ret;
}

static int __intel_engines_record_defaults(struct drm_i915_private *i915)
{
	struct i915_gem_context *ctx;
	struct intel_engine_cs *engine;
	enum intel_engine_id id;
	int err;

	/*
	 * As we reset the gpu during very early sanitisation, the current
	 * register state on the GPU should reflect its defaults values.
	 * We load a context onto the hw (with restore-inhibit), then switch
	 * over to a second context to save that default register state. We
	 * can then prime every new context with that state so they all start
	 * from the same default HW values.
	 */

	ctx = i915_gem_context_create_kernel(i915, 0);
	if (IS_ERR(ctx))
		return PTR_ERR(ctx);

	for_each_engine(engine, i915, id) {
		struct i915_request *rq;

		rq = i915_request_alloc(engine, ctx);
		if (IS_ERR(rq)) {
			err = PTR_ERR(rq);
			goto out_ctx;
		}

		err = 0;
		if (engine->init_context)
			err = engine->init_context(rq);

		__i915_request_add(rq, true);
		if (err)
			goto err_active;
	}

	err = i915_gem_switch_to_kernel_context(i915);
	if (err)
		goto err_active;

	err = i915_gem_wait_for_idle(i915, I915_WAIT_LOCKED);
	if (err)
		goto err_active;

	assert_kernel_context_is_current(i915);

	for_each_engine(engine, i915, id) {
		struct i915_vma *state;

		state = ctx->engine[id].state;
		if (!state)
			continue;

		/*
		 * As we will hold a reference to the logical state, it will
		 * not be torn down with the context, and importantly the
		 * object will hold onto its vma (making it possible for a
		 * stray GTT write to corrupt our defaults). Unmap the vma
		 * from the GTT to prevent such accidents and reclaim the
		 * space.
		 */
		err = i915_vma_unbind(state);
		if (err)
			goto err_active;

		err = i915_gem_object_set_to_cpu_domain(state->obj, false);
		if (err)
			goto err_active;

		engine->default_state = i915_gem_object_get(state->obj);
	}

	if (IS_ENABLED(CONFIG_DRM_I915_DEBUG_GEM)) {
		unsigned int found = intel_engines_has_context_isolation(i915);

		/*
		 * Make sure that classes with multiple engine instances all
		 * share the same basic configuration.
		 */
		for_each_engine(engine, i915, id) {
			unsigned int bit = BIT(engine->uabi_class);
			unsigned int expected = engine->default_state ? bit : 0;

			if ((found & bit) != expected) {
				DRM_ERROR("mismatching default context state for class %d on engine %s\n",
					  engine->uabi_class, engine->name);
			}
		}
	}

out_ctx:
	i915_gem_context_set_closed(ctx);
	i915_gem_context_put(ctx);
	return err;

err_active:
	/*
	 * If we have to abandon now, we expect the engines to be idle
	 * and ready to be torn-down. First try to flush any remaining
	 * request, ensure we are pointing at the kernel context and
	 * then remove it.
	 */
	if (WARN_ON(i915_gem_switch_to_kernel_context(i915)))
		goto out_ctx;

	if (WARN_ON(i915_gem_wait_for_idle(i915, I915_WAIT_LOCKED)))
		goto out_ctx;

	i915_gem_contexts_lost(i915);
	goto out_ctx;
}

int i915_gem_init(struct drm_i915_private *dev_priv)
{
	int ret;

	/*
	 * We need to fallback to 4K pages since gvt gtt handling doesn't
	 * support huge page entries - we will need to check either hypervisor
	 * mm can support huge guest page or just do emulation in gvt.
	 */
	if (intel_vgpu_active(dev_priv))
		mkwrite_device_info(dev_priv)->page_sizes =
			I915_GTT_PAGE_SIZE_4K;

	dev_priv->mm.unordered_timeline = dma_fence_context_alloc(1);

	if (HAS_LOGICAL_RING_CONTEXTS(dev_priv)) {
		dev_priv->gt.resume = intel_lr_context_resume;
		dev_priv->gt.cleanup_engine = intel_logical_ring_cleanup;
	} else {
		dev_priv->gt.resume = intel_legacy_submission_resume;
		dev_priv->gt.cleanup_engine = intel_engine_cleanup;
	}

	ret = i915_gem_init_userptr(dev_priv);
	if (ret)
		return ret;

	ret = intel_wopcm_init(&dev_priv->wopcm);
	if (ret)
		return ret;

	ret = intel_uc_init_misc(dev_priv);
	if (ret)
		return ret;

	/* This is just a security blanket to placate dragons.
	 * On some systems, we very sporadically observe that the first TLBs
	 * used by the CS may be stale, despite us poking the TLB reset. If
	 * we hold the forcewake during initialisation these problems
	 * just magically go away.
	 */
	mutex_lock(&dev_priv->drm.struct_mutex);
	intel_uncore_forcewake_get(dev_priv, FORCEWAKE_ALL);

	ret = i915_gem_init_ggtt(dev_priv);
	if (ret) {
		GEM_BUG_ON(ret == -EIO);
		goto err_unlock;
	}

	ret = i915_gem_contexts_init(dev_priv);
	if (ret) {
		GEM_BUG_ON(ret == -EIO);
		goto err_ggtt;
	}

	ret = intel_engines_init(dev_priv);
	if (ret) {
		GEM_BUG_ON(ret == -EIO);
		goto err_context;
	}

	intel_init_gt_powersave(dev_priv);

	ret = intel_uc_init(dev_priv);
	if (ret)
		goto err_pm;

	ret = i915_gem_init_hw(dev_priv);
	if (ret)
		goto err_uc_init;

	/*
	 * Despite its name intel_init_clock_gating applies both display
	 * clock gating workarounds; GT mmio workarounds and the occasional
	 * GT power context workaround. Worse, sometimes it includes a context
	 * register workaround which we need to apply before we record the
	 * default HW state for all contexts.
	 *
	 * FIXME: break up the workarounds and apply them at the right time!
	 */
	intel_init_clock_gating(dev_priv);

	ret = __intel_engines_record_defaults(dev_priv);
	if (ret)
		goto err_init_hw;

	if (i915_inject_load_failure()) {
		ret = -ENODEV;
		goto err_init_hw;
	}

	if (i915_inject_load_failure()) {
		ret = -EIO;
		goto err_init_hw;
	}

	intel_uncore_forcewake_put(dev_priv, FORCEWAKE_ALL);
	mutex_unlock(&dev_priv->drm.struct_mutex);

	return 0;

	/*
	 * Unwinding is complicated by that we want to handle -EIO to mean
	 * disable GPU submission but keep KMS alive. We want to mark the
	 * HW as irrevisibly wedged, but keep enough state around that the
	 * driver doesn't explode during runtime.
	 */
err_init_hw:
	i915_gem_wait_for_idle(dev_priv, I915_WAIT_LOCKED);
	i915_gem_contexts_lost(dev_priv);
	intel_uc_fini_hw(dev_priv);
err_uc_init:
	intel_uc_fini(dev_priv);
err_pm:
	if (ret != -EIO) {
		intel_cleanup_gt_powersave(dev_priv);
		i915_gem_cleanup_engines(dev_priv);
	}
err_context:
	if (ret != -EIO)
		i915_gem_contexts_fini(dev_priv);
err_ggtt:
err_unlock:
	intel_uncore_forcewake_put(dev_priv, FORCEWAKE_ALL);
	mutex_unlock(&dev_priv->drm.struct_mutex);

	intel_uc_fini_misc(dev_priv);

	if (ret != -EIO)
		i915_gem_cleanup_userptr(dev_priv);

	if (ret == -EIO) {
		/*
		 * Allow engine initialisation to fail by marking the GPU as
		 * wedged. But we only want to do this where the GPU is angry,
		 * for all other failure, such as an allocation failure, bail.
		 */
		if (!i915_terminally_wedged(&dev_priv->gpu_error)) {
			DRM_ERROR("Failed to initialize GPU, declaring it wedged\n");
			i915_gem_set_wedged(dev_priv);
		}
		ret = 0;
	}

	i915_gem_drain_freed_objects(dev_priv);
	return ret;
}

void i915_gem_init_mmio(struct drm_i915_private *i915)
{
	i915_gem_sanitize(i915);
}

void
i915_gem_cleanup_engines(struct drm_i915_private *dev_priv)
{
	struct intel_engine_cs *engine;
	enum intel_engine_id id;

	for_each_engine(engine, dev_priv, id)
		dev_priv->gt.cleanup_engine(engine);
}

void
i915_gem_load_init_fences(struct drm_i915_private *dev_priv)
{
	int i;

	if (INTEL_GEN(dev_priv) >= 7 && !IS_VALLEYVIEW(dev_priv) &&
	    !IS_CHERRYVIEW(dev_priv))
		dev_priv->num_fence_regs = 32;
	else if (INTEL_GEN(dev_priv) >= 4 ||
		 IS_I945G(dev_priv) || IS_I945GM(dev_priv) ||
		 IS_G33(dev_priv) || IS_PINEVIEW(dev_priv))
		dev_priv->num_fence_regs = 16;
	else
		dev_priv->num_fence_regs = 8;

	if (intel_vgpu_active(dev_priv))
		dev_priv->num_fence_regs =
				I915_READ(vgtif_reg(avail_rs.fence_num));

	/* Initialize fence registers to zero */
	for (i = 0; i < dev_priv->num_fence_regs; i++) {
		struct drm_i915_fence_reg *fence = &dev_priv->fence_regs[i];

		fence->i915 = dev_priv;
		fence->id = i;
		list_add_tail(&fence->link, &dev_priv->mm.fence_list);
	}
	i915_gem_restore_fences(dev_priv);

	i915_gem_detect_bit_6_swizzle(dev_priv);
}

static void i915_gem_init__mm(struct drm_i915_private *i915)
{
	spin_lock_init(&i915->mm.object_stat_lock);
	spin_lock_init(&i915->mm.obj_lock);
	spin_lock_init(&i915->mm.free_lock);

	init_llist_head(&i915->mm.free_list);

	INIT_LIST_HEAD(&i915->mm.unbound_list);
	INIT_LIST_HEAD(&i915->mm.bound_list);
	INIT_LIST_HEAD(&i915->mm.fence_list);
	INIT_LIST_HEAD(&i915->mm.userfault_list);

	INIT_WORK(&i915->mm.free_work, __i915_gem_free_work);
}

int
i915_gem_load_init(struct drm_i915_private *dev_priv)
{
	int err = -ENOMEM;

	dev_priv->objects = KMEM_CACHE(drm_i915_gem_object, SLAB_HWCACHE_ALIGN);
	if (!dev_priv->objects)
		goto err_out;

	dev_priv->vmas = KMEM_CACHE(i915_vma, SLAB_HWCACHE_ALIGN);
	if (!dev_priv->vmas)
		goto err_objects;

	dev_priv->luts = KMEM_CACHE(i915_lut_handle, 0);
	if (!dev_priv->luts)
		goto err_vmas;

	dev_priv->requests = KMEM_CACHE(i915_request,
					SLAB_HWCACHE_ALIGN |
					SLAB_RECLAIM_ACCOUNT |
					SLAB_TYPESAFE_BY_RCU);
	if (!dev_priv->requests)
		goto err_luts;

	dev_priv->dependencies = KMEM_CACHE(i915_dependency,
					    SLAB_HWCACHE_ALIGN |
					    SLAB_RECLAIM_ACCOUNT);
	if (!dev_priv->dependencies)
		goto err_requests;

	dev_priv->priorities = KMEM_CACHE(i915_priolist, SLAB_HWCACHE_ALIGN);
	if (!dev_priv->priorities)
		goto err_dependencies;

	mutex_lock(&dev_priv->drm.struct_mutex);
	INIT_LIST_HEAD(&dev_priv->gt.timelines);
	err = i915_gem_timeline_init__global(dev_priv);
	mutex_unlock(&dev_priv->drm.struct_mutex);
	if (err)
		goto err_priorities;

	i915_gem_init__mm(dev_priv);

	INIT_DELAYED_WORK(&dev_priv->gt.retire_work,
			  i915_gem_retire_work_handler);
	INIT_DELAYED_WORK(&dev_priv->gt.idle_work,
			  i915_gem_idle_work_handler);
	init_waitqueue_head(&dev_priv->gpu_error.wait_queue);
	init_waitqueue_head(&dev_priv->gpu_error.reset_queue);

	atomic_set(&dev_priv->mm.bsd_engine_dispatch_index, 0);

	spin_lock_init(&dev_priv->fb_tracking.lock);

	err = i915_gemfs_init(dev_priv);
	if (err)
		DRM_NOTE("Unable to create a private tmpfs mount, hugepage support will be disabled(%d).\n", err);

	return 0;

err_priorities:
	kmem_cache_destroy(dev_priv->priorities);
err_dependencies:
	kmem_cache_destroy(dev_priv->dependencies);
err_requests:
	kmem_cache_destroy(dev_priv->requests);
err_luts:
	kmem_cache_destroy(dev_priv->luts);
err_vmas:
	kmem_cache_destroy(dev_priv->vmas);
err_objects:
	kmem_cache_destroy(dev_priv->objects);
err_out:
	return err;
}

void i915_gem_load_cleanup(struct drm_i915_private *dev_priv)
{
	i915_gem_drain_freed_objects(dev_priv);
	GEM_BUG_ON(!llist_empty(&dev_priv->mm.free_list));
	GEM_BUG_ON(atomic_read(&dev_priv->mm.free_count));
	WARN_ON(dev_priv->mm.object_count);

	mutex_lock(&dev_priv->drm.struct_mutex);
	i915_gem_timeline_fini(&dev_priv->gt.global_timeline);
	WARN_ON(!list_empty(&dev_priv->gt.timelines));
	mutex_unlock(&dev_priv->drm.struct_mutex);

	kmem_cache_destroy(dev_priv->priorities);
	kmem_cache_destroy(dev_priv->dependencies);
	kmem_cache_destroy(dev_priv->requests);
	kmem_cache_destroy(dev_priv->luts);
	kmem_cache_destroy(dev_priv->vmas);
	kmem_cache_destroy(dev_priv->objects);

	/* And ensure that our DESTROY_BY_RCU slabs are truly destroyed */
	rcu_barrier();

	i915_gemfs_fini(dev_priv);
}

int i915_gem_freeze(struct drm_i915_private *dev_priv)
{
	/* Discard all purgeable objects, let userspace recover those as
	 * required after resuming.
	 */
	i915_gem_shrink_all(dev_priv);

	return 0;
}

int i915_gem_freeze_late(struct drm_i915_private *dev_priv)
{
	struct drm_i915_gem_object *obj;
	struct list_head *phases[] = {
		&dev_priv->mm.unbound_list,
		&dev_priv->mm.bound_list,
		NULL
	}, **p;

	/* Called just before we write the hibernation image.
	 *
	 * We need to update the domain tracking to reflect that the CPU
	 * will be accessing all the pages to create and restore from the
	 * hibernation, and so upon restoration those pages will be in the
	 * CPU domain.
	 *
	 * To make sure the hibernation image contains the latest state,
	 * we update that state just before writing out the image.
	 *
	 * To try and reduce the hibernation image, we manually shrink
	 * the objects as well, see i915_gem_freeze()
	 */

	i915_gem_shrink(dev_priv, -1UL, NULL, I915_SHRINK_UNBOUND);
	i915_gem_drain_freed_objects(dev_priv);

	spin_lock(&dev_priv->mm.obj_lock);
	for (p = phases; *p; p++) {
		list_for_each_entry(obj, *p, mm.link)
			__start_cpu_write(obj);
	}
	spin_unlock(&dev_priv->mm.obj_lock);

	return 0;
}

void i915_gem_release(struct drm_device *dev, struct drm_file *file)
{
	struct drm_i915_file_private *file_priv = file->driver_priv;
	struct i915_request *request;

	/* Clean up our request list when the client is going away, so that
	 * later retire_requests won't dereference our soon-to-be-gone
	 * file_priv.
	 */
	spin_lock(&file_priv->mm.lock);
	list_for_each_entry(request, &file_priv->mm.request_list, client_link)
		request->file_priv = NULL;
	spin_unlock(&file_priv->mm.lock);
}

int i915_gem_open(struct drm_i915_private *i915, struct drm_file *file)
{
	struct drm_i915_file_private *file_priv;
	int ret;

	DRM_DEBUG("\n");

	file_priv = kzalloc(sizeof(*file_priv), GFP_KERNEL);
	if (!file_priv)
		return -ENOMEM;

	file->driver_priv = file_priv;
	file_priv->dev_priv = i915;
	file_priv->file = file;

	spin_lock_init(&file_priv->mm.lock);
	INIT_LIST_HEAD(&file_priv->mm.request_list);

	file_priv->bsd_engine = -1;

	ret = i915_gem_context_open(i915, file);
	if (ret)
		kfree(file_priv);

	return ret;
}

/**
 * i915_gem_track_fb - update frontbuffer tracking
 * @old: current GEM buffer for the frontbuffer slots
 * @new: new GEM buffer for the frontbuffer slots
 * @frontbuffer_bits: bitmask of frontbuffer slots
 *
 * This updates the frontbuffer tracking bits @frontbuffer_bits by clearing them
 * from @old and setting them in @new. Both @old and @new can be NULL.
 */
void i915_gem_track_fb(struct drm_i915_gem_object *old,
		       struct drm_i915_gem_object *new,
		       unsigned frontbuffer_bits)
{
	/* Control of individual bits within the mask are guarded by
	 * the owning plane->mutex, i.e. we can never see concurrent
	 * manipulation of individual bits. But since the bitfield as a whole
	 * is updated using RMW, we need to use atomics in order to update
	 * the bits.
	 */
	BUILD_BUG_ON(INTEL_FRONTBUFFER_BITS_PER_PIPE * I915_MAX_PIPES >
		     sizeof(atomic_t) * BITS_PER_BYTE);

	if (old) {
		WARN_ON(!(atomic_read(&old->frontbuffer_bits) & frontbuffer_bits));
		atomic_andnot(frontbuffer_bits, &old->frontbuffer_bits);
	}

	if (new) {
		WARN_ON(atomic_read(&new->frontbuffer_bits) & frontbuffer_bits);
		atomic_or(frontbuffer_bits, &new->frontbuffer_bits);
	}
}

/* Allocate a new GEM object and fill it with the supplied data */
struct drm_i915_gem_object *
i915_gem_object_create_from_data(struct drm_i915_private *dev_priv,
			         const void *data, size_t size)
{
	struct drm_i915_gem_object *obj;
	struct file *file;
	size_t offset;
	int err;

	obj = i915_gem_object_create(dev_priv, round_up(size, PAGE_SIZE));
	if (IS_ERR(obj))
		return obj;

	GEM_BUG_ON(obj->write_domain != I915_GEM_DOMAIN_CPU);

	file = obj->base.filp;
	offset = 0;
	do {
		unsigned int len = min_t(typeof(size), size, PAGE_SIZE);
		struct page *page;
		void *pgdata, *vaddr;

		err = pagecache_write_begin(file, file->f_mapping,
					    offset, len, 0,
					    &page, &pgdata);
		if (err < 0)
			goto fail;

		vaddr = kmap(page);
		memcpy(vaddr, data, len);
		kunmap(page);

		err = pagecache_write_end(file, file->f_mapping,
					  offset, len, len,
					  page, pgdata);
		if (err < 0)
			goto fail;

		size -= len;
		data += len;
		offset += len;
	} while (size);

	return obj;

fail:
	i915_gem_object_put(obj);
	return ERR_PTR(err);
}

struct scatterlist *
i915_gem_object_get_sg(struct drm_i915_gem_object *obj,
		       unsigned int n,
		       unsigned int *offset)
{
	struct i915_gem_object_page_iter *iter = &obj->mm.get_page;
	struct scatterlist *sg;
	unsigned int idx, count;

	might_sleep();
	GEM_BUG_ON(n >= obj->base.size >> PAGE_SHIFT);
	GEM_BUG_ON(!i915_gem_object_has_pinned_pages(obj));

	/* As we iterate forward through the sg, we record each entry in a
	 * radixtree for quick repeated (backwards) lookups. If we have seen
	 * this index previously, we will have an entry for it.
	 *
	 * Initial lookup is O(N), but this is amortized to O(1) for
	 * sequential page access (where each new request is consecutive
	 * to the previous one). Repeated lookups are O(lg(obj->base.size)),
	 * i.e. O(1) with a large constant!
	 */
	if (n < READ_ONCE(iter->sg_idx))
		goto lookup;

	mutex_lock(&iter->lock);

	/* We prefer to reuse the last sg so that repeated lookup of this
	 * (or the subsequent) sg are fast - comparing against the last
	 * sg is faster than going through the radixtree.
	 */

	sg = iter->sg_pos;
	idx = iter->sg_idx;
	count = __sg_page_count(sg);

	while (idx + count <= n) {
		unsigned long exception, i;
		int ret;

		/* If we cannot allocate and insert this entry, or the
		 * individual pages from this range, cancel updating the
		 * sg_idx so that on this lookup we are forced to linearly
		 * scan onwards, but on future lookups we will try the
		 * insertion again (in which case we need to be careful of
		 * the error return reporting that we have already inserted
		 * this index).
		 */
		ret = radix_tree_insert(&iter->radix, idx, sg);
		if (ret && ret != -EEXIST)
			goto scan;

		exception =
			RADIX_TREE_EXCEPTIONAL_ENTRY |
			idx << RADIX_TREE_EXCEPTIONAL_SHIFT;
		for (i = 1; i < count; i++) {
			ret = radix_tree_insert(&iter->radix, idx + i,
						(void *)exception);
			if (ret && ret != -EEXIST)
				goto scan;
		}

		idx += count;
		sg = ____sg_next(sg);
		count = __sg_page_count(sg);
	}

scan:
	iter->sg_pos = sg;
	iter->sg_idx = idx;

	mutex_unlock(&iter->lock);

	if (unlikely(n < idx)) /* insertion completed by another thread */
		goto lookup;

	/* In case we failed to insert the entry into the radixtree, we need
	 * to look beyond the current sg.
	 */
	while (idx + count <= n) {
		idx += count;
		sg = ____sg_next(sg);
		count = __sg_page_count(sg);
	}

	*offset = n - idx;
	return sg;

lookup:
	rcu_read_lock();

	sg = radix_tree_lookup(&iter->radix, n);
	GEM_BUG_ON(!sg);

	/* If this index is in the middle of multi-page sg entry,
	 * the radixtree will contain an exceptional entry that points
	 * to the start of that range. We will return the pointer to
	 * the base page and the offset of this page within the
	 * sg entry's range.
	 */
	*offset = 0;
	if (unlikely(radix_tree_exception(sg))) {
		unsigned long base =
			(unsigned long)sg >> RADIX_TREE_EXCEPTIONAL_SHIFT;

		sg = radix_tree_lookup(&iter->radix, base);
		GEM_BUG_ON(!sg);

		*offset = n - base;
	}

	rcu_read_unlock();

	return sg;
}

struct page *
i915_gem_object_get_page(struct drm_i915_gem_object *obj, unsigned int n)
{
	struct scatterlist *sg;
	unsigned int offset;

	GEM_BUG_ON(!i915_gem_object_has_struct_page(obj));

	sg = i915_gem_object_get_sg(obj, n, &offset);
	return nth_page(sg_page(sg), offset);
}

/* Like i915_gem_object_get_page(), but mark the returned page dirty */
struct page *
i915_gem_object_get_dirty_page(struct drm_i915_gem_object *obj,
			       unsigned int n)
{
	struct page *page;

	page = i915_gem_object_get_page(obj, n);
	if (!obj->mm.dirty)
		set_page_dirty(page);

	return page;
}

dma_addr_t
i915_gem_object_get_dma_address(struct drm_i915_gem_object *obj,
				unsigned long n)
{
	struct scatterlist *sg;
	unsigned int offset;

	sg = i915_gem_object_get_sg(obj, n, &offset);
	return sg_dma_address(sg) + (offset << PAGE_SHIFT);
}

int i915_gem_object_attach_phys(struct drm_i915_gem_object *obj, int align)
{
	struct sg_table *pages;
	int err;

	if (align > obj->base.size)
		return -EINVAL;

	if (obj->ops == &i915_gem_phys_ops)
		return 0;

	if (obj->ops != &i915_gem_object_ops)
		return -EINVAL;

	err = i915_gem_object_unbind(obj);
	if (err)
		return err;

	mutex_lock(&obj->mm.lock);

	if (obj->mm.madv != I915_MADV_WILLNEED) {
		err = -EFAULT;
		goto err_unlock;
	}

	if (obj->mm.quirked) {
		err = -EFAULT;
		goto err_unlock;
	}

	if (obj->mm.mapping) {
		err = -EBUSY;
		goto err_unlock;
	}

	pages = fetch_and_zero(&obj->mm.pages);
	if (pages) {
		struct drm_i915_private *i915 = to_i915(obj->base.dev);

		__i915_gem_object_reset_page_iter(obj);

		spin_lock(&i915->mm.obj_lock);
		list_del(&obj->mm.link);
		spin_unlock(&i915->mm.obj_lock);
	}

	obj->ops = &i915_gem_phys_ops;

	err = ____i915_gem_object_get_pages(obj);
	if (err)
		goto err_xfer;

	/* Perma-pin (until release) the physical set of pages */
	__i915_gem_object_pin_pages(obj);

	if (!IS_ERR_OR_NULL(pages))
		i915_gem_object_ops.put_pages(obj, pages);
	mutex_unlock(&obj->mm.lock);
	return 0;

err_xfer:
	obj->ops = &i915_gem_object_ops;
	obj->mm.pages = pages;
err_unlock:
	mutex_unlock(&obj->mm.lock);
	return err;
}

#if IS_ENABLED(CONFIG_DRM_I915_SELFTEST)
#include "selftests/scatterlist.c"
#include "selftests/mock_gem_device.c"
#include "selftests/huge_gem_object.c"
#include "selftests/huge_pages.c"
#include "selftests/i915_gem_object.c"
#include "selftests/i915_gem_coherency.c"
#endif<|MERGE_RESOLUTION|>--- conflicted
+++ resolved
@@ -3245,12 +3245,9 @@
 		engine->schedule = NULL;
 	}
 	i915->caps.scheduler = 0;
-<<<<<<< HEAD
-=======
 
 	/* Even if the GPU reset fails, it should still stop the engines */
 	intel_gpu_reset(i915, ALL_ENGINES);
->>>>>>> 3b358cda
 
 	/*
 	 * Make sure no one is running the old callback before we proceed with
