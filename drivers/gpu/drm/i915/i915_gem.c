--- conflicted
+++ resolved
@@ -2451,11 +2451,8 @@
 	if (i915_gem_object_needs_bit17_swizzle(obj))
 		i915_gem_object_do_bit_17_swizzle(obj, st);
 
-<<<<<<< HEAD
-=======
 	return st;
 
->>>>>>> 6ba0566c
 err_sg:
 	sg_mark_end(sg);
 err_pages:
