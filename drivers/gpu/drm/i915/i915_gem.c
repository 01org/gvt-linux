--- conflicted
+++ resolved
@@ -3331,8 +3331,6 @@
 		queue_delayed_work(dev_priv->wq,
 				   &dev_priv->gt.retire_work,
 				   round_jiffies_up_relative(HZ));
-<<<<<<< HEAD
-=======
 }
 
 static void shrink_caches(struct drm_i915_private *i915)
@@ -3392,7 +3390,6 @@
 	} else {
 		kfree(s);
 	}
->>>>>>> 55ef72f2
 }
 
 static inline bool
@@ -5370,11 +5367,7 @@
 	intel_uncore_forcewake_put(dev_priv, FORCEWAKE_ALL);
 	mutex_unlock(&dev_priv->drm.struct_mutex);
 
-<<<<<<< HEAD
-	intel_uc_fini_wq(dev_priv);
-=======
 	intel_uc_fini_misc(dev_priv);
->>>>>>> 55ef72f2
 
 	if (ret != -EIO)
 		i915_gem_cleanup_userptr(dev_priv);
