/*
 * Copyright © 2008-2015 Intel Corporation
 *
 * Permission is hereby granted, free of charge, to any person obtaining a
 * copy of this software and associated documentation files (the "Software"),
 * to deal in the Software without restriction, including without limitation
 * the rights to use, copy, modify, merge, publish, distribute, sublicense,
 * and/or sell copies of the Software, and to permit persons to whom the
 * Software is furnished to do so, subject to the following conditions:
 *
 * The above copyright notice and this permission notice (including the next
 * paragraph) shall be included in all copies or substantial portions of the
 * Software.
 *
 * THE SOFTWARE IS PROVIDED "AS IS", WITHOUT WARRANTY OF ANY KIND, EXPRESS OR
 * IMPLIED, INCLUDING BUT NOT LIMITED TO THE WARRANTIES OF MERCHANTABILITY,
 * FITNESS FOR A PARTICULAR PURPOSE AND NONINFRINGEMENT.  IN NO EVENT SHALL
 * THE AUTHORS OR COPYRIGHT HOLDERS BE LIABLE FOR ANY CLAIM, DAMAGES OR OTHER
 * LIABILITY, WHETHER IN AN ACTION OF CONTRACT, TORT OR OTHERWISE, ARISING
 * FROM, OUT OF OR IN CONNECTION WITH THE SOFTWARE OR THE USE OR OTHER DEALINGS
 * IN THE SOFTWARE.
 *
 * Authors:
 *    Eric Anholt <eric@anholt.net>
 *
 */

#include <drm/drmP.h>
#include <drm/drm_vma_manager.h>
#include <drm/i915_drm.h>
#include "i915_drv.h"
#include "i915_vgpu.h"
#include "i915_trace.h"
#include "intel_drv.h"
#include "intel_frontbuffer.h"
#include "intel_mocs.h"
#include <linux/dma-fence-array.h>
#include <linux/kthread.h>
#include <linux/reservation.h>
#include <linux/shmem_fs.h>
#include <linux/slab.h>
#include <linux/stop_machine.h>
#include <linux/swap.h>
#include <linux/pci.h>
#include <linux/dma-buf.h>

static void i915_gem_flush_free_objects(struct drm_i915_private *i915);
static void i915_gem_object_flush_gtt_write_domain(struct drm_i915_gem_object *obj);
static void i915_gem_object_flush_cpu_write_domain(struct drm_i915_gem_object *obj);

static bool cpu_cache_is_coherent(struct drm_device *dev,
				  enum i915_cache_level level)
{
	return HAS_LLC(to_i915(dev)) || level != I915_CACHE_NONE;
}

static bool cpu_write_needs_clflush(struct drm_i915_gem_object *obj)
{
	if (obj->base.write_domain == I915_GEM_DOMAIN_CPU)
		return false;

	if (!cpu_cache_is_coherent(obj->base.dev, obj->cache_level))
		return true;

	return obj->pin_display;
}

static int
insert_mappable_node(struct i915_ggtt *ggtt,
                     struct drm_mm_node *node, u32 size)
{
	memset(node, 0, sizeof(*node));
	return drm_mm_insert_node_in_range(&ggtt->base.mm, node,
					   size, 0, I915_COLOR_UNEVICTABLE,
					   0, ggtt->mappable_end,
					   DRM_MM_INSERT_LOW);
}

static void
remove_mappable_node(struct drm_mm_node *node)
{
	drm_mm_remove_node(node);
}

/* some bookkeeping */
static void i915_gem_info_add_obj(struct drm_i915_private *dev_priv,
				  u64 size)
{
	spin_lock(&dev_priv->mm.object_stat_lock);
	dev_priv->mm.object_count++;
	dev_priv->mm.object_memory += size;
	spin_unlock(&dev_priv->mm.object_stat_lock);
}

static void i915_gem_info_remove_obj(struct drm_i915_private *dev_priv,
				     u64 size)
{
	spin_lock(&dev_priv->mm.object_stat_lock);
	dev_priv->mm.object_count--;
	dev_priv->mm.object_memory -= size;
	spin_unlock(&dev_priv->mm.object_stat_lock);
}

static int
i915_gem_wait_for_error(struct i915_gpu_error *error)
{
	int ret;

	might_sleep();

	if (!i915_reset_in_progress(error))
		return 0;

	/*
	 * Only wait 10 seconds for the gpu reset to complete to avoid hanging
	 * userspace. If it takes that long something really bad is going on and
	 * we should simply try to bail out and fail as gracefully as possible.
	 */
	ret = wait_event_interruptible_timeout(error->reset_queue,
					       !i915_reset_in_progress(error),
					       I915_RESET_TIMEOUT);
	if (ret == 0) {
		DRM_ERROR("Timed out waiting for the gpu reset to complete\n");
		return -EIO;
	} else if (ret < 0) {
		return ret;
	} else {
		return 0;
	}
}

int i915_mutex_lock_interruptible(struct drm_device *dev)
{
	struct drm_i915_private *dev_priv = to_i915(dev);
	int ret;

	ret = i915_gem_wait_for_error(&dev_priv->gpu_error);
	if (ret)
		return ret;

	ret = mutex_lock_interruptible(&dev->struct_mutex);
	if (ret)
		return ret;

	return 0;
}

int
i915_gem_get_aperture_ioctl(struct drm_device *dev, void *data,
			    struct drm_file *file)
{
	struct drm_i915_private *dev_priv = to_i915(dev);
	struct i915_ggtt *ggtt = &dev_priv->ggtt;
	struct drm_i915_gem_get_aperture *args = data;
	struct i915_vma *vma;
	size_t pinned;

	pinned = 0;
	mutex_lock(&dev->struct_mutex);
	list_for_each_entry(vma, &ggtt->base.active_list, vm_link)
		if (i915_vma_is_pinned(vma))
			pinned += vma->node.size;
	list_for_each_entry(vma, &ggtt->base.inactive_list, vm_link)
		if (i915_vma_is_pinned(vma))
			pinned += vma->node.size;
	mutex_unlock(&dev->struct_mutex);

	args->aper_size = ggtt->base.total;
	args->aper_available_size = args->aper_size - pinned;

	return 0;
}

static struct sg_table *
i915_gem_object_get_pages_phys(struct drm_i915_gem_object *obj)
{
	struct address_space *mapping = obj->base.filp->f_mapping;
	drm_dma_handle_t *phys;
	struct sg_table *st;
	struct scatterlist *sg;
	char *vaddr;
	int i;

	if (WARN_ON(i915_gem_object_needs_bit17_swizzle(obj)))
		return ERR_PTR(-EINVAL);

	/* Always aligning to the object size, allows a single allocation
	 * to handle all possible callers, and given typical object sizes,
	 * the alignment of the buddy allocation will naturally match.
	 */
	phys = drm_pci_alloc(obj->base.dev,
			     obj->base.size,
			     roundup_pow_of_two(obj->base.size));
	if (!phys)
		return ERR_PTR(-ENOMEM);

	vaddr = phys->vaddr;
	for (i = 0; i < obj->base.size / PAGE_SIZE; i++) {
		struct page *page;
		char *src;

		page = shmem_read_mapping_page(mapping, i);
		if (IS_ERR(page)) {
			st = ERR_CAST(page);
			goto err_phys;
		}

		src = kmap_atomic(page);
		memcpy(vaddr, src, PAGE_SIZE);
		drm_clflush_virt_range(vaddr, PAGE_SIZE);
		kunmap_atomic(src);

		put_page(page);
		vaddr += PAGE_SIZE;
	}

	i915_gem_chipset_flush(to_i915(obj->base.dev));

	st = kmalloc(sizeof(*st), GFP_KERNEL);
	if (!st) {
		st = ERR_PTR(-ENOMEM);
		goto err_phys;
	}

	if (sg_alloc_table(st, 1, GFP_KERNEL)) {
		kfree(st);
		st = ERR_PTR(-ENOMEM);
		goto err_phys;
	}

	sg = st->sgl;
	sg->offset = 0;
	sg->length = obj->base.size;

	sg_dma_address(sg) = phys->busaddr;
	sg_dma_len(sg) = obj->base.size;

	obj->phys_handle = phys;
	return st;

err_phys:
	drm_pci_free(obj->base.dev, phys);
	return st;
}

static void
__i915_gem_object_release_shmem(struct drm_i915_gem_object *obj,
				struct sg_table *pages,
				bool needs_clflush)
{
	GEM_BUG_ON(obj->mm.madv == __I915_MADV_PURGED);

	if (obj->mm.madv == I915_MADV_DONTNEED)
		obj->mm.dirty = false;

	if (needs_clflush &&
	    (obj->base.read_domains & I915_GEM_DOMAIN_CPU) == 0 &&
	    !cpu_cache_is_coherent(obj->base.dev, obj->cache_level))
		drm_clflush_sg(pages);

	obj->base.read_domains = I915_GEM_DOMAIN_CPU;
	obj->base.write_domain = I915_GEM_DOMAIN_CPU;
}

static void
i915_gem_object_put_pages_phys(struct drm_i915_gem_object *obj,
			       struct sg_table *pages)
{
	__i915_gem_object_release_shmem(obj, pages, false);

	if (obj->mm.dirty) {
		struct address_space *mapping = obj->base.filp->f_mapping;
		char *vaddr = obj->phys_handle->vaddr;
		int i;

		for (i = 0; i < obj->base.size / PAGE_SIZE; i++) {
			struct page *page;
			char *dst;

			page = shmem_read_mapping_page(mapping, i);
			if (IS_ERR(page))
				continue;

			dst = kmap_atomic(page);
			drm_clflush_virt_range(vaddr, PAGE_SIZE);
			memcpy(dst, vaddr, PAGE_SIZE);
			kunmap_atomic(dst);

			set_page_dirty(page);
			if (obj->mm.madv == I915_MADV_WILLNEED)
				mark_page_accessed(page);
			put_page(page);
			vaddr += PAGE_SIZE;
		}
		obj->mm.dirty = false;
	}

	sg_free_table(pages);
	kfree(pages);

	drm_pci_free(obj->base.dev, obj->phys_handle);
}

static void
i915_gem_object_release_phys(struct drm_i915_gem_object *obj)
{
	i915_gem_object_unpin_pages(obj);
}

static const struct drm_i915_gem_object_ops i915_gem_phys_ops = {
	.get_pages = i915_gem_object_get_pages_phys,
	.put_pages = i915_gem_object_put_pages_phys,
	.release = i915_gem_object_release_phys,
};

static const struct drm_i915_gem_object_ops i915_gem_object_ops;

int i915_gem_object_unbind(struct drm_i915_gem_object *obj)
{
	struct i915_vma *vma;
	LIST_HEAD(still_in_list);
	int ret;

	lockdep_assert_held(&obj->base.dev->struct_mutex);

	/* Closed vma are removed from the obj->vma_list - but they may
	 * still have an active binding on the object. To remove those we
	 * must wait for all rendering to complete to the object (as unbinding
	 * must anyway), and retire the requests.
	 */
	ret = i915_gem_object_wait(obj,
				   I915_WAIT_INTERRUPTIBLE |
				   I915_WAIT_LOCKED |
				   I915_WAIT_ALL,
				   MAX_SCHEDULE_TIMEOUT,
				   NULL);
	if (ret)
		return ret;

	i915_gem_retire_requests(to_i915(obj->base.dev));

	while ((vma = list_first_entry_or_null(&obj->vma_list,
					       struct i915_vma,
					       obj_link))) {
		list_move_tail(&vma->obj_link, &still_in_list);
		ret = i915_vma_unbind(vma);
		if (ret)
			break;
	}
	list_splice(&still_in_list, &obj->vma_list);

	return ret;
}

static long
i915_gem_object_wait_fence(struct dma_fence *fence,
			   unsigned int flags,
			   long timeout,
			   struct intel_rps_client *rps)
{
	struct drm_i915_gem_request *rq;

	BUILD_BUG_ON(I915_WAIT_INTERRUPTIBLE != 0x1);

	if (test_bit(DMA_FENCE_FLAG_SIGNALED_BIT, &fence->flags))
		return timeout;

	if (!dma_fence_is_i915(fence))
		return dma_fence_wait_timeout(fence,
					      flags & I915_WAIT_INTERRUPTIBLE,
					      timeout);

	rq = to_request(fence);
	if (i915_gem_request_completed(rq))
		goto out;

	/* This client is about to stall waiting for the GPU. In many cases
	 * this is undesirable and limits the throughput of the system, as
	 * many clients cannot continue processing user input/output whilst
	 * blocked. RPS autotuning may take tens of milliseconds to respond
	 * to the GPU load and thus incurs additional latency for the client.
	 * We can circumvent that by promoting the GPU frequency to maximum
	 * before we wait. This makes the GPU throttle up much more quickly
	 * (good for benchmarks and user experience, e.g. window animations),
	 * but at a cost of spending more power processing the workload
	 * (bad for battery). Not all clients even want their results
	 * immediately and for them we should just let the GPU select its own
	 * frequency to maximise efficiency. To prevent a single client from
	 * forcing the clocks too high for the whole system, we only allow
	 * each client to waitboost once in a busy period.
	 */
	if (rps) {
		if (INTEL_GEN(rq->i915) >= 6)
			gen6_rps_boost(rq->i915, rps, rq->emitted_jiffies);
		else
			rps = NULL;
	}

	timeout = i915_wait_request(rq, flags, timeout);

out:
	if (flags & I915_WAIT_LOCKED && i915_gem_request_completed(rq))
		i915_gem_request_retire_upto(rq);

	if (rps && rq->global_seqno == intel_engine_last_submit(rq->engine)) {
		/* The GPU is now idle and this client has stalled.
		 * Since no other client has submitted a request in the
		 * meantime, assume that this client is the only one
		 * supplying work to the GPU but is unable to keep that
		 * work supplied because it is waiting. Since the GPU is
		 * then never kept fully busy, RPS autoclocking will
		 * keep the clocks relatively low, causing further delays.
		 * Compensate by giving the synchronous client credit for
		 * a waitboost next time.
		 */
		spin_lock(&rq->i915->rps.client_lock);
		list_del_init(&rps->link);
		spin_unlock(&rq->i915->rps.client_lock);
	}

	return timeout;
}

static long
i915_gem_object_wait_reservation(struct reservation_object *resv,
				 unsigned int flags,
				 long timeout,
				 struct intel_rps_client *rps)
{
	unsigned int seq = __read_seqcount_begin(&resv->seq);
	struct dma_fence *excl;
	bool prune_fences = false;

	if (flags & I915_WAIT_ALL) {
		struct dma_fence **shared;
		unsigned int count, i;
		int ret;

		ret = reservation_object_get_fences_rcu(resv,
							&excl, &count, &shared);
		if (ret)
			return ret;

		for (i = 0; i < count; i++) {
			timeout = i915_gem_object_wait_fence(shared[i],
							     flags, timeout,
							     rps);
			if (timeout < 0)
				break;

			dma_fence_put(shared[i]);
		}

		for (; i < count; i++)
			dma_fence_put(shared[i]);
		kfree(shared);

		prune_fences = count && timeout >= 0;
	} else {
		excl = reservation_object_get_excl_rcu(resv);
	}

<<<<<<< HEAD
	if (excl && timeout >= 0)
=======
	if (excl && timeout >= 0) {
>>>>>>> 99c181a0
		timeout = i915_gem_object_wait_fence(excl, flags, timeout, rps);
		prune_fences = timeout >= 0;
	}

	dma_fence_put(excl);

	if (prune_fences && !__read_seqcount_retry(&resv->seq, seq)) {
		reservation_object_lock(resv, NULL);
		if (!__read_seqcount_retry(&resv->seq, seq))
			reservation_object_add_excl_fence(resv, NULL);
		reservation_object_unlock(resv);
	}

	return timeout;
}

static void __fence_set_priority(struct dma_fence *fence, int prio)
{
	struct drm_i915_gem_request *rq;
	struct intel_engine_cs *engine;

	if (!dma_fence_is_i915(fence))
		return;

	rq = to_request(fence);
	engine = rq->engine;
	if (!engine->schedule)
		return;

	engine->schedule(rq, prio);
}

static void fence_set_priority(struct dma_fence *fence, int prio)
{
	/* Recurse once into a fence-array */
	if (dma_fence_is_array(fence)) {
		struct dma_fence_array *array = to_dma_fence_array(fence);
		int i;

		for (i = 0; i < array->num_fences; i++)
			__fence_set_priority(array->fences[i], prio);
	} else {
		__fence_set_priority(fence, prio);
	}
}

int
i915_gem_object_wait_priority(struct drm_i915_gem_object *obj,
			      unsigned int flags,
			      int prio)
{
	struct dma_fence *excl;

	if (flags & I915_WAIT_ALL) {
		struct dma_fence **shared;
		unsigned int count, i;
		int ret;

		ret = reservation_object_get_fences_rcu(obj->resv,
							&excl, &count, &shared);
		if (ret)
			return ret;

		for (i = 0; i < count; i++) {
			fence_set_priority(shared[i], prio);
			dma_fence_put(shared[i]);
		}

		kfree(shared);
	} else {
		excl = reservation_object_get_excl_rcu(obj->resv);
	}

	if (excl) {
		fence_set_priority(excl, prio);
		dma_fence_put(excl);
	}
	return 0;
}

/**
 * Waits for rendering to the object to be completed
 * @obj: i915 gem object
 * @flags: how to wait (under a lock, for all rendering or just for writes etc)
 * @timeout: how long to wait
 * @rps: client (user process) to charge for any waitboosting
 */
int
i915_gem_object_wait(struct drm_i915_gem_object *obj,
		     unsigned int flags,
		     long timeout,
		     struct intel_rps_client *rps)
{
	might_sleep();
#if IS_ENABLED(CONFIG_LOCKDEP)
	GEM_BUG_ON(debug_locks &&
		   !!lockdep_is_held(&obj->base.dev->struct_mutex) !=
		   !!(flags & I915_WAIT_LOCKED));
#endif
	GEM_BUG_ON(timeout < 0);

	timeout = i915_gem_object_wait_reservation(obj->resv,
						   flags, timeout,
						   rps);
	return timeout < 0 ? timeout : 0;
}

static struct intel_rps_client *to_rps_client(struct drm_file *file)
{
	struct drm_i915_file_private *fpriv = file->driver_priv;

	return &fpriv->rps;
}

int
i915_gem_object_attach_phys(struct drm_i915_gem_object *obj,
			    int align)
{
	int ret;

	if (align > obj->base.size)
		return -EINVAL;

	if (obj->ops == &i915_gem_phys_ops)
		return 0;

	if (obj->mm.madv != I915_MADV_WILLNEED)
		return -EFAULT;

	if (obj->base.filp == NULL)
		return -EINVAL;

	ret = i915_gem_object_unbind(obj);
	if (ret)
		return ret;

	__i915_gem_object_put_pages(obj, I915_MM_NORMAL);
	if (obj->mm.pages)
		return -EBUSY;

	GEM_BUG_ON(obj->ops != &i915_gem_object_ops);
	obj->ops = &i915_gem_phys_ops;

	ret = i915_gem_object_pin_pages(obj);
	if (ret)
		goto err_xfer;

	return 0;

err_xfer:
	obj->ops = &i915_gem_object_ops;
	return ret;
}

static int
i915_gem_phys_pwrite(struct drm_i915_gem_object *obj,
		     struct drm_i915_gem_pwrite *args,
		     struct drm_file *file)
{
	void *vaddr = obj->phys_handle->vaddr + args->offset;
	char __user *user_data = u64_to_user_ptr(args->data_ptr);

	/* We manually control the domain here and pretend that it
	 * remains coherent i.e. in the GTT domain, like shmem_pwrite.
	 */
	intel_fb_obj_invalidate(obj, ORIGIN_CPU);
	if (copy_from_user(vaddr, user_data, args->size))
		return -EFAULT;

	drm_clflush_virt_range(vaddr, args->size);
	i915_gem_chipset_flush(to_i915(obj->base.dev));

	intel_fb_obj_flush(obj, false, ORIGIN_CPU);
	return 0;
}

void *i915_gem_object_alloc(struct drm_i915_private *dev_priv)
{
	return kmem_cache_zalloc(dev_priv->objects, GFP_KERNEL);
}

void i915_gem_object_free(struct drm_i915_gem_object *obj)
{
	struct drm_i915_private *dev_priv = to_i915(obj->base.dev);
	kmem_cache_free(dev_priv->objects, obj);
}

static int
i915_gem_create(struct drm_file *file,
		struct drm_i915_private *dev_priv,
		uint64_t size,
		uint32_t *handle_p)
{
	struct drm_i915_gem_object *obj;
	int ret;
	u32 handle;

	size = roundup(size, PAGE_SIZE);
	if (size == 0)
		return -EINVAL;

	/* Allocate the new object */
	obj = i915_gem_object_create(dev_priv, size);
	if (IS_ERR(obj))
		return PTR_ERR(obj);

	ret = drm_gem_handle_create(file, &obj->base, &handle);
	/* drop reference from allocate - handle holds it now */
	i915_gem_object_put(obj);
	if (ret)
		return ret;

	*handle_p = handle;
	return 0;
}

int
i915_gem_dumb_create(struct drm_file *file,
		     struct drm_device *dev,
		     struct drm_mode_create_dumb *args)
{
	/* have to work out size/pitch and return them */
	args->pitch = ALIGN(args->width * DIV_ROUND_UP(args->bpp, 8), 64);
	args->size = args->pitch * args->height;
	return i915_gem_create(file, to_i915(dev),
			       args->size, &args->handle);
}

/**
 * Creates a new mm object and returns a handle to it.
 * @dev: drm device pointer
 * @data: ioctl data blob
 * @file: drm file pointer
 */
int
i915_gem_create_ioctl(struct drm_device *dev, void *data,
		      struct drm_file *file)
{
	struct drm_i915_private *dev_priv = to_i915(dev);
	struct drm_i915_gem_create *args = data;

	i915_gem_flush_free_objects(dev_priv);

	return i915_gem_create(file, dev_priv,
			       args->size, &args->handle);
}

static inline int
__copy_to_user_swizzled(char __user *cpu_vaddr,
			const char *gpu_vaddr, int gpu_offset,
			int length)
{
	int ret, cpu_offset = 0;

	while (length > 0) {
		int cacheline_end = ALIGN(gpu_offset + 1, 64);
		int this_length = min(cacheline_end - gpu_offset, length);
		int swizzled_gpu_offset = gpu_offset ^ 64;

		ret = __copy_to_user(cpu_vaddr + cpu_offset,
				     gpu_vaddr + swizzled_gpu_offset,
				     this_length);
		if (ret)
			return ret + length;

		cpu_offset += this_length;
		gpu_offset += this_length;
		length -= this_length;
	}

	return 0;
}

static inline int
__copy_from_user_swizzled(char *gpu_vaddr, int gpu_offset,
			  const char __user *cpu_vaddr,
			  int length)
{
	int ret, cpu_offset = 0;

	while (length > 0) {
		int cacheline_end = ALIGN(gpu_offset + 1, 64);
		int this_length = min(cacheline_end - gpu_offset, length);
		int swizzled_gpu_offset = gpu_offset ^ 64;

		ret = __copy_from_user(gpu_vaddr + swizzled_gpu_offset,
				       cpu_vaddr + cpu_offset,
				       this_length);
		if (ret)
			return ret + length;

		cpu_offset += this_length;
		gpu_offset += this_length;
		length -= this_length;
	}

	return 0;
}

/*
 * Pins the specified object's pages and synchronizes the object with
 * GPU accesses. Sets needs_clflush to non-zero if the caller should
 * flush the object from the CPU cache.
 */
int i915_gem_obj_prepare_shmem_read(struct drm_i915_gem_object *obj,
				    unsigned int *needs_clflush)
{
	int ret;

	lockdep_assert_held(&obj->base.dev->struct_mutex);

	*needs_clflush = 0;
	if (!i915_gem_object_has_struct_page(obj))
		return -ENODEV;

	ret = i915_gem_object_wait(obj,
				   I915_WAIT_INTERRUPTIBLE |
				   I915_WAIT_LOCKED,
				   MAX_SCHEDULE_TIMEOUT,
				   NULL);
	if (ret)
		return ret;

	ret = i915_gem_object_pin_pages(obj);
	if (ret)
		return ret;

	i915_gem_object_flush_gtt_write_domain(obj);

	/* If we're not in the cpu read domain, set ourself into the gtt
	 * read domain and manually flush cachelines (if required). This
	 * optimizes for the case when the gpu will dirty the data
	 * anyway again before the next pread happens.
	 */
	if (!(obj->base.read_domains & I915_GEM_DOMAIN_CPU))
		*needs_clflush = !cpu_cache_is_coherent(obj->base.dev,
							obj->cache_level);

	if (*needs_clflush && !static_cpu_has(X86_FEATURE_CLFLUSH)) {
		ret = i915_gem_object_set_to_cpu_domain(obj, false);
		if (ret)
			goto err_unpin;

		*needs_clflush = 0;
	}

	/* return with the pages pinned */
	return 0;

err_unpin:
	i915_gem_object_unpin_pages(obj);
	return ret;
}

int i915_gem_obj_prepare_shmem_write(struct drm_i915_gem_object *obj,
				     unsigned int *needs_clflush)
{
	int ret;

	lockdep_assert_held(&obj->base.dev->struct_mutex);

	*needs_clflush = 0;
	if (!i915_gem_object_has_struct_page(obj))
		return -ENODEV;

	ret = i915_gem_object_wait(obj,
				   I915_WAIT_INTERRUPTIBLE |
				   I915_WAIT_LOCKED |
				   I915_WAIT_ALL,
				   MAX_SCHEDULE_TIMEOUT,
				   NULL);
	if (ret)
		return ret;

	ret = i915_gem_object_pin_pages(obj);
	if (ret)
		return ret;

	i915_gem_object_flush_gtt_write_domain(obj);

	/* If we're not in the cpu write domain, set ourself into the
	 * gtt write domain and manually flush cachelines (as required).
	 * This optimizes for the case when the gpu will use the data
	 * right away and we therefore have to clflush anyway.
	 */
	if (obj->base.write_domain != I915_GEM_DOMAIN_CPU)
		*needs_clflush |= cpu_write_needs_clflush(obj) << 1;

	/* Same trick applies to invalidate partially written cachelines read
	 * before writing.
	 */
	if (!(obj->base.read_domains & I915_GEM_DOMAIN_CPU))
		*needs_clflush |= !cpu_cache_is_coherent(obj->base.dev,
							 obj->cache_level);

	if (*needs_clflush && !static_cpu_has(X86_FEATURE_CLFLUSH)) {
		ret = i915_gem_object_set_to_cpu_domain(obj, true);
		if (ret)
			goto err_unpin;

		*needs_clflush = 0;
	}

	if ((*needs_clflush & CLFLUSH_AFTER) == 0)
		obj->cache_dirty = true;

	intel_fb_obj_invalidate(obj, ORIGIN_CPU);
	obj->mm.dirty = true;
	/* return with the pages pinned */
	return 0;

err_unpin:
	i915_gem_object_unpin_pages(obj);
	return ret;
}

static void
shmem_clflush_swizzled_range(char *addr, unsigned long length,
			     bool swizzled)
{
	if (unlikely(swizzled)) {
		unsigned long start = (unsigned long) addr;
		unsigned long end = (unsigned long) addr + length;

		/* For swizzling simply ensure that we always flush both
		 * channels. Lame, but simple and it works. Swizzled
		 * pwrite/pread is far from a hotpath - current userspace
		 * doesn't use it at all. */
		start = round_down(start, 128);
		end = round_up(end, 128);

		drm_clflush_virt_range((void *)start, end - start);
	} else {
		drm_clflush_virt_range(addr, length);
	}

}

/* Only difference to the fast-path function is that this can handle bit17
 * and uses non-atomic copy and kmap functions. */
static int
shmem_pread_slow(struct page *page, int offset, int length,
		 char __user *user_data,
		 bool page_do_bit17_swizzling, bool needs_clflush)
{
	char *vaddr;
	int ret;

	vaddr = kmap(page);
	if (needs_clflush)
		shmem_clflush_swizzled_range(vaddr + offset, length,
					     page_do_bit17_swizzling);

	if (page_do_bit17_swizzling)
		ret = __copy_to_user_swizzled(user_data, vaddr, offset, length);
	else
		ret = __copy_to_user(user_data, vaddr + offset, length);
	kunmap(page);

	return ret ? - EFAULT : 0;
}

static int
shmem_pread(struct page *page, int offset, int length, char __user *user_data,
	    bool page_do_bit17_swizzling, bool needs_clflush)
{
	int ret;

	ret = -ENODEV;
	if (!page_do_bit17_swizzling) {
		char *vaddr = kmap_atomic(page);

		if (needs_clflush)
			drm_clflush_virt_range(vaddr + offset, length);
		ret = __copy_to_user_inatomic(user_data, vaddr + offset, length);
		kunmap_atomic(vaddr);
	}
	if (ret == 0)
		return 0;

	return shmem_pread_slow(page, offset, length, user_data,
				page_do_bit17_swizzling, needs_clflush);
}

static int
i915_gem_shmem_pread(struct drm_i915_gem_object *obj,
		     struct drm_i915_gem_pread *args)
{
	char __user *user_data;
	u64 remain;
	unsigned int obj_do_bit17_swizzling;
	unsigned int needs_clflush;
	unsigned int idx, offset;
	int ret;

	obj_do_bit17_swizzling = 0;
	if (i915_gem_object_needs_bit17_swizzle(obj))
		obj_do_bit17_swizzling = BIT(17);

	ret = mutex_lock_interruptible(&obj->base.dev->struct_mutex);
	if (ret)
		return ret;

	ret = i915_gem_obj_prepare_shmem_read(obj, &needs_clflush);
	mutex_unlock(&obj->base.dev->struct_mutex);
	if (ret)
		return ret;

	remain = args->size;
	user_data = u64_to_user_ptr(args->data_ptr);
	offset = offset_in_page(args->offset);
	for (idx = args->offset >> PAGE_SHIFT; remain; idx++) {
		struct page *page = i915_gem_object_get_page(obj, idx);
		int length;

		length = remain;
		if (offset + length > PAGE_SIZE)
			length = PAGE_SIZE - offset;

		ret = shmem_pread(page, offset, length, user_data,
				  page_to_phys(page) & obj_do_bit17_swizzling,
				  needs_clflush);
		if (ret)
			break;

		remain -= length;
		user_data += length;
		offset = 0;
	}

	i915_gem_obj_finish_shmem_access(obj);
	return ret;
}

static inline bool
gtt_user_read(struct io_mapping *mapping,
	      loff_t base, int offset,
	      char __user *user_data, int length)
{
	void *vaddr;
	unsigned long unwritten;

	/* We can use the cpu mem copy function because this is X86. */
	vaddr = (void __force *)io_mapping_map_atomic_wc(mapping, base);
	unwritten = __copy_to_user_inatomic(user_data, vaddr + offset, length);
	io_mapping_unmap_atomic(vaddr);
	if (unwritten) {
		vaddr = (void __force *)
			io_mapping_map_wc(mapping, base, PAGE_SIZE);
		unwritten = copy_to_user(user_data, vaddr + offset, length);
		io_mapping_unmap(vaddr);
	}
	return unwritten;
}

static int
i915_gem_gtt_pread(struct drm_i915_gem_object *obj,
		   const struct drm_i915_gem_pread *args)
{
	struct drm_i915_private *i915 = to_i915(obj->base.dev);
	struct i915_ggtt *ggtt = &i915->ggtt;
	struct drm_mm_node node;
	struct i915_vma *vma;
	void __user *user_data;
	u64 remain, offset;
	int ret;

	ret = mutex_lock_interruptible(&i915->drm.struct_mutex);
	if (ret)
		return ret;

	intel_runtime_pm_get(i915);
	vma = i915_gem_object_ggtt_pin(obj, NULL, 0, 0,
				       PIN_MAPPABLE | PIN_NONBLOCK);
	if (!IS_ERR(vma)) {
		node.start = i915_ggtt_offset(vma);
		node.allocated = false;
		ret = i915_vma_put_fence(vma);
		if (ret) {
			i915_vma_unpin(vma);
			vma = ERR_PTR(ret);
		}
	}
	if (IS_ERR(vma)) {
		ret = insert_mappable_node(ggtt, &node, PAGE_SIZE);
		if (ret)
			goto out_unlock;
		GEM_BUG_ON(!node.allocated);
	}

	ret = i915_gem_object_set_to_gtt_domain(obj, false);
	if (ret)
		goto out_unpin;

	mutex_unlock(&i915->drm.struct_mutex);

	user_data = u64_to_user_ptr(args->data_ptr);
	remain = args->size;
	offset = args->offset;

	while (remain > 0) {
		/* Operation in this page
		 *
		 * page_base = page offset within aperture
		 * page_offset = offset within page
		 * page_length = bytes to copy for this page
		 */
		u32 page_base = node.start;
		unsigned page_offset = offset_in_page(offset);
		unsigned page_length = PAGE_SIZE - page_offset;
		page_length = remain < page_length ? remain : page_length;
		if (node.allocated) {
			wmb();
			ggtt->base.insert_page(&ggtt->base,
					       i915_gem_object_get_dma_address(obj, offset >> PAGE_SHIFT),
					       node.start, I915_CACHE_NONE, 0);
			wmb();
		} else {
			page_base += offset & PAGE_MASK;
		}

		if (gtt_user_read(&ggtt->mappable, page_base, page_offset,
				  user_data, page_length)) {
			ret = -EFAULT;
			break;
		}

		remain -= page_length;
		user_data += page_length;
		offset += page_length;
	}

	mutex_lock(&i915->drm.struct_mutex);
out_unpin:
	if (node.allocated) {
		wmb();
		ggtt->base.clear_range(&ggtt->base,
				       node.start, node.size);
		remove_mappable_node(&node);
	} else {
		i915_vma_unpin(vma);
	}
out_unlock:
	intel_runtime_pm_put(i915);
	mutex_unlock(&i915->drm.struct_mutex);

	return ret;
}

/**
 * Reads data from the object referenced by handle.
 * @dev: drm device pointer
 * @data: ioctl data blob
 * @file: drm file pointer
 *
 * On error, the contents of *data are undefined.
 */
int
i915_gem_pread_ioctl(struct drm_device *dev, void *data,
		     struct drm_file *file)
{
	struct drm_i915_gem_pread *args = data;
	struct drm_i915_gem_object *obj;
	int ret;

	if (args->size == 0)
		return 0;

	if (!access_ok(VERIFY_WRITE,
		       u64_to_user_ptr(args->data_ptr),
		       args->size))
		return -EFAULT;

	obj = i915_gem_object_lookup(file, args->handle);
	if (!obj)
		return -ENOENT;

	/* Bounds check source.  */
	if (range_overflows_t(u64, args->offset, args->size, obj->base.size)) {
		ret = -EINVAL;
		goto out;
	}

	trace_i915_gem_object_pread(obj, args->offset, args->size);

	ret = i915_gem_object_wait(obj,
				   I915_WAIT_INTERRUPTIBLE,
				   MAX_SCHEDULE_TIMEOUT,
				   to_rps_client(file));
	if (ret)
		goto out;

	ret = i915_gem_object_pin_pages(obj);
	if (ret)
		goto out;

	ret = i915_gem_shmem_pread(obj, args);
	if (ret == -EFAULT || ret == -ENODEV)
		ret = i915_gem_gtt_pread(obj, args);

	i915_gem_object_unpin_pages(obj);
out:
	i915_gem_object_put(obj);
	return ret;
}

/* This is the fast write path which cannot handle
 * page faults in the source data
 */

static inline bool
ggtt_write(struct io_mapping *mapping,
	   loff_t base, int offset,
	   char __user *user_data, int length)
{
	void *vaddr;
	unsigned long unwritten;

	/* We can use the cpu mem copy function because this is X86. */
	vaddr = (void __force *)io_mapping_map_atomic_wc(mapping, base);
	unwritten = __copy_from_user_inatomic_nocache(vaddr + offset,
						      user_data, length);
	io_mapping_unmap_atomic(vaddr);
	if (unwritten) {
		vaddr = (void __force *)
			io_mapping_map_wc(mapping, base, PAGE_SIZE);
		unwritten = copy_from_user(vaddr + offset, user_data, length);
		io_mapping_unmap(vaddr);
	}

	return unwritten;
}

/**
 * This is the fast pwrite path, where we copy the data directly from the
 * user into the GTT, uncached.
 * @obj: i915 GEM object
 * @args: pwrite arguments structure
 */
static int
i915_gem_gtt_pwrite_fast(struct drm_i915_gem_object *obj,
			 const struct drm_i915_gem_pwrite *args)
{
	struct drm_i915_private *i915 = to_i915(obj->base.dev);
	struct i915_ggtt *ggtt = &i915->ggtt;
	struct drm_mm_node node;
	struct i915_vma *vma;
	u64 remain, offset;
	void __user *user_data;
	int ret;

	ret = mutex_lock_interruptible(&i915->drm.struct_mutex);
	if (ret)
		return ret;

	intel_runtime_pm_get(i915);
	vma = i915_gem_object_ggtt_pin(obj, NULL, 0, 0,
				       PIN_MAPPABLE | PIN_NONBLOCK);
	if (!IS_ERR(vma)) {
		node.start = i915_ggtt_offset(vma);
		node.allocated = false;
		ret = i915_vma_put_fence(vma);
		if (ret) {
			i915_vma_unpin(vma);
			vma = ERR_PTR(ret);
		}
	}
	if (IS_ERR(vma)) {
		ret = insert_mappable_node(ggtt, &node, PAGE_SIZE);
		if (ret)
			goto out_unlock;
		GEM_BUG_ON(!node.allocated);
	}

	ret = i915_gem_object_set_to_gtt_domain(obj, true);
	if (ret)
		goto out_unpin;

	mutex_unlock(&i915->drm.struct_mutex);

	intel_fb_obj_invalidate(obj, ORIGIN_CPU);

	user_data = u64_to_user_ptr(args->data_ptr);
	offset = args->offset;
	remain = args->size;
	while (remain) {
		/* Operation in this page
		 *
		 * page_base = page offset within aperture
		 * page_offset = offset within page
		 * page_length = bytes to copy for this page
		 */
		u32 page_base = node.start;
		unsigned int page_offset = offset_in_page(offset);
		unsigned int page_length = PAGE_SIZE - page_offset;
		page_length = remain < page_length ? remain : page_length;
		if (node.allocated) {
			wmb(); /* flush the write before we modify the GGTT */
			ggtt->base.insert_page(&ggtt->base,
					       i915_gem_object_get_dma_address(obj, offset >> PAGE_SHIFT),
					       node.start, I915_CACHE_NONE, 0);
			wmb(); /* flush modifications to the GGTT (insert_page) */
		} else {
			page_base += offset & PAGE_MASK;
		}
		/* If we get a fault while copying data, then (presumably) our
		 * source page isn't available.  Return the error and we'll
		 * retry in the slow path.
		 * If the object is non-shmem backed, we retry again with the
		 * path that handles page fault.
		 */
		if (ggtt_write(&ggtt->mappable, page_base, page_offset,
			       user_data, page_length)) {
			ret = -EFAULT;
			break;
		}

		remain -= page_length;
		user_data += page_length;
		offset += page_length;
	}
	intel_fb_obj_flush(obj, false, ORIGIN_CPU);

	mutex_lock(&i915->drm.struct_mutex);
out_unpin:
	if (node.allocated) {
		wmb();
		ggtt->base.clear_range(&ggtt->base,
				       node.start, node.size);
		remove_mappable_node(&node);
	} else {
		i915_vma_unpin(vma);
	}
out_unlock:
	intel_runtime_pm_put(i915);
	mutex_unlock(&i915->drm.struct_mutex);
	return ret;
}

static int
shmem_pwrite_slow(struct page *page, int offset, int length,
		  char __user *user_data,
		  bool page_do_bit17_swizzling,
		  bool needs_clflush_before,
		  bool needs_clflush_after)
{
	char *vaddr;
	int ret;

	vaddr = kmap(page);
	if (unlikely(needs_clflush_before || page_do_bit17_swizzling))
		shmem_clflush_swizzled_range(vaddr + offset, length,
					     page_do_bit17_swizzling);
	if (page_do_bit17_swizzling)
		ret = __copy_from_user_swizzled(vaddr, offset, user_data,
						length);
	else
		ret = __copy_from_user(vaddr + offset, user_data, length);
	if (needs_clflush_after)
		shmem_clflush_swizzled_range(vaddr + offset, length,
					     page_do_bit17_swizzling);
	kunmap(page);

	return ret ? -EFAULT : 0;
}

/* Per-page copy function for the shmem pwrite fastpath.
 * Flushes invalid cachelines before writing to the target if
 * needs_clflush_before is set and flushes out any written cachelines after
 * writing if needs_clflush is set.
 */
static int
shmem_pwrite(struct page *page, int offset, int len, char __user *user_data,
	     bool page_do_bit17_swizzling,
	     bool needs_clflush_before,
	     bool needs_clflush_after)
{
	int ret;

	ret = -ENODEV;
	if (!page_do_bit17_swizzling) {
		char *vaddr = kmap_atomic(page);

		if (needs_clflush_before)
			drm_clflush_virt_range(vaddr + offset, len);
		ret = __copy_from_user_inatomic(vaddr + offset, user_data, len);
		if (needs_clflush_after)
			drm_clflush_virt_range(vaddr + offset, len);

		kunmap_atomic(vaddr);
	}
	if (ret == 0)
		return ret;

	return shmem_pwrite_slow(page, offset, len, user_data,
				 page_do_bit17_swizzling,
				 needs_clflush_before,
				 needs_clflush_after);
}

static int
i915_gem_shmem_pwrite(struct drm_i915_gem_object *obj,
		      const struct drm_i915_gem_pwrite *args)
{
	struct drm_i915_private *i915 = to_i915(obj->base.dev);
	void __user *user_data;
	u64 remain;
	unsigned int obj_do_bit17_swizzling;
	unsigned int partial_cacheline_write;
	unsigned int needs_clflush;
	unsigned int offset, idx;
	int ret;

	ret = mutex_lock_interruptible(&i915->drm.struct_mutex);
	if (ret)
		return ret;

	ret = i915_gem_obj_prepare_shmem_write(obj, &needs_clflush);
	mutex_unlock(&i915->drm.struct_mutex);
	if (ret)
		return ret;

	obj_do_bit17_swizzling = 0;
	if (i915_gem_object_needs_bit17_swizzle(obj))
		obj_do_bit17_swizzling = BIT(17);

	/* If we don't overwrite a cacheline completely we need to be
	 * careful to have up-to-date data by first clflushing. Don't
	 * overcomplicate things and flush the entire patch.
	 */
	partial_cacheline_write = 0;
	if (needs_clflush & CLFLUSH_BEFORE)
		partial_cacheline_write = boot_cpu_data.x86_clflush_size - 1;

	user_data = u64_to_user_ptr(args->data_ptr);
	remain = args->size;
	offset = offset_in_page(args->offset);
	for (idx = args->offset >> PAGE_SHIFT; remain; idx++) {
		struct page *page = i915_gem_object_get_page(obj, idx);
		int length;

		length = remain;
		if (offset + length > PAGE_SIZE)
			length = PAGE_SIZE - offset;

		ret = shmem_pwrite(page, offset, length, user_data,
				   page_to_phys(page) & obj_do_bit17_swizzling,
				   (offset | length) & partial_cacheline_write,
				   needs_clflush & CLFLUSH_AFTER);
		if (ret)
			break;

		remain -= length;
		user_data += length;
		offset = 0;
	}

	intel_fb_obj_flush(obj, false, ORIGIN_CPU);
	i915_gem_obj_finish_shmem_access(obj);
	return ret;
}

/**
 * Writes data to the object referenced by handle.
 * @dev: drm device
 * @data: ioctl data blob
 * @file: drm file
 *
 * On error, the contents of the buffer that were to be modified are undefined.
 */
int
i915_gem_pwrite_ioctl(struct drm_device *dev, void *data,
		      struct drm_file *file)
{
	struct drm_i915_gem_pwrite *args = data;
	struct drm_i915_gem_object *obj;
	int ret;

	if (args->size == 0)
		return 0;

	if (!access_ok(VERIFY_READ,
		       u64_to_user_ptr(args->data_ptr),
		       args->size))
		return -EFAULT;

	obj = i915_gem_object_lookup(file, args->handle);
	if (!obj)
		return -ENOENT;

	/* Bounds check destination. */
	if (range_overflows_t(u64, args->offset, args->size, obj->base.size)) {
		ret = -EINVAL;
		goto err;
	}

	trace_i915_gem_object_pwrite(obj, args->offset, args->size);

	ret = i915_gem_object_wait(obj,
				   I915_WAIT_INTERRUPTIBLE |
				   I915_WAIT_ALL,
				   MAX_SCHEDULE_TIMEOUT,
				   to_rps_client(file));
	if (ret)
		goto err;

	ret = i915_gem_object_pin_pages(obj);
	if (ret)
		goto err;

	ret = -EFAULT;
	/* We can only do the GTT pwrite on untiled buffers, as otherwise
	 * it would end up going through the fenced access, and we'll get
	 * different detiling behavior between reading and writing.
	 * pread/pwrite currently are reading and writing from the CPU
	 * perspective, requiring manual detiling by the client.
	 */
	if (!i915_gem_object_has_struct_page(obj) ||
	    cpu_write_needs_clflush(obj))
		/* Note that the gtt paths might fail with non-page-backed user
		 * pointers (e.g. gtt mappings when moving data between
		 * textures). Fallback to the shmem path in that case.
		 */
		ret = i915_gem_gtt_pwrite_fast(obj, args);

	if (ret == -EFAULT || ret == -ENOSPC) {
		if (obj->phys_handle)
			ret = i915_gem_phys_pwrite(obj, args, file);
		else
			ret = i915_gem_shmem_pwrite(obj, args);
	}

	i915_gem_object_unpin_pages(obj);
err:
	i915_gem_object_put(obj);
	return ret;
}

static inline enum fb_op_origin
write_origin(struct drm_i915_gem_object *obj, unsigned domain)
{
	return (domain == I915_GEM_DOMAIN_GTT ?
		obj->frontbuffer_ggtt_origin : ORIGIN_CPU);
}

static void i915_gem_object_bump_inactive_ggtt(struct drm_i915_gem_object *obj)
{
	struct drm_i915_private *i915;
	struct list_head *list;
	struct i915_vma *vma;

	list_for_each_entry(vma, &obj->vma_list, obj_link) {
		if (!i915_vma_is_ggtt(vma))
			break;

		if (i915_vma_is_active(vma))
			continue;

		if (!drm_mm_node_allocated(&vma->node))
			continue;

		list_move_tail(&vma->vm_link, &vma->vm->inactive_list);
	}

	i915 = to_i915(obj->base.dev);
	list = obj->bind_count ? &i915->mm.bound_list : &i915->mm.unbound_list;
	list_move_tail(&obj->global_link, list);
}

/**
 * Called when user space prepares to use an object with the CPU, either
 * through the mmap ioctl's mapping or a GTT mapping.
 * @dev: drm device
 * @data: ioctl data blob
 * @file: drm file
 */
int
i915_gem_set_domain_ioctl(struct drm_device *dev, void *data,
			  struct drm_file *file)
{
	struct drm_i915_gem_set_domain *args = data;
	struct drm_i915_gem_object *obj;
	uint32_t read_domains = args->read_domains;
	uint32_t write_domain = args->write_domain;
	int err;

	/* Only handle setting domains to types used by the CPU. */
	if ((write_domain | read_domains) & I915_GEM_GPU_DOMAINS)
		return -EINVAL;

	/* Having something in the write domain implies it's in the read
	 * domain, and only that read domain.  Enforce that in the request.
	 */
	if (write_domain != 0 && read_domains != write_domain)
		return -EINVAL;

	obj = i915_gem_object_lookup(file, args->handle);
	if (!obj)
		return -ENOENT;

	/* Try to flush the object off the GPU without holding the lock.
	 * We will repeat the flush holding the lock in the normal manner
	 * to catch cases where we are gazumped.
	 */
	err = i915_gem_object_wait(obj,
				   I915_WAIT_INTERRUPTIBLE |
				   (write_domain ? I915_WAIT_ALL : 0),
				   MAX_SCHEDULE_TIMEOUT,
				   to_rps_client(file));
	if (err)
		goto out;

	/* Flush and acquire obj->pages so that we are coherent through
	 * direct access in memory with previous cached writes through
	 * shmemfs and that our cache domain tracking remains valid.
	 * For example, if the obj->filp was moved to swap without us
	 * being notified and releasing the pages, we would mistakenly
	 * continue to assume that the obj remained out of the CPU cached
	 * domain.
	 */
	err = i915_gem_object_pin_pages(obj);
	if (err)
		goto out;

	err = i915_mutex_lock_interruptible(dev);
	if (err)
		goto out_unpin;

	if (read_domains & I915_GEM_DOMAIN_GTT)
		err = i915_gem_object_set_to_gtt_domain(obj, write_domain != 0);
	else
		err = i915_gem_object_set_to_cpu_domain(obj, write_domain != 0);

	/* And bump the LRU for this access */
	i915_gem_object_bump_inactive_ggtt(obj);

	mutex_unlock(&dev->struct_mutex);

	if (write_domain != 0)
		intel_fb_obj_invalidate(obj, write_origin(obj, write_domain));

out_unpin:
	i915_gem_object_unpin_pages(obj);
out:
	i915_gem_object_put(obj);
	return err;
}

/**
 * Called when user space has done writes to this buffer
 * @dev: drm device
 * @data: ioctl data blob
 * @file: drm file
 */
int
i915_gem_sw_finish_ioctl(struct drm_device *dev, void *data,
			 struct drm_file *file)
{
	struct drm_i915_gem_sw_finish *args = data;
	struct drm_i915_gem_object *obj;
	int err = 0;

	obj = i915_gem_object_lookup(file, args->handle);
	if (!obj)
		return -ENOENT;

	/* Pinned buffers may be scanout, so flush the cache */
	if (READ_ONCE(obj->pin_display)) {
		err = i915_mutex_lock_interruptible(dev);
		if (!err) {
			i915_gem_object_flush_cpu_write_domain(obj);
			mutex_unlock(&dev->struct_mutex);
		}
	}

	i915_gem_object_put(obj);
	return err;
}

/**
 * i915_gem_mmap_ioctl - Maps the contents of an object, returning the address
 *			 it is mapped to.
 * @dev: drm device
 * @data: ioctl data blob
 * @file: drm file
 *
 * While the mapping holds a reference on the contents of the object, it doesn't
 * imply a ref on the object itself.
 *
 * IMPORTANT:
 *
 * DRM driver writers who look a this function as an example for how to do GEM
 * mmap support, please don't implement mmap support like here. The modern way
 * to implement DRM mmap support is with an mmap offset ioctl (like
 * i915_gem_mmap_gtt) and then using the mmap syscall on the DRM fd directly.
 * That way debug tooling like valgrind will understand what's going on, hiding
 * the mmap call in a driver private ioctl will break that. The i915 driver only
 * does cpu mmaps this way because we didn't know better.
 */
int
i915_gem_mmap_ioctl(struct drm_device *dev, void *data,
		    struct drm_file *file)
{
	struct drm_i915_gem_mmap *args = data;
	struct drm_i915_gem_object *obj;
	unsigned long addr;

	if (args->flags & ~(I915_MMAP_WC))
		return -EINVAL;

	if (args->flags & I915_MMAP_WC && !boot_cpu_has(X86_FEATURE_PAT))
		return -ENODEV;

	obj = i915_gem_object_lookup(file, args->handle);
	if (!obj)
		return -ENOENT;

	/* prime objects have no backing filp to GEM mmap
	 * pages from.
	 */
	if (!obj->base.filp) {
		i915_gem_object_put(obj);
		return -EINVAL;
	}

	addr = vm_mmap(obj->base.filp, 0, args->size,
		       PROT_READ | PROT_WRITE, MAP_SHARED,
		       args->offset);
	if (args->flags & I915_MMAP_WC) {
		struct mm_struct *mm = current->mm;
		struct vm_area_struct *vma;

		if (down_write_killable(&mm->mmap_sem)) {
			i915_gem_object_put(obj);
			return -EINTR;
		}
		vma = find_vma(mm, addr);
		if (vma)
			vma->vm_page_prot =
				pgprot_writecombine(vm_get_page_prot(vma->vm_flags));
		else
			addr = -ENOMEM;
		up_write(&mm->mmap_sem);

		/* This may race, but that's ok, it only gets set */
		WRITE_ONCE(obj->frontbuffer_ggtt_origin, ORIGIN_CPU);
	}
	i915_gem_object_put(obj);
	if (IS_ERR((void *)addr))
		return addr;

	args->addr_ptr = (uint64_t) addr;

	return 0;
}

static unsigned int tile_row_pages(struct drm_i915_gem_object *obj)
{
	return i915_gem_object_get_tile_row_size(obj) >> PAGE_SHIFT;
}

/**
 * i915_gem_mmap_gtt_version - report the current feature set for GTT mmaps
 *
 * A history of the GTT mmap interface:
 *
 * 0 - Everything had to fit into the GTT. Both parties of a memcpy had to
 *     aligned and suitable for fencing, and still fit into the available
 *     mappable space left by the pinned display objects. A classic problem
 *     we called the page-fault-of-doom where we would ping-pong between
 *     two objects that could not fit inside the GTT and so the memcpy
 *     would page one object in at the expense of the other between every
 *     single byte.
 *
 * 1 - Objects can be any size, and have any compatible fencing (X Y, or none
 *     as set via i915_gem_set_tiling() [DRM_I915_GEM_SET_TILING]). If the
 *     object is too large for the available space (or simply too large
 *     for the mappable aperture!), a view is created instead and faulted
 *     into userspace. (This view is aligned and sized appropriately for
 *     fenced access.)
 *
 * Restrictions:
 *
 *  * snoopable objects cannot be accessed via the GTT. It can cause machine
 *    hangs on some architectures, corruption on others. An attempt to service
 *    a GTT page fault from a snoopable object will generate a SIGBUS.
 *
 *  * the object must be able to fit into RAM (physical memory, though no
 *    limited to the mappable aperture).
 *
 *
 * Caveats:
 *
 *  * a new GTT page fault will synchronize rendering from the GPU and flush
 *    all data to system memory. Subsequent access will not be synchronized.
 *
 *  * all mappings are revoked on runtime device suspend.
 *
 *  * there are only 8, 16 or 32 fence registers to share between all users
 *    (older machines require fence register for display and blitter access
 *    as well). Contention of the fence registers will cause the previous users
 *    to be unmapped and any new access will generate new page faults.
 *
 *  * running out of memory while servicing a fault may generate a SIGBUS,
 *    rather than the expected SIGSEGV.
 */
int i915_gem_mmap_gtt_version(void)
{
	return 1;
}

static inline struct i915_ggtt_view
compute_partial_view(struct drm_i915_gem_object *obj,
		     pgoff_t page_offset,
		     unsigned int chunk)
{
	struct i915_ggtt_view view;

	if (i915_gem_object_is_tiled(obj))
		chunk = roundup(chunk, tile_row_pages(obj));

	view.type = I915_GGTT_VIEW_PARTIAL;
	view.partial.offset = rounddown(page_offset, chunk);
	view.partial.size =
		min_t(unsigned int, chunk,
		      (obj->base.size >> PAGE_SHIFT) - view.partial.offset);

	/* If the partial covers the entire object, just create a normal VMA. */
	if (chunk >= obj->base.size >> PAGE_SHIFT)
		view.type = I915_GGTT_VIEW_NORMAL;

	return view;
}

/**
 * i915_gem_fault - fault a page into the GTT
 * @area: CPU VMA in question
 * @vmf: fault info
 *
 * The fault handler is set up by drm_gem_mmap() when a object is GTT mapped
 * from userspace.  The fault handler takes care of binding the object to
 * the GTT (if needed), allocating and programming a fence register (again,
 * only if needed based on whether the old reg is still valid or the object
 * is tiled) and inserting a new PTE into the faulting process.
 *
 * Note that the faulting process may involve evicting existing objects
 * from the GTT and/or fence registers to make room.  So performance may
 * suffer if the GTT working set is large or there are few fence registers
 * left.
 *
 * The current feature set supported by i915_gem_fault() and thus GTT mmaps
 * is exposed via I915_PARAM_MMAP_GTT_VERSION (see i915_gem_mmap_gtt_version).
 */
int i915_gem_fault(struct vm_area_struct *area, struct vm_fault *vmf)
{
#define MIN_CHUNK_PAGES ((1 << 20) >> PAGE_SHIFT) /* 1 MiB */
	struct drm_i915_gem_object *obj = to_intel_bo(area->vm_private_data);
	struct drm_device *dev = obj->base.dev;
	struct drm_i915_private *dev_priv = to_i915(dev);
	struct i915_ggtt *ggtt = &dev_priv->ggtt;
	bool write = !!(vmf->flags & FAULT_FLAG_WRITE);
	struct i915_vma *vma;
	pgoff_t page_offset;
	unsigned int flags;
	int ret;

	/* We don't use vmf->pgoff since that has the fake offset */
	page_offset = (vmf->address - area->vm_start) >> PAGE_SHIFT;

	trace_i915_gem_object_fault(obj, page_offset, true, write);

	/* Try to flush the object off the GPU first without holding the lock.
	 * Upon acquiring the lock, we will perform our sanity checks and then
	 * repeat the flush holding the lock in the normal manner to catch cases
	 * where we are gazumped.
	 */
	ret = i915_gem_object_wait(obj,
				   I915_WAIT_INTERRUPTIBLE,
				   MAX_SCHEDULE_TIMEOUT,
				   NULL);
	if (ret)
		goto err;

	ret = i915_gem_object_pin_pages(obj);
	if (ret)
		goto err;

	intel_runtime_pm_get(dev_priv);

	ret = i915_mutex_lock_interruptible(dev);
	if (ret)
		goto err_rpm;

	/* Access to snoopable pages through the GTT is incoherent. */
	if (obj->cache_level != I915_CACHE_NONE && !HAS_LLC(dev_priv)) {
		ret = -EFAULT;
		goto err_unlock;
	}

	/* If the object is smaller than a couple of partial vma, it is
	 * not worth only creating a single partial vma - we may as well
	 * clear enough space for the full object.
	 */
	flags = PIN_MAPPABLE;
	if (obj->base.size > 2 * MIN_CHUNK_PAGES << PAGE_SHIFT)
		flags |= PIN_NONBLOCK | PIN_NONFAULT;

	/* Now pin it into the GTT as needed */
	vma = i915_gem_object_ggtt_pin(obj, NULL, 0, 0, flags);
	if (IS_ERR(vma)) {
		/* Use a partial view if it is bigger than available space */
		struct i915_ggtt_view view =
			compute_partial_view(obj, page_offset, MIN_CHUNK_PAGES);

		/* Userspace is now writing through an untracked VMA, abandon
		 * all hope that the hardware is able to track future writes.
		 */
		obj->frontbuffer_ggtt_origin = ORIGIN_CPU;

		vma = i915_gem_object_ggtt_pin(obj, &view, 0, 0, PIN_MAPPABLE);
	}
	if (IS_ERR(vma)) {
		ret = PTR_ERR(vma);
		goto err_unlock;
	}

	ret = i915_gem_object_set_to_gtt_domain(obj, write);
	if (ret)
		goto err_unpin;

	ret = i915_vma_get_fence(vma);
	if (ret)
		goto err_unpin;

	/* Mark as being mmapped into userspace for later revocation */
	assert_rpm_wakelock_held(dev_priv);
	if (list_empty(&obj->userfault_link))
		list_add(&obj->userfault_link, &dev_priv->mm.userfault_list);

	/* Finally, remap it using the new GTT offset */
	ret = remap_io_mapping(area,
			       area->vm_start + (vma->ggtt_view.partial.offset << PAGE_SHIFT),
			       (ggtt->mappable_base + vma->node.start) >> PAGE_SHIFT,
			       min_t(u64, vma->size, area->vm_end - area->vm_start),
			       &ggtt->mappable);

err_unpin:
	__i915_vma_unpin(vma);
err_unlock:
	mutex_unlock(&dev->struct_mutex);
err_rpm:
	intel_runtime_pm_put(dev_priv);
	i915_gem_object_unpin_pages(obj);
err:
	switch (ret) {
	case -EIO:
		/*
		 * We eat errors when the gpu is terminally wedged to avoid
		 * userspace unduly crashing (gl has no provisions for mmaps to
		 * fail). But any other -EIO isn't ours (e.g. swap in failure)
		 * and so needs to be reported.
		 */
		if (!i915_terminally_wedged(&dev_priv->gpu_error)) {
			ret = VM_FAULT_SIGBUS;
			break;
		}
	case -EAGAIN:
		/*
		 * EAGAIN means the gpu is hung and we'll wait for the error
		 * handler to reset everything when re-faulting in
		 * i915_mutex_lock_interruptible.
		 */
	case 0:
	case -ERESTARTSYS:
	case -EINTR:
	case -EBUSY:
		/*
		 * EBUSY is ok: this just means that another thread
		 * already did the job.
		 */
		ret = VM_FAULT_NOPAGE;
		break;
	case -ENOMEM:
		ret = VM_FAULT_OOM;
		break;
	case -ENOSPC:
	case -EFAULT:
		ret = VM_FAULT_SIGBUS;
		break;
	default:
		WARN_ONCE(ret, "unhandled error in i915_gem_fault: %i\n", ret);
		ret = VM_FAULT_SIGBUS;
		break;
	}
	return ret;
}

/**
 * i915_gem_release_mmap - remove physical page mappings
 * @obj: obj in question
 *
 * Preserve the reservation of the mmapping with the DRM core code, but
 * relinquish ownership of the pages back to the system.
 *
 * It is vital that we remove the page mapping if we have mapped a tiled
 * object through the GTT and then lose the fence register due to
 * resource pressure. Similarly if the object has been moved out of the
 * aperture, than pages mapped into userspace must be revoked. Removing the
 * mapping will then trigger a page fault on the next user access, allowing
 * fixup by i915_gem_fault().
 */
void
i915_gem_release_mmap(struct drm_i915_gem_object *obj)
{
	struct drm_i915_private *i915 = to_i915(obj->base.dev);

	/* Serialisation between user GTT access and our code depends upon
	 * revoking the CPU's PTE whilst the mutex is held. The next user
	 * pagefault then has to wait until we release the mutex.
	 *
	 * Note that RPM complicates somewhat by adding an additional
	 * requirement that operations to the GGTT be made holding the RPM
	 * wakeref.
	 */
	lockdep_assert_held(&i915->drm.struct_mutex);
	intel_runtime_pm_get(i915);

	if (list_empty(&obj->userfault_link))
		goto out;

	list_del_init(&obj->userfault_link);
	drm_vma_node_unmap(&obj->base.vma_node,
			   obj->base.dev->anon_inode->i_mapping);

	/* Ensure that the CPU's PTE are revoked and there are not outstanding
	 * memory transactions from userspace before we return. The TLB
	 * flushing implied above by changing the PTE above *should* be
	 * sufficient, an extra barrier here just provides us with a bit
	 * of paranoid documentation about our requirement to serialise
	 * memory writes before touching registers / GSM.
	 */
	wmb();

out:
	intel_runtime_pm_put(i915);
}

void i915_gem_runtime_suspend(struct drm_i915_private *dev_priv)
{
	struct drm_i915_gem_object *obj, *on;
	int i;

	/*
	 * Only called during RPM suspend. All users of the userfault_list
	 * must be holding an RPM wakeref to ensure that this can not
	 * run concurrently with themselves (and use the struct_mutex for
	 * protection between themselves).
	 */

	list_for_each_entry_safe(obj, on,
				 &dev_priv->mm.userfault_list, userfault_link) {
		list_del_init(&obj->userfault_link);
		drm_vma_node_unmap(&obj->base.vma_node,
				   obj->base.dev->anon_inode->i_mapping);
	}

	/* The fence will be lost when the device powers down. If any were
	 * in use by hardware (i.e. they are pinned), we should not be powering
	 * down! All other fences will be reacquired by the user upon waking.
	 */
	for (i = 0; i < dev_priv->num_fence_regs; i++) {
		struct drm_i915_fence_reg *reg = &dev_priv->fence_regs[i];

		/* Ideally we want to assert that the fence register is not
		 * live at this point (i.e. that no piece of code will be
		 * trying to write through fence + GTT, as that both violates
		 * our tracking of activity and associated locking/barriers,
		 * but also is illegal given that the hw is powered down).
		 *
		 * Previously we used reg->pin_count as a "liveness" indicator.
		 * That is not sufficient, and we need a more fine-grained
		 * tool if we want to have a sanity check here.
		 */

		if (!reg->vma)
			continue;

		GEM_BUG_ON(!list_empty(&reg->vma->obj->userfault_link));
		reg->dirty = true;
	}
}

static int i915_gem_object_create_mmap_offset(struct drm_i915_gem_object *obj)
{
	struct drm_i915_private *dev_priv = to_i915(obj->base.dev);
	int err;

	err = drm_gem_create_mmap_offset(&obj->base);
	if (likely(!err))
		return 0;

	/* Attempt to reap some mmap space from dead objects */
	do {
		err = i915_gem_wait_for_idle(dev_priv, I915_WAIT_INTERRUPTIBLE);
		if (err)
			break;

		i915_gem_drain_freed_objects(dev_priv);
		err = drm_gem_create_mmap_offset(&obj->base);
		if (!err)
			break;

	} while (flush_delayed_work(&dev_priv->gt.retire_work));

	return err;
}

static void i915_gem_object_free_mmap_offset(struct drm_i915_gem_object *obj)
{
	drm_gem_free_mmap_offset(&obj->base);
}

int
i915_gem_mmap_gtt(struct drm_file *file,
		  struct drm_device *dev,
		  uint32_t handle,
		  uint64_t *offset)
{
	struct drm_i915_gem_object *obj;
	int ret;

	obj = i915_gem_object_lookup(file, handle);
	if (!obj)
		return -ENOENT;

	ret = i915_gem_object_create_mmap_offset(obj);
	if (ret == 0)
		*offset = drm_vma_node_offset_addr(&obj->base.vma_node);

	i915_gem_object_put(obj);
	return ret;
}

/**
 * i915_gem_mmap_gtt_ioctl - prepare an object for GTT mmap'ing
 * @dev: DRM device
 * @data: GTT mapping ioctl data
 * @file: GEM object info
 *
 * Simply returns the fake offset to userspace so it can mmap it.
 * The mmap call will end up in drm_gem_mmap(), which will set things
 * up so we can get faults in the handler above.
 *
 * The fault handler will take care of binding the object into the GTT
 * (since it may have been evicted to make room for something), allocating
 * a fence register, and mapping the appropriate aperture address into
 * userspace.
 */
int
i915_gem_mmap_gtt_ioctl(struct drm_device *dev, void *data,
			struct drm_file *file)
{
	struct drm_i915_gem_mmap_gtt *args = data;

	return i915_gem_mmap_gtt(file, dev, args->handle, &args->offset);
}

/* Immediately discard the backing storage */
static void
i915_gem_object_truncate(struct drm_i915_gem_object *obj)
{
	i915_gem_object_free_mmap_offset(obj);

	if (obj->base.filp == NULL)
		return;

	/* Our goal here is to return as much of the memory as
	 * is possible back to the system as we are called from OOM.
	 * To do this we must instruct the shmfs to drop all of its
	 * backing pages, *now*.
	 */
	shmem_truncate_range(file_inode(obj->base.filp), 0, (loff_t)-1);
	obj->mm.madv = __I915_MADV_PURGED;
}

/* Try to discard unwanted pages */
void __i915_gem_object_invalidate(struct drm_i915_gem_object *obj)
{
	struct address_space *mapping;

	lockdep_assert_held(&obj->mm.lock);
	GEM_BUG_ON(obj->mm.pages);

	switch (obj->mm.madv) {
	case I915_MADV_DONTNEED:
		i915_gem_object_truncate(obj);
	case __I915_MADV_PURGED:
		return;
	}

	if (obj->base.filp == NULL)
		return;

	mapping = obj->base.filp->f_mapping,
	invalidate_mapping_pages(mapping, 0, (loff_t)-1);
}

static void
i915_gem_object_put_pages_gtt(struct drm_i915_gem_object *obj,
			      struct sg_table *pages)
{
	struct sgt_iter sgt_iter;
	struct page *page;

	__i915_gem_object_release_shmem(obj, pages, true);

	i915_gem_gtt_finish_pages(obj, pages);

	if (i915_gem_object_needs_bit17_swizzle(obj))
		i915_gem_object_save_bit_17_swizzle(obj, pages);

	for_each_sgt_page(page, sgt_iter, pages) {
		if (obj->mm.dirty)
			set_page_dirty(page);

		if (obj->mm.madv == I915_MADV_WILLNEED)
			mark_page_accessed(page);

		put_page(page);
	}
	obj->mm.dirty = false;

	sg_free_table(pages);
	kfree(pages);
}

static void __i915_gem_object_reset_page_iter(struct drm_i915_gem_object *obj)
{
	struct radix_tree_iter iter;
	void **slot;

	radix_tree_for_each_slot(slot, &obj->mm.get_page.radix, &iter, 0)
		radix_tree_delete(&obj->mm.get_page.radix, iter.index);
}

void __i915_gem_object_put_pages(struct drm_i915_gem_object *obj,
				 enum i915_mm_subclass subclass)
{
	struct sg_table *pages;

	if (i915_gem_object_has_pinned_pages(obj))
		return;

	GEM_BUG_ON(obj->bind_count);
	if (!READ_ONCE(obj->mm.pages))
		return;

	/* May be called by shrinker from within get_pages() (on another bo) */
	mutex_lock_nested(&obj->mm.lock, subclass);
	if (unlikely(atomic_read(&obj->mm.pages_pin_count)))
		goto unlock;

	/* ->put_pages might need to allocate memory for the bit17 swizzle
	 * array, hence protect them from being reaped by removing them from gtt
	 * lists early. */
	pages = fetch_and_zero(&obj->mm.pages);
	GEM_BUG_ON(!pages);

	if (obj->mm.mapping) {
		void *ptr;

		ptr = ptr_mask_bits(obj->mm.mapping);
		if (is_vmalloc_addr(ptr))
			vunmap(ptr);
		else
			kunmap(kmap_to_page(ptr));

		obj->mm.mapping = NULL;
	}

	__i915_gem_object_reset_page_iter(obj);

	obj->ops->put_pages(obj, pages);
unlock:
	mutex_unlock(&obj->mm.lock);
}

static bool i915_sg_trim(struct sg_table *orig_st)
{
	struct sg_table new_st;
	struct scatterlist *sg, *new_sg;
	unsigned int i;

	if (orig_st->nents == orig_st->orig_nents)
		return false;

	if (sg_alloc_table(&new_st, orig_st->nents, GFP_KERNEL | __GFP_NOWARN))
		return false;

	new_sg = new_st.sgl;
	for_each_sg(orig_st->sgl, sg, orig_st->nents, i) {
		sg_set_page(new_sg, sg_page(sg), sg->length, 0);
		/* called before being DMA mapped, no need to copy sg->dma_* */
		new_sg = sg_next(new_sg);
	}
	GEM_BUG_ON(new_sg); /* Should walk exactly nents and hit the end */

	sg_free_table(orig_st);

	*orig_st = new_st;
	return true;
}

static struct sg_table *
i915_gem_object_get_pages_gtt(struct drm_i915_gem_object *obj)
{
	struct drm_i915_private *dev_priv = to_i915(obj->base.dev);
	const unsigned long page_count = obj->base.size / PAGE_SIZE;
	unsigned long i;
	struct address_space *mapping;
	struct sg_table *st;
	struct scatterlist *sg;
	struct sgt_iter sgt_iter;
	struct page *page;
	unsigned long last_pfn = 0;	/* suppress gcc warning */
	unsigned int max_segment;
	int ret;
	gfp_t gfp;

	/* Assert that the object is not currently in any GPU domain. As it
	 * wasn't in the GTT, there shouldn't be any way it could have been in
	 * a GPU cache
	 */
	GEM_BUG_ON(obj->base.read_domains & I915_GEM_GPU_DOMAINS);
	GEM_BUG_ON(obj->base.write_domain & I915_GEM_GPU_DOMAINS);

	max_segment = swiotlb_max_segment();
	if (!max_segment)
		max_segment = rounddown(UINT_MAX, PAGE_SIZE);

	st = kmalloc(sizeof(*st), GFP_KERNEL);
	if (st == NULL)
		return ERR_PTR(-ENOMEM);

rebuild_st:
	if (sg_alloc_table(st, page_count, GFP_KERNEL)) {
		kfree(st);
		return ERR_PTR(-ENOMEM);
	}

	/* Get the list of pages out of our struct file.  They'll be pinned
	 * at this point until we release them.
	 *
	 * Fail silently without starting the shrinker
	 */
	mapping = obj->base.filp->f_mapping;
	gfp = mapping_gfp_constraint(mapping, ~(__GFP_IO | __GFP_RECLAIM));
	gfp |= __GFP_NORETRY | __GFP_NOWARN;
	sg = st->sgl;
	st->nents = 0;
	for (i = 0; i < page_count; i++) {
		page = shmem_read_mapping_page_gfp(mapping, i, gfp);
		if (IS_ERR(page)) {
			i915_gem_shrink(dev_priv,
					page_count,
					I915_SHRINK_BOUND |
					I915_SHRINK_UNBOUND |
					I915_SHRINK_PURGEABLE);
			page = shmem_read_mapping_page_gfp(mapping, i, gfp);
		}
		if (IS_ERR(page)) {
			/* We've tried hard to allocate the memory by reaping
			 * our own buffer, now let the real VM do its job and
			 * go down in flames if truly OOM.
			 */
			page = shmem_read_mapping_page(mapping, i);
			if (IS_ERR(page)) {
				ret = PTR_ERR(page);
				goto err_sg;
			}
		}
		if (!i ||
		    sg->length >= max_segment ||
		    page_to_pfn(page) != last_pfn + 1) {
			if (i)
				sg = sg_next(sg);
			st->nents++;
			sg_set_page(sg, page, PAGE_SIZE, 0);
		} else {
			sg->length += PAGE_SIZE;
		}
		last_pfn = page_to_pfn(page);

		/* Check that the i965g/gm workaround works. */
		WARN_ON((gfp & __GFP_DMA32) && (last_pfn >= 0x00100000UL));
	}
	if (sg) /* loop terminated early; short sg table */
		sg_mark_end(sg);

	/* Trim unused sg entries to avoid wasting memory. */
	i915_sg_trim(st);

	ret = i915_gem_gtt_prepare_pages(obj, st);
	if (ret) {
		/* DMA remapping failed? One possible cause is that
		 * it could not reserve enough large entries, asking
		 * for PAGE_SIZE chunks instead may be helpful.
		 */
		if (max_segment > PAGE_SIZE) {
			for_each_sgt_page(page, sgt_iter, st)
				put_page(page);
			sg_free_table(st);

			max_segment = PAGE_SIZE;
			goto rebuild_st;
		} else {
			dev_warn(&dev_priv->drm.pdev->dev,
				 "Failed to DMA remap %lu pages\n",
				 page_count);
			goto err_pages;
		}
	}

	if (i915_gem_object_needs_bit17_swizzle(obj))
		i915_gem_object_do_bit_17_swizzle(obj, st);

	return st;

err_sg:
	sg_mark_end(sg);
err_pages:
	for_each_sgt_page(page, sgt_iter, st)
		put_page(page);
	sg_free_table(st);
	kfree(st);

	/* shmemfs first checks if there is enough memory to allocate the page
	 * and reports ENOSPC should there be insufficient, along with the usual
	 * ENOMEM for a genuine allocation failure.
	 *
	 * We use ENOSPC in our driver to mean that we have run out of aperture
	 * space and so want to translate the error from shmemfs back to our
	 * usual understanding of ENOMEM.
	 */
	if (ret == -ENOSPC)
		ret = -ENOMEM;

	return ERR_PTR(ret);
}

void __i915_gem_object_set_pages(struct drm_i915_gem_object *obj,
				 struct sg_table *pages)
{
	lockdep_assert_held(&obj->mm.lock);

	obj->mm.get_page.sg_pos = pages->sgl;
	obj->mm.get_page.sg_idx = 0;

	obj->mm.pages = pages;

	if (i915_gem_object_is_tiled(obj) &&
	    to_i915(obj->base.dev)->quirks & QUIRK_PIN_SWIZZLED_PAGES) {
		GEM_BUG_ON(obj->mm.quirked);
		__i915_gem_object_pin_pages(obj);
		obj->mm.quirked = true;
	}
}

static int ____i915_gem_object_get_pages(struct drm_i915_gem_object *obj)
{
	struct sg_table *pages;

	GEM_BUG_ON(i915_gem_object_has_pinned_pages(obj));

	if (unlikely(obj->mm.madv != I915_MADV_WILLNEED)) {
		DRM_DEBUG("Attempting to obtain a purgeable object\n");
		return -EFAULT;
	}

	pages = obj->ops->get_pages(obj);
	if (unlikely(IS_ERR(pages)))
		return PTR_ERR(pages);

	__i915_gem_object_set_pages(obj, pages);
	return 0;
}

/* Ensure that the associated pages are gathered from the backing storage
 * and pinned into our object. i915_gem_object_pin_pages() may be called
 * multiple times before they are released by a single call to
 * i915_gem_object_unpin_pages() - once the pages are no longer referenced
 * either as a result of memory pressure (reaping pages under the shrinker)
 * or as the object is itself released.
 */
int __i915_gem_object_get_pages(struct drm_i915_gem_object *obj)
{
	int err;

	err = mutex_lock_interruptible(&obj->mm.lock);
	if (err)
		return err;

	if (unlikely(!obj->mm.pages)) {
		err = ____i915_gem_object_get_pages(obj);
		if (err)
			goto unlock;

		smp_mb__before_atomic();
	}
	atomic_inc(&obj->mm.pages_pin_count);

unlock:
	mutex_unlock(&obj->mm.lock);
	return err;
}

/* The 'mapping' part of i915_gem_object_pin_map() below */
static void *i915_gem_object_map(const struct drm_i915_gem_object *obj,
				 enum i915_map_type type)
{
	unsigned long n_pages = obj->base.size >> PAGE_SHIFT;
	struct sg_table *sgt = obj->mm.pages;
	struct sgt_iter sgt_iter;
	struct page *page;
	struct page *stack_pages[32];
	struct page **pages = stack_pages;
	unsigned long i = 0;
	pgprot_t pgprot;
	void *addr;

	/* A single page can always be kmapped */
	if (n_pages == 1 && type == I915_MAP_WB)
		return kmap(sg_page(sgt->sgl));

	if (n_pages > ARRAY_SIZE(stack_pages)) {
		/* Too big for stack -- allocate temporary array instead */
		pages = drm_malloc_gfp(n_pages, sizeof(*pages), GFP_TEMPORARY);
		if (!pages)
			return NULL;
	}

	for_each_sgt_page(page, sgt_iter, sgt)
		pages[i++] = page;

	/* Check that we have the expected number of pages */
	GEM_BUG_ON(i != n_pages);

	switch (type) {
	case I915_MAP_WB:
		pgprot = PAGE_KERNEL;
		break;
	case I915_MAP_WC:
		pgprot = pgprot_writecombine(PAGE_KERNEL_IO);
		break;
	}
	addr = vmap(pages, n_pages, 0, pgprot);

	if (pages != stack_pages)
		drm_free_large(pages);

	return addr;
}

/* get, pin, and map the pages of the object into kernel space */
void *i915_gem_object_pin_map(struct drm_i915_gem_object *obj,
			      enum i915_map_type type)
{
	enum i915_map_type has_type;
	bool pinned;
	void *ptr;
	int ret;

	GEM_BUG_ON(!i915_gem_object_has_struct_page(obj));

	ret = mutex_lock_interruptible(&obj->mm.lock);
	if (ret)
		return ERR_PTR(ret);

	pinned = true;
	if (!atomic_inc_not_zero(&obj->mm.pages_pin_count)) {
		if (unlikely(!obj->mm.pages)) {
			ret = ____i915_gem_object_get_pages(obj);
			if (ret)
				goto err_unlock;

			smp_mb__before_atomic();
		}
		atomic_inc(&obj->mm.pages_pin_count);
		pinned = false;
	}
	GEM_BUG_ON(!obj->mm.pages);

	ptr = ptr_unpack_bits(obj->mm.mapping, has_type);
	if (ptr && has_type != type) {
		if (pinned) {
			ret = -EBUSY;
			goto err_unpin;
		}

		if (is_vmalloc_addr(ptr))
			vunmap(ptr);
		else
			kunmap(kmap_to_page(ptr));

		ptr = obj->mm.mapping = NULL;
	}

	if (!ptr) {
		ptr = i915_gem_object_map(obj, type);
		if (!ptr) {
			ret = -ENOMEM;
			goto err_unpin;
		}

		obj->mm.mapping = ptr_pack_bits(ptr, type);
	}

out_unlock:
	mutex_unlock(&obj->mm.lock);
	return ptr;

err_unpin:
	atomic_dec(&obj->mm.pages_pin_count);
err_unlock:
	ptr = ERR_PTR(ret);
	goto out_unlock;
}

static bool ban_context(const struct i915_gem_context *ctx)
{
	return (i915_gem_context_is_bannable(ctx) &&
		ctx->ban_score >= CONTEXT_SCORE_BAN_THRESHOLD);
}

static void i915_gem_context_mark_guilty(struct i915_gem_context *ctx)
{
	ctx->guilty_count++;
	ctx->ban_score += CONTEXT_SCORE_GUILTY;
	if (ban_context(ctx))
		i915_gem_context_set_banned(ctx);

	DRM_DEBUG_DRIVER("context %s marked guilty (score %d) banned? %s\n",
			 ctx->name, ctx->ban_score,
			 yesno(i915_gem_context_is_banned(ctx)));

	if (!i915_gem_context_is_banned(ctx) || IS_ERR_OR_NULL(ctx->file_priv))
		return;

	ctx->file_priv->context_bans++;
	DRM_DEBUG_DRIVER("client %s has had %d context banned\n",
			 ctx->name, ctx->file_priv->context_bans);
}

static void i915_gem_context_mark_innocent(struct i915_gem_context *ctx)
{
	ctx->active_count++;
}

struct drm_i915_gem_request *
i915_gem_find_active_request(struct intel_engine_cs *engine)
{
	struct drm_i915_gem_request *request;

	/* We are called by the error capture and reset at a random
	 * point in time. In particular, note that neither is crucially
	 * ordered with an interrupt. After a hang, the GPU is dead and we
	 * assume that no more writes can happen (we waited long enough for
	 * all writes that were in transaction to be flushed) - adding an
	 * extra delay for a recent interrupt is pointless. Hence, we do
	 * not need an engine->irq_seqno_barrier() before the seqno reads.
	 */
	list_for_each_entry(request, &engine->timeline->requests, link) {
		if (__i915_gem_request_completed(request))
			continue;

		GEM_BUG_ON(request->engine != engine);
		GEM_BUG_ON(test_bit(DMA_FENCE_FLAG_SIGNALED_BIT,
				    &request->fence.flags));
		return request;
	}

	return NULL;
}

static bool engine_stalled(struct intel_engine_cs *engine)
{
	if (!engine->hangcheck.stalled)
		return false;

	/* Check for possible seqno movement after hang declaration */
	if (engine->hangcheck.seqno != intel_engine_get_seqno(engine)) {
		DRM_DEBUG_DRIVER("%s pardoned\n", engine->name);
		return false;
	}

	return true;
}

int i915_gem_reset_prepare(struct drm_i915_private *dev_priv)
{
	struct intel_engine_cs *engine;
	enum intel_engine_id id;
	int err = 0;

	/* Ensure irq handler finishes, and not run again. */
	for_each_engine(engine, dev_priv, id) {
		struct drm_i915_gem_request *request;

		/* Prevent the signaler thread from updating the request
		 * state (by calling dma_fence_signal) as we are processing
		 * the reset. The write from the GPU of the seqno is
		 * asynchronous and the signaler thread may see a different
		 * value to us and declare the request complete, even though
		 * the reset routine have picked that request as the active
		 * (incomplete) request. This conflict is not handled
		 * gracefully!
		 */
		kthread_park(engine->breadcrumbs.signaler);

		/* Prevent request submission to the hardware until we have
		 * completed the reset in i915_gem_reset_finish(). If a request
		 * is completed by one engine, it may then queue a request
		 * to a second via its engine->irq_tasklet *just* as we are
		 * calling engine->init_hw() and also writing the ELSP.
		 * Turning off the engine->irq_tasklet until the reset is over
		 * prevents the race.
		 */
		tasklet_kill(&engine->irq_tasklet);
		tasklet_disable(&engine->irq_tasklet);

		if (engine->irq_seqno_barrier)
			engine->irq_seqno_barrier(engine);

		if (engine_stalled(engine)) {
			request = i915_gem_find_active_request(engine);
			if (request && request->fence.error == -EIO)
				err = -EIO; /* Previous reset failed! */
		}
	}

	i915_gem_revoke_fences(dev_priv);

	return err;
}

static void skip_request(struct drm_i915_gem_request *request)
{
	void *vaddr = request->ring->vaddr;
	u32 head;

	/* As this request likely depends on state from the lost
	 * context, clear out all the user operations leaving the
	 * breadcrumb at the end (so we get the fence notifications).
	 */
	head = request->head;
	if (request->postfix < head) {
		memset(vaddr + head, 0, request->ring->size - head);
		head = 0;
	}
	memset(vaddr + head, 0, request->postfix - head);

	dma_fence_set_error(&request->fence, -EIO);
}

static void engine_skip_context(struct drm_i915_gem_request *request)
{
	struct intel_engine_cs *engine = request->engine;
	struct i915_gem_context *hung_ctx = request->ctx;
	struct intel_timeline *timeline;
	unsigned long flags;

	timeline = i915_gem_context_lookup_timeline(hung_ctx, engine);

	spin_lock_irqsave(&engine->timeline->lock, flags);
	spin_lock(&timeline->lock);

	list_for_each_entry_continue(request, &engine->timeline->requests, link)
		if (request->ctx == hung_ctx)
			skip_request(request);

	list_for_each_entry(request, &timeline->requests, link)
		skip_request(request);

	spin_unlock(&timeline->lock);
	spin_unlock_irqrestore(&engine->timeline->lock, flags);
}

/* Returns true if the request was guilty of hang */
static bool i915_gem_reset_request(struct drm_i915_gem_request *request)
{
	/* Read once and return the resolution */
	const bool guilty = engine_stalled(request->engine);

	/* The guilty request will get skipped on a hung engine.
	 *
	 * Users of client default contexts do not rely on logical
	 * state preserved between batches so it is safe to execute
	 * queued requests following the hang. Non default contexts
	 * rely on preserved state, so skipping a batch loses the
	 * evolution of the state and it needs to be considered corrupted.
	 * Executing more queued batches on top of corrupted state is
	 * risky. But we take the risk by trying to advance through
	 * the queued requests in order to make the client behaviour
	 * more predictable around resets, by not throwing away random
	 * amount of batches it has prepared for execution. Sophisticated
	 * clients can use gem_reset_stats_ioctl and dma fence status
	 * (exported via sync_file info ioctl on explicit fences) to observe
	 * when it loses the context state and should rebuild accordingly.
	 *
	 * The context ban, and ultimately the client ban, mechanism are safety
	 * valves if client submission ends up resulting in nothing more than
	 * subsequent hangs.
	 */

	if (guilty) {
		i915_gem_context_mark_guilty(request->ctx);
		skip_request(request);
	} else {
		i915_gem_context_mark_innocent(request->ctx);
		dma_fence_set_error(&request->fence, -EAGAIN);
	}

	return guilty;
}

static void i915_gem_reset_engine(struct intel_engine_cs *engine)
{
	struct drm_i915_gem_request *request;

	request = i915_gem_find_active_request(engine);
	if (request && i915_gem_reset_request(request)) {
		DRM_DEBUG_DRIVER("resetting %s to restart from tail of request 0x%x\n",
				 engine->name, request->global_seqno);

		/* If this context is now banned, skip all pending requests. */
		if (i915_gem_context_is_banned(request->ctx))
			engine_skip_context(request);
	}

	/* Setup the CS to resume from the breadcrumb of the hung request */
	engine->reset_hw(engine, request);
}

void i915_gem_reset(struct drm_i915_private *dev_priv)
{
	struct intel_engine_cs *engine;
	enum intel_engine_id id;

	lockdep_assert_held(&dev_priv->drm.struct_mutex);

	i915_gem_retire_requests(dev_priv);

	for_each_engine(engine, dev_priv, id) {
		struct i915_gem_context *ctx;

		i915_gem_reset_engine(engine);
		ctx = fetch_and_zero(&engine->last_retired_context);
		if (ctx)
			engine->context_unpin(engine, ctx);
	}

	i915_gem_restore_fences(dev_priv);

	if (dev_priv->gt.awake) {
		intel_sanitize_gt_powersave(dev_priv);
		intel_enable_gt_powersave(dev_priv);
		if (INTEL_GEN(dev_priv) >= 6)
			gen6_rps_busy(dev_priv);
	}
}

void i915_gem_reset_finish(struct drm_i915_private *dev_priv)
{
	struct intel_engine_cs *engine;
	enum intel_engine_id id;

	lockdep_assert_held(&dev_priv->drm.struct_mutex);

	for_each_engine(engine, dev_priv, id) {
		tasklet_enable(&engine->irq_tasklet);
		kthread_unpark(engine->breadcrumbs.signaler);
	}
}

static void nop_submit_request(struct drm_i915_gem_request *request)
{
	dma_fence_set_error(&request->fence, -EIO);
	i915_gem_request_submit(request);
	intel_engine_init_global_seqno(request->engine, request->global_seqno);
}

static void engine_set_wedged(struct intel_engine_cs *engine)
{
	struct drm_i915_gem_request *request;
	unsigned long flags;

	/* We need to be sure that no thread is running the old callback as
	 * we install the nop handler (otherwise we would submit a request
	 * to hardware that will never complete). In order to prevent this
	 * race, we wait until the machine is idle before making the swap
	 * (using stop_machine()).
	 */
	engine->submit_request = nop_submit_request;

	/* Mark all executing requests as skipped */
	spin_lock_irqsave(&engine->timeline->lock, flags);
	list_for_each_entry(request, &engine->timeline->requests, link)
		dma_fence_set_error(&request->fence, -EIO);
	spin_unlock_irqrestore(&engine->timeline->lock, flags);

	/* Mark all pending requests as complete so that any concurrent
	 * (lockless) lookup doesn't try and wait upon the request as we
	 * reset it.
	 */
	intel_engine_init_global_seqno(engine,
				       intel_engine_last_submit(engine));

	/*
	 * Clear the execlists queue up before freeing the requests, as those
	 * are the ones that keep the context and ringbuffer backing objects
	 * pinned in place.
	 */

	if (i915.enable_execlists) {
		unsigned long flags;

		spin_lock_irqsave(&engine->timeline->lock, flags);

		i915_gem_request_put(engine->execlist_port[0].request);
		i915_gem_request_put(engine->execlist_port[1].request);
		memset(engine->execlist_port, 0, sizeof(engine->execlist_port));
		engine->execlist_queue = RB_ROOT;
		engine->execlist_first = NULL;

		spin_unlock_irqrestore(&engine->timeline->lock, flags);
	}
}

static int __i915_gem_set_wedged_BKL(void *data)
{
	struct drm_i915_private *i915 = data;
	struct intel_engine_cs *engine;
	enum intel_engine_id id;

	for_each_engine(engine, i915, id)
		engine_set_wedged(engine);

	return 0;
}

void i915_gem_set_wedged(struct drm_i915_private *dev_priv)
{
	lockdep_assert_held(&dev_priv->drm.struct_mutex);
	set_bit(I915_WEDGED, &dev_priv->gpu_error.flags);

	stop_machine(__i915_gem_set_wedged_BKL, dev_priv, NULL);

	i915_gem_context_lost(dev_priv);
	i915_gem_retire_requests(dev_priv);

	mod_delayed_work(dev_priv->wq, &dev_priv->gt.idle_work, 0);
}

static void
i915_gem_retire_work_handler(struct work_struct *work)
{
	struct drm_i915_private *dev_priv =
		container_of(work, typeof(*dev_priv), gt.retire_work.work);
	struct drm_device *dev = &dev_priv->drm;

	/* Come back later if the device is busy... */
	if (mutex_trylock(&dev->struct_mutex)) {
		i915_gem_retire_requests(dev_priv);
		mutex_unlock(&dev->struct_mutex);
	}

	/* Keep the retire handler running until we are finally idle.
	 * We do not need to do this test under locking as in the worst-case
	 * we queue the retire worker once too often.
	 */
	if (READ_ONCE(dev_priv->gt.awake)) {
		i915_queue_hangcheck(dev_priv);
		queue_delayed_work(dev_priv->wq,
				   &dev_priv->gt.retire_work,
				   round_jiffies_up_relative(HZ));
	}
}

static void
i915_gem_idle_work_handler(struct work_struct *work)
{
	struct drm_i915_private *dev_priv =
		container_of(work, typeof(*dev_priv), gt.idle_work.work);
	struct drm_device *dev = &dev_priv->drm;
	struct intel_engine_cs *engine;
	enum intel_engine_id id;
	bool rearm_hangcheck;

	if (!READ_ONCE(dev_priv->gt.awake))
		return;

	/*
	 * Wait for last execlists context complete, but bail out in case a
	 * new request is submitted.
	 */
	wait_for(READ_ONCE(dev_priv->gt.active_requests) ||
		 intel_execlists_idle(dev_priv), 10);

	if (READ_ONCE(dev_priv->gt.active_requests))
		return;

	rearm_hangcheck =
		cancel_delayed_work_sync(&dev_priv->gpu_error.hangcheck_work);

	if (!mutex_trylock(&dev->struct_mutex)) {
		/* Currently busy, come back later */
		mod_delayed_work(dev_priv->wq,
				 &dev_priv->gt.idle_work,
				 msecs_to_jiffies(50));
		goto out_rearm;
	}

	/*
	 * New request retired after this work handler started, extend active
	 * period until next instance of the work.
	 */
	if (work_pending(work))
		goto out_unlock;

	if (dev_priv->gt.active_requests)
		goto out_unlock;

	if (wait_for(intel_execlists_idle(dev_priv), 10))
		DRM_ERROR("Timeout waiting for engines to idle\n");

	for_each_engine(engine, dev_priv, id)
		i915_gem_batch_pool_fini(&engine->batch_pool);

	GEM_BUG_ON(!dev_priv->gt.awake);
	dev_priv->gt.awake = false;
	rearm_hangcheck = false;

	if (INTEL_GEN(dev_priv) >= 6)
		gen6_rps_idle(dev_priv);
	intel_runtime_pm_put(dev_priv);
out_unlock:
	mutex_unlock(&dev->struct_mutex);

out_rearm:
	if (rearm_hangcheck) {
		GEM_BUG_ON(!dev_priv->gt.awake);
		i915_queue_hangcheck(dev_priv);
	}
}

void i915_gem_close_object(struct drm_gem_object *gem, struct drm_file *file)
{
	struct drm_i915_gem_object *obj = to_intel_bo(gem);
	struct drm_i915_file_private *fpriv = file->driver_priv;
	struct i915_vma *vma, *vn;

	mutex_lock(&obj->base.dev->struct_mutex);
	list_for_each_entry_safe(vma, vn, &obj->vma_list, obj_link)
		if (vma->vm->file == fpriv)
			i915_vma_close(vma);

	if (i915_gem_object_is_active(obj) &&
	    !i915_gem_object_has_active_reference(obj)) {
		i915_gem_object_set_active_reference(obj);
		i915_gem_object_get(obj);
	}
	mutex_unlock(&obj->base.dev->struct_mutex);
}

static unsigned long to_wait_timeout(s64 timeout_ns)
{
	if (timeout_ns < 0)
		return MAX_SCHEDULE_TIMEOUT;

	if (timeout_ns == 0)
		return 0;

	return nsecs_to_jiffies_timeout(timeout_ns);
}

/**
 * i915_gem_wait_ioctl - implements DRM_IOCTL_I915_GEM_WAIT
 * @dev: drm device pointer
 * @data: ioctl data blob
 * @file: drm file pointer
 *
 * Returns 0 if successful, else an error is returned with the remaining time in
 * the timeout parameter.
 *  -ETIME: object is still busy after timeout
 *  -ERESTARTSYS: signal interrupted the wait
 *  -ENONENT: object doesn't exist
 * Also possible, but rare:
 *  -EAGAIN: GPU wedged
 *  -ENOMEM: damn
 *  -ENODEV: Internal IRQ fail
 *  -E?: The add request failed
 *
 * The wait ioctl with a timeout of 0 reimplements the busy ioctl. With any
 * non-zero timeout parameter the wait ioctl will wait for the given number of
 * nanoseconds on an object becoming unbusy. Since the wait itself does so
 * without holding struct_mutex the object may become re-busied before this
 * function completes. A similar but shorter * race condition exists in the busy
 * ioctl
 */
int
i915_gem_wait_ioctl(struct drm_device *dev, void *data, struct drm_file *file)
{
	struct drm_i915_gem_wait *args = data;
	struct drm_i915_gem_object *obj;
	ktime_t start;
	long ret;

	if (args->flags != 0)
		return -EINVAL;

	obj = i915_gem_object_lookup(file, args->bo_handle);
	if (!obj)
		return -ENOENT;

	start = ktime_get();

	ret = i915_gem_object_wait(obj,
				   I915_WAIT_INTERRUPTIBLE | I915_WAIT_ALL,
				   to_wait_timeout(args->timeout_ns),
				   to_rps_client(file));

	if (args->timeout_ns > 0) {
		args->timeout_ns -= ktime_to_ns(ktime_sub(ktime_get(), start));
		if (args->timeout_ns < 0)
			args->timeout_ns = 0;

		/*
		 * Apparently ktime isn't accurate enough and occasionally has a
		 * bit of mismatch in the jiffies<->nsecs<->ktime loop. So patch
		 * things up to make the test happy. We allow up to 1 jiffy.
		 *
		 * This is a regression from the timespec->ktime conversion.
		 */
		if (ret == -ETIME && !nsecs_to_jiffies(args->timeout_ns))
			args->timeout_ns = 0;
	}

	i915_gem_object_put(obj);
	return ret;
}

static int wait_for_timeline(struct i915_gem_timeline *tl, unsigned int flags)
{
	int ret, i;

	for (i = 0; i < ARRAY_SIZE(tl->engine); i++) {
		ret = i915_gem_active_wait(&tl->engine[i].last_request, flags);
		if (ret)
			return ret;
	}

	return 0;
}

int i915_gem_wait_for_idle(struct drm_i915_private *i915, unsigned int flags)
{
	int ret;

	if (flags & I915_WAIT_LOCKED) {
		struct i915_gem_timeline *tl;

		lockdep_assert_held(&i915->drm.struct_mutex);

		list_for_each_entry(tl, &i915->gt.timelines, link) {
			ret = wait_for_timeline(tl, flags);
			if (ret)
				return ret;
		}
	} else {
		ret = wait_for_timeline(&i915->gt.global_timeline, flags);
		if (ret)
			return ret;
	}

	return 0;
}

void i915_gem_clflush_object(struct drm_i915_gem_object *obj,
			     bool force)
{
	/* If we don't have a page list set up, then we're not pinned
	 * to GPU, and we can ignore the cache flush because it'll happen
	 * again at bind time.
	 */
	if (!obj->mm.pages)
		return;

	/*
	 * Stolen memory is always coherent with the GPU as it is explicitly
	 * marked as wc by the system, or the system is cache-coherent.
	 */
	if (obj->stolen || obj->phys_handle)
		return;

	/* If the GPU is snooping the contents of the CPU cache,
	 * we do not need to manually clear the CPU cache lines.  However,
	 * the caches are only snooped when the render cache is
	 * flushed/invalidated.  As we always have to emit invalidations
	 * and flushes when moving into and out of the RENDER domain, correct
	 * snooping behaviour occurs naturally as the result of our domain
	 * tracking.
	 */
	if (!force && cpu_cache_is_coherent(obj->base.dev, obj->cache_level)) {
		obj->cache_dirty = true;
		return;
	}

	trace_i915_gem_object_clflush(obj);
	drm_clflush_sg(obj->mm.pages);
	obj->cache_dirty = false;
}

/** Flushes the GTT write domain for the object if it's dirty. */
static void
i915_gem_object_flush_gtt_write_domain(struct drm_i915_gem_object *obj)
{
	struct drm_i915_private *dev_priv = to_i915(obj->base.dev);

	if (obj->base.write_domain != I915_GEM_DOMAIN_GTT)
		return;

	/* No actual flushing is required for the GTT write domain.  Writes
	 * to it "immediately" go to main memory as far as we know, so there's
	 * no chipset flush.  It also doesn't land in render cache.
	 *
	 * However, we do have to enforce the order so that all writes through
	 * the GTT land before any writes to the device, such as updates to
	 * the GATT itself.
	 *
	 * We also have to wait a bit for the writes to land from the GTT.
	 * An uncached read (i.e. mmio) seems to be ideal for the round-trip
	 * timing. This issue has only been observed when switching quickly
	 * between GTT writes and CPU reads from inside the kernel on recent hw,
	 * and it appears to only affect discrete GTT blocks (i.e. on LLC
	 * system agents we cannot reproduce this behaviour).
	 */
	wmb();
	if (INTEL_GEN(dev_priv) >= 6 && !HAS_LLC(dev_priv))
		POSTING_READ(RING_ACTHD(dev_priv->engine[RCS]->mmio_base));

	intel_fb_obj_flush(obj, false, write_origin(obj, I915_GEM_DOMAIN_GTT));

	obj->base.write_domain = 0;
	trace_i915_gem_object_change_domain(obj,
					    obj->base.read_domains,
					    I915_GEM_DOMAIN_GTT);
}

/** Flushes the CPU write domain for the object if it's dirty. */
static void
i915_gem_object_flush_cpu_write_domain(struct drm_i915_gem_object *obj)
{
	if (obj->base.write_domain != I915_GEM_DOMAIN_CPU)
		return;

	i915_gem_clflush_object(obj, obj->pin_display);
	intel_fb_obj_flush(obj, false, ORIGIN_CPU);

	obj->base.write_domain = 0;
	trace_i915_gem_object_change_domain(obj,
					    obj->base.read_domains,
					    I915_GEM_DOMAIN_CPU);
}

/**
 * Moves a single object to the GTT read, and possibly write domain.
 * @obj: object to act on
 * @write: ask for write access or read only
 *
 * This function returns when the move is complete, including waiting on
 * flushes to occur.
 */
int
i915_gem_object_set_to_gtt_domain(struct drm_i915_gem_object *obj, bool write)
{
	uint32_t old_write_domain, old_read_domains;
	int ret;

	lockdep_assert_held(&obj->base.dev->struct_mutex);

	ret = i915_gem_object_wait(obj,
				   I915_WAIT_INTERRUPTIBLE |
				   I915_WAIT_LOCKED |
				   (write ? I915_WAIT_ALL : 0),
				   MAX_SCHEDULE_TIMEOUT,
				   NULL);
	if (ret)
		return ret;

	if (obj->base.write_domain == I915_GEM_DOMAIN_GTT)
		return 0;

	/* Flush and acquire obj->pages so that we are coherent through
	 * direct access in memory with previous cached writes through
	 * shmemfs and that our cache domain tracking remains valid.
	 * For example, if the obj->filp was moved to swap without us
	 * being notified and releasing the pages, we would mistakenly
	 * continue to assume that the obj remained out of the CPU cached
	 * domain.
	 */
	ret = i915_gem_object_pin_pages(obj);
	if (ret)
		return ret;

	i915_gem_object_flush_cpu_write_domain(obj);

	/* Serialise direct access to this object with the barriers for
	 * coherent writes from the GPU, by effectively invalidating the
	 * GTT domain upon first access.
	 */
	if ((obj->base.read_domains & I915_GEM_DOMAIN_GTT) == 0)
		mb();

	old_write_domain = obj->base.write_domain;
	old_read_domains = obj->base.read_domains;

	/* It should now be out of any other write domains, and we can update
	 * the domain values for our changes.
	 */
	GEM_BUG_ON((obj->base.write_domain & ~I915_GEM_DOMAIN_GTT) != 0);
	obj->base.read_domains |= I915_GEM_DOMAIN_GTT;
	if (write) {
		obj->base.read_domains = I915_GEM_DOMAIN_GTT;
		obj->base.write_domain = I915_GEM_DOMAIN_GTT;
		obj->mm.dirty = true;
	}

	trace_i915_gem_object_change_domain(obj,
					    old_read_domains,
					    old_write_domain);

	i915_gem_object_unpin_pages(obj);
	return 0;
}

/**
 * Changes the cache-level of an object across all VMA.
 * @obj: object to act on
 * @cache_level: new cache level to set for the object
 *
 * After this function returns, the object will be in the new cache-level
 * across all GTT and the contents of the backing storage will be coherent,
 * with respect to the new cache-level. In order to keep the backing storage
 * coherent for all users, we only allow a single cache level to be set
 * globally on the object and prevent it from being changed whilst the
 * hardware is reading from the object. That is if the object is currently
 * on the scanout it will be set to uncached (or equivalent display
 * cache coherency) and all non-MOCS GPU access will also be uncached so
 * that all direct access to the scanout remains coherent.
 */
int i915_gem_object_set_cache_level(struct drm_i915_gem_object *obj,
				    enum i915_cache_level cache_level)
{
	struct i915_vma *vma;
	int ret;

	lockdep_assert_held(&obj->base.dev->struct_mutex);

	if (obj->cache_level == cache_level)
		return 0;

	/* Inspect the list of currently bound VMA and unbind any that would
	 * be invalid given the new cache-level. This is principally to
	 * catch the issue of the CS prefetch crossing page boundaries and
	 * reading an invalid PTE on older architectures.
	 */
restart:
	list_for_each_entry(vma, &obj->vma_list, obj_link) {
		if (!drm_mm_node_allocated(&vma->node))
			continue;

		if (i915_vma_is_pinned(vma)) {
			DRM_DEBUG("can not change the cache level of pinned objects\n");
			return -EBUSY;
		}

		if (i915_gem_valid_gtt_space(vma, cache_level))
			continue;

		ret = i915_vma_unbind(vma);
		if (ret)
			return ret;

		/* As unbinding may affect other elements in the
		 * obj->vma_list (due to side-effects from retiring
		 * an active vma), play safe and restart the iterator.
		 */
		goto restart;
	}

	/* We can reuse the existing drm_mm nodes but need to change the
	 * cache-level on the PTE. We could simply unbind them all and
	 * rebind with the correct cache-level on next use. However since
	 * we already have a valid slot, dma mapping, pages etc, we may as
	 * rewrite the PTE in the belief that doing so tramples upon less
	 * state and so involves less work.
	 */
	if (obj->bind_count) {
		/* Before we change the PTE, the GPU must not be accessing it.
		 * If we wait upon the object, we know that all the bound
		 * VMA are no longer active.
		 */
		ret = i915_gem_object_wait(obj,
					   I915_WAIT_INTERRUPTIBLE |
					   I915_WAIT_LOCKED |
					   I915_WAIT_ALL,
					   MAX_SCHEDULE_TIMEOUT,
					   NULL);
		if (ret)
			return ret;

		if (!HAS_LLC(to_i915(obj->base.dev)) &&
		    cache_level != I915_CACHE_NONE) {
			/* Access to snoopable pages through the GTT is
			 * incoherent and on some machines causes a hard
			 * lockup. Relinquish the CPU mmaping to force
			 * userspace to refault in the pages and we can
			 * then double check if the GTT mapping is still
			 * valid for that pointer access.
			 */
			i915_gem_release_mmap(obj);

			/* As we no longer need a fence for GTT access,
			 * we can relinquish it now (and so prevent having
			 * to steal a fence from someone else on the next
			 * fence request). Note GPU activity would have
			 * dropped the fence as all snoopable access is
			 * supposed to be linear.
			 */
			list_for_each_entry(vma, &obj->vma_list, obj_link) {
				ret = i915_vma_put_fence(vma);
				if (ret)
					return ret;
			}
		} else {
			/* We either have incoherent backing store and
			 * so no GTT access or the architecture is fully
			 * coherent. In such cases, existing GTT mmaps
			 * ignore the cache bit in the PTE and we can
			 * rewrite it without confusing the GPU or having
			 * to force userspace to fault back in its mmaps.
			 */
		}

		list_for_each_entry(vma, &obj->vma_list, obj_link) {
			if (!drm_mm_node_allocated(&vma->node))
				continue;

			ret = i915_vma_bind(vma, cache_level, PIN_UPDATE);
			if (ret)
				return ret;
		}
	}

	if (obj->base.write_domain == I915_GEM_DOMAIN_CPU &&
	    cpu_cache_is_coherent(obj->base.dev, obj->cache_level))
		obj->cache_dirty = true;

	list_for_each_entry(vma, &obj->vma_list, obj_link)
		vma->node.color = cache_level;
	obj->cache_level = cache_level;

	return 0;
}

int i915_gem_get_caching_ioctl(struct drm_device *dev, void *data,
			       struct drm_file *file)
{
	struct drm_i915_gem_caching *args = data;
	struct drm_i915_gem_object *obj;
	int err = 0;

	rcu_read_lock();
	obj = i915_gem_object_lookup_rcu(file, args->handle);
	if (!obj) {
		err = -ENOENT;
		goto out;
	}

	switch (obj->cache_level) {
	case I915_CACHE_LLC:
	case I915_CACHE_L3_LLC:
		args->caching = I915_CACHING_CACHED;
		break;

	case I915_CACHE_WT:
		args->caching = I915_CACHING_DISPLAY;
		break;

	default:
		args->caching = I915_CACHING_NONE;
		break;
	}
out:
	rcu_read_unlock();
	return err;
}

int i915_gem_set_caching_ioctl(struct drm_device *dev, void *data,
			       struct drm_file *file)
{
	struct drm_i915_private *i915 = to_i915(dev);
	struct drm_i915_gem_caching *args = data;
	struct drm_i915_gem_object *obj;
	enum i915_cache_level level;
	int ret = 0;

	switch (args->caching) {
	case I915_CACHING_NONE:
		level = I915_CACHE_NONE;
		break;
	case I915_CACHING_CACHED:
		/*
		 * Due to a HW issue on BXT A stepping, GPU stores via a
		 * snooped mapping may leave stale data in a corresponding CPU
		 * cacheline, whereas normally such cachelines would get
		 * invalidated.
		 */
		if (!HAS_LLC(i915) && !HAS_SNOOP(i915))
			return -ENODEV;

		level = I915_CACHE_LLC;
		break;
	case I915_CACHING_DISPLAY:
		level = HAS_WT(i915) ? I915_CACHE_WT : I915_CACHE_NONE;
		break;
	default:
		return -EINVAL;
	}

	obj = i915_gem_object_lookup(file, args->handle);
	if (!obj)
		return -ENOENT;

	if (obj->cache_level == level)
		goto out;

	ret = i915_gem_object_wait(obj,
				   I915_WAIT_INTERRUPTIBLE,
				   MAX_SCHEDULE_TIMEOUT,
				   to_rps_client(file));
	if (ret)
		goto out;

	ret = i915_mutex_lock_interruptible(dev);
	if (ret)
		goto out;

	ret = i915_gem_object_set_cache_level(obj, level);
	mutex_unlock(&dev->struct_mutex);

out:
	i915_gem_object_put(obj);
	return ret;
}

/*
 * Prepare buffer for display plane (scanout, cursors, etc).
 * Can be called from an uninterruptible phase (modesetting) and allows
 * any flushes to be pipelined (for pageflips).
 */
struct i915_vma *
i915_gem_object_pin_to_display_plane(struct drm_i915_gem_object *obj,
				     u32 alignment,
				     const struct i915_ggtt_view *view)
{
	struct i915_vma *vma;
	u32 old_read_domains, old_write_domain;
	int ret;

	lockdep_assert_held(&obj->base.dev->struct_mutex);

	/* Mark the pin_display early so that we account for the
	 * display coherency whilst setting up the cache domains.
	 */
	obj->pin_display++;

	/* The display engine is not coherent with the LLC cache on gen6.  As
	 * a result, we make sure that the pinning that is about to occur is
	 * done with uncached PTEs. This is lowest common denominator for all
	 * chipsets.
	 *
	 * However for gen6+, we could do better by using the GFDT bit instead
	 * of uncaching, which would allow us to flush all the LLC-cached data
	 * with that bit in the PTE to main memory with just one PIPE_CONTROL.
	 */
	ret = i915_gem_object_set_cache_level(obj,
					      HAS_WT(to_i915(obj->base.dev)) ?
					      I915_CACHE_WT : I915_CACHE_NONE);
	if (ret) {
		vma = ERR_PTR(ret);
		goto err_unpin_display;
	}

	/* As the user may map the buffer once pinned in the display plane
	 * (e.g. libkms for the bootup splash), we have to ensure that we
	 * always use map_and_fenceable for all scanout buffers. However,
	 * it may simply be too big to fit into mappable, in which case
	 * put it anyway and hope that userspace can cope (but always first
	 * try to preserve the existing ABI).
	 */
	vma = ERR_PTR(-ENOSPC);
	if (!view || view->type == I915_GGTT_VIEW_NORMAL)
		vma = i915_gem_object_ggtt_pin(obj, view, 0, alignment,
					       PIN_MAPPABLE | PIN_NONBLOCK);
	if (IS_ERR(vma)) {
		struct drm_i915_private *i915 = to_i915(obj->base.dev);
		unsigned int flags;

		/* Valleyview is definitely limited to scanning out the first
		 * 512MiB. Lets presume this behaviour was inherited from the
		 * g4x display engine and that all earlier gen are similarly
		 * limited. Testing suggests that it is a little more
		 * complicated than this. For example, Cherryview appears quite
		 * happy to scanout from anywhere within its global aperture.
		 */
		flags = 0;
		if (HAS_GMCH_DISPLAY(i915))
			flags = PIN_MAPPABLE;
		vma = i915_gem_object_ggtt_pin(obj, view, 0, alignment, flags);
	}
	if (IS_ERR(vma))
		goto err_unpin_display;

	vma->display_alignment = max_t(u64, vma->display_alignment, alignment);

	/* Treat this as an end-of-frame, like intel_user_framebuffer_dirty() */
	if (obj->cache_dirty || obj->base.write_domain == I915_GEM_DOMAIN_CPU) {
		i915_gem_clflush_object(obj, true);
		intel_fb_obj_flush(obj, false, ORIGIN_DIRTYFB);
	}

	old_write_domain = obj->base.write_domain;
	old_read_domains = obj->base.read_domains;

	/* It should now be out of any other write domains, and we can update
	 * the domain values for our changes.
	 */
	obj->base.write_domain = 0;
	obj->base.read_domains |= I915_GEM_DOMAIN_GTT;

	trace_i915_gem_object_change_domain(obj,
					    old_read_domains,
					    old_write_domain);

	return vma;

err_unpin_display:
	obj->pin_display--;
	return vma;
}

void
i915_gem_object_unpin_from_display_plane(struct i915_vma *vma)
{
	lockdep_assert_held(&vma->vm->i915->drm.struct_mutex);

	if (WARN_ON(vma->obj->pin_display == 0))
		return;

	if (--vma->obj->pin_display == 0)
		vma->display_alignment = I915_GTT_MIN_ALIGNMENT;

	/* Bump the LRU to try and avoid premature eviction whilst flipping  */
	i915_gem_object_bump_inactive_ggtt(vma->obj);

	i915_vma_unpin(vma);
}

/**
 * Moves a single object to the CPU read, and possibly write domain.
 * @obj: object to act on
 * @write: requesting write or read-only access
 *
 * This function returns when the move is complete, including waiting on
 * flushes to occur.
 */
int
i915_gem_object_set_to_cpu_domain(struct drm_i915_gem_object *obj, bool write)
{
	uint32_t old_write_domain, old_read_domains;
	int ret;

	lockdep_assert_held(&obj->base.dev->struct_mutex);

	ret = i915_gem_object_wait(obj,
				   I915_WAIT_INTERRUPTIBLE |
				   I915_WAIT_LOCKED |
				   (write ? I915_WAIT_ALL : 0),
				   MAX_SCHEDULE_TIMEOUT,
				   NULL);
	if (ret)
		return ret;

	if (obj->base.write_domain == I915_GEM_DOMAIN_CPU)
		return 0;

	i915_gem_object_flush_gtt_write_domain(obj);

	old_write_domain = obj->base.write_domain;
	old_read_domains = obj->base.read_domains;

	/* Flush the CPU cache if it's still invalid. */
	if ((obj->base.read_domains & I915_GEM_DOMAIN_CPU) == 0) {
		i915_gem_clflush_object(obj, false);

		obj->base.read_domains |= I915_GEM_DOMAIN_CPU;
	}

	/* It should now be out of any other write domains, and we can update
	 * the domain values for our changes.
	 */
	GEM_BUG_ON((obj->base.write_domain & ~I915_GEM_DOMAIN_CPU) != 0);

	/* If we're writing through the CPU, then the GPU read domains will
	 * need to be invalidated at next use.
	 */
	if (write) {
		obj->base.read_domains = I915_GEM_DOMAIN_CPU;
		obj->base.write_domain = I915_GEM_DOMAIN_CPU;
	}

	trace_i915_gem_object_change_domain(obj,
					    old_read_domains,
					    old_write_domain);

	return 0;
}

/* Throttle our rendering by waiting until the ring has completed our requests
 * emitted over 20 msec ago.
 *
 * Note that if we were to use the current jiffies each time around the loop,
 * we wouldn't escape the function with any frames outstanding if the time to
 * render a frame was over 20ms.
 *
 * This should get us reasonable parallelism between CPU and GPU but also
 * relatively low latency when blocking on a particular request to finish.
 */
static int
i915_gem_ring_throttle(struct drm_device *dev, struct drm_file *file)
{
	struct drm_i915_private *dev_priv = to_i915(dev);
	struct drm_i915_file_private *file_priv = file->driver_priv;
	unsigned long recent_enough = jiffies - DRM_I915_THROTTLE_JIFFIES;
	struct drm_i915_gem_request *request, *target = NULL;
	long ret;

	/* ABI: return -EIO if already wedged */
	if (i915_terminally_wedged(&dev_priv->gpu_error))
		return -EIO;

	spin_lock(&file_priv->mm.lock);
	list_for_each_entry(request, &file_priv->mm.request_list, client_list) {
		if (time_after_eq(request->emitted_jiffies, recent_enough))
			break;

		/*
		 * Note that the request might not have been submitted yet.
		 * In which case emitted_jiffies will be zero.
		 */
		if (!request->emitted_jiffies)
			continue;

		target = request;
	}
	if (target)
		i915_gem_request_get(target);
	spin_unlock(&file_priv->mm.lock);

	if (target == NULL)
		return 0;

	ret = i915_wait_request(target,
				I915_WAIT_INTERRUPTIBLE,
				MAX_SCHEDULE_TIMEOUT);
	i915_gem_request_put(target);

	return ret < 0 ? ret : 0;
}

struct i915_vma *
i915_gem_object_ggtt_pin(struct drm_i915_gem_object *obj,
			 const struct i915_ggtt_view *view,
			 u64 size,
			 u64 alignment,
			 u64 flags)
{
	struct drm_i915_private *dev_priv = to_i915(obj->base.dev);
	struct i915_address_space *vm = &dev_priv->ggtt.base;
	struct i915_vma *vma;
	int ret;

	lockdep_assert_held(&obj->base.dev->struct_mutex);

	vma = i915_vma_instance(obj, vm, view);
	if (unlikely(IS_ERR(vma)))
		return vma;

	if (i915_vma_misplaced(vma, size, alignment, flags)) {
		if (flags & PIN_NONBLOCK &&
		    (i915_vma_is_pinned(vma) || i915_vma_is_active(vma)))
			return ERR_PTR(-ENOSPC);

		if (flags & PIN_MAPPABLE) {
			/* If the required space is larger than the available
			 * aperture, we will not able to find a slot for the
			 * object and unbinding the object now will be in
			 * vain. Worse, doing so may cause us to ping-pong
			 * the object in and out of the Global GTT and
			 * waste a lot of cycles under the mutex.
			 */
			if (vma->fence_size > dev_priv->ggtt.mappable_end)
				return ERR_PTR(-E2BIG);

			/* If NONBLOCK is set the caller is optimistically
			 * trying to cache the full object within the mappable
			 * aperture, and *must* have a fallback in place for
			 * situations where we cannot bind the object. We
			 * can be a little more lax here and use the fallback
			 * more often to avoid costly migrations of ourselves
			 * and other objects within the aperture.
			 *
			 * Half-the-aperture is used as a simple heuristic.
			 * More interesting would to do search for a free
			 * block prior to making the commitment to unbind.
			 * That caters for the self-harm case, and with a
			 * little more heuristics (e.g. NOFAULT, NOEVICT)
			 * we could try to minimise harm to others.
			 */
			if (flags & PIN_NONBLOCK &&
			    vma->fence_size > dev_priv->ggtt.mappable_end / 2)
				return ERR_PTR(-ENOSPC);
		}

		WARN(i915_vma_is_pinned(vma),
		     "bo is already pinned in ggtt with incorrect alignment:"
		     " offset=%08x, req.alignment=%llx,"
		     " req.map_and_fenceable=%d, vma->map_and_fenceable=%d\n",
		     i915_ggtt_offset(vma), alignment,
		     !!(flags & PIN_MAPPABLE),
		     i915_vma_is_map_and_fenceable(vma));
		ret = i915_vma_unbind(vma);
		if (ret)
			return ERR_PTR(ret);
	}

	ret = i915_vma_pin(vma, size, alignment, flags | PIN_GLOBAL);
	if (ret)
		return ERR_PTR(ret);

	return vma;
}

static __always_inline unsigned int __busy_read_flag(unsigned int id)
{
	/* Note that we could alias engines in the execbuf API, but
	 * that would be very unwise as it prevents userspace from
	 * fine control over engine selection. Ahem.
	 *
	 * This should be something like EXEC_MAX_ENGINE instead of
	 * I915_NUM_ENGINES.
	 */
	BUILD_BUG_ON(I915_NUM_ENGINES > 16);
	return 0x10000 << id;
}

static __always_inline unsigned int __busy_write_id(unsigned int id)
{
	/* The uABI guarantees an active writer is also amongst the read
	 * engines. This would be true if we accessed the activity tracking
	 * under the lock, but as we perform the lookup of the object and
	 * its activity locklessly we can not guarantee that the last_write
	 * being active implies that we have set the same engine flag from
	 * last_read - hence we always set both read and write busy for
	 * last_write.
	 */
	return id | __busy_read_flag(id);
}

static __always_inline unsigned int
__busy_set_if_active(const struct dma_fence *fence,
		     unsigned int (*flag)(unsigned int id))
{
	struct drm_i915_gem_request *rq;

	/* We have to check the current hw status of the fence as the uABI
	 * guarantees forward progress. We could rely on the idle worker
	 * to eventually flush us, but to minimise latency just ask the
	 * hardware.
	 *
	 * Note we only report on the status of native fences.
	 */
	if (!dma_fence_is_i915(fence))
		return 0;

	/* opencode to_request() in order to avoid const warnings */
	rq = container_of(fence, struct drm_i915_gem_request, fence);
	if (i915_gem_request_completed(rq))
		return 0;

	return flag(rq->engine->exec_id);
}

static __always_inline unsigned int
busy_check_reader(const struct dma_fence *fence)
{
	return __busy_set_if_active(fence, __busy_read_flag);
}

static __always_inline unsigned int
busy_check_writer(const struct dma_fence *fence)
{
	if (!fence)
		return 0;

	return __busy_set_if_active(fence, __busy_write_id);
}

int
i915_gem_busy_ioctl(struct drm_device *dev, void *data,
		    struct drm_file *file)
{
	struct drm_i915_gem_busy *args = data;
	struct drm_i915_gem_object *obj;
	struct reservation_object_list *list;
	unsigned int seq;
	int err;

	err = -ENOENT;
	rcu_read_lock();
	obj = i915_gem_object_lookup_rcu(file, args->handle);
	if (!obj)
		goto out;

	/* A discrepancy here is that we do not report the status of
	 * non-i915 fences, i.e. even though we may report the object as idle,
	 * a call to set-domain may still stall waiting for foreign rendering.
	 * This also means that wait-ioctl may report an object as busy,
	 * where busy-ioctl considers it idle.
	 *
	 * We trade the ability to warn of foreign fences to report on which
	 * i915 engines are active for the object.
	 *
	 * Alternatively, we can trade that extra information on read/write
	 * activity with
	 *	args->busy =
	 *		!reservation_object_test_signaled_rcu(obj->resv, true);
	 * to report the overall busyness. This is what the wait-ioctl does.
	 *
	 */
retry:
	seq = raw_read_seqcount(&obj->resv->seq);

	/* Translate the exclusive fence to the READ *and* WRITE engine */
	args->busy = busy_check_writer(rcu_dereference(obj->resv->fence_excl));

	/* Translate shared fences to READ set of engines */
	list = rcu_dereference(obj->resv->fence);
	if (list) {
		unsigned int shared_count = list->shared_count, i;

		for (i = 0; i < shared_count; ++i) {
			struct dma_fence *fence =
				rcu_dereference(list->shared[i]);

			args->busy |= busy_check_reader(fence);
		}
	}

	if (args->busy && read_seqcount_retry(&obj->resv->seq, seq))
		goto retry;

	err = 0;
out:
	rcu_read_unlock();
	return err;
}

int
i915_gem_throttle_ioctl(struct drm_device *dev, void *data,
			struct drm_file *file_priv)
{
	return i915_gem_ring_throttle(dev, file_priv);
}

int
i915_gem_madvise_ioctl(struct drm_device *dev, void *data,
		       struct drm_file *file_priv)
{
	struct drm_i915_private *dev_priv = to_i915(dev);
	struct drm_i915_gem_madvise *args = data;
	struct drm_i915_gem_object *obj;
	int err;

	switch (args->madv) {
	case I915_MADV_DONTNEED:
	case I915_MADV_WILLNEED:
	    break;
	default:
	    return -EINVAL;
	}

	obj = i915_gem_object_lookup(file_priv, args->handle);
	if (!obj)
		return -ENOENT;

	err = mutex_lock_interruptible(&obj->mm.lock);
	if (err)
		goto out;

	if (obj->mm.pages &&
	    i915_gem_object_is_tiled(obj) &&
	    dev_priv->quirks & QUIRK_PIN_SWIZZLED_PAGES) {
		if (obj->mm.madv == I915_MADV_WILLNEED) {
			GEM_BUG_ON(!obj->mm.quirked);
			__i915_gem_object_unpin_pages(obj);
			obj->mm.quirked = false;
		}
		if (args->madv == I915_MADV_WILLNEED) {
			GEM_BUG_ON(obj->mm.quirked);
			__i915_gem_object_pin_pages(obj);
			obj->mm.quirked = true;
		}
	}

	if (obj->mm.madv != __I915_MADV_PURGED)
		obj->mm.madv = args->madv;

	/* if the object is no longer attached, discard its backing storage */
	if (obj->mm.madv == I915_MADV_DONTNEED && !obj->mm.pages)
		i915_gem_object_truncate(obj);

	args->retained = obj->mm.madv != __I915_MADV_PURGED;
	mutex_unlock(&obj->mm.lock);

out:
	i915_gem_object_put(obj);
	return err;
}

static void
frontbuffer_retire(struct i915_gem_active *active,
		   struct drm_i915_gem_request *request)
{
	struct drm_i915_gem_object *obj =
		container_of(active, typeof(*obj), frontbuffer_write);

	intel_fb_obj_flush(obj, true, ORIGIN_CS);
}

void i915_gem_object_init(struct drm_i915_gem_object *obj,
			  const struct drm_i915_gem_object_ops *ops)
{
	mutex_init(&obj->mm.lock);

	INIT_LIST_HEAD(&obj->global_link);
	INIT_LIST_HEAD(&obj->userfault_link);
	INIT_LIST_HEAD(&obj->obj_exec_link);
	INIT_LIST_HEAD(&obj->vma_list);
	INIT_LIST_HEAD(&obj->batch_pool_link);

	obj->ops = ops;

	reservation_object_init(&obj->__builtin_resv);
	obj->resv = &obj->__builtin_resv;

	obj->frontbuffer_ggtt_origin = ORIGIN_GTT;
	init_request_active(&obj->frontbuffer_write, frontbuffer_retire);

	obj->mm.madv = I915_MADV_WILLNEED;
	INIT_RADIX_TREE(&obj->mm.get_page.radix, GFP_KERNEL | __GFP_NOWARN);
	mutex_init(&obj->mm.get_page.lock);

	i915_gem_info_add_obj(to_i915(obj->base.dev), obj->base.size);
}

static const struct drm_i915_gem_object_ops i915_gem_object_ops = {
	.flags = I915_GEM_OBJECT_HAS_STRUCT_PAGE |
		 I915_GEM_OBJECT_IS_SHRINKABLE,
	.get_pages = i915_gem_object_get_pages_gtt,
	.put_pages = i915_gem_object_put_pages_gtt,
};

struct drm_i915_gem_object *
i915_gem_object_create(struct drm_i915_private *dev_priv, u64 size)
{
	struct drm_i915_gem_object *obj;
	struct address_space *mapping;
	gfp_t mask;
	int ret;

	/* There is a prevalence of the assumption that we fit the object's
	 * page count inside a 32bit _signed_ variable. Let's document this and
	 * catch if we ever need to fix it. In the meantime, if you do spot
	 * such a local variable, please consider fixing!
	 */
	if (WARN_ON(size >> PAGE_SHIFT > INT_MAX))
		return ERR_PTR(-E2BIG);

	if (overflows_type(size, obj->base.size))
		return ERR_PTR(-E2BIG);

	obj = i915_gem_object_alloc(dev_priv);
	if (obj == NULL)
		return ERR_PTR(-ENOMEM);

	ret = drm_gem_object_init(&dev_priv->drm, &obj->base, size);
	if (ret)
		goto fail;

	mask = GFP_HIGHUSER | __GFP_RECLAIMABLE;
	if (IS_I965GM(dev_priv) || IS_I965G(dev_priv)) {
		/* 965gm cannot relocate objects above 4GiB. */
		mask &= ~__GFP_HIGHMEM;
		mask |= __GFP_DMA32;
	}

	mapping = obj->base.filp->f_mapping;
	mapping_set_gfp_mask(mapping, mask);

	i915_gem_object_init(obj, &i915_gem_object_ops);

	obj->base.write_domain = I915_GEM_DOMAIN_CPU;
	obj->base.read_domains = I915_GEM_DOMAIN_CPU;

	if (HAS_LLC(dev_priv)) {
		/* On some devices, we can have the GPU use the LLC (the CPU
		 * cache) for about a 10% performance improvement
		 * compared to uncached.  Graphics requests other than
		 * display scanout are coherent with the CPU in
		 * accessing this cache.  This means in this mode we
		 * don't need to clflush on the CPU side, and on the
		 * GPU side we only need to flush internal caches to
		 * get data visible to the CPU.
		 *
		 * However, we maintain the display planes as UC, and so
		 * need to rebind when first used as such.
		 */
		obj->cache_level = I915_CACHE_LLC;
	} else
		obj->cache_level = I915_CACHE_NONE;

	trace_i915_gem_object_create(obj);

	return obj;

fail:
	i915_gem_object_free(obj);
	return ERR_PTR(ret);
}

static bool discard_backing_storage(struct drm_i915_gem_object *obj)
{
	/* If we are the last user of the backing storage (be it shmemfs
	 * pages or stolen etc), we know that the pages are going to be
	 * immediately released. In this case, we can then skip copying
	 * back the contents from the GPU.
	 */

	if (obj->mm.madv != I915_MADV_WILLNEED)
		return false;

	if (obj->base.filp == NULL)
		return true;

	/* At first glance, this looks racy, but then again so would be
	 * userspace racing mmap against close. However, the first external
	 * reference to the filp can only be obtained through the
	 * i915_gem_mmap_ioctl() which safeguards us against the user
	 * acquiring such a reference whilst we are in the middle of
	 * freeing the object.
	 */
	return atomic_long_read(&obj->base.filp->f_count) == 1;
}

static void __i915_gem_free_objects(struct drm_i915_private *i915,
				    struct llist_node *freed)
{
	struct drm_i915_gem_object *obj, *on;

	mutex_lock(&i915->drm.struct_mutex);
	intel_runtime_pm_get(i915);
	llist_for_each_entry(obj, freed, freed) {
		struct i915_vma *vma, *vn;

		trace_i915_gem_object_destroy(obj);

		GEM_BUG_ON(i915_gem_object_is_active(obj));
		list_for_each_entry_safe(vma, vn,
					 &obj->vma_list, obj_link) {
			GEM_BUG_ON(!i915_vma_is_ggtt(vma));
			GEM_BUG_ON(i915_vma_is_active(vma));
			vma->flags &= ~I915_VMA_PIN_MASK;
			i915_vma_close(vma);
		}
		GEM_BUG_ON(!list_empty(&obj->vma_list));
		GEM_BUG_ON(!RB_EMPTY_ROOT(&obj->vma_tree));

		list_del(&obj->global_link);
	}
	intel_runtime_pm_put(i915);
	mutex_unlock(&i915->drm.struct_mutex);

	llist_for_each_entry_safe(obj, on, freed, freed) {
		GEM_BUG_ON(obj->bind_count);
		GEM_BUG_ON(atomic_read(&obj->frontbuffer_bits));

		if (obj->ops->release)
			obj->ops->release(obj);

		if (WARN_ON(i915_gem_object_has_pinned_pages(obj)))
			atomic_set(&obj->mm.pages_pin_count, 0);
		__i915_gem_object_put_pages(obj, I915_MM_NORMAL);
		GEM_BUG_ON(obj->mm.pages);

		if (obj->base.import_attach)
			drm_prime_gem_destroy(&obj->base, NULL);

		reservation_object_fini(&obj->__builtin_resv);
		drm_gem_object_release(&obj->base);
		i915_gem_info_remove_obj(i915, obj->base.size);

		kfree(obj->bit_17);
		i915_gem_object_free(obj);
	}
}

static void i915_gem_flush_free_objects(struct drm_i915_private *i915)
{
	struct llist_node *freed;

	freed = llist_del_all(&i915->mm.free_list);
	if (unlikely(freed))
		__i915_gem_free_objects(i915, freed);
}

static void __i915_gem_free_work(struct work_struct *work)
{
	struct drm_i915_private *i915 =
		container_of(work, struct drm_i915_private, mm.free_work);
	struct llist_node *freed;

	/* All file-owned VMA should have been released by this point through
	 * i915_gem_close_object(), or earlier by i915_gem_context_close().
	 * However, the object may also be bound into the global GTT (e.g.
	 * older GPUs without per-process support, or for direct access through
	 * the GTT either for the user or for scanout). Those VMA still need to
	 * unbound now.
	 */

	while ((freed = llist_del_all(&i915->mm.free_list)))
		__i915_gem_free_objects(i915, freed);
}

static void __i915_gem_free_object_rcu(struct rcu_head *head)
{
	struct drm_i915_gem_object *obj =
		container_of(head, typeof(*obj), rcu);
	struct drm_i915_private *i915 = to_i915(obj->base.dev);

	/* We can't simply use call_rcu() from i915_gem_free_object()
	 * as we need to block whilst unbinding, and the call_rcu
	 * task may be called from softirq context. So we take a
	 * detour through a worker.
	 */
	if (llist_add(&obj->freed, &i915->mm.free_list))
		schedule_work(&i915->mm.free_work);
}

void i915_gem_free_object(struct drm_gem_object *gem_obj)
{
	struct drm_i915_gem_object *obj = to_intel_bo(gem_obj);

	if (obj->mm.quirked)
		__i915_gem_object_unpin_pages(obj);

	if (discard_backing_storage(obj))
		obj->mm.madv = I915_MADV_DONTNEED;

	/* Before we free the object, make sure any pure RCU-only
	 * read-side critical sections are complete, e.g.
	 * i915_gem_busy_ioctl(). For the corresponding synchronized
	 * lookup see i915_gem_object_lookup_rcu().
	 */
	call_rcu(&obj->rcu, __i915_gem_free_object_rcu);
}

void __i915_gem_object_release_unless_active(struct drm_i915_gem_object *obj)
{
	lockdep_assert_held(&obj->base.dev->struct_mutex);

	GEM_BUG_ON(i915_gem_object_has_active_reference(obj));
	if (i915_gem_object_is_active(obj))
		i915_gem_object_set_active_reference(obj);
	else
		i915_gem_object_put(obj);
}

static void assert_kernel_context_is_current(struct drm_i915_private *dev_priv)
{
	struct intel_engine_cs *engine;
	enum intel_engine_id id;

	for_each_engine(engine, dev_priv, id)
		GEM_BUG_ON(engine->last_retired_context &&
			   !i915_gem_context_is_kernel(engine->last_retired_context));
}

void i915_gem_sanitize(struct drm_i915_private *i915)
{
	/*
	 * If we inherit context state from the BIOS or earlier occupants
	 * of the GPU, the GPU may be in an inconsistent state when we
	 * try to take over. The only way to remove the earlier state
	 * is by resetting. However, resetting on earlier gen is tricky as
	 * it may impact the display and we are uncertain about the stability
	 * of the reset, so we only reset recent machines with logical
	 * context support (that must be reset to remove any stray contexts).
	 */
	if (HAS_HW_CONTEXTS(i915)) {
		int reset = intel_gpu_reset(i915, ALL_ENGINES);
		WARN_ON(reset && reset != -ENODEV);
	}
}

int i915_gem_suspend(struct drm_i915_private *dev_priv)
{
	struct drm_device *dev = &dev_priv->drm;
	int ret;

	intel_suspend_gt_powersave(dev_priv);

	mutex_lock(&dev->struct_mutex);

	/* We have to flush all the executing contexts to main memory so
	 * that they can saved in the hibernation image. To ensure the last
	 * context image is coherent, we have to switch away from it. That
	 * leaves the dev_priv->kernel_context still active when
	 * we actually suspend, and its image in memory may not match the GPU
	 * state. Fortunately, the kernel_context is disposable and we do
	 * not rely on its state.
	 */
	ret = i915_gem_switch_to_kernel_context(dev_priv);
	if (ret)
		goto err;

	ret = i915_gem_wait_for_idle(dev_priv,
				     I915_WAIT_INTERRUPTIBLE |
				     I915_WAIT_LOCKED);
	if (ret)
		goto err;

	i915_gem_retire_requests(dev_priv);
	GEM_BUG_ON(dev_priv->gt.active_requests);

	assert_kernel_context_is_current(dev_priv);
	i915_gem_context_lost(dev_priv);
	mutex_unlock(&dev->struct_mutex);

	cancel_delayed_work_sync(&dev_priv->gpu_error.hangcheck_work);
	cancel_delayed_work_sync(&dev_priv->gt.retire_work);

	/* As the idle_work is rearming if it detects a race, play safe and
	 * repeat the flush until it is definitely idle.
	 */
	while (flush_delayed_work(&dev_priv->gt.idle_work))
		;

	i915_gem_drain_freed_objects(dev_priv);

	/* Assert that we sucessfully flushed all the work and
	 * reset the GPU back to its idle, low power state.
	 */
	WARN_ON(dev_priv->gt.awake);
	WARN_ON(!intel_execlists_idle(dev_priv));

	/*
	 * Neither the BIOS, ourselves or any other kernel
	 * expects the system to be in execlists mode on startup,
	 * so we need to reset the GPU back to legacy mode. And the only
	 * known way to disable logical contexts is through a GPU reset.
	 *
	 * So in order to leave the system in a known default configuration,
	 * always reset the GPU upon unload and suspend. Afterwards we then
	 * clean up the GEM state tracking, flushing off the requests and
	 * leaving the system in a known idle state.
	 *
	 * Note that is of the upmost importance that the GPU is idle and
	 * all stray writes are flushed *before* we dismantle the backing
	 * storage for the pinned objects.
	 *
	 * However, since we are uncertain that resetting the GPU on older
	 * machines is a good idea, we don't - just in case it leaves the
	 * machine in an unusable condition.
	 */
	i915_gem_sanitize(dev_priv);

	return 0;

err:
	mutex_unlock(&dev->struct_mutex);
	return ret;
}

void i915_gem_resume(struct drm_i915_private *dev_priv)
{
	struct drm_device *dev = &dev_priv->drm;

	WARN_ON(dev_priv->gt.awake);

	mutex_lock(&dev->struct_mutex);
	i915_gem_restore_gtt_mappings(dev_priv);

	/* As we didn't flush the kernel context before suspend, we cannot
	 * guarantee that the context image is complete. So let's just reset
	 * it and start again.
	 */
	dev_priv->gt.resume(dev_priv);

	mutex_unlock(&dev->struct_mutex);
}

void i915_gem_init_swizzling(struct drm_i915_private *dev_priv)
{
	if (INTEL_GEN(dev_priv) < 5 ||
	    dev_priv->mm.bit_6_swizzle_x == I915_BIT_6_SWIZZLE_NONE)
		return;

	I915_WRITE(DISP_ARB_CTL, I915_READ(DISP_ARB_CTL) |
				 DISP_TILE_SURFACE_SWIZZLING);

	if (IS_GEN5(dev_priv))
		return;

	I915_WRITE(TILECTL, I915_READ(TILECTL) | TILECTL_SWZCTL);
	if (IS_GEN6(dev_priv))
		I915_WRITE(ARB_MODE, _MASKED_BIT_ENABLE(ARB_MODE_SWIZZLE_SNB));
	else if (IS_GEN7(dev_priv))
		I915_WRITE(ARB_MODE, _MASKED_BIT_ENABLE(ARB_MODE_SWIZZLE_IVB));
	else if (IS_GEN8(dev_priv))
		I915_WRITE(GAMTARBMODE, _MASKED_BIT_ENABLE(ARB_MODE_SWIZZLE_BDW));
	else
		BUG();
}

static void init_unused_ring(struct drm_i915_private *dev_priv, u32 base)
{
	I915_WRITE(RING_CTL(base), 0);
	I915_WRITE(RING_HEAD(base), 0);
	I915_WRITE(RING_TAIL(base), 0);
	I915_WRITE(RING_START(base), 0);
}

static void init_unused_rings(struct drm_i915_private *dev_priv)
{
	if (IS_I830(dev_priv)) {
		init_unused_ring(dev_priv, PRB1_BASE);
		init_unused_ring(dev_priv, SRB0_BASE);
		init_unused_ring(dev_priv, SRB1_BASE);
		init_unused_ring(dev_priv, SRB2_BASE);
		init_unused_ring(dev_priv, SRB3_BASE);
	} else if (IS_GEN2(dev_priv)) {
		init_unused_ring(dev_priv, SRB0_BASE);
		init_unused_ring(dev_priv, SRB1_BASE);
	} else if (IS_GEN3(dev_priv)) {
		init_unused_ring(dev_priv, PRB1_BASE);
		init_unused_ring(dev_priv, PRB2_BASE);
	}
}

static int __i915_gem_restart_engines(void *data)
{
	struct drm_i915_private *i915 = data;
	struct intel_engine_cs *engine;
	enum intel_engine_id id;
	int err;

	for_each_engine(engine, i915, id) {
		err = engine->init_hw(engine);
		if (err)
			return err;
	}

	return 0;
}

int i915_gem_init_hw(struct drm_i915_private *dev_priv)
{
	int ret;

	dev_priv->gt.last_init_time = ktime_get();

	/* Double layer security blanket, see i915_gem_init() */
	intel_uncore_forcewake_get(dev_priv, FORCEWAKE_ALL);

	if (HAS_EDRAM(dev_priv) && INTEL_GEN(dev_priv) < 9)
		I915_WRITE(HSW_IDICR, I915_READ(HSW_IDICR) | IDIHASHMSK(0xf));

	if (IS_HASWELL(dev_priv))
		I915_WRITE(MI_PREDICATE_RESULT_2, IS_HSW_GT3(dev_priv) ?
			   LOWER_SLICE_ENABLED : LOWER_SLICE_DISABLED);

	if (HAS_PCH_NOP(dev_priv)) {
		if (IS_IVYBRIDGE(dev_priv)) {
			u32 temp = I915_READ(GEN7_MSG_CTL);
			temp &= ~(WAIT_FOR_PCH_FLR_ACK | WAIT_FOR_PCH_RESET_ACK);
			I915_WRITE(GEN7_MSG_CTL, temp);
		} else if (INTEL_GEN(dev_priv) >= 7) {
			u32 temp = I915_READ(HSW_NDE_RSTWRN_OPT);
			temp &= ~RESET_PCH_HANDSHAKE_ENABLE;
			I915_WRITE(HSW_NDE_RSTWRN_OPT, temp);
		}
	}

	i915_gem_init_swizzling(dev_priv);

	/*
	 * At least 830 can leave some of the unused rings
	 * "active" (ie. head != tail) after resume which
	 * will prevent c3 entry. Makes sure all unused rings
	 * are totally idle.
	 */
	init_unused_rings(dev_priv);

	BUG_ON(!dev_priv->kernel_context);

	ret = i915_ppgtt_init_hw(dev_priv);
	if (ret) {
		DRM_ERROR("PPGTT enable HW failed %d\n", ret);
		goto out;
	}

	/* Need to do basic initialisation of all rings first: */
	ret = __i915_gem_restart_engines(dev_priv);
	if (ret)
		goto out;

	intel_mocs_init_l3cc_table(dev_priv);

	/* We can't enable contexts until all firmware is loaded */
	ret = intel_guc_setup(dev_priv);
	if (ret)
		goto out;

out:
	intel_uncore_forcewake_put(dev_priv, FORCEWAKE_ALL);
	return ret;
}

bool intel_sanitize_semaphores(struct drm_i915_private *dev_priv, int value)
{
	if (INTEL_INFO(dev_priv)->gen < 6)
		return false;

	/* TODO: make semaphores and Execlists play nicely together */
	if (i915.enable_execlists)
		return false;

	if (value >= 0)
		return value;

#ifdef CONFIG_INTEL_IOMMU
	/* Enable semaphores on SNB when IO remapping is off */
	if (INTEL_INFO(dev_priv)->gen == 6 && intel_iommu_gfx_mapped)
		return false;
#endif

	return true;
}

int i915_gem_init(struct drm_i915_private *dev_priv)
{
	int ret;

	mutex_lock(&dev_priv->drm.struct_mutex);

	if (!i915.enable_execlists) {
		dev_priv->gt.resume = intel_legacy_submission_resume;
		dev_priv->gt.cleanup_engine = intel_engine_cleanup;
	} else {
		dev_priv->gt.resume = intel_lr_context_resume;
		dev_priv->gt.cleanup_engine = intel_logical_ring_cleanup;
	}

	/* This is just a security blanket to placate dragons.
	 * On some systems, we very sporadically observe that the first TLBs
	 * used by the CS may be stale, despite us poking the TLB reset. If
	 * we hold the forcewake during initialisation these problems
	 * just magically go away.
	 */
	intel_uncore_forcewake_get(dev_priv, FORCEWAKE_ALL);

	i915_gem_init_userptr(dev_priv);

	ret = i915_gem_init_ggtt(dev_priv);
	if (ret)
		goto out_unlock;

	ret = i915_gem_context_init(dev_priv);
	if (ret)
		goto out_unlock;

	ret = intel_engines_init(dev_priv);
	if (ret)
		goto out_unlock;

	ret = i915_gem_init_hw(dev_priv);
	if (ret == -EIO) {
		/* Allow engine initialisation to fail by marking the GPU as
		 * wedged. But we only want to do this where the GPU is angry,
		 * for all other failure, such as an allocation failure, bail.
		 */
		DRM_ERROR("Failed to initialize GPU, declaring it wedged\n");
		i915_gem_set_wedged(dev_priv);
		ret = 0;
	}

out_unlock:
	intel_uncore_forcewake_put(dev_priv, FORCEWAKE_ALL);
	mutex_unlock(&dev_priv->drm.struct_mutex);

	return ret;
}

void i915_gem_init_mmio(struct drm_i915_private *i915)
{
	i915_gem_sanitize(i915);
}

void
i915_gem_cleanup_engines(struct drm_i915_private *dev_priv)
{
	struct intel_engine_cs *engine;
	enum intel_engine_id id;

	for_each_engine(engine, dev_priv, id)
		dev_priv->gt.cleanup_engine(engine);
}

void
i915_gem_load_init_fences(struct drm_i915_private *dev_priv)
{
	int i;

	if (INTEL_INFO(dev_priv)->gen >= 7 && !IS_VALLEYVIEW(dev_priv) &&
	    !IS_CHERRYVIEW(dev_priv))
		dev_priv->num_fence_regs = 32;
	else if (INTEL_INFO(dev_priv)->gen >= 4 ||
		 IS_I945G(dev_priv) || IS_I945GM(dev_priv) ||
		 IS_G33(dev_priv) || IS_PINEVIEW(dev_priv))
		dev_priv->num_fence_regs = 16;
	else
		dev_priv->num_fence_regs = 8;

	if (intel_vgpu_active(dev_priv))
		dev_priv->num_fence_regs =
				I915_READ(vgtif_reg(avail_rs.fence_num));

	/* Initialize fence registers to zero */
	for (i = 0; i < dev_priv->num_fence_regs; i++) {
		struct drm_i915_fence_reg *fence = &dev_priv->fence_regs[i];

		fence->i915 = dev_priv;
		fence->id = i;
		list_add_tail(&fence->link, &dev_priv->mm.fence_list);
	}
	i915_gem_restore_fences(dev_priv);

	i915_gem_detect_bit_6_swizzle(dev_priv);
}

int
i915_gem_load_init(struct drm_i915_private *dev_priv)
{
	int err = -ENOMEM;

	dev_priv->objects = KMEM_CACHE(drm_i915_gem_object, SLAB_HWCACHE_ALIGN);
	if (!dev_priv->objects)
		goto err_out;

	dev_priv->vmas = KMEM_CACHE(i915_vma, SLAB_HWCACHE_ALIGN);
	if (!dev_priv->vmas)
		goto err_objects;

	dev_priv->requests = KMEM_CACHE(drm_i915_gem_request,
					SLAB_HWCACHE_ALIGN |
					SLAB_RECLAIM_ACCOUNT |
					SLAB_DESTROY_BY_RCU);
	if (!dev_priv->requests)
		goto err_vmas;

	dev_priv->dependencies = KMEM_CACHE(i915_dependency,
					    SLAB_HWCACHE_ALIGN |
					    SLAB_RECLAIM_ACCOUNT);
	if (!dev_priv->dependencies)
		goto err_requests;

	mutex_lock(&dev_priv->drm.struct_mutex);
	INIT_LIST_HEAD(&dev_priv->gt.timelines);
	err = i915_gem_timeline_init__global(dev_priv);
	mutex_unlock(&dev_priv->drm.struct_mutex);
	if (err)
		goto err_dependencies;

	INIT_LIST_HEAD(&dev_priv->context_list);
	INIT_WORK(&dev_priv->mm.free_work, __i915_gem_free_work);
	init_llist_head(&dev_priv->mm.free_list);
	INIT_LIST_HEAD(&dev_priv->mm.unbound_list);
	INIT_LIST_HEAD(&dev_priv->mm.bound_list);
	INIT_LIST_HEAD(&dev_priv->mm.fence_list);
	INIT_LIST_HEAD(&dev_priv->mm.userfault_list);
	INIT_DELAYED_WORK(&dev_priv->gt.retire_work,
			  i915_gem_retire_work_handler);
	INIT_DELAYED_WORK(&dev_priv->gt.idle_work,
			  i915_gem_idle_work_handler);
	init_waitqueue_head(&dev_priv->gpu_error.wait_queue);
	init_waitqueue_head(&dev_priv->gpu_error.reset_queue);

	dev_priv->relative_constants_mode = I915_EXEC_CONSTANTS_REL_GENERAL;

	init_waitqueue_head(&dev_priv->pending_flip_queue);

	dev_priv->mm.interruptible = true;

	atomic_set(&dev_priv->mm.bsd_engine_dispatch_index, 0);

	spin_lock_init(&dev_priv->fb_tracking.lock);

	return 0;

err_dependencies:
	kmem_cache_destroy(dev_priv->dependencies);
err_requests:
	kmem_cache_destroy(dev_priv->requests);
err_vmas:
	kmem_cache_destroy(dev_priv->vmas);
err_objects:
	kmem_cache_destroy(dev_priv->objects);
err_out:
	return err;
}

void i915_gem_load_cleanup(struct drm_i915_private *dev_priv)
{
	i915_gem_drain_freed_objects(dev_priv);
	WARN_ON(!llist_empty(&dev_priv->mm.free_list));
	WARN_ON(dev_priv->mm.object_count);

	mutex_lock(&dev_priv->drm.struct_mutex);
	i915_gem_timeline_fini(&dev_priv->gt.global_timeline);
	WARN_ON(!list_empty(&dev_priv->gt.timelines));
	mutex_unlock(&dev_priv->drm.struct_mutex);

	kmem_cache_destroy(dev_priv->dependencies);
	kmem_cache_destroy(dev_priv->requests);
	kmem_cache_destroy(dev_priv->vmas);
	kmem_cache_destroy(dev_priv->objects);

	/* And ensure that our DESTROY_BY_RCU slabs are truly destroyed */
	rcu_barrier();
}

int i915_gem_freeze(struct drm_i915_private *dev_priv)
{
	mutex_lock(&dev_priv->drm.struct_mutex);
	i915_gem_shrink_all(dev_priv);
	mutex_unlock(&dev_priv->drm.struct_mutex);

	return 0;
}

int i915_gem_freeze_late(struct drm_i915_private *dev_priv)
{
	struct drm_i915_gem_object *obj;
	struct list_head *phases[] = {
		&dev_priv->mm.unbound_list,
		&dev_priv->mm.bound_list,
		NULL
	}, **p;

	/* Called just before we write the hibernation image.
	 *
	 * We need to update the domain tracking to reflect that the CPU
	 * will be accessing all the pages to create and restore from the
	 * hibernation, and so upon restoration those pages will be in the
	 * CPU domain.
	 *
	 * To make sure the hibernation image contains the latest state,
	 * we update that state just before writing out the image.
	 *
	 * To try and reduce the hibernation image, we manually shrink
	 * the objects as well.
	 */

	mutex_lock(&dev_priv->drm.struct_mutex);
	i915_gem_shrink(dev_priv, -1UL, I915_SHRINK_UNBOUND);

	for (p = phases; *p; p++) {
		list_for_each_entry(obj, *p, global_link) {
			obj->base.read_domains = I915_GEM_DOMAIN_CPU;
			obj->base.write_domain = I915_GEM_DOMAIN_CPU;
		}
	}
	mutex_unlock(&dev_priv->drm.struct_mutex);

	return 0;
}

void i915_gem_release(struct drm_device *dev, struct drm_file *file)
{
	struct drm_i915_file_private *file_priv = file->driver_priv;
	struct drm_i915_gem_request *request;

	/* Clean up our request list when the client is going away, so that
	 * later retire_requests won't dereference our soon-to-be-gone
	 * file_priv.
	 */
	spin_lock(&file_priv->mm.lock);
	list_for_each_entry(request, &file_priv->mm.request_list, client_list)
		request->file_priv = NULL;
	spin_unlock(&file_priv->mm.lock);

	if (!list_empty(&file_priv->rps.link)) {
		spin_lock(&to_i915(dev)->rps.client_lock);
		list_del(&file_priv->rps.link);
		spin_unlock(&to_i915(dev)->rps.client_lock);
	}
}

int i915_gem_open(struct drm_device *dev, struct drm_file *file)
{
	struct drm_i915_file_private *file_priv;
	int ret;

	DRM_DEBUG("\n");

	file_priv = kzalloc(sizeof(*file_priv), GFP_KERNEL);
	if (!file_priv)
		return -ENOMEM;

	file->driver_priv = file_priv;
	file_priv->dev_priv = to_i915(dev);
	file_priv->file = file;
	INIT_LIST_HEAD(&file_priv->rps.link);

	spin_lock_init(&file_priv->mm.lock);
	INIT_LIST_HEAD(&file_priv->mm.request_list);

	file_priv->bsd_engine = -1;

	ret = i915_gem_context_open(dev, file);
	if (ret)
		kfree(file_priv);

	return ret;
}

/**
 * i915_gem_track_fb - update frontbuffer tracking
 * @old: current GEM buffer for the frontbuffer slots
 * @new: new GEM buffer for the frontbuffer slots
 * @frontbuffer_bits: bitmask of frontbuffer slots
 *
 * This updates the frontbuffer tracking bits @frontbuffer_bits by clearing them
 * from @old and setting them in @new. Both @old and @new can be NULL.
 */
void i915_gem_track_fb(struct drm_i915_gem_object *old,
		       struct drm_i915_gem_object *new,
		       unsigned frontbuffer_bits)
{
	/* Control of individual bits within the mask are guarded by
	 * the owning plane->mutex, i.e. we can never see concurrent
	 * manipulation of individual bits. But since the bitfield as a whole
	 * is updated using RMW, we need to use atomics in order to update
	 * the bits.
	 */
	BUILD_BUG_ON(INTEL_FRONTBUFFER_BITS_PER_PIPE * I915_MAX_PIPES >
		     sizeof(atomic_t) * BITS_PER_BYTE);

	if (old) {
		WARN_ON(!(atomic_read(&old->frontbuffer_bits) & frontbuffer_bits));
		atomic_andnot(frontbuffer_bits, &old->frontbuffer_bits);
	}

	if (new) {
		WARN_ON(atomic_read(&new->frontbuffer_bits) & frontbuffer_bits);
		atomic_or(frontbuffer_bits, &new->frontbuffer_bits);
	}
}

/* Allocate a new GEM object and fill it with the supplied data */
struct drm_i915_gem_object *
i915_gem_object_create_from_data(struct drm_i915_private *dev_priv,
			         const void *data, size_t size)
{
	struct drm_i915_gem_object *obj;
	struct sg_table *sg;
	size_t bytes;
	int ret;

	obj = i915_gem_object_create(dev_priv, round_up(size, PAGE_SIZE));
	if (IS_ERR(obj))
		return obj;

	ret = i915_gem_object_set_to_cpu_domain(obj, true);
	if (ret)
		goto fail;

	ret = i915_gem_object_pin_pages(obj);
	if (ret)
		goto fail;

	sg = obj->mm.pages;
	bytes = sg_copy_from_buffer(sg->sgl, sg->nents, (void *)data, size);
	obj->mm.dirty = true; /* Backing store is now out of date */
	i915_gem_object_unpin_pages(obj);

	if (WARN_ON(bytes != size)) {
		DRM_ERROR("Incomplete copy, wrote %zu of %zu", bytes, size);
		ret = -EFAULT;
		goto fail;
	}

	return obj;

fail:
	i915_gem_object_put(obj);
	return ERR_PTR(ret);
}

struct scatterlist *
i915_gem_object_get_sg(struct drm_i915_gem_object *obj,
		       unsigned int n,
		       unsigned int *offset)
{
	struct i915_gem_object_page_iter *iter = &obj->mm.get_page;
	struct scatterlist *sg;
	unsigned int idx, count;

	might_sleep();
	GEM_BUG_ON(n >= obj->base.size >> PAGE_SHIFT);
	GEM_BUG_ON(!i915_gem_object_has_pinned_pages(obj));

	/* As we iterate forward through the sg, we record each entry in a
	 * radixtree for quick repeated (backwards) lookups. If we have seen
	 * this index previously, we will have an entry for it.
	 *
	 * Initial lookup is O(N), but this is amortized to O(1) for
	 * sequential page access (where each new request is consecutive
	 * to the previous one). Repeated lookups are O(lg(obj->base.size)),
	 * i.e. O(1) with a large constant!
	 */
	if (n < READ_ONCE(iter->sg_idx))
		goto lookup;

	mutex_lock(&iter->lock);

	/* We prefer to reuse the last sg so that repeated lookup of this
	 * (or the subsequent) sg are fast - comparing against the last
	 * sg is faster than going through the radixtree.
	 */

	sg = iter->sg_pos;
	idx = iter->sg_idx;
	count = __sg_page_count(sg);

	while (idx + count <= n) {
		unsigned long exception, i;
		int ret;

		/* If we cannot allocate and insert this entry, or the
		 * individual pages from this range, cancel updating the
		 * sg_idx so that on this lookup we are forced to linearly
		 * scan onwards, but on future lookups we will try the
		 * insertion again (in which case we need to be careful of
		 * the error return reporting that we have already inserted
		 * this index).
		 */
		ret = radix_tree_insert(&iter->radix, idx, sg);
		if (ret && ret != -EEXIST)
			goto scan;

		exception =
			RADIX_TREE_EXCEPTIONAL_ENTRY |
			idx << RADIX_TREE_EXCEPTIONAL_SHIFT;
		for (i = 1; i < count; i++) {
			ret = radix_tree_insert(&iter->radix, idx + i,
						(void *)exception);
			if (ret && ret != -EEXIST)
				goto scan;
		}

		idx += count;
		sg = ____sg_next(sg);
		count = __sg_page_count(sg);
	}

scan:
	iter->sg_pos = sg;
	iter->sg_idx = idx;

	mutex_unlock(&iter->lock);

	if (unlikely(n < idx)) /* insertion completed by another thread */
		goto lookup;

	/* In case we failed to insert the entry into the radixtree, we need
	 * to look beyond the current sg.
	 */
	while (idx + count <= n) {
		idx += count;
		sg = ____sg_next(sg);
		count = __sg_page_count(sg);
	}

	*offset = n - idx;
	return sg;

lookup:
	rcu_read_lock();

	sg = radix_tree_lookup(&iter->radix, n);
	GEM_BUG_ON(!sg);

	/* If this index is in the middle of multi-page sg entry,
	 * the radixtree will contain an exceptional entry that points
	 * to the start of that range. We will return the pointer to
	 * the base page and the offset of this page within the
	 * sg entry's range.
	 */
	*offset = 0;
	if (unlikely(radix_tree_exception(sg))) {
		unsigned long base =
			(unsigned long)sg >> RADIX_TREE_EXCEPTIONAL_SHIFT;

		sg = radix_tree_lookup(&iter->radix, base);
		GEM_BUG_ON(!sg);

		*offset = n - base;
	}

	rcu_read_unlock();

	return sg;
}

struct page *
i915_gem_object_get_page(struct drm_i915_gem_object *obj, unsigned int n)
{
	struct scatterlist *sg;
	unsigned int offset;

	GEM_BUG_ON(!i915_gem_object_has_struct_page(obj));

	sg = i915_gem_object_get_sg(obj, n, &offset);
	return nth_page(sg_page(sg), offset);
}

/* Like i915_gem_object_get_page(), but mark the returned page dirty */
struct page *
i915_gem_object_get_dirty_page(struct drm_i915_gem_object *obj,
			       unsigned int n)
{
	struct page *page;

	page = i915_gem_object_get_page(obj, n);
	if (!obj->mm.dirty)
		set_page_dirty(page);

	return page;
}

dma_addr_t
i915_gem_object_get_dma_address(struct drm_i915_gem_object *obj,
				unsigned long n)
{
	struct scatterlist *sg;
	unsigned int offset;

	sg = i915_gem_object_get_sg(obj, n, &offset);
	return sg_dma_address(sg) + (offset << PAGE_SHIFT);
}

#if IS_ENABLED(CONFIG_DRM_I915_SELFTEST)
#include "selftests/scatterlist.c"
#include "selftests/mock_gem_device.c"
#include "selftests/huge_gem_object.c"
#include "selftests/i915_gem_object.c"
#include "selftests/i915_gem_coherency.c"
#endif<|MERGE_RESOLUTION|>--- conflicted
+++ resolved
@@ -460,11 +460,7 @@
 		excl = reservation_object_get_excl_rcu(resv);
 	}
 
-<<<<<<< HEAD
-	if (excl && timeout >= 0)
-=======
 	if (excl && timeout >= 0) {
->>>>>>> 99c181a0
 		timeout = i915_gem_object_wait_fence(excl, flags, timeout, rps);
 		prune_fences = timeout >= 0;
 	}
