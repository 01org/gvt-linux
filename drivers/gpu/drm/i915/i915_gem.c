/*
 * Copyright © 2008-2015 Intel Corporation
 *
 * Permission is hereby granted, free of charge, to any person obtaining a
 * copy of this software and associated documentation files (the "Software"),
 * to deal in the Software without restriction, including without limitation
 * the rights to use, copy, modify, merge, publish, distribute, sublicense,
 * and/or sell copies of the Software, and to permit persons to whom the
 * Software is furnished to do so, subject to the following conditions:
 *
 * The above copyright notice and this permission notice (including the next
 * paragraph) shall be included in all copies or substantial portions of the
 * Software.
 *
 * THE SOFTWARE IS PROVIDED "AS IS", WITHOUT WARRANTY OF ANY KIND, EXPRESS OR
 * IMPLIED, INCLUDING BUT NOT LIMITED TO THE WARRANTIES OF MERCHANTABILITY,
 * FITNESS FOR A PARTICULAR PURPOSE AND NONINFRINGEMENT.  IN NO EVENT SHALL
 * THE AUTHORS OR COPYRIGHT HOLDERS BE LIABLE FOR ANY CLAIM, DAMAGES OR OTHER
 * LIABILITY, WHETHER IN AN ACTION OF CONTRACT, TORT OR OTHERWISE, ARISING
 * FROM, OUT OF OR IN CONNECTION WITH THE SOFTWARE OR THE USE OR OTHER DEALINGS
 * IN THE SOFTWARE.
 *
 * Authors:
 *    Eric Anholt <eric@anholt.net>
 *
 */

#include <drm/drmP.h>
#include <drm/drm_vma_manager.h>
#include <drm/i915_drm.h>
#include "i915_drv.h"
#include "i915_gem_clflush.h"
#include "i915_vgpu.h"
#include "i915_trace.h"
#include "intel_drv.h"
#include "intel_frontbuffer.h"
#include "intel_mocs.h"
#include <linux/dma-fence-array.h>
#include <linux/kthread.h>
#include <linux/reservation.h>
#include <linux/shmem_fs.h>
#include <linux/slab.h>
#include <linux/stop_machine.h>
#include <linux/swap.h>
#include <linux/pci.h>
#include <linux/dma-buf.h>

static void i915_gem_flush_free_objects(struct drm_i915_private *i915);
static void i915_gem_object_flush_gtt_write_domain(struct drm_i915_gem_object *obj);
static void i915_gem_object_flush_cpu_write_domain(struct drm_i915_gem_object *obj);

static bool cpu_write_needs_clflush(struct drm_i915_gem_object *obj)
{
	if (obj->base.write_domain == I915_GEM_DOMAIN_CPU)
		return false;

	if (!i915_gem_object_is_coherent(obj))
		return true;

	return obj->pin_display;
}

static int
insert_mappable_node(struct i915_ggtt *ggtt,
                     struct drm_mm_node *node, u32 size)
{
	memset(node, 0, sizeof(*node));
	return drm_mm_insert_node_in_range(&ggtt->base.mm, node,
					   size, 0, I915_COLOR_UNEVICTABLE,
					   0, ggtt->mappable_end,
					   DRM_MM_INSERT_LOW);
}

static void
remove_mappable_node(struct drm_mm_node *node)
{
	drm_mm_remove_node(node);
}

/* some bookkeeping */
static void i915_gem_info_add_obj(struct drm_i915_private *dev_priv,
				  u64 size)
{
	spin_lock(&dev_priv->mm.object_stat_lock);
	dev_priv->mm.object_count++;
	dev_priv->mm.object_memory += size;
	spin_unlock(&dev_priv->mm.object_stat_lock);
}

static void i915_gem_info_remove_obj(struct drm_i915_private *dev_priv,
				     u64 size)
{
	spin_lock(&dev_priv->mm.object_stat_lock);
	dev_priv->mm.object_count--;
	dev_priv->mm.object_memory -= size;
	spin_unlock(&dev_priv->mm.object_stat_lock);
}

static int
i915_gem_wait_for_error(struct i915_gpu_error *error)
{
	int ret;

	might_sleep();

	if (!i915_reset_in_progress(error))
		return 0;

	/*
	 * Only wait 10 seconds for the gpu reset to complete to avoid hanging
	 * userspace. If it takes that long something really bad is going on and
	 * we should simply try to bail out and fail as gracefully as possible.
	 */
	ret = wait_event_interruptible_timeout(error->reset_queue,
					       !i915_reset_in_progress(error),
					       I915_RESET_TIMEOUT);
	if (ret == 0) {
		DRM_ERROR("Timed out waiting for the gpu reset to complete\n");
		return -EIO;
	} else if (ret < 0) {
		return ret;
	} else {
		return 0;
	}
}

int i915_mutex_lock_interruptible(struct drm_device *dev)
{
	struct drm_i915_private *dev_priv = to_i915(dev);
	int ret;

	ret = i915_gem_wait_for_error(&dev_priv->gpu_error);
	if (ret)
		return ret;

	ret = mutex_lock_interruptible(&dev->struct_mutex);
	if (ret)
		return ret;

	return 0;
}

int
i915_gem_get_aperture_ioctl(struct drm_device *dev, void *data,
			    struct drm_file *file)
{
	struct drm_i915_private *dev_priv = to_i915(dev);
	struct i915_ggtt *ggtt = &dev_priv->ggtt;
	struct drm_i915_gem_get_aperture *args = data;
	struct i915_vma *vma;
	size_t pinned;

	pinned = 0;
	mutex_lock(&dev->struct_mutex);
	list_for_each_entry(vma, &ggtt->base.active_list, vm_link)
		if (i915_vma_is_pinned(vma))
			pinned += vma->node.size;
	list_for_each_entry(vma, &ggtt->base.inactive_list, vm_link)
		if (i915_vma_is_pinned(vma))
			pinned += vma->node.size;
	mutex_unlock(&dev->struct_mutex);

	args->aper_size = ggtt->base.total;
	args->aper_available_size = args->aper_size - pinned;

	return 0;
}

static struct sg_table *
i915_gem_object_get_pages_phys(struct drm_i915_gem_object *obj)
{
	struct address_space *mapping = obj->base.filp->f_mapping;
	drm_dma_handle_t *phys;
	struct sg_table *st;
	struct scatterlist *sg;
	char *vaddr;
	int i;

	if (WARN_ON(i915_gem_object_needs_bit17_swizzle(obj)))
		return ERR_PTR(-EINVAL);

	/* Always aligning to the object size, allows a single allocation
	 * to handle all possible callers, and given typical object sizes,
	 * the alignment of the buddy allocation will naturally match.
	 */
	phys = drm_pci_alloc(obj->base.dev,
			     obj->base.size,
			     roundup_pow_of_two(obj->base.size));
	if (!phys)
		return ERR_PTR(-ENOMEM);

	vaddr = phys->vaddr;
	for (i = 0; i < obj->base.size / PAGE_SIZE; i++) {
		struct page *page;
		char *src;

		page = shmem_read_mapping_page(mapping, i);
		if (IS_ERR(page)) {
			st = ERR_CAST(page);
			goto err_phys;
		}

		src = kmap_atomic(page);
		memcpy(vaddr, src, PAGE_SIZE);
		drm_clflush_virt_range(vaddr, PAGE_SIZE);
		kunmap_atomic(src);

		put_page(page);
		vaddr += PAGE_SIZE;
	}

	i915_gem_chipset_flush(to_i915(obj->base.dev));

	st = kmalloc(sizeof(*st), GFP_KERNEL);
	if (!st) {
		st = ERR_PTR(-ENOMEM);
		goto err_phys;
	}

	if (sg_alloc_table(st, 1, GFP_KERNEL)) {
		kfree(st);
		st = ERR_PTR(-ENOMEM);
		goto err_phys;
	}

	sg = st->sgl;
	sg->offset = 0;
	sg->length = obj->base.size;

	sg_dma_address(sg) = phys->busaddr;
	sg_dma_len(sg) = obj->base.size;

	obj->phys_handle = phys;
	return st;

err_phys:
	drm_pci_free(obj->base.dev, phys);
	return st;
}

static void
__i915_gem_object_release_shmem(struct drm_i915_gem_object *obj,
				struct sg_table *pages,
				bool needs_clflush)
{
	GEM_BUG_ON(obj->mm.madv == __I915_MADV_PURGED);

	if (obj->mm.madv == I915_MADV_DONTNEED)
		obj->mm.dirty = false;

	if (needs_clflush &&
	    (obj->base.read_domains & I915_GEM_DOMAIN_CPU) == 0 &&
	    !i915_gem_object_is_coherent(obj))
		drm_clflush_sg(pages);

	obj->base.read_domains = I915_GEM_DOMAIN_CPU;
	obj->base.write_domain = I915_GEM_DOMAIN_CPU;
}

static void
i915_gem_object_put_pages_phys(struct drm_i915_gem_object *obj,
			       struct sg_table *pages)
{
	__i915_gem_object_release_shmem(obj, pages, false);

	if (obj->mm.dirty) {
		struct address_space *mapping = obj->base.filp->f_mapping;
		char *vaddr = obj->phys_handle->vaddr;
		int i;

		for (i = 0; i < obj->base.size / PAGE_SIZE; i++) {
			struct page *page;
			char *dst;

			page = shmem_read_mapping_page(mapping, i);
			if (IS_ERR(page))
				continue;

			dst = kmap_atomic(page);
			drm_clflush_virt_range(vaddr, PAGE_SIZE);
			memcpy(dst, vaddr, PAGE_SIZE);
			kunmap_atomic(dst);

			set_page_dirty(page);
			if (obj->mm.madv == I915_MADV_WILLNEED)
				mark_page_accessed(page);
			put_page(page);
			vaddr += PAGE_SIZE;
		}
		obj->mm.dirty = false;
	}

	sg_free_table(pages);
	kfree(pages);

	drm_pci_free(obj->base.dev, obj->phys_handle);
}

static void
i915_gem_object_release_phys(struct drm_i915_gem_object *obj)
{
	i915_gem_object_unpin_pages(obj);
}

static const struct drm_i915_gem_object_ops i915_gem_phys_ops = {
	.get_pages = i915_gem_object_get_pages_phys,
	.put_pages = i915_gem_object_put_pages_phys,
	.release = i915_gem_object_release_phys,
};

static const struct drm_i915_gem_object_ops i915_gem_object_ops;

int i915_gem_object_unbind(struct drm_i915_gem_object *obj)
{
	struct i915_vma *vma;
	LIST_HEAD(still_in_list);
	int ret;

	lockdep_assert_held(&obj->base.dev->struct_mutex);

	/* Closed vma are removed from the obj->vma_list - but they may
	 * still have an active binding on the object. To remove those we
	 * must wait for all rendering to complete to the object (as unbinding
	 * must anyway), and retire the requests.
	 */
	ret = i915_gem_object_wait(obj,
				   I915_WAIT_INTERRUPTIBLE |
				   I915_WAIT_LOCKED |
				   I915_WAIT_ALL,
				   MAX_SCHEDULE_TIMEOUT,
				   NULL);
	if (ret)
		return ret;

	i915_gem_retire_requests(to_i915(obj->base.dev));

	while ((vma = list_first_entry_or_null(&obj->vma_list,
					       struct i915_vma,
					       obj_link))) {
		list_move_tail(&vma->obj_link, &still_in_list);
		ret = i915_vma_unbind(vma);
		if (ret)
			break;
	}
	list_splice(&still_in_list, &obj->vma_list);

	return ret;
}

static long
i915_gem_object_wait_fence(struct dma_fence *fence,
			   unsigned int flags,
			   long timeout,
			   struct intel_rps_client *rps)
{
	struct drm_i915_gem_request *rq;

	BUILD_BUG_ON(I915_WAIT_INTERRUPTIBLE != 0x1);

	if (test_bit(DMA_FENCE_FLAG_SIGNALED_BIT, &fence->flags))
		return timeout;

	if (!dma_fence_is_i915(fence))
		return dma_fence_wait_timeout(fence,
					      flags & I915_WAIT_INTERRUPTIBLE,
					      timeout);

	rq = to_request(fence);
	if (i915_gem_request_completed(rq))
		goto out;

	/* This client is about to stall waiting for the GPU. In many cases
	 * this is undesirable and limits the throughput of the system, as
	 * many clients cannot continue processing user input/output whilst
	 * blocked. RPS autotuning may take tens of milliseconds to respond
	 * to the GPU load and thus incurs additional latency for the client.
	 * We can circumvent that by promoting the GPU frequency to maximum
	 * before we wait. This makes the GPU throttle up much more quickly
	 * (good for benchmarks and user experience, e.g. window animations),
	 * but at a cost of spending more power processing the workload
	 * (bad for battery). Not all clients even want their results
	 * immediately and for them we should just let the GPU select its own
	 * frequency to maximise efficiency. To prevent a single client from
	 * forcing the clocks too high for the whole system, we only allow
	 * each client to waitboost once in a busy period.
	 */
	if (rps) {
		if (INTEL_GEN(rq->i915) >= 6)
			gen6_rps_boost(rq->i915, rps, rq->emitted_jiffies);
		else
			rps = NULL;
	}

	timeout = i915_wait_request(rq, flags, timeout);

out:
	if (flags & I915_WAIT_LOCKED && i915_gem_request_completed(rq))
		i915_gem_request_retire_upto(rq);

	if (rps && i915_gem_request_global_seqno(rq) == intel_engine_last_submit(rq->engine)) {
		/* The GPU is now idle and this client has stalled.
		 * Since no other client has submitted a request in the
		 * meantime, assume that this client is the only one
		 * supplying work to the GPU but is unable to keep that
		 * work supplied because it is waiting. Since the GPU is
		 * then never kept fully busy, RPS autoclocking will
		 * keep the clocks relatively low, causing further delays.
		 * Compensate by giving the synchronous client credit for
		 * a waitboost next time.
		 */
		spin_lock(&rq->i915->rps.client_lock);
		list_del_init(&rps->link);
		spin_unlock(&rq->i915->rps.client_lock);
	}

	return timeout;
}

static long
i915_gem_object_wait_reservation(struct reservation_object *resv,
				 unsigned int flags,
				 long timeout,
				 struct intel_rps_client *rps)
{
	unsigned int seq = __read_seqcount_begin(&resv->seq);
	struct dma_fence *excl;
	bool prune_fences = false;

	if (flags & I915_WAIT_ALL) {
		struct dma_fence **shared;
		unsigned int count, i;
		int ret;

		ret = reservation_object_get_fences_rcu(resv,
							&excl, &count, &shared);
		if (ret)
			return ret;

		for (i = 0; i < count; i++) {
			timeout = i915_gem_object_wait_fence(shared[i],
							     flags, timeout,
							     rps);
			if (timeout < 0)
				break;

			dma_fence_put(shared[i]);
		}

		for (; i < count; i++)
			dma_fence_put(shared[i]);
		kfree(shared);

		prune_fences = count && timeout >= 0;
	} else {
		excl = reservation_object_get_excl_rcu(resv);
	}

	if (excl && timeout >= 0) {
		timeout = i915_gem_object_wait_fence(excl, flags, timeout, rps);
		prune_fences = timeout >= 0;
	}

	dma_fence_put(excl);

	if (prune_fences && !__read_seqcount_retry(&resv->seq, seq)) {
		reservation_object_lock(resv, NULL);
		if (!__read_seqcount_retry(&resv->seq, seq))
			reservation_object_add_excl_fence(resv, NULL);
		reservation_object_unlock(resv);
	}

	return timeout;
}

static void __fence_set_priority(struct dma_fence *fence, int prio)
{
	struct drm_i915_gem_request *rq;
	struct intel_engine_cs *engine;

	if (!dma_fence_is_i915(fence))
		return;

	rq = to_request(fence);
	engine = rq->engine;
	if (!engine->schedule)
		return;

	engine->schedule(rq, prio);
}

static void fence_set_priority(struct dma_fence *fence, int prio)
{
	/* Recurse once into a fence-array */
	if (dma_fence_is_array(fence)) {
		struct dma_fence_array *array = to_dma_fence_array(fence);
		int i;

		for (i = 0; i < array->num_fences; i++)
			__fence_set_priority(array->fences[i], prio);
	} else {
		__fence_set_priority(fence, prio);
	}
}

int
i915_gem_object_wait_priority(struct drm_i915_gem_object *obj,
			      unsigned int flags,
			      int prio)
{
	struct dma_fence *excl;

	if (flags & I915_WAIT_ALL) {
		struct dma_fence **shared;
		unsigned int count, i;
		int ret;

		ret = reservation_object_get_fences_rcu(obj->resv,
							&excl, &count, &shared);
		if (ret)
			return ret;

		for (i = 0; i < count; i++) {
			fence_set_priority(shared[i], prio);
			dma_fence_put(shared[i]);
		}

		kfree(shared);
	} else {
		excl = reservation_object_get_excl_rcu(obj->resv);
	}

	if (excl) {
		fence_set_priority(excl, prio);
		dma_fence_put(excl);
	}
	return 0;
}

/**
 * Waits for rendering to the object to be completed
 * @obj: i915 gem object
 * @flags: how to wait (under a lock, for all rendering or just for writes etc)
 * @timeout: how long to wait
 * @rps: client (user process) to charge for any waitboosting
 */
int
i915_gem_object_wait(struct drm_i915_gem_object *obj,
		     unsigned int flags,
		     long timeout,
		     struct intel_rps_client *rps)
{
	might_sleep();
#if IS_ENABLED(CONFIG_LOCKDEP)
	GEM_BUG_ON(debug_locks &&
		   !!lockdep_is_held(&obj->base.dev->struct_mutex) !=
		   !!(flags & I915_WAIT_LOCKED));
#endif
	GEM_BUG_ON(timeout < 0);

	timeout = i915_gem_object_wait_reservation(obj->resv,
						   flags, timeout,
						   rps);
	return timeout < 0 ? timeout : 0;
}

static struct intel_rps_client *to_rps_client(struct drm_file *file)
{
	struct drm_i915_file_private *fpriv = file->driver_priv;

	return &fpriv->rps;
}

int
i915_gem_object_attach_phys(struct drm_i915_gem_object *obj,
			    int align)
{
	int ret;

	if (align > obj->base.size)
		return -EINVAL;

	if (obj->ops == &i915_gem_phys_ops)
		return 0;

	if (obj->mm.madv != I915_MADV_WILLNEED)
		return -EFAULT;

	if (obj->base.filp == NULL)
		return -EINVAL;

	ret = i915_gem_object_unbind(obj);
	if (ret)
		return ret;

	__i915_gem_object_put_pages(obj, I915_MM_NORMAL);
	if (obj->mm.pages)
		return -EBUSY;

	GEM_BUG_ON(obj->ops != &i915_gem_object_ops);
	obj->ops = &i915_gem_phys_ops;

	ret = i915_gem_object_pin_pages(obj);
	if (ret)
		goto err_xfer;

	return 0;

err_xfer:
	obj->ops = &i915_gem_object_ops;
	return ret;
}

static int
i915_gem_phys_pwrite(struct drm_i915_gem_object *obj,
		     struct drm_i915_gem_pwrite *args,
		     struct drm_file *file)
{
	void *vaddr = obj->phys_handle->vaddr + args->offset;
	char __user *user_data = u64_to_user_ptr(args->data_ptr);

	/* We manually control the domain here and pretend that it
	 * remains coherent i.e. in the GTT domain, like shmem_pwrite.
	 */
	intel_fb_obj_invalidate(obj, ORIGIN_CPU);
	if (copy_from_user(vaddr, user_data, args->size))
		return -EFAULT;

	drm_clflush_virt_range(vaddr, args->size);
	i915_gem_chipset_flush(to_i915(obj->base.dev));

	intel_fb_obj_flush(obj, ORIGIN_CPU);
	return 0;
}

void *i915_gem_object_alloc(struct drm_i915_private *dev_priv)
{
	return kmem_cache_zalloc(dev_priv->objects, GFP_KERNEL);
}

void i915_gem_object_free(struct drm_i915_gem_object *obj)
{
	struct drm_i915_private *dev_priv = to_i915(obj->base.dev);
	kmem_cache_free(dev_priv->objects, obj);
}

static int
i915_gem_create(struct drm_file *file,
		struct drm_i915_private *dev_priv,
		uint64_t size,
		uint32_t *handle_p)
{
	struct drm_i915_gem_object *obj;
	int ret;
	u32 handle;

	size = roundup(size, PAGE_SIZE);
	if (size == 0)
		return -EINVAL;

	/* Allocate the new object */
	obj = i915_gem_object_create(dev_priv, size);
	if (IS_ERR(obj))
		return PTR_ERR(obj);

	ret = drm_gem_handle_create(file, &obj->base, &handle);
	/* drop reference from allocate - handle holds it now */
	i915_gem_object_put(obj);
	if (ret)
		return ret;

	*handle_p = handle;
	return 0;
}

int
i915_gem_dumb_create(struct drm_file *file,
		     struct drm_device *dev,
		     struct drm_mode_create_dumb *args)
{
	/* have to work out size/pitch and return them */
	args->pitch = ALIGN(args->width * DIV_ROUND_UP(args->bpp, 8), 64);
	args->size = args->pitch * args->height;
	return i915_gem_create(file, to_i915(dev),
			       args->size, &args->handle);
}

/**
 * Creates a new mm object and returns a handle to it.
 * @dev: drm device pointer
 * @data: ioctl data blob
 * @file: drm file pointer
 */
int
i915_gem_create_ioctl(struct drm_device *dev, void *data,
		      struct drm_file *file)
{
	struct drm_i915_private *dev_priv = to_i915(dev);
	struct drm_i915_gem_create *args = data;

	i915_gem_flush_free_objects(dev_priv);

	return i915_gem_create(file, dev_priv,
			       args->size, &args->handle);
}

static inline int
__copy_to_user_swizzled(char __user *cpu_vaddr,
			const char *gpu_vaddr, int gpu_offset,
			int length)
{
	int ret, cpu_offset = 0;

	while (length > 0) {
		int cacheline_end = ALIGN(gpu_offset + 1, 64);
		int this_length = min(cacheline_end - gpu_offset, length);
		int swizzled_gpu_offset = gpu_offset ^ 64;

		ret = __copy_to_user(cpu_vaddr + cpu_offset,
				     gpu_vaddr + swizzled_gpu_offset,
				     this_length);
		if (ret)
			return ret + length;

		cpu_offset += this_length;
		gpu_offset += this_length;
		length -= this_length;
	}

	return 0;
}

static inline int
__copy_from_user_swizzled(char *gpu_vaddr, int gpu_offset,
			  const char __user *cpu_vaddr,
			  int length)
{
	int ret, cpu_offset = 0;

	while (length > 0) {
		int cacheline_end = ALIGN(gpu_offset + 1, 64);
		int this_length = min(cacheline_end - gpu_offset, length);
		int swizzled_gpu_offset = gpu_offset ^ 64;

		ret = __copy_from_user(gpu_vaddr + swizzled_gpu_offset,
				       cpu_vaddr + cpu_offset,
				       this_length);
		if (ret)
			return ret + length;

		cpu_offset += this_length;
		gpu_offset += this_length;
		length -= this_length;
	}

	return 0;
}

/*
 * Pins the specified object's pages and synchronizes the object with
 * GPU accesses. Sets needs_clflush to non-zero if the caller should
 * flush the object from the CPU cache.
 */
int i915_gem_obj_prepare_shmem_read(struct drm_i915_gem_object *obj,
				    unsigned int *needs_clflush)
{
	int ret;

	lockdep_assert_held(&obj->base.dev->struct_mutex);

	*needs_clflush = 0;
	if (!i915_gem_object_has_struct_page(obj))
		return -ENODEV;

	ret = i915_gem_object_wait(obj,
				   I915_WAIT_INTERRUPTIBLE |
				   I915_WAIT_LOCKED,
				   MAX_SCHEDULE_TIMEOUT,
				   NULL);
	if (ret)
		return ret;

	ret = i915_gem_object_pin_pages(obj);
	if (ret)
		return ret;

	i915_gem_object_flush_gtt_write_domain(obj);

	/* If we're not in the cpu read domain, set ourself into the gtt
	 * read domain and manually flush cachelines (if required). This
	 * optimizes for the case when the gpu will dirty the data
	 * anyway again before the next pread happens.
	 */
	if (!(obj->base.read_domains & I915_GEM_DOMAIN_CPU))
		*needs_clflush = !i915_gem_object_is_coherent(obj);

	if (*needs_clflush && !static_cpu_has(X86_FEATURE_CLFLUSH)) {
		ret = i915_gem_object_set_to_cpu_domain(obj, false);
		if (ret)
			goto err_unpin;

		*needs_clflush = 0;
	}

	/* return with the pages pinned */
	return 0;

err_unpin:
	i915_gem_object_unpin_pages(obj);
	return ret;
}

int i915_gem_obj_prepare_shmem_write(struct drm_i915_gem_object *obj,
				     unsigned int *needs_clflush)
{
	int ret;

	lockdep_assert_held(&obj->base.dev->struct_mutex);

	*needs_clflush = 0;
	if (!i915_gem_object_has_struct_page(obj))
		return -ENODEV;

	ret = i915_gem_object_wait(obj,
				   I915_WAIT_INTERRUPTIBLE |
				   I915_WAIT_LOCKED |
				   I915_WAIT_ALL,
				   MAX_SCHEDULE_TIMEOUT,
				   NULL);
	if (ret)
		return ret;

	ret = i915_gem_object_pin_pages(obj);
	if (ret)
		return ret;

	i915_gem_object_flush_gtt_write_domain(obj);

	/* If we're not in the cpu write domain, set ourself into the
	 * gtt write domain and manually flush cachelines (as required).
	 * This optimizes for the case when the gpu will use the data
	 * right away and we therefore have to clflush anyway.
	 */
	if (obj->base.write_domain != I915_GEM_DOMAIN_CPU)
		*needs_clflush |= cpu_write_needs_clflush(obj) << 1;

	/* Same trick applies to invalidate partially written cachelines read
	 * before writing.
	 */
	if (!(obj->base.read_domains & I915_GEM_DOMAIN_CPU))
		*needs_clflush |= !i915_gem_object_is_coherent(obj);

	if (*needs_clflush && !static_cpu_has(X86_FEATURE_CLFLUSH)) {
		ret = i915_gem_object_set_to_cpu_domain(obj, true);
		if (ret)
			goto err_unpin;

		*needs_clflush = 0;
	}

	if ((*needs_clflush & CLFLUSH_AFTER) == 0)
		obj->cache_dirty = true;

	intel_fb_obj_invalidate(obj, ORIGIN_CPU);
	obj->mm.dirty = true;
	/* return with the pages pinned */
	return 0;

err_unpin:
	i915_gem_object_unpin_pages(obj);
	return ret;
}

static void
shmem_clflush_swizzled_range(char *addr, unsigned long length,
			     bool swizzled)
{
	if (unlikely(swizzled)) {
		unsigned long start = (unsigned long) addr;
		unsigned long end = (unsigned long) addr + length;

		/* For swizzling simply ensure that we always flush both
		 * channels. Lame, but simple and it works. Swizzled
		 * pwrite/pread is far from a hotpath - current userspace
		 * doesn't use it at all. */
		start = round_down(start, 128);
		end = round_up(end, 128);

		drm_clflush_virt_range((void *)start, end - start);
	} else {
		drm_clflush_virt_range(addr, length);
	}

}

/* Only difference to the fast-path function is that this can handle bit17
 * and uses non-atomic copy and kmap functions. */
static int
shmem_pread_slow(struct page *page, int offset, int length,
		 char __user *user_data,
		 bool page_do_bit17_swizzling, bool needs_clflush)
{
	char *vaddr;
	int ret;

	vaddr = kmap(page);
	if (needs_clflush)
		shmem_clflush_swizzled_range(vaddr + offset, length,
					     page_do_bit17_swizzling);

	if (page_do_bit17_swizzling)
		ret = __copy_to_user_swizzled(user_data, vaddr, offset, length);
	else
		ret = __copy_to_user(user_data, vaddr + offset, length);
	kunmap(page);

	return ret ? - EFAULT : 0;
}

static int
shmem_pread(struct page *page, int offset, int length, char __user *user_data,
	    bool page_do_bit17_swizzling, bool needs_clflush)
{
	int ret;

	ret = -ENODEV;
	if (!page_do_bit17_swizzling) {
		char *vaddr = kmap_atomic(page);

		if (needs_clflush)
			drm_clflush_virt_range(vaddr + offset, length);
		ret = __copy_to_user_inatomic(user_data, vaddr + offset, length);
		kunmap_atomic(vaddr);
	}
	if (ret == 0)
		return 0;

	return shmem_pread_slow(page, offset, length, user_data,
				page_do_bit17_swizzling, needs_clflush);
}

static int
i915_gem_shmem_pread(struct drm_i915_gem_object *obj,
		     struct drm_i915_gem_pread *args)
{
	char __user *user_data;
	u64 remain;
	unsigned int obj_do_bit17_swizzling;
	unsigned int needs_clflush;
	unsigned int idx, offset;
	int ret;

	obj_do_bit17_swizzling = 0;
	if (i915_gem_object_needs_bit17_swizzle(obj))
		obj_do_bit17_swizzling = BIT(17);

	ret = mutex_lock_interruptible(&obj->base.dev->struct_mutex);
	if (ret)
		return ret;

	ret = i915_gem_obj_prepare_shmem_read(obj, &needs_clflush);
	mutex_unlock(&obj->base.dev->struct_mutex);
	if (ret)
		return ret;

	remain = args->size;
	user_data = u64_to_user_ptr(args->data_ptr);
	offset = offset_in_page(args->offset);
	for (idx = args->offset >> PAGE_SHIFT; remain; idx++) {
		struct page *page = i915_gem_object_get_page(obj, idx);
		int length;

		length = remain;
		if (offset + length > PAGE_SIZE)
			length = PAGE_SIZE - offset;

		ret = shmem_pread(page, offset, length, user_data,
				  page_to_phys(page) & obj_do_bit17_swizzling,
				  needs_clflush);
		if (ret)
			break;

		remain -= length;
		user_data += length;
		offset = 0;
	}

	i915_gem_obj_finish_shmem_access(obj);
	return ret;
}

static inline bool
gtt_user_read(struct io_mapping *mapping,
	      loff_t base, int offset,
	      char __user *user_data, int length)
{
	void *vaddr;
	unsigned long unwritten;

	/* We can use the cpu mem copy function because this is X86. */
	vaddr = (void __force *)io_mapping_map_atomic_wc(mapping, base);
	unwritten = __copy_to_user_inatomic(user_data, vaddr + offset, length);
	io_mapping_unmap_atomic(vaddr);
	if (unwritten) {
		vaddr = (void __force *)
			io_mapping_map_wc(mapping, base, PAGE_SIZE);
		unwritten = copy_to_user(user_data, vaddr + offset, length);
		io_mapping_unmap(vaddr);
	}
	return unwritten;
}

static int
i915_gem_gtt_pread(struct drm_i915_gem_object *obj,
		   const struct drm_i915_gem_pread *args)
{
	struct drm_i915_private *i915 = to_i915(obj->base.dev);
	struct i915_ggtt *ggtt = &i915->ggtt;
	struct drm_mm_node node;
	struct i915_vma *vma;
	void __user *user_data;
	u64 remain, offset;
	int ret;

	ret = mutex_lock_interruptible(&i915->drm.struct_mutex);
	if (ret)
		return ret;

	intel_runtime_pm_get(i915);
	vma = i915_gem_object_ggtt_pin(obj, NULL, 0, 0,
				       PIN_MAPPABLE | PIN_NONBLOCK);
	if (!IS_ERR(vma)) {
		node.start = i915_ggtt_offset(vma);
		node.allocated = false;
		ret = i915_vma_put_fence(vma);
		if (ret) {
			i915_vma_unpin(vma);
			vma = ERR_PTR(ret);
		}
	}
	if (IS_ERR(vma)) {
		ret = insert_mappable_node(ggtt, &node, PAGE_SIZE);
		if (ret)
			goto out_unlock;
		GEM_BUG_ON(!node.allocated);
	}

	ret = i915_gem_object_set_to_gtt_domain(obj, false);
	if (ret)
		goto out_unpin;

	mutex_unlock(&i915->drm.struct_mutex);

	user_data = u64_to_user_ptr(args->data_ptr);
	remain = args->size;
	offset = args->offset;

	while (remain > 0) {
		/* Operation in this page
		 *
		 * page_base = page offset within aperture
		 * page_offset = offset within page
		 * page_length = bytes to copy for this page
		 */
		u32 page_base = node.start;
		unsigned page_offset = offset_in_page(offset);
		unsigned page_length = PAGE_SIZE - page_offset;
		page_length = remain < page_length ? remain : page_length;
		if (node.allocated) {
			wmb();
			ggtt->base.insert_page(&ggtt->base,
					       i915_gem_object_get_dma_address(obj, offset >> PAGE_SHIFT),
					       node.start, I915_CACHE_NONE, 0);
			wmb();
		} else {
			page_base += offset & PAGE_MASK;
		}

		if (gtt_user_read(&ggtt->mappable, page_base, page_offset,
				  user_data, page_length)) {
			ret = -EFAULT;
			break;
		}

		remain -= page_length;
		user_data += page_length;
		offset += page_length;
	}

	mutex_lock(&i915->drm.struct_mutex);
out_unpin:
	if (node.allocated) {
		wmb();
		ggtt->base.clear_range(&ggtt->base,
				       node.start, node.size);
		remove_mappable_node(&node);
	} else {
		i915_vma_unpin(vma);
	}
out_unlock:
	intel_runtime_pm_put(i915);
	mutex_unlock(&i915->drm.struct_mutex);

	return ret;
}

/**
 * Reads data from the object referenced by handle.
 * @dev: drm device pointer
 * @data: ioctl data blob
 * @file: drm file pointer
 *
 * On error, the contents of *data are undefined.
 */
int
i915_gem_pread_ioctl(struct drm_device *dev, void *data,
		     struct drm_file *file)
{
	struct drm_i915_gem_pread *args = data;
	struct drm_i915_gem_object *obj;
	int ret;

	if (args->size == 0)
		return 0;

	if (!access_ok(VERIFY_WRITE,
		       u64_to_user_ptr(args->data_ptr),
		       args->size))
		return -EFAULT;

	obj = i915_gem_object_lookup(file, args->handle);
	if (!obj)
		return -ENOENT;

	/* Bounds check source.  */
	if (range_overflows_t(u64, args->offset, args->size, obj->base.size)) {
		ret = -EINVAL;
		goto out;
	}

	trace_i915_gem_object_pread(obj, args->offset, args->size);

	ret = i915_gem_object_wait(obj,
				   I915_WAIT_INTERRUPTIBLE,
				   MAX_SCHEDULE_TIMEOUT,
				   to_rps_client(file));
	if (ret)
		goto out;

	ret = i915_gem_object_pin_pages(obj);
	if (ret)
		goto out;

	ret = i915_gem_shmem_pread(obj, args);
	if (ret == -EFAULT || ret == -ENODEV)
		ret = i915_gem_gtt_pread(obj, args);

	i915_gem_object_unpin_pages(obj);
out:
	i915_gem_object_put(obj);
	return ret;
}

/* This is the fast write path which cannot handle
 * page faults in the source data
 */

static inline bool
ggtt_write(struct io_mapping *mapping,
	   loff_t base, int offset,
	   char __user *user_data, int length)
{
	void *vaddr;
	unsigned long unwritten;

	/* We can use the cpu mem copy function because this is X86. */
	vaddr = (void __force *)io_mapping_map_atomic_wc(mapping, base);
	unwritten = __copy_from_user_inatomic_nocache(vaddr + offset,
						      user_data, length);
	io_mapping_unmap_atomic(vaddr);
	if (unwritten) {
		vaddr = (void __force *)
			io_mapping_map_wc(mapping, base, PAGE_SIZE);
		unwritten = copy_from_user(vaddr + offset, user_data, length);
		io_mapping_unmap(vaddr);
	}

	return unwritten;
}

/**
 * This is the fast pwrite path, where we copy the data directly from the
 * user into the GTT, uncached.
 * @obj: i915 GEM object
 * @args: pwrite arguments structure
 */
static int
i915_gem_gtt_pwrite_fast(struct drm_i915_gem_object *obj,
			 const struct drm_i915_gem_pwrite *args)
{
	struct drm_i915_private *i915 = to_i915(obj->base.dev);
	struct i915_ggtt *ggtt = &i915->ggtt;
	struct drm_mm_node node;
	struct i915_vma *vma;
	u64 remain, offset;
	void __user *user_data;
	int ret;

	ret = mutex_lock_interruptible(&i915->drm.struct_mutex);
	if (ret)
		return ret;

	intel_runtime_pm_get(i915);
	vma = i915_gem_object_ggtt_pin(obj, NULL, 0, 0,
				       PIN_MAPPABLE | PIN_NONBLOCK);
	if (!IS_ERR(vma)) {
		node.start = i915_ggtt_offset(vma);
		node.allocated = false;
		ret = i915_vma_put_fence(vma);
		if (ret) {
			i915_vma_unpin(vma);
			vma = ERR_PTR(ret);
		}
	}
	if (IS_ERR(vma)) {
		ret = insert_mappable_node(ggtt, &node, PAGE_SIZE);
		if (ret)
			goto out_unlock;
		GEM_BUG_ON(!node.allocated);
	}

	ret = i915_gem_object_set_to_gtt_domain(obj, true);
	if (ret)
		goto out_unpin;

	mutex_unlock(&i915->drm.struct_mutex);

	intel_fb_obj_invalidate(obj, ORIGIN_CPU);

	user_data = u64_to_user_ptr(args->data_ptr);
	offset = args->offset;
	remain = args->size;
	while (remain) {
		/* Operation in this page
		 *
		 * page_base = page offset within aperture
		 * page_offset = offset within page
		 * page_length = bytes to copy for this page
		 */
		u32 page_base = node.start;
		unsigned int page_offset = offset_in_page(offset);
		unsigned int page_length = PAGE_SIZE - page_offset;
		page_length = remain < page_length ? remain : page_length;
		if (node.allocated) {
			wmb(); /* flush the write before we modify the GGTT */
			ggtt->base.insert_page(&ggtt->base,
					       i915_gem_object_get_dma_address(obj, offset >> PAGE_SHIFT),
					       node.start, I915_CACHE_NONE, 0);
			wmb(); /* flush modifications to the GGTT (insert_page) */
		} else {
			page_base += offset & PAGE_MASK;
		}
		/* If we get a fault while copying data, then (presumably) our
		 * source page isn't available.  Return the error and we'll
		 * retry in the slow path.
		 * If the object is non-shmem backed, we retry again with the
		 * path that handles page fault.
		 */
		if (ggtt_write(&ggtt->mappable, page_base, page_offset,
			       user_data, page_length)) {
			ret = -EFAULT;
			break;
		}

		remain -= page_length;
		user_data += page_length;
		offset += page_length;
	}
	intel_fb_obj_flush(obj, ORIGIN_CPU);

	mutex_lock(&i915->drm.struct_mutex);
out_unpin:
	if (node.allocated) {
		wmb();
		ggtt->base.clear_range(&ggtt->base,
				       node.start, node.size);
		remove_mappable_node(&node);
	} else {
		i915_vma_unpin(vma);
	}
out_unlock:
	intel_runtime_pm_put(i915);
	mutex_unlock(&i915->drm.struct_mutex);
	return ret;
}

static int
shmem_pwrite_slow(struct page *page, int offset, int length,
		  char __user *user_data,
		  bool page_do_bit17_swizzling,
		  bool needs_clflush_before,
		  bool needs_clflush_after)
{
	char *vaddr;
	int ret;

	vaddr = kmap(page);
	if (unlikely(needs_clflush_before || page_do_bit17_swizzling))
		shmem_clflush_swizzled_range(vaddr + offset, length,
					     page_do_bit17_swizzling);
	if (page_do_bit17_swizzling)
		ret = __copy_from_user_swizzled(vaddr, offset, user_data,
						length);
	else
		ret = __copy_from_user(vaddr + offset, user_data, length);
	if (needs_clflush_after)
		shmem_clflush_swizzled_range(vaddr + offset, length,
					     page_do_bit17_swizzling);
	kunmap(page);

	return ret ? -EFAULT : 0;
}

/* Per-page copy function for the shmem pwrite fastpath.
 * Flushes invalid cachelines before writing to the target if
 * needs_clflush_before is set and flushes out any written cachelines after
 * writing if needs_clflush is set.
 */
static int
shmem_pwrite(struct page *page, int offset, int len, char __user *user_data,
	     bool page_do_bit17_swizzling,
	     bool needs_clflush_before,
	     bool needs_clflush_after)
{
	int ret;

	ret = -ENODEV;
	if (!page_do_bit17_swizzling) {
		char *vaddr = kmap_atomic(page);

		if (needs_clflush_before)
			drm_clflush_virt_range(vaddr + offset, len);
		ret = __copy_from_user_inatomic(vaddr + offset, user_data, len);
		if (needs_clflush_after)
			drm_clflush_virt_range(vaddr + offset, len);

		kunmap_atomic(vaddr);
	}
	if (ret == 0)
		return ret;

	return shmem_pwrite_slow(page, offset, len, user_data,
				 page_do_bit17_swizzling,
				 needs_clflush_before,
				 needs_clflush_after);
}

static int
i915_gem_shmem_pwrite(struct drm_i915_gem_object *obj,
		      const struct drm_i915_gem_pwrite *args)
{
	struct drm_i915_private *i915 = to_i915(obj->base.dev);
	void __user *user_data;
	u64 remain;
	unsigned int obj_do_bit17_swizzling;
	unsigned int partial_cacheline_write;
	unsigned int needs_clflush;
	unsigned int offset, idx;
	int ret;

	ret = mutex_lock_interruptible(&i915->drm.struct_mutex);
	if (ret)
		return ret;

	ret = i915_gem_obj_prepare_shmem_write(obj, &needs_clflush);
	mutex_unlock(&i915->drm.struct_mutex);
	if (ret)
		return ret;

	obj_do_bit17_swizzling = 0;
	if (i915_gem_object_needs_bit17_swizzle(obj))
		obj_do_bit17_swizzling = BIT(17);

	/* If we don't overwrite a cacheline completely we need to be
	 * careful to have up-to-date data by first clflushing. Don't
	 * overcomplicate things and flush the entire patch.
	 */
	partial_cacheline_write = 0;
	if (needs_clflush & CLFLUSH_BEFORE)
		partial_cacheline_write = boot_cpu_data.x86_clflush_size - 1;

	user_data = u64_to_user_ptr(args->data_ptr);
	remain = args->size;
	offset = offset_in_page(args->offset);
	for (idx = args->offset >> PAGE_SHIFT; remain; idx++) {
		struct page *page = i915_gem_object_get_page(obj, idx);
		int length;

		length = remain;
		if (offset + length > PAGE_SIZE)
			length = PAGE_SIZE - offset;

		ret = shmem_pwrite(page, offset, length, user_data,
				   page_to_phys(page) & obj_do_bit17_swizzling,
				   (offset | length) & partial_cacheline_write,
				   needs_clflush & CLFLUSH_AFTER);
		if (ret)
			break;

		remain -= length;
		user_data += length;
		offset = 0;
	}

	intel_fb_obj_flush(obj, ORIGIN_CPU);
	i915_gem_obj_finish_shmem_access(obj);
	return ret;
}

/**
 * Writes data to the object referenced by handle.
 * @dev: drm device
 * @data: ioctl data blob
 * @file: drm file
 *
 * On error, the contents of the buffer that were to be modified are undefined.
 */
int
i915_gem_pwrite_ioctl(struct drm_device *dev, void *data,
		      struct drm_file *file)
{
	struct drm_i915_gem_pwrite *args = data;
	struct drm_i915_gem_object *obj;
	int ret;

	if (args->size == 0)
		return 0;

	if (!access_ok(VERIFY_READ,
		       u64_to_user_ptr(args->data_ptr),
		       args->size))
		return -EFAULT;

	obj = i915_gem_object_lookup(file, args->handle);
	if (!obj)
		return -ENOENT;

	/* Bounds check destination. */
	if (range_overflows_t(u64, args->offset, args->size, obj->base.size)) {
		ret = -EINVAL;
		goto err;
	}

	trace_i915_gem_object_pwrite(obj, args->offset, args->size);

	ret = i915_gem_object_wait(obj,
				   I915_WAIT_INTERRUPTIBLE |
				   I915_WAIT_ALL,
				   MAX_SCHEDULE_TIMEOUT,
				   to_rps_client(file));
	if (ret)
		goto err;

	ret = i915_gem_object_pin_pages(obj);
	if (ret)
		goto err;

	ret = -EFAULT;
	/* We can only do the GTT pwrite on untiled buffers, as otherwise
	 * it would end up going through the fenced access, and we'll get
	 * different detiling behavior between reading and writing.
	 * pread/pwrite currently are reading and writing from the CPU
	 * perspective, requiring manual detiling by the client.
	 */
	if (!i915_gem_object_has_struct_page(obj) ||
	    cpu_write_needs_clflush(obj))
		/* Note that the gtt paths might fail with non-page-backed user
		 * pointers (e.g. gtt mappings when moving data between
		 * textures). Fallback to the shmem path in that case.
		 */
		ret = i915_gem_gtt_pwrite_fast(obj, args);

	if (ret == -EFAULT || ret == -ENOSPC) {
		if (obj->phys_handle)
			ret = i915_gem_phys_pwrite(obj, args, file);
		else
			ret = i915_gem_shmem_pwrite(obj, args);
	}

	i915_gem_object_unpin_pages(obj);
err:
	i915_gem_object_put(obj);
	return ret;
}

static inline enum fb_op_origin
write_origin(struct drm_i915_gem_object *obj, unsigned domain)
{
	return (domain == I915_GEM_DOMAIN_GTT ?
		obj->frontbuffer_ggtt_origin : ORIGIN_CPU);
}

static void i915_gem_object_bump_inactive_ggtt(struct drm_i915_gem_object *obj)
{
	struct drm_i915_private *i915;
	struct list_head *list;
	struct i915_vma *vma;

	list_for_each_entry(vma, &obj->vma_list, obj_link) {
		if (!i915_vma_is_ggtt(vma))
			break;

		if (i915_vma_is_active(vma))
			continue;

		if (!drm_mm_node_allocated(&vma->node))
			continue;

		list_move_tail(&vma->vm_link, &vma->vm->inactive_list);
	}

	i915 = to_i915(obj->base.dev);
	list = obj->bind_count ? &i915->mm.bound_list : &i915->mm.unbound_list;
	list_move_tail(&obj->global_link, list);
}

/**
 * Called when user space prepares to use an object with the CPU, either
 * through the mmap ioctl's mapping or a GTT mapping.
 * @dev: drm device
 * @data: ioctl data blob
 * @file: drm file
 */
int
i915_gem_set_domain_ioctl(struct drm_device *dev, void *data,
			  struct drm_file *file)
{
	struct drm_i915_gem_set_domain *args = data;
	struct drm_i915_gem_object *obj;
	uint32_t read_domains = args->read_domains;
	uint32_t write_domain = args->write_domain;
	int err;

	/* Only handle setting domains to types used by the CPU. */
	if ((write_domain | read_domains) & I915_GEM_GPU_DOMAINS)
		return -EINVAL;

	/* Having something in the write domain implies it's in the read
	 * domain, and only that read domain.  Enforce that in the request.
	 */
	if (write_domain != 0 && read_domains != write_domain)
		return -EINVAL;

	obj = i915_gem_object_lookup(file, args->handle);
	if (!obj)
		return -ENOENT;

	/* Try to flush the object off the GPU without holding the lock.
	 * We will repeat the flush holding the lock in the normal manner
	 * to catch cases where we are gazumped.
	 */
	err = i915_gem_object_wait(obj,
				   I915_WAIT_INTERRUPTIBLE |
				   (write_domain ? I915_WAIT_ALL : 0),
				   MAX_SCHEDULE_TIMEOUT,
				   to_rps_client(file));
	if (err)
		goto out;

	/* Flush and acquire obj->pages so that we are coherent through
	 * direct access in memory with previous cached writes through
	 * shmemfs and that our cache domain tracking remains valid.
	 * For example, if the obj->filp was moved to swap without us
	 * being notified and releasing the pages, we would mistakenly
	 * continue to assume that the obj remained out of the CPU cached
	 * domain.
	 */
	err = i915_gem_object_pin_pages(obj);
	if (err)
		goto out;

	err = i915_mutex_lock_interruptible(dev);
	if (err)
		goto out_unpin;

	if (read_domains & I915_GEM_DOMAIN_GTT)
		err = i915_gem_object_set_to_gtt_domain(obj, write_domain != 0);
	else
		err = i915_gem_object_set_to_cpu_domain(obj, write_domain != 0);

	/* And bump the LRU for this access */
	i915_gem_object_bump_inactive_ggtt(obj);

	mutex_unlock(&dev->struct_mutex);

	if (write_domain != 0)
		intel_fb_obj_invalidate(obj, write_origin(obj, write_domain));

out_unpin:
	i915_gem_object_unpin_pages(obj);
out:
	i915_gem_object_put(obj);
	return err;
}

/**
 * Called when user space has done writes to this buffer
 * @dev: drm device
 * @data: ioctl data blob
 * @file: drm file
 */
int
i915_gem_sw_finish_ioctl(struct drm_device *dev, void *data,
			 struct drm_file *file)
{
	struct drm_i915_gem_sw_finish *args = data;
	struct drm_i915_gem_object *obj;

	obj = i915_gem_object_lookup(file, args->handle);
	if (!obj)
		return -ENOENT;

	/* Pinned buffers may be scanout, so flush the cache */
	i915_gem_object_flush_if_display(obj);
	i915_gem_object_put(obj);

	return 0;
}

/**
 * i915_gem_mmap_ioctl - Maps the contents of an object, returning the address
 *			 it is mapped to.
 * @dev: drm device
 * @data: ioctl data blob
 * @file: drm file
 *
 * While the mapping holds a reference on the contents of the object, it doesn't
 * imply a ref on the object itself.
 *
 * IMPORTANT:
 *
 * DRM driver writers who look a this function as an example for how to do GEM
 * mmap support, please don't implement mmap support like here. The modern way
 * to implement DRM mmap support is with an mmap offset ioctl (like
 * i915_gem_mmap_gtt) and then using the mmap syscall on the DRM fd directly.
 * That way debug tooling like valgrind will understand what's going on, hiding
 * the mmap call in a driver private ioctl will break that. The i915 driver only
 * does cpu mmaps this way because we didn't know better.
 */
int
i915_gem_mmap_ioctl(struct drm_device *dev, void *data,
		    struct drm_file *file)
{
	struct drm_i915_gem_mmap *args = data;
	struct drm_i915_gem_object *obj;
	unsigned long addr;

	if (args->flags & ~(I915_MMAP_WC))
		return -EINVAL;

	if (args->flags & I915_MMAP_WC && !boot_cpu_has(X86_FEATURE_PAT))
		return -ENODEV;

	obj = i915_gem_object_lookup(file, args->handle);
	if (!obj)
		return -ENOENT;

	/* prime objects have no backing filp to GEM mmap
	 * pages from.
	 */
	if (!obj->base.filp) {
		i915_gem_object_put(obj);
		return -EINVAL;
	}

	addr = vm_mmap(obj->base.filp, 0, args->size,
		       PROT_READ | PROT_WRITE, MAP_SHARED,
		       args->offset);
	if (args->flags & I915_MMAP_WC) {
		struct mm_struct *mm = current->mm;
		struct vm_area_struct *vma;

		if (down_write_killable(&mm->mmap_sem)) {
			i915_gem_object_put(obj);
			return -EINTR;
		}
		vma = find_vma(mm, addr);
		if (vma)
			vma->vm_page_prot =
				pgprot_writecombine(vm_get_page_prot(vma->vm_flags));
		else
			addr = -ENOMEM;
		up_write(&mm->mmap_sem);

		/* This may race, but that's ok, it only gets set */
		WRITE_ONCE(obj->frontbuffer_ggtt_origin, ORIGIN_CPU);
	}
	i915_gem_object_put(obj);
	if (IS_ERR((void *)addr))
		return addr;

	args->addr_ptr = (uint64_t) addr;

	return 0;
}

static unsigned int tile_row_pages(struct drm_i915_gem_object *obj)
{
	return i915_gem_object_get_tile_row_size(obj) >> PAGE_SHIFT;
}

/**
 * i915_gem_mmap_gtt_version - report the current feature set for GTT mmaps
 *
 * A history of the GTT mmap interface:
 *
 * 0 - Everything had to fit into the GTT. Both parties of a memcpy had to
 *     aligned and suitable for fencing, and still fit into the available
 *     mappable space left by the pinned display objects. A classic problem
 *     we called the page-fault-of-doom where we would ping-pong between
 *     two objects that could not fit inside the GTT and so the memcpy
 *     would page one object in at the expense of the other between every
 *     single byte.
 *
 * 1 - Objects can be any size, and have any compatible fencing (X Y, or none
 *     as set via i915_gem_set_tiling() [DRM_I915_GEM_SET_TILING]). If the
 *     object is too large for the available space (or simply too large
 *     for the mappable aperture!), a view is created instead and faulted
 *     into userspace. (This view is aligned and sized appropriately for
 *     fenced access.)
 *
 * Restrictions:
 *
 *  * snoopable objects cannot be accessed via the GTT. It can cause machine
 *    hangs on some architectures, corruption on others. An attempt to service
 *    a GTT page fault from a snoopable object will generate a SIGBUS.
 *
 *  * the object must be able to fit into RAM (physical memory, though no
 *    limited to the mappable aperture).
 *
 *
 * Caveats:
 *
 *  * a new GTT page fault will synchronize rendering from the GPU and flush
 *    all data to system memory. Subsequent access will not be synchronized.
 *
 *  * all mappings are revoked on runtime device suspend.
 *
 *  * there are only 8, 16 or 32 fence registers to share between all users
 *    (older machines require fence register for display and blitter access
 *    as well). Contention of the fence registers will cause the previous users
 *    to be unmapped and any new access will generate new page faults.
 *
 *  * running out of memory while servicing a fault may generate a SIGBUS,
 *    rather than the expected SIGSEGV.
 */
int i915_gem_mmap_gtt_version(void)
{
	return 1;
}

static inline struct i915_ggtt_view
compute_partial_view(struct drm_i915_gem_object *obj,
		     pgoff_t page_offset,
		     unsigned int chunk)
{
	struct i915_ggtt_view view;

	if (i915_gem_object_is_tiled(obj))
		chunk = roundup(chunk, tile_row_pages(obj));

	view.type = I915_GGTT_VIEW_PARTIAL;
	view.partial.offset = rounddown(page_offset, chunk);
	view.partial.size =
		min_t(unsigned int, chunk,
		      (obj->base.size >> PAGE_SHIFT) - view.partial.offset);

	/* If the partial covers the entire object, just create a normal VMA. */
	if (chunk >= obj->base.size >> PAGE_SHIFT)
		view.type = I915_GGTT_VIEW_NORMAL;

	return view;
}

/**
 * i915_gem_fault - fault a page into the GTT
 * @area: CPU VMA in question
 * @vmf: fault info
 *
 * The fault handler is set up by drm_gem_mmap() when a object is GTT mapped
 * from userspace.  The fault handler takes care of binding the object to
 * the GTT (if needed), allocating and programming a fence register (again,
 * only if needed based on whether the old reg is still valid or the object
 * is tiled) and inserting a new PTE into the faulting process.
 *
 * Note that the faulting process may involve evicting existing objects
 * from the GTT and/or fence registers to make room.  So performance may
 * suffer if the GTT working set is large or there are few fence registers
 * left.
 *
 * The current feature set supported by i915_gem_fault() and thus GTT mmaps
 * is exposed via I915_PARAM_MMAP_GTT_VERSION (see i915_gem_mmap_gtt_version).
 */
int i915_gem_fault(struct vm_area_struct *area, struct vm_fault *vmf)
{
#define MIN_CHUNK_PAGES ((1 << 20) >> PAGE_SHIFT) /* 1 MiB */
	struct drm_i915_gem_object *obj = to_intel_bo(area->vm_private_data);
	struct drm_device *dev = obj->base.dev;
	struct drm_i915_private *dev_priv = to_i915(dev);
	struct i915_ggtt *ggtt = &dev_priv->ggtt;
	bool write = !!(vmf->flags & FAULT_FLAG_WRITE);
	struct i915_vma *vma;
	pgoff_t page_offset;
	unsigned int flags;
	int ret;

	/* We don't use vmf->pgoff since that has the fake offset */
	page_offset = (vmf->address - area->vm_start) >> PAGE_SHIFT;

	trace_i915_gem_object_fault(obj, page_offset, true, write);

	/* Try to flush the object off the GPU first without holding the lock.
	 * Upon acquiring the lock, we will perform our sanity checks and then
	 * repeat the flush holding the lock in the normal manner to catch cases
	 * where we are gazumped.
	 */
	ret = i915_gem_object_wait(obj,
				   I915_WAIT_INTERRUPTIBLE,
				   MAX_SCHEDULE_TIMEOUT,
				   NULL);
	if (ret)
		goto err;

	ret = i915_gem_object_pin_pages(obj);
	if (ret)
		goto err;

	intel_runtime_pm_get(dev_priv);

	ret = i915_mutex_lock_interruptible(dev);
	if (ret)
		goto err_rpm;

	/* Access to snoopable pages through the GTT is incoherent. */
	if (obj->cache_level != I915_CACHE_NONE && !HAS_LLC(dev_priv)) {
		ret = -EFAULT;
		goto err_unlock;
	}

	/* If the object is smaller than a couple of partial vma, it is
	 * not worth only creating a single partial vma - we may as well
	 * clear enough space for the full object.
	 */
	flags = PIN_MAPPABLE;
	if (obj->base.size > 2 * MIN_CHUNK_PAGES << PAGE_SHIFT)
		flags |= PIN_NONBLOCK | PIN_NONFAULT;

	/* Now pin it into the GTT as needed */
	vma = i915_gem_object_ggtt_pin(obj, NULL, 0, 0, flags);
	if (IS_ERR(vma)) {
		/* Use a partial view if it is bigger than available space */
		struct i915_ggtt_view view =
			compute_partial_view(obj, page_offset, MIN_CHUNK_PAGES);

		/* Userspace is now writing through an untracked VMA, abandon
		 * all hope that the hardware is able to track future writes.
		 */
		obj->frontbuffer_ggtt_origin = ORIGIN_CPU;

		vma = i915_gem_object_ggtt_pin(obj, &view, 0, 0, PIN_MAPPABLE);
	}
	if (IS_ERR(vma)) {
		ret = PTR_ERR(vma);
		goto err_unlock;
	}

	ret = i915_gem_object_set_to_gtt_domain(obj, write);
	if (ret)
		goto err_unpin;

	ret = i915_vma_get_fence(vma);
	if (ret)
		goto err_unpin;

	/* Mark as being mmapped into userspace for later revocation */
	assert_rpm_wakelock_held(dev_priv);
	if (list_empty(&obj->userfault_link))
		list_add(&obj->userfault_link, &dev_priv->mm.userfault_list);

	/* Finally, remap it using the new GTT offset */
	ret = remap_io_mapping(area,
			       area->vm_start + (vma->ggtt_view.partial.offset << PAGE_SHIFT),
			       (ggtt->mappable_base + vma->node.start) >> PAGE_SHIFT,
			       min_t(u64, vma->size, area->vm_end - area->vm_start),
			       &ggtt->mappable);

err_unpin:
	__i915_vma_unpin(vma);
err_unlock:
	mutex_unlock(&dev->struct_mutex);
err_rpm:
	intel_runtime_pm_put(dev_priv);
	i915_gem_object_unpin_pages(obj);
err:
	switch (ret) {
	case -EIO:
		/*
		 * We eat errors when the gpu is terminally wedged to avoid
		 * userspace unduly crashing (gl has no provisions for mmaps to
		 * fail). But any other -EIO isn't ours (e.g. swap in failure)
		 * and so needs to be reported.
		 */
		if (!i915_terminally_wedged(&dev_priv->gpu_error)) {
			ret = VM_FAULT_SIGBUS;
			break;
		}
	case -EAGAIN:
		/*
		 * EAGAIN means the gpu is hung and we'll wait for the error
		 * handler to reset everything when re-faulting in
		 * i915_mutex_lock_interruptible.
		 */
	case 0:
	case -ERESTARTSYS:
	case -EINTR:
	case -EBUSY:
		/*
		 * EBUSY is ok: this just means that another thread
		 * already did the job.
		 */
		ret = VM_FAULT_NOPAGE;
		break;
	case -ENOMEM:
		ret = VM_FAULT_OOM;
		break;
	case -ENOSPC:
	case -EFAULT:
		ret = VM_FAULT_SIGBUS;
		break;
	default:
		WARN_ONCE(ret, "unhandled error in i915_gem_fault: %i\n", ret);
		ret = VM_FAULT_SIGBUS;
		break;
	}
	return ret;
}

/**
 * i915_gem_release_mmap - remove physical page mappings
 * @obj: obj in question
 *
 * Preserve the reservation of the mmapping with the DRM core code, but
 * relinquish ownership of the pages back to the system.
 *
 * It is vital that we remove the page mapping if we have mapped a tiled
 * object through the GTT and then lose the fence register due to
 * resource pressure. Similarly if the object has been moved out of the
 * aperture, than pages mapped into userspace must be revoked. Removing the
 * mapping will then trigger a page fault on the next user access, allowing
 * fixup by i915_gem_fault().
 */
void
i915_gem_release_mmap(struct drm_i915_gem_object *obj)
{
	struct drm_i915_private *i915 = to_i915(obj->base.dev);

	/* Serialisation between user GTT access and our code depends upon
	 * revoking the CPU's PTE whilst the mutex is held. The next user
	 * pagefault then has to wait until we release the mutex.
	 *
	 * Note that RPM complicates somewhat by adding an additional
	 * requirement that operations to the GGTT be made holding the RPM
	 * wakeref.
	 */
	lockdep_assert_held(&i915->drm.struct_mutex);
	intel_runtime_pm_get(i915);

	if (list_empty(&obj->userfault_link))
		goto out;

	list_del_init(&obj->userfault_link);
	drm_vma_node_unmap(&obj->base.vma_node,
			   obj->base.dev->anon_inode->i_mapping);

	/* Ensure that the CPU's PTE are revoked and there are not outstanding
	 * memory transactions from userspace before we return. The TLB
	 * flushing implied above by changing the PTE above *should* be
	 * sufficient, an extra barrier here just provides us with a bit
	 * of paranoid documentation about our requirement to serialise
	 * memory writes before touching registers / GSM.
	 */
	wmb();

out:
	intel_runtime_pm_put(i915);
}

void i915_gem_runtime_suspend(struct drm_i915_private *dev_priv)
{
	struct drm_i915_gem_object *obj, *on;
	int i;

	/*
	 * Only called during RPM suspend. All users of the userfault_list
	 * must be holding an RPM wakeref to ensure that this can not
	 * run concurrently with themselves (and use the struct_mutex for
	 * protection between themselves).
	 */

	list_for_each_entry_safe(obj, on,
				 &dev_priv->mm.userfault_list, userfault_link) {
		list_del_init(&obj->userfault_link);
		drm_vma_node_unmap(&obj->base.vma_node,
				   obj->base.dev->anon_inode->i_mapping);
	}

	/* The fence will be lost when the device powers down. If any were
	 * in use by hardware (i.e. they are pinned), we should not be powering
	 * down! All other fences will be reacquired by the user upon waking.
	 */
	for (i = 0; i < dev_priv->num_fence_regs; i++) {
		struct drm_i915_fence_reg *reg = &dev_priv->fence_regs[i];

		/* Ideally we want to assert that the fence register is not
		 * live at this point (i.e. that no piece of code will be
		 * trying to write through fence + GTT, as that both violates
		 * our tracking of activity and associated locking/barriers,
		 * but also is illegal given that the hw is powered down).
		 *
		 * Previously we used reg->pin_count as a "liveness" indicator.
		 * That is not sufficient, and we need a more fine-grained
		 * tool if we want to have a sanity check here.
		 */

		if (!reg->vma)
			continue;

		GEM_BUG_ON(!list_empty(&reg->vma->obj->userfault_link));
		reg->dirty = true;
	}
}

static int i915_gem_object_create_mmap_offset(struct drm_i915_gem_object *obj)
{
	struct drm_i915_private *dev_priv = to_i915(obj->base.dev);
	int err;

	err = drm_gem_create_mmap_offset(&obj->base);
	if (likely(!err))
		return 0;

	/* Attempt to reap some mmap space from dead objects */
	do {
		err = i915_gem_wait_for_idle(dev_priv, I915_WAIT_INTERRUPTIBLE);
		if (err)
			break;

		i915_gem_drain_freed_objects(dev_priv);
		err = drm_gem_create_mmap_offset(&obj->base);
		if (!err)
			break;

	} while (flush_delayed_work(&dev_priv->gt.retire_work));

	return err;
}

static void i915_gem_object_free_mmap_offset(struct drm_i915_gem_object *obj)
{
	drm_gem_free_mmap_offset(&obj->base);
}

int
i915_gem_mmap_gtt(struct drm_file *file,
		  struct drm_device *dev,
		  uint32_t handle,
		  uint64_t *offset)
{
	struct drm_i915_gem_object *obj;
	int ret;

	obj = i915_gem_object_lookup(file, handle);
	if (!obj)
		return -ENOENT;

	ret = i915_gem_object_create_mmap_offset(obj);
	if (ret == 0)
		*offset = drm_vma_node_offset_addr(&obj->base.vma_node);

	i915_gem_object_put(obj);
	return ret;
}

/**
 * i915_gem_mmap_gtt_ioctl - prepare an object for GTT mmap'ing
 * @dev: DRM device
 * @data: GTT mapping ioctl data
 * @file: GEM object info
 *
 * Simply returns the fake offset to userspace so it can mmap it.
 * The mmap call will end up in drm_gem_mmap(), which will set things
 * up so we can get faults in the handler above.
 *
 * The fault handler will take care of binding the object into the GTT
 * (since it may have been evicted to make room for something), allocating
 * a fence register, and mapping the appropriate aperture address into
 * userspace.
 */
int
i915_gem_mmap_gtt_ioctl(struct drm_device *dev, void *data,
			struct drm_file *file)
{
	struct drm_i915_gem_mmap_gtt *args = data;

	return i915_gem_mmap_gtt(file, dev, args->handle, &args->offset);
}

/* Immediately discard the backing storage */
static void
i915_gem_object_truncate(struct drm_i915_gem_object *obj)
{
	i915_gem_object_free_mmap_offset(obj);

	if (obj->base.filp == NULL)
		return;

	/* Our goal here is to return as much of the memory as
	 * is possible back to the system as we are called from OOM.
	 * To do this we must instruct the shmfs to drop all of its
	 * backing pages, *now*.
	 */
	shmem_truncate_range(file_inode(obj->base.filp), 0, (loff_t)-1);
	obj->mm.madv = __I915_MADV_PURGED;
}

/* Try to discard unwanted pages */
void __i915_gem_object_invalidate(struct drm_i915_gem_object *obj)
{
	struct address_space *mapping;

	lockdep_assert_held(&obj->mm.lock);
	GEM_BUG_ON(obj->mm.pages);

	switch (obj->mm.madv) {
	case I915_MADV_DONTNEED:
		i915_gem_object_truncate(obj);
	case __I915_MADV_PURGED:
		return;
	}

	if (obj->base.filp == NULL)
		return;

	mapping = obj->base.filp->f_mapping,
	invalidate_mapping_pages(mapping, 0, (loff_t)-1);
}

static void
i915_gem_object_put_pages_gtt(struct drm_i915_gem_object *obj,
			      struct sg_table *pages)
{
	struct sgt_iter sgt_iter;
	struct page *page;

	__i915_gem_object_release_shmem(obj, pages, true);

	i915_gem_gtt_finish_pages(obj, pages);

	if (i915_gem_object_needs_bit17_swizzle(obj))
		i915_gem_object_save_bit_17_swizzle(obj, pages);

	for_each_sgt_page(page, sgt_iter, pages) {
		if (obj->mm.dirty)
			set_page_dirty(page);

		if (obj->mm.madv == I915_MADV_WILLNEED)
			mark_page_accessed(page);

		put_page(page);
	}
	obj->mm.dirty = false;

	sg_free_table(pages);
	kfree(pages);
}

static void __i915_gem_object_reset_page_iter(struct drm_i915_gem_object *obj)
{
	struct radix_tree_iter iter;
	void **slot;

	radix_tree_for_each_slot(slot, &obj->mm.get_page.radix, &iter, 0)
		radix_tree_delete(&obj->mm.get_page.radix, iter.index);
}

void __i915_gem_object_put_pages(struct drm_i915_gem_object *obj,
				 enum i915_mm_subclass subclass)
{
	struct sg_table *pages;

	if (i915_gem_object_has_pinned_pages(obj))
		return;

	GEM_BUG_ON(obj->bind_count);
	if (!READ_ONCE(obj->mm.pages))
		return;

	/* May be called by shrinker from within get_pages() (on another bo) */
	mutex_lock_nested(&obj->mm.lock, subclass);
	if (unlikely(atomic_read(&obj->mm.pages_pin_count)))
		goto unlock;

	/* ->put_pages might need to allocate memory for the bit17 swizzle
	 * array, hence protect them from being reaped by removing them from gtt
	 * lists early. */
	pages = fetch_and_zero(&obj->mm.pages);
	GEM_BUG_ON(!pages);

	if (obj->mm.mapping) {
		void *ptr;

		ptr = ptr_mask_bits(obj->mm.mapping);
		if (is_vmalloc_addr(ptr))
			vunmap(ptr);
		else
			kunmap(kmap_to_page(ptr));

		obj->mm.mapping = NULL;
	}

	__i915_gem_object_reset_page_iter(obj);

	obj->ops->put_pages(obj, pages);
unlock:
	mutex_unlock(&obj->mm.lock);
}

static bool i915_sg_trim(struct sg_table *orig_st)
{
	struct sg_table new_st;
	struct scatterlist *sg, *new_sg;
	unsigned int i;

	if (orig_st->nents == orig_st->orig_nents)
		return false;

	if (sg_alloc_table(&new_st, orig_st->nents, GFP_KERNEL | __GFP_NOWARN))
		return false;

	new_sg = new_st.sgl;
	for_each_sg(orig_st->sgl, sg, orig_st->nents, i) {
		sg_set_page(new_sg, sg_page(sg), sg->length, 0);
		/* called before being DMA mapped, no need to copy sg->dma_* */
		new_sg = sg_next(new_sg);
	}
	GEM_BUG_ON(new_sg); /* Should walk exactly nents and hit the end */

	sg_free_table(orig_st);

	*orig_st = new_st;
	return true;
}

static struct sg_table *
i915_gem_object_get_pages_gtt(struct drm_i915_gem_object *obj)
{
	struct drm_i915_private *dev_priv = to_i915(obj->base.dev);
	const unsigned long page_count = obj->base.size / PAGE_SIZE;
	unsigned long i;
	struct address_space *mapping;
	struct sg_table *st;
	struct scatterlist *sg;
	struct sgt_iter sgt_iter;
	struct page *page;
	unsigned long last_pfn = 0;	/* suppress gcc warning */
	unsigned int max_segment;
	int ret;
	gfp_t gfp;

	/* Assert that the object is not currently in any GPU domain. As it
	 * wasn't in the GTT, there shouldn't be any way it could have been in
	 * a GPU cache
	 */
	GEM_BUG_ON(obj->base.read_domains & I915_GEM_GPU_DOMAINS);
	GEM_BUG_ON(obj->base.write_domain & I915_GEM_GPU_DOMAINS);

	max_segment = swiotlb_max_segment();
	if (!max_segment)
		max_segment = rounddown(UINT_MAX, PAGE_SIZE);

	st = kmalloc(sizeof(*st), GFP_KERNEL);
	if (st == NULL)
		return ERR_PTR(-ENOMEM);

rebuild_st:
	if (sg_alloc_table(st, page_count, GFP_KERNEL)) {
		kfree(st);
		return ERR_PTR(-ENOMEM);
	}

	/* Get the list of pages out of our struct file.  They'll be pinned
	 * at this point until we release them.
	 *
	 * Fail silently without starting the shrinker
	 */
	mapping = obj->base.filp->f_mapping;
	gfp = mapping_gfp_constraint(mapping, ~(__GFP_IO | __GFP_RECLAIM));
	gfp |= __GFP_NORETRY | __GFP_NOWARN;
	sg = st->sgl;
	st->nents = 0;
	for (i = 0; i < page_count; i++) {
		page = shmem_read_mapping_page_gfp(mapping, i, gfp);
		if (IS_ERR(page)) {
			i915_gem_shrink(dev_priv,
					page_count,
					I915_SHRINK_BOUND |
					I915_SHRINK_UNBOUND |
					I915_SHRINK_PURGEABLE);
			page = shmem_read_mapping_page_gfp(mapping, i, gfp);
		}
		if (IS_ERR(page)) {
			/* We've tried hard to allocate the memory by reaping
			 * our own buffer, now let the real VM do its job and
			 * go down in flames if truly OOM.
			 */
			page = shmem_read_mapping_page(mapping, i);
			if (IS_ERR(page)) {
				ret = PTR_ERR(page);
				goto err_sg;
			}
		}
		if (!i ||
		    sg->length >= max_segment ||
		    page_to_pfn(page) != last_pfn + 1) {
			if (i)
				sg = sg_next(sg);
			st->nents++;
			sg_set_page(sg, page, PAGE_SIZE, 0);
		} else {
			sg->length += PAGE_SIZE;
		}
		last_pfn = page_to_pfn(page);

		/* Check that the i965g/gm workaround works. */
		WARN_ON((gfp & __GFP_DMA32) && (last_pfn >= 0x00100000UL));
	}
	if (sg) /* loop terminated early; short sg table */
		sg_mark_end(sg);

	/* Trim unused sg entries to avoid wasting memory. */
	i915_sg_trim(st);

	ret = i915_gem_gtt_prepare_pages(obj, st);
	if (ret) {
		/* DMA remapping failed? One possible cause is that
		 * it could not reserve enough large entries, asking
		 * for PAGE_SIZE chunks instead may be helpful.
		 */
		if (max_segment > PAGE_SIZE) {
			for_each_sgt_page(page, sgt_iter, st)
				put_page(page);
			sg_free_table(st);

			max_segment = PAGE_SIZE;
			goto rebuild_st;
		} else {
			dev_warn(&dev_priv->drm.pdev->dev,
				 "Failed to DMA remap %lu pages\n",
				 page_count);
			goto err_pages;
		}
	}

	if (i915_gem_object_needs_bit17_swizzle(obj))
		i915_gem_object_do_bit_17_swizzle(obj, st);

	return st;

err_sg:
	sg_mark_end(sg);
err_pages:
	for_each_sgt_page(page, sgt_iter, st)
		put_page(page);
	sg_free_table(st);
	kfree(st);

	/* shmemfs first checks if there is enough memory to allocate the page
	 * and reports ENOSPC should there be insufficient, along with the usual
	 * ENOMEM for a genuine allocation failure.
	 *
	 * We use ENOSPC in our driver to mean that we have run out of aperture
	 * space and so want to translate the error from shmemfs back to our
	 * usual understanding of ENOMEM.
	 */
	if (ret == -ENOSPC)
		ret = -ENOMEM;

	return ERR_PTR(ret);
}

void __i915_gem_object_set_pages(struct drm_i915_gem_object *obj,
				 struct sg_table *pages)
{
	lockdep_assert_held(&obj->mm.lock);

	obj->mm.get_page.sg_pos = pages->sgl;
	obj->mm.get_page.sg_idx = 0;

	obj->mm.pages = pages;

	if (i915_gem_object_is_tiled(obj) &&
	    to_i915(obj->base.dev)->quirks & QUIRK_PIN_SWIZZLED_PAGES) {
		GEM_BUG_ON(obj->mm.quirked);
		__i915_gem_object_pin_pages(obj);
		obj->mm.quirked = true;
	}
}

static int ____i915_gem_object_get_pages(struct drm_i915_gem_object *obj)
{
	struct sg_table *pages;

	GEM_BUG_ON(i915_gem_object_has_pinned_pages(obj));

	if (unlikely(obj->mm.madv != I915_MADV_WILLNEED)) {
		DRM_DEBUG("Attempting to obtain a purgeable object\n");
		return -EFAULT;
	}

	pages = obj->ops->get_pages(obj);
	if (unlikely(IS_ERR(pages)))
		return PTR_ERR(pages);

	__i915_gem_object_set_pages(obj, pages);
	return 0;
}

/* Ensure that the associated pages are gathered from the backing storage
 * and pinned into our object. i915_gem_object_pin_pages() may be called
 * multiple times before they are released by a single call to
 * i915_gem_object_unpin_pages() - once the pages are no longer referenced
 * either as a result of memory pressure (reaping pages under the shrinker)
 * or as the object is itself released.
 */
int __i915_gem_object_get_pages(struct drm_i915_gem_object *obj)
{
	int err;

	err = mutex_lock_interruptible(&obj->mm.lock);
	if (err)
		return err;

	if (unlikely(!obj->mm.pages)) {
		err = ____i915_gem_object_get_pages(obj);
		if (err)
			goto unlock;

		smp_mb__before_atomic();
	}
	atomic_inc(&obj->mm.pages_pin_count);

unlock:
	mutex_unlock(&obj->mm.lock);
	return err;
}

/* The 'mapping' part of i915_gem_object_pin_map() below */
static void *i915_gem_object_map(const struct drm_i915_gem_object *obj,
				 enum i915_map_type type)
{
	unsigned long n_pages = obj->base.size >> PAGE_SHIFT;
	struct sg_table *sgt = obj->mm.pages;
	struct sgt_iter sgt_iter;
	struct page *page;
	struct page *stack_pages[32];
	struct page **pages = stack_pages;
	unsigned long i = 0;
	pgprot_t pgprot;
	void *addr;

	/* A single page can always be kmapped */
	if (n_pages == 1 && type == I915_MAP_WB)
		return kmap(sg_page(sgt->sgl));

	if (n_pages > ARRAY_SIZE(stack_pages)) {
		/* Too big for stack -- allocate temporary array instead */
		pages = drm_malloc_gfp(n_pages, sizeof(*pages), GFP_TEMPORARY);
		if (!pages)
			return NULL;
	}

	for_each_sgt_page(page, sgt_iter, sgt)
		pages[i++] = page;

	/* Check that we have the expected number of pages */
	GEM_BUG_ON(i != n_pages);

	switch (type) {
	case I915_MAP_WB:
		pgprot = PAGE_KERNEL;
		break;
	case I915_MAP_WC:
		pgprot = pgprot_writecombine(PAGE_KERNEL_IO);
		break;
	}
	addr = vmap(pages, n_pages, 0, pgprot);

	if (pages != stack_pages)
		drm_free_large(pages);

	return addr;
}

/* get, pin, and map the pages of the object into kernel space */
void *i915_gem_object_pin_map(struct drm_i915_gem_object *obj,
			      enum i915_map_type type)
{
	enum i915_map_type has_type;
	bool pinned;
	void *ptr;
	int ret;

	GEM_BUG_ON(!i915_gem_object_has_struct_page(obj));

	ret = mutex_lock_interruptible(&obj->mm.lock);
	if (ret)
		return ERR_PTR(ret);

	pinned = true;
	if (!atomic_inc_not_zero(&obj->mm.pages_pin_count)) {
		if (unlikely(!obj->mm.pages)) {
			ret = ____i915_gem_object_get_pages(obj);
			if (ret)
				goto err_unlock;

			smp_mb__before_atomic();
		}
		atomic_inc(&obj->mm.pages_pin_count);
		pinned = false;
	}
	GEM_BUG_ON(!obj->mm.pages);

	ptr = ptr_unpack_bits(obj->mm.mapping, has_type);
	if (ptr && has_type != type) {
		if (pinned) {
			ret = -EBUSY;
			goto err_unpin;
		}

		if (is_vmalloc_addr(ptr))
			vunmap(ptr);
		else
			kunmap(kmap_to_page(ptr));

		ptr = obj->mm.mapping = NULL;
	}

	if (!ptr) {
		ptr = i915_gem_object_map(obj, type);
		if (!ptr) {
			ret = -ENOMEM;
			goto err_unpin;
		}

		obj->mm.mapping = ptr_pack_bits(ptr, type);
	}

out_unlock:
	mutex_unlock(&obj->mm.lock);
	return ptr;

err_unpin:
	atomic_dec(&obj->mm.pages_pin_count);
err_unlock:
	ptr = ERR_PTR(ret);
	goto out_unlock;
}

static bool ban_context(const struct i915_gem_context *ctx)
{
	return (i915_gem_context_is_bannable(ctx) &&
		ctx->ban_score >= CONTEXT_SCORE_BAN_THRESHOLD);
}

static void i915_gem_context_mark_guilty(struct i915_gem_context *ctx)
{
	ctx->guilty_count++;
	ctx->ban_score += CONTEXT_SCORE_GUILTY;
	if (ban_context(ctx))
		i915_gem_context_set_banned(ctx);

	DRM_DEBUG_DRIVER("context %s marked guilty (score %d) banned? %s\n",
			 ctx->name, ctx->ban_score,
			 yesno(i915_gem_context_is_banned(ctx)));

	if (!i915_gem_context_is_banned(ctx) || IS_ERR_OR_NULL(ctx->file_priv))
		return;

	ctx->file_priv->context_bans++;
	DRM_DEBUG_DRIVER("client %s has had %d context banned\n",
			 ctx->name, ctx->file_priv->context_bans);
}

static void i915_gem_context_mark_innocent(struct i915_gem_context *ctx)
{
	ctx->active_count++;
}

struct drm_i915_gem_request *
i915_gem_find_active_request(struct intel_engine_cs *engine)
{
	struct drm_i915_gem_request *request, *active = NULL;
	unsigned long flags;

	/* We are called by the error capture and reset at a random
	 * point in time. In particular, note that neither is crucially
	 * ordered with an interrupt. After a hang, the GPU is dead and we
	 * assume that no more writes can happen (we waited long enough for
	 * all writes that were in transaction to be flushed) - adding an
	 * extra delay for a recent interrupt is pointless. Hence, we do
	 * not need an engine->irq_seqno_barrier() before the seqno reads.
	 */
	spin_lock_irqsave(&engine->timeline->lock, flags);
	list_for_each_entry(request, &engine->timeline->requests, link) {
		if (__i915_gem_request_completed(request,
						 request->global_seqno))
			continue;

		GEM_BUG_ON(request->engine != engine);
		GEM_BUG_ON(test_bit(DMA_FENCE_FLAG_SIGNALED_BIT,
				    &request->fence.flags));

		active = request;
		break;
	}
	spin_unlock_irqrestore(&engine->timeline->lock, flags);

	return active;
}

static bool engine_stalled(struct intel_engine_cs *engine)
{
	if (!engine->hangcheck.stalled)
		return false;

	/* Check for possible seqno movement after hang declaration */
	if (engine->hangcheck.seqno != intel_engine_get_seqno(engine)) {
		DRM_DEBUG_DRIVER("%s pardoned\n", engine->name);
		return false;
	}

	return true;
}

int i915_gem_reset_prepare(struct drm_i915_private *dev_priv)
{
	struct intel_engine_cs *engine;
	enum intel_engine_id id;
	int err = 0;

	/* Ensure irq handler finishes, and not run again. */
	for_each_engine(engine, dev_priv, id) {
		struct drm_i915_gem_request *request;

		/* Prevent the signaler thread from updating the request
		 * state (by calling dma_fence_signal) as we are processing
		 * the reset. The write from the GPU of the seqno is
		 * asynchronous and the signaler thread may see a different
		 * value to us and declare the request complete, even though
		 * the reset routine have picked that request as the active
		 * (incomplete) request. This conflict is not handled
		 * gracefully!
		 */
		kthread_park(engine->breadcrumbs.signaler);

		/* Prevent request submission to the hardware until we have
		 * completed the reset in i915_gem_reset_finish(). If a request
		 * is completed by one engine, it may then queue a request
		 * to a second via its engine->irq_tasklet *just* as we are
		 * calling engine->init_hw() and also writing the ELSP.
		 * Turning off the engine->irq_tasklet until the reset is over
		 * prevents the race.
		 */
		tasklet_kill(&engine->irq_tasklet);
		tasklet_disable(&engine->irq_tasklet);

		if (engine->irq_seqno_barrier)
			engine->irq_seqno_barrier(engine);

		if (engine_stalled(engine)) {
			request = i915_gem_find_active_request(engine);
			if (request && request->fence.error == -EIO)
				err = -EIO; /* Previous reset failed! */
		}
	}

	i915_gem_revoke_fences(dev_priv);

	return err;
}

static void skip_request(struct drm_i915_gem_request *request)
{
	void *vaddr = request->ring->vaddr;
	u32 head;

	/* As this request likely depends on state from the lost
	 * context, clear out all the user operations leaving the
	 * breadcrumb at the end (so we get the fence notifications).
	 */
	head = request->head;
	if (request->postfix < head) {
		memset(vaddr + head, 0, request->ring->size - head);
		head = 0;
	}
	memset(vaddr + head, 0, request->postfix - head);

	dma_fence_set_error(&request->fence, -EIO);
}

static void engine_skip_context(struct drm_i915_gem_request *request)
{
	struct intel_engine_cs *engine = request->engine;
	struct i915_gem_context *hung_ctx = request->ctx;
	struct intel_timeline *timeline;
	unsigned long flags;

	timeline = i915_gem_context_lookup_timeline(hung_ctx, engine);

	spin_lock_irqsave(&engine->timeline->lock, flags);
	spin_lock(&timeline->lock);

	list_for_each_entry_continue(request, &engine->timeline->requests, link)
		if (request->ctx == hung_ctx)
			skip_request(request);

	list_for_each_entry(request, &timeline->requests, link)
		skip_request(request);

	spin_unlock(&timeline->lock);
	spin_unlock_irqrestore(&engine->timeline->lock, flags);
}

/* Returns true if the request was guilty of hang */
static bool i915_gem_reset_request(struct drm_i915_gem_request *request)
{
	/* Read once and return the resolution */
	const bool guilty = engine_stalled(request->engine);

	/* The guilty request will get skipped on a hung engine.
	 *
	 * Users of client default contexts do not rely on logical
	 * state preserved between batches so it is safe to execute
	 * queued requests following the hang. Non default contexts
	 * rely on preserved state, so skipping a batch loses the
	 * evolution of the state and it needs to be considered corrupted.
	 * Executing more queued batches on top of corrupted state is
	 * risky. But we take the risk by trying to advance through
	 * the queued requests in order to make the client behaviour
	 * more predictable around resets, by not throwing away random
	 * amount of batches it has prepared for execution. Sophisticated
	 * clients can use gem_reset_stats_ioctl and dma fence status
	 * (exported via sync_file info ioctl on explicit fences) to observe
	 * when it loses the context state and should rebuild accordingly.
	 *
	 * The context ban, and ultimately the client ban, mechanism are safety
	 * valves if client submission ends up resulting in nothing more than
	 * subsequent hangs.
	 */

	if (guilty) {
		i915_gem_context_mark_guilty(request->ctx);
		skip_request(request);
	} else {
		i915_gem_context_mark_innocent(request->ctx);
		dma_fence_set_error(&request->fence, -EAGAIN);
	}

	return guilty;
}

static void i915_gem_reset_engine(struct intel_engine_cs *engine)
{
	struct drm_i915_gem_request *request;

	request = i915_gem_find_active_request(engine);
	if (request && i915_gem_reset_request(request)) {
		DRM_DEBUG_DRIVER("resetting %s to restart from tail of request 0x%x\n",
				 engine->name, request->global_seqno);

		/* If this context is now banned, skip all pending requests. */
		if (i915_gem_context_is_banned(request->ctx))
			engine_skip_context(request);
	}

	/* Setup the CS to resume from the breadcrumb of the hung request */
	engine->reset_hw(engine, request);
}

void i915_gem_reset(struct drm_i915_private *dev_priv)
{
	struct intel_engine_cs *engine;
	enum intel_engine_id id;

	lockdep_assert_held(&dev_priv->drm.struct_mutex);

	i915_gem_retire_requests(dev_priv);

	for_each_engine(engine, dev_priv, id) {
		struct i915_gem_context *ctx;

		i915_gem_reset_engine(engine);
		ctx = fetch_and_zero(&engine->last_retired_context);
		if (ctx)
			engine->context_unpin(engine, ctx);
	}

	i915_gem_restore_fences(dev_priv);

	if (dev_priv->gt.awake) {
		intel_sanitize_gt_powersave(dev_priv);
		intel_enable_gt_powersave(dev_priv);
		if (INTEL_GEN(dev_priv) >= 6)
			gen6_rps_busy(dev_priv);
	}
}

void i915_gem_reset_finish(struct drm_i915_private *dev_priv)
{
	struct intel_engine_cs *engine;
	enum intel_engine_id id;

	lockdep_assert_held(&dev_priv->drm.struct_mutex);

	for_each_engine(engine, dev_priv, id) {
		tasklet_enable(&engine->irq_tasklet);
		kthread_unpark(engine->breadcrumbs.signaler);
	}
}

static void nop_submit_request(struct drm_i915_gem_request *request)
{
	dma_fence_set_error(&request->fence, -EIO);
	i915_gem_request_submit(request);
	intel_engine_init_global_seqno(request->engine, request->global_seqno);
}

static void engine_set_wedged(struct intel_engine_cs *engine)
{
	struct drm_i915_gem_request *request;
	unsigned long flags;

	/* We need to be sure that no thread is running the old callback as
	 * we install the nop handler (otherwise we would submit a request
	 * to hardware that will never complete). In order to prevent this
	 * race, we wait until the machine is idle before making the swap
	 * (using stop_machine()).
	 */
	engine->submit_request = nop_submit_request;

	/* Mark all executing requests as skipped */
	spin_lock_irqsave(&engine->timeline->lock, flags);
	list_for_each_entry(request, &engine->timeline->requests, link)
		dma_fence_set_error(&request->fence, -EIO);
	spin_unlock_irqrestore(&engine->timeline->lock, flags);

	/* Mark all pending requests as complete so that any concurrent
	 * (lockless) lookup doesn't try and wait upon the request as we
	 * reset it.
	 */
	intel_engine_init_global_seqno(engine,
				       intel_engine_last_submit(engine));

	/*
	 * Clear the execlists queue up before freeing the requests, as those
	 * are the ones that keep the context and ringbuffer backing objects
	 * pinned in place.
	 */

	if (i915.enable_execlists) {
		unsigned long flags;

		spin_lock_irqsave(&engine->timeline->lock, flags);

		i915_gem_request_put(engine->execlist_port[0].request);
		i915_gem_request_put(engine->execlist_port[1].request);
		memset(engine->execlist_port, 0, sizeof(engine->execlist_port));
		engine->execlist_queue = RB_ROOT;
		engine->execlist_first = NULL;

		spin_unlock_irqrestore(&engine->timeline->lock, flags);
	}
}

static int __i915_gem_set_wedged_BKL(void *data)
{
	struct drm_i915_private *i915 = data;
	struct intel_engine_cs *engine;
	enum intel_engine_id id;

	for_each_engine(engine, i915, id)
		engine_set_wedged(engine);

	return 0;
}

void i915_gem_set_wedged(struct drm_i915_private *dev_priv)
{
	lockdep_assert_held(&dev_priv->drm.struct_mutex);
	set_bit(I915_WEDGED, &dev_priv->gpu_error.flags);

	stop_machine(__i915_gem_set_wedged_BKL, dev_priv, NULL);

	i915_gem_context_lost(dev_priv);
	i915_gem_retire_requests(dev_priv);

	mod_delayed_work(dev_priv->wq, &dev_priv->gt.idle_work, 0);
}

static void
i915_gem_retire_work_handler(struct work_struct *work)
{
	struct drm_i915_private *dev_priv =
		container_of(work, typeof(*dev_priv), gt.retire_work.work);
	struct drm_device *dev = &dev_priv->drm;

	/* Come back later if the device is busy... */
	if (mutex_trylock(&dev->struct_mutex)) {
		i915_gem_retire_requests(dev_priv);
		mutex_unlock(&dev->struct_mutex);
	}

	/* Keep the retire handler running until we are finally idle.
	 * We do not need to do this test under locking as in the worst-case
	 * we queue the retire worker once too often.
	 */
	if (READ_ONCE(dev_priv->gt.awake)) {
		i915_queue_hangcheck(dev_priv);
		queue_delayed_work(dev_priv->wq,
				   &dev_priv->gt.retire_work,
				   round_jiffies_up_relative(HZ));
	}
}

static void
i915_gem_idle_work_handler(struct work_struct *work)
{
	struct drm_i915_private *dev_priv =
		container_of(work, typeof(*dev_priv), gt.idle_work.work);
	struct drm_device *dev = &dev_priv->drm;
	struct intel_engine_cs *engine;
	enum intel_engine_id id;
	bool rearm_hangcheck;

	if (!READ_ONCE(dev_priv->gt.awake))
		return;

	/*
	 * Wait for last execlists context complete, but bail out in case a
	 * new request is submitted.
	 */
	wait_for(READ_ONCE(dev_priv->gt.active_requests) ||
		 intel_execlists_idle(dev_priv), 10);

	if (READ_ONCE(dev_priv->gt.active_requests))
		return;

	rearm_hangcheck =
		cancel_delayed_work_sync(&dev_priv->gpu_error.hangcheck_work);

	if (!mutex_trylock(&dev->struct_mutex)) {
		/* Currently busy, come back later */
		mod_delayed_work(dev_priv->wq,
				 &dev_priv->gt.idle_work,
				 msecs_to_jiffies(50));
		goto out_rearm;
	}

	/*
	 * New request retired after this work handler started, extend active
	 * period until next instance of the work.
	 */
	if (work_pending(work))
		goto out_unlock;

	if (dev_priv->gt.active_requests)
		goto out_unlock;

	if (wait_for(intel_execlists_idle(dev_priv), 10))
		DRM_ERROR("Timeout waiting for engines to idle\n");

	for_each_engine(engine, dev_priv, id) {
		intel_engine_disarm_breadcrumbs(engine);
		i915_gem_batch_pool_fini(&engine->batch_pool);
	}

	GEM_BUG_ON(!dev_priv->gt.awake);
	dev_priv->gt.awake = false;
	rearm_hangcheck = false;

	if (INTEL_GEN(dev_priv) >= 6)
		gen6_rps_idle(dev_priv);
	intel_runtime_pm_put(dev_priv);
out_unlock:
	mutex_unlock(&dev->struct_mutex);

out_rearm:
	if (rearm_hangcheck) {
		GEM_BUG_ON(!dev_priv->gt.awake);
		i915_queue_hangcheck(dev_priv);
	}
}

void i915_gem_close_object(struct drm_gem_object *gem, struct drm_file *file)
{
	struct drm_i915_gem_object *obj = to_intel_bo(gem);
	struct drm_i915_file_private *fpriv = file->driver_priv;
	struct i915_vma *vma, *vn;

	mutex_lock(&obj->base.dev->struct_mutex);
	list_for_each_entry_safe(vma, vn, &obj->vma_list, obj_link)
		if (vma->vm->file == fpriv)
			i915_vma_close(vma);

	if (i915_gem_object_is_active(obj) &&
	    !i915_gem_object_has_active_reference(obj)) {
		i915_gem_object_set_active_reference(obj);
		i915_gem_object_get(obj);
	}
	mutex_unlock(&obj->base.dev->struct_mutex);
}

static unsigned long to_wait_timeout(s64 timeout_ns)
{
	if (timeout_ns < 0)
		return MAX_SCHEDULE_TIMEOUT;

	if (timeout_ns == 0)
		return 0;

	return nsecs_to_jiffies_timeout(timeout_ns);
}

/**
 * i915_gem_wait_ioctl - implements DRM_IOCTL_I915_GEM_WAIT
 * @dev: drm device pointer
 * @data: ioctl data blob
 * @file: drm file pointer
 *
 * Returns 0 if successful, else an error is returned with the remaining time in
 * the timeout parameter.
 *  -ETIME: object is still busy after timeout
 *  -ERESTARTSYS: signal interrupted the wait
 *  -ENONENT: object doesn't exist
 * Also possible, but rare:
 *  -EAGAIN: GPU wedged
 *  -ENOMEM: damn
 *  -ENODEV: Internal IRQ fail
 *  -E?: The add request failed
 *
 * The wait ioctl with a timeout of 0 reimplements the busy ioctl. With any
 * non-zero timeout parameter the wait ioctl will wait for the given number of
 * nanoseconds on an object becoming unbusy. Since the wait itself does so
 * without holding struct_mutex the object may become re-busied before this
 * function completes. A similar but shorter * race condition exists in the busy
 * ioctl
 */
int
i915_gem_wait_ioctl(struct drm_device *dev, void *data, struct drm_file *file)
{
	struct drm_i915_gem_wait *args = data;
	struct drm_i915_gem_object *obj;
	ktime_t start;
	long ret;

	if (args->flags != 0)
		return -EINVAL;

	obj = i915_gem_object_lookup(file, args->bo_handle);
	if (!obj)
		return -ENOENT;

	start = ktime_get();

	ret = i915_gem_object_wait(obj,
				   I915_WAIT_INTERRUPTIBLE | I915_WAIT_ALL,
				   to_wait_timeout(args->timeout_ns),
				   to_rps_client(file));

	if (args->timeout_ns > 0) {
		args->timeout_ns -= ktime_to_ns(ktime_sub(ktime_get(), start));
		if (args->timeout_ns < 0)
			args->timeout_ns = 0;

		/*
		 * Apparently ktime isn't accurate enough and occasionally has a
		 * bit of mismatch in the jiffies<->nsecs<->ktime loop. So patch
		 * things up to make the test happy. We allow up to 1 jiffy.
		 *
		 * This is a regression from the timespec->ktime conversion.
		 */
		if (ret == -ETIME && !nsecs_to_jiffies(args->timeout_ns))
			args->timeout_ns = 0;
	}

	i915_gem_object_put(obj);
	return ret;
}

static int wait_for_timeline(struct i915_gem_timeline *tl, unsigned int flags)
{
	int ret, i;

	for (i = 0; i < ARRAY_SIZE(tl->engine); i++) {
		ret = i915_gem_active_wait(&tl->engine[i].last_request, flags);
		if (ret)
			return ret;
	}

	return 0;
}

int i915_gem_wait_for_idle(struct drm_i915_private *i915, unsigned int flags)
{
	int ret;

	if (flags & I915_WAIT_LOCKED) {
		struct i915_gem_timeline *tl;

		lockdep_assert_held(&i915->drm.struct_mutex);

		list_for_each_entry(tl, &i915->gt.timelines, link) {
			ret = wait_for_timeline(tl, flags);
			if (ret)
				return ret;
		}
	} else {
		ret = wait_for_timeline(&i915->gt.global_timeline, flags);
		if (ret)
			return ret;
	}

	return 0;
}

/** Flushes the GTT write domain for the object if it's dirty. */
static void
i915_gem_object_flush_gtt_write_domain(struct drm_i915_gem_object *obj)
{
	struct drm_i915_private *dev_priv = to_i915(obj->base.dev);

	if (obj->base.write_domain != I915_GEM_DOMAIN_GTT)
		return;

	/* No actual flushing is required for the GTT write domain.  Writes
	 * to it "immediately" go to main memory as far as we know, so there's
	 * no chipset flush.  It also doesn't land in render cache.
	 *
	 * However, we do have to enforce the order so that all writes through
	 * the GTT land before any writes to the device, such as updates to
	 * the GATT itself.
	 *
	 * We also have to wait a bit for the writes to land from the GTT.
	 * An uncached read (i.e. mmio) seems to be ideal for the round-trip
	 * timing. This issue has only been observed when switching quickly
	 * between GTT writes and CPU reads from inside the kernel on recent hw,
	 * and it appears to only affect discrete GTT blocks (i.e. on LLC
	 * system agents we cannot reproduce this behaviour).
	 */
	wmb();
	if (INTEL_GEN(dev_priv) >= 6 && !HAS_LLC(dev_priv))
		POSTING_READ(RING_ACTHD(dev_priv->engine[RCS]->mmio_base));

	intel_fb_obj_flush(obj, write_origin(obj, I915_GEM_DOMAIN_GTT));

	obj->base.write_domain = 0;
}

/** Flushes the CPU write domain for the object if it's dirty. */
static void
i915_gem_object_flush_cpu_write_domain(struct drm_i915_gem_object *obj)
{
	if (obj->base.write_domain != I915_GEM_DOMAIN_CPU)
		return;

	i915_gem_clflush_object(obj, I915_CLFLUSH_SYNC);
	obj->base.write_domain = 0;
}

static void __i915_gem_object_flush_for_display(struct drm_i915_gem_object *obj)
{
	if (obj->base.write_domain != I915_GEM_DOMAIN_CPU && !obj->cache_dirty)
		return;

	i915_gem_clflush_object(obj, I915_CLFLUSH_FORCE);
	obj->base.write_domain = 0;
}

void i915_gem_object_flush_if_display(struct drm_i915_gem_object *obj)
{
	if (!READ_ONCE(obj->pin_display))
		return;

	mutex_lock(&obj->base.dev->struct_mutex);
	__i915_gem_object_flush_for_display(obj);
	mutex_unlock(&obj->base.dev->struct_mutex);
}

/**
 * Moves a single object to the GTT read, and possibly write domain.
 * @obj: object to act on
 * @write: ask for write access or read only
 *
 * This function returns when the move is complete, including waiting on
 * flushes to occur.
 */
int
i915_gem_object_set_to_gtt_domain(struct drm_i915_gem_object *obj, bool write)
{
	int ret;

	lockdep_assert_held(&obj->base.dev->struct_mutex);

	ret = i915_gem_object_wait(obj,
				   I915_WAIT_INTERRUPTIBLE |
				   I915_WAIT_LOCKED |
				   (write ? I915_WAIT_ALL : 0),
				   MAX_SCHEDULE_TIMEOUT,
				   NULL);
	if (ret)
		return ret;

	if (obj->base.write_domain == I915_GEM_DOMAIN_GTT)
		return 0;

	/* Flush and acquire obj->pages so that we are coherent through
	 * direct access in memory with previous cached writes through
	 * shmemfs and that our cache domain tracking remains valid.
	 * For example, if the obj->filp was moved to swap without us
	 * being notified and releasing the pages, we would mistakenly
	 * continue to assume that the obj remained out of the CPU cached
	 * domain.
	 */
	ret = i915_gem_object_pin_pages(obj);
	if (ret)
		return ret;

	i915_gem_object_flush_cpu_write_domain(obj);

	/* Serialise direct access to this object with the barriers for
	 * coherent writes from the GPU, by effectively invalidating the
	 * GTT domain upon first access.
	 */
	if ((obj->base.read_domains & I915_GEM_DOMAIN_GTT) == 0)
		mb();

	/* It should now be out of any other write domains, and we can update
	 * the domain values for our changes.
	 */
	GEM_BUG_ON((obj->base.write_domain & ~I915_GEM_DOMAIN_GTT) != 0);
	obj->base.read_domains |= I915_GEM_DOMAIN_GTT;
	if (write) {
		obj->base.read_domains = I915_GEM_DOMAIN_GTT;
		obj->base.write_domain = I915_GEM_DOMAIN_GTT;
		obj->mm.dirty = true;
	}

	i915_gem_object_unpin_pages(obj);
	return 0;
}

/**
 * Changes the cache-level of an object across all VMA.
 * @obj: object to act on
 * @cache_level: new cache level to set for the object
 *
 * After this function returns, the object will be in the new cache-level
 * across all GTT and the contents of the backing storage will be coherent,
 * with respect to the new cache-level. In order to keep the backing storage
 * coherent for all users, we only allow a single cache level to be set
 * globally on the object and prevent it from being changed whilst the
 * hardware is reading from the object. That is if the object is currently
 * on the scanout it will be set to uncached (or equivalent display
 * cache coherency) and all non-MOCS GPU access will also be uncached so
 * that all direct access to the scanout remains coherent.
 */
int i915_gem_object_set_cache_level(struct drm_i915_gem_object *obj,
				    enum i915_cache_level cache_level)
{
	struct i915_vma *vma;
	int ret;

	lockdep_assert_held(&obj->base.dev->struct_mutex);

	if (obj->cache_level == cache_level)
		return 0;

	/* Inspect the list of currently bound VMA and unbind any that would
	 * be invalid given the new cache-level. This is principally to
	 * catch the issue of the CS prefetch crossing page boundaries and
	 * reading an invalid PTE on older architectures.
	 */
restart:
	list_for_each_entry(vma, &obj->vma_list, obj_link) {
		if (!drm_mm_node_allocated(&vma->node))
			continue;

		if (i915_vma_is_pinned(vma)) {
			DRM_DEBUG("can not change the cache level of pinned objects\n");
			return -EBUSY;
		}

		if (i915_gem_valid_gtt_space(vma, cache_level))
			continue;

		ret = i915_vma_unbind(vma);
		if (ret)
			return ret;

		/* As unbinding may affect other elements in the
		 * obj->vma_list (due to side-effects from retiring
		 * an active vma), play safe and restart the iterator.
		 */
		goto restart;
	}

	/* We can reuse the existing drm_mm nodes but need to change the
	 * cache-level on the PTE. We could simply unbind them all and
	 * rebind with the correct cache-level on next use. However since
	 * we already have a valid slot, dma mapping, pages etc, we may as
	 * rewrite the PTE in the belief that doing so tramples upon less
	 * state and so involves less work.
	 */
	if (obj->bind_count) {
		/* Before we change the PTE, the GPU must not be accessing it.
		 * If we wait upon the object, we know that all the bound
		 * VMA are no longer active.
		 */
		ret = i915_gem_object_wait(obj,
					   I915_WAIT_INTERRUPTIBLE |
					   I915_WAIT_LOCKED |
					   I915_WAIT_ALL,
					   MAX_SCHEDULE_TIMEOUT,
					   NULL);
		if (ret)
			return ret;

		if (!HAS_LLC(to_i915(obj->base.dev)) &&
		    cache_level != I915_CACHE_NONE) {
			/* Access to snoopable pages through the GTT is
			 * incoherent and on some machines causes a hard
			 * lockup. Relinquish the CPU mmaping to force
			 * userspace to refault in the pages and we can
			 * then double check if the GTT mapping is still
			 * valid for that pointer access.
			 */
			i915_gem_release_mmap(obj);

			/* As we no longer need a fence for GTT access,
			 * we can relinquish it now (and so prevent having
			 * to steal a fence from someone else on the next
			 * fence request). Note GPU activity would have
			 * dropped the fence as all snoopable access is
			 * supposed to be linear.
			 */
			list_for_each_entry(vma, &obj->vma_list, obj_link) {
				ret = i915_vma_put_fence(vma);
				if (ret)
					return ret;
			}
		} else {
			/* We either have incoherent backing store and
			 * so no GTT access or the architecture is fully
			 * coherent. In such cases, existing GTT mmaps
			 * ignore the cache bit in the PTE and we can
			 * rewrite it without confusing the GPU or having
			 * to force userspace to fault back in its mmaps.
			 */
		}

		list_for_each_entry(vma, &obj->vma_list, obj_link) {
			if (!drm_mm_node_allocated(&vma->node))
				continue;

			ret = i915_vma_bind(vma, cache_level, PIN_UPDATE);
			if (ret)
				return ret;
		}
	}

	if (obj->base.write_domain == I915_GEM_DOMAIN_CPU &&
	    i915_gem_object_is_coherent(obj))
		obj->cache_dirty = true;

	list_for_each_entry(vma, &obj->vma_list, obj_link)
		vma->node.color = cache_level;
	obj->cache_level = cache_level;

	return 0;
}

int i915_gem_get_caching_ioctl(struct drm_device *dev, void *data,
			       struct drm_file *file)
{
	struct drm_i915_gem_caching *args = data;
	struct drm_i915_gem_object *obj;
	int err = 0;

	rcu_read_lock();
	obj = i915_gem_object_lookup_rcu(file, args->handle);
	if (!obj) {
		err = -ENOENT;
		goto out;
	}

	switch (obj->cache_level) {
	case I915_CACHE_LLC:
	case I915_CACHE_L3_LLC:
		args->caching = I915_CACHING_CACHED;
		break;

	case I915_CACHE_WT:
		args->caching = I915_CACHING_DISPLAY;
		break;

	default:
		args->caching = I915_CACHING_NONE;
		break;
	}
out:
	rcu_read_unlock();
	return err;
}

int i915_gem_set_caching_ioctl(struct drm_device *dev, void *data,
			       struct drm_file *file)
{
	struct drm_i915_private *i915 = to_i915(dev);
	struct drm_i915_gem_caching *args = data;
	struct drm_i915_gem_object *obj;
	enum i915_cache_level level;
	int ret = 0;

	switch (args->caching) {
	case I915_CACHING_NONE:
		level = I915_CACHE_NONE;
		break;
	case I915_CACHING_CACHED:
		/*
		 * Due to a HW issue on BXT A stepping, GPU stores via a
		 * snooped mapping may leave stale data in a corresponding CPU
		 * cacheline, whereas normally such cachelines would get
		 * invalidated.
		 */
		if (!HAS_LLC(i915) && !HAS_SNOOP(i915))
			return -ENODEV;

		level = I915_CACHE_LLC;
		break;
	case I915_CACHING_DISPLAY:
		level = HAS_WT(i915) ? I915_CACHE_WT : I915_CACHE_NONE;
		break;
	default:
		return -EINVAL;
	}

	obj = i915_gem_object_lookup(file, args->handle);
	if (!obj)
		return -ENOENT;

	if (obj->cache_level == level)
		goto out;

	ret = i915_gem_object_wait(obj,
				   I915_WAIT_INTERRUPTIBLE,
				   MAX_SCHEDULE_TIMEOUT,
				   to_rps_client(file));
	if (ret)
		goto out;

	ret = i915_mutex_lock_interruptible(dev);
	if (ret)
		goto out;

	ret = i915_gem_object_set_cache_level(obj, level);
	mutex_unlock(&dev->struct_mutex);

out:
	i915_gem_object_put(obj);
	return ret;
}

/*
 * Prepare buffer for display plane (scanout, cursors, etc).
 * Can be called from an uninterruptible phase (modesetting) and allows
 * any flushes to be pipelined (for pageflips).
 */
struct i915_vma *
i915_gem_object_pin_to_display_plane(struct drm_i915_gem_object *obj,
				     u32 alignment,
				     const struct i915_ggtt_view *view)
{
	struct i915_vma *vma;
	int ret;

	lockdep_assert_held(&obj->base.dev->struct_mutex);

	/* Mark the pin_display early so that we account for the
	 * display coherency whilst setting up the cache domains.
	 */
	obj->pin_display++;

	/* The display engine is not coherent with the LLC cache on gen6.  As
	 * a result, we make sure that the pinning that is about to occur is
	 * done with uncached PTEs. This is lowest common denominator for all
	 * chipsets.
	 *
	 * However for gen6+, we could do better by using the GFDT bit instead
	 * of uncaching, which would allow us to flush all the LLC-cached data
	 * with that bit in the PTE to main memory with just one PIPE_CONTROL.
	 */
	ret = i915_gem_object_set_cache_level(obj,
					      HAS_WT(to_i915(obj->base.dev)) ?
					      I915_CACHE_WT : I915_CACHE_NONE);
	if (ret) {
		vma = ERR_PTR(ret);
		goto err_unpin_display;
	}

	/* As the user may map the buffer once pinned in the display plane
	 * (e.g. libkms for the bootup splash), we have to ensure that we
	 * always use map_and_fenceable for all scanout buffers. However,
	 * it may simply be too big to fit into mappable, in which case
	 * put it anyway and hope that userspace can cope (but always first
	 * try to preserve the existing ABI).
	 */
	vma = ERR_PTR(-ENOSPC);
	if (!view || view->type == I915_GGTT_VIEW_NORMAL)
		vma = i915_gem_object_ggtt_pin(obj, view, 0, alignment,
					       PIN_MAPPABLE | PIN_NONBLOCK);
	if (IS_ERR(vma)) {
		struct drm_i915_private *i915 = to_i915(obj->base.dev);
		unsigned int flags;

		/* Valleyview is definitely limited to scanning out the first
		 * 512MiB. Lets presume this behaviour was inherited from the
		 * g4x display engine and that all earlier gen are similarly
		 * limited. Testing suggests that it is a little more
		 * complicated than this. For example, Cherryview appears quite
		 * happy to scanout from anywhere within its global aperture.
		 */
		flags = 0;
		if (HAS_GMCH_DISPLAY(i915))
			flags = PIN_MAPPABLE;
		vma = i915_gem_object_ggtt_pin(obj, view, 0, alignment, flags);
	}
	if (IS_ERR(vma))
		goto err_unpin_display;

	vma->display_alignment = max_t(u64, vma->display_alignment, alignment);

	/* Treat this as an end-of-frame, like intel_user_framebuffer_dirty() */
<<<<<<< HEAD
	if (obj->cache_dirty || obj->base.write_domain == I915_GEM_DOMAIN_CPU) {
		i915_gem_clflush_object(obj, true);
		intel_fb_obj_flush(obj, false, ORIGIN_DIRTYFB);
	}

	old_write_domain = obj->base.write_domain;
	old_read_domains = obj->base.read_domains;
=======
	__i915_gem_object_flush_for_display(obj);
	intel_fb_obj_flush(obj, ORIGIN_DIRTYFB);
>>>>>>> a746095c

	/* It should now be out of any other write domains, and we can update
	 * the domain values for our changes.
	 */
	obj->base.read_domains |= I915_GEM_DOMAIN_GTT;

	return vma;

err_unpin_display:
	obj->pin_display--;
	return vma;
}

void
i915_gem_object_unpin_from_display_plane(struct i915_vma *vma)
{
	lockdep_assert_held(&vma->vm->i915->drm.struct_mutex);

	if (WARN_ON(vma->obj->pin_display == 0))
		return;

	if (--vma->obj->pin_display == 0)
		vma->display_alignment = I915_GTT_MIN_ALIGNMENT;

	/* Bump the LRU to try and avoid premature eviction whilst flipping  */
	i915_gem_object_bump_inactive_ggtt(vma->obj);

	i915_vma_unpin(vma);
}

/**
 * Moves a single object to the CPU read, and possibly write domain.
 * @obj: object to act on
 * @write: requesting write or read-only access
 *
 * This function returns when the move is complete, including waiting on
 * flushes to occur.
 */
int
i915_gem_object_set_to_cpu_domain(struct drm_i915_gem_object *obj, bool write)
{
	int ret;

	lockdep_assert_held(&obj->base.dev->struct_mutex);

	ret = i915_gem_object_wait(obj,
				   I915_WAIT_INTERRUPTIBLE |
				   I915_WAIT_LOCKED |
				   (write ? I915_WAIT_ALL : 0),
				   MAX_SCHEDULE_TIMEOUT,
				   NULL);
	if (ret)
		return ret;

	if (obj->base.write_domain == I915_GEM_DOMAIN_CPU)
		return 0;

	i915_gem_object_flush_gtt_write_domain(obj);

	/* Flush the CPU cache if it's still invalid. */
	if ((obj->base.read_domains & I915_GEM_DOMAIN_CPU) == 0) {
		i915_gem_clflush_object(obj, I915_CLFLUSH_SYNC);
		obj->base.read_domains |= I915_GEM_DOMAIN_CPU;
	}

	/* It should now be out of any other write domains, and we can update
	 * the domain values for our changes.
	 */
	GEM_BUG_ON((obj->base.write_domain & ~I915_GEM_DOMAIN_CPU) != 0);

	/* If we're writing through the CPU, then the GPU read domains will
	 * need to be invalidated at next use.
	 */
	if (write) {
		obj->base.read_domains = I915_GEM_DOMAIN_CPU;
		obj->base.write_domain = I915_GEM_DOMAIN_CPU;
	}

	return 0;
}

/* Throttle our rendering by waiting until the ring has completed our requests
 * emitted over 20 msec ago.
 *
 * Note that if we were to use the current jiffies each time around the loop,
 * we wouldn't escape the function with any frames outstanding if the time to
 * render a frame was over 20ms.
 *
 * This should get us reasonable parallelism between CPU and GPU but also
 * relatively low latency when blocking on a particular request to finish.
 */
static int
i915_gem_ring_throttle(struct drm_device *dev, struct drm_file *file)
{
	struct drm_i915_private *dev_priv = to_i915(dev);
	struct drm_i915_file_private *file_priv = file->driver_priv;
	unsigned long recent_enough = jiffies - DRM_I915_THROTTLE_JIFFIES;
	struct drm_i915_gem_request *request, *target = NULL;
	long ret;

	/* ABI: return -EIO if already wedged */
	if (i915_terminally_wedged(&dev_priv->gpu_error))
		return -EIO;

	spin_lock(&file_priv->mm.lock);
	list_for_each_entry(request, &file_priv->mm.request_list, client_list) {
		if (time_after_eq(request->emitted_jiffies, recent_enough))
			break;

		/*
		 * Note that the request might not have been submitted yet.
		 * In which case emitted_jiffies will be zero.
		 */
		if (!request->emitted_jiffies)
			continue;

		target = request;
	}
	if (target)
		i915_gem_request_get(target);
	spin_unlock(&file_priv->mm.lock);

	if (target == NULL)
		return 0;

	ret = i915_wait_request(target,
				I915_WAIT_INTERRUPTIBLE,
				MAX_SCHEDULE_TIMEOUT);
	i915_gem_request_put(target);

	return ret < 0 ? ret : 0;
}

struct i915_vma *
i915_gem_object_ggtt_pin(struct drm_i915_gem_object *obj,
			 const struct i915_ggtt_view *view,
			 u64 size,
			 u64 alignment,
			 u64 flags)
{
	struct drm_i915_private *dev_priv = to_i915(obj->base.dev);
	struct i915_address_space *vm = &dev_priv->ggtt.base;
	struct i915_vma *vma;
	int ret;

	lockdep_assert_held(&obj->base.dev->struct_mutex);

	vma = i915_vma_instance(obj, vm, view);
	if (unlikely(IS_ERR(vma)))
		return vma;

	if (i915_vma_misplaced(vma, size, alignment, flags)) {
		if (flags & PIN_NONBLOCK &&
		    (i915_vma_is_pinned(vma) || i915_vma_is_active(vma)))
			return ERR_PTR(-ENOSPC);

		if (flags & PIN_MAPPABLE) {
			/* If the required space is larger than the available
			 * aperture, we will not able to find a slot for the
			 * object and unbinding the object now will be in
			 * vain. Worse, doing so may cause us to ping-pong
			 * the object in and out of the Global GTT and
			 * waste a lot of cycles under the mutex.
			 */
			if (vma->fence_size > dev_priv->ggtt.mappable_end)
				return ERR_PTR(-E2BIG);

			/* If NONBLOCK is set the caller is optimistically
			 * trying to cache the full object within the mappable
			 * aperture, and *must* have a fallback in place for
			 * situations where we cannot bind the object. We
			 * can be a little more lax here and use the fallback
			 * more often to avoid costly migrations of ourselves
			 * and other objects within the aperture.
			 *
			 * Half-the-aperture is used as a simple heuristic.
			 * More interesting would to do search for a free
			 * block prior to making the commitment to unbind.
			 * That caters for the self-harm case, and with a
			 * little more heuristics (e.g. NOFAULT, NOEVICT)
			 * we could try to minimise harm to others.
			 */
			if (flags & PIN_NONBLOCK &&
			    vma->fence_size > dev_priv->ggtt.mappable_end / 2)
				return ERR_PTR(-ENOSPC);
		}

		WARN(i915_vma_is_pinned(vma),
		     "bo is already pinned in ggtt with incorrect alignment:"
		     " offset=%08x, req.alignment=%llx,"
		     " req.map_and_fenceable=%d, vma->map_and_fenceable=%d\n",
		     i915_ggtt_offset(vma), alignment,
		     !!(flags & PIN_MAPPABLE),
		     i915_vma_is_map_and_fenceable(vma));
		ret = i915_vma_unbind(vma);
		if (ret)
			return ERR_PTR(ret);
	}

	ret = i915_vma_pin(vma, size, alignment, flags | PIN_GLOBAL);
	if (ret)
		return ERR_PTR(ret);

	return vma;
}

static __always_inline unsigned int __busy_read_flag(unsigned int id)
{
	/* Note that we could alias engines in the execbuf API, but
	 * that would be very unwise as it prevents userspace from
	 * fine control over engine selection. Ahem.
	 *
	 * This should be something like EXEC_MAX_ENGINE instead of
	 * I915_NUM_ENGINES.
	 */
	BUILD_BUG_ON(I915_NUM_ENGINES > 16);
	return 0x10000 << id;
}

static __always_inline unsigned int __busy_write_id(unsigned int id)
{
	/* The uABI guarantees an active writer is also amongst the read
	 * engines. This would be true if we accessed the activity tracking
	 * under the lock, but as we perform the lookup of the object and
	 * its activity locklessly we can not guarantee that the last_write
	 * being active implies that we have set the same engine flag from
	 * last_read - hence we always set both read and write busy for
	 * last_write.
	 */
	return id | __busy_read_flag(id);
}

static __always_inline unsigned int
__busy_set_if_active(const struct dma_fence *fence,
		     unsigned int (*flag)(unsigned int id))
{
	struct drm_i915_gem_request *rq;

	/* We have to check the current hw status of the fence as the uABI
	 * guarantees forward progress. We could rely on the idle worker
	 * to eventually flush us, but to minimise latency just ask the
	 * hardware.
	 *
	 * Note we only report on the status of native fences.
	 */
	if (!dma_fence_is_i915(fence))
		return 0;

	/* opencode to_request() in order to avoid const warnings */
	rq = container_of(fence, struct drm_i915_gem_request, fence);
	if (i915_gem_request_completed(rq))
		return 0;

	return flag(rq->engine->exec_id);
}

static __always_inline unsigned int
busy_check_reader(const struct dma_fence *fence)
{
	return __busy_set_if_active(fence, __busy_read_flag);
}

static __always_inline unsigned int
busy_check_writer(const struct dma_fence *fence)
{
	if (!fence)
		return 0;

	return __busy_set_if_active(fence, __busy_write_id);
}

int
i915_gem_busy_ioctl(struct drm_device *dev, void *data,
		    struct drm_file *file)
{
	struct drm_i915_gem_busy *args = data;
	struct drm_i915_gem_object *obj;
	struct reservation_object_list *list;
	unsigned int seq;
	int err;

	err = -ENOENT;
	rcu_read_lock();
	obj = i915_gem_object_lookup_rcu(file, args->handle);
	if (!obj)
		goto out;

	/* A discrepancy here is that we do not report the status of
	 * non-i915 fences, i.e. even though we may report the object as idle,
	 * a call to set-domain may still stall waiting for foreign rendering.
	 * This also means that wait-ioctl may report an object as busy,
	 * where busy-ioctl considers it idle.
	 *
	 * We trade the ability to warn of foreign fences to report on which
	 * i915 engines are active for the object.
	 *
	 * Alternatively, we can trade that extra information on read/write
	 * activity with
	 *	args->busy =
	 *		!reservation_object_test_signaled_rcu(obj->resv, true);
	 * to report the overall busyness. This is what the wait-ioctl does.
	 *
	 */
retry:
	seq = raw_read_seqcount(&obj->resv->seq);

	/* Translate the exclusive fence to the READ *and* WRITE engine */
	args->busy = busy_check_writer(rcu_dereference(obj->resv->fence_excl));

	/* Translate shared fences to READ set of engines */
	list = rcu_dereference(obj->resv->fence);
	if (list) {
		unsigned int shared_count = list->shared_count, i;

		for (i = 0; i < shared_count; ++i) {
			struct dma_fence *fence =
				rcu_dereference(list->shared[i]);

			args->busy |= busy_check_reader(fence);
		}
	}

	if (args->busy && read_seqcount_retry(&obj->resv->seq, seq))
		goto retry;

	err = 0;
out:
	rcu_read_unlock();
	return err;
}

int
i915_gem_throttle_ioctl(struct drm_device *dev, void *data,
			struct drm_file *file_priv)
{
	return i915_gem_ring_throttle(dev, file_priv);
}

int
i915_gem_madvise_ioctl(struct drm_device *dev, void *data,
		       struct drm_file *file_priv)
{
	struct drm_i915_private *dev_priv = to_i915(dev);
	struct drm_i915_gem_madvise *args = data;
	struct drm_i915_gem_object *obj;
	int err;

	switch (args->madv) {
	case I915_MADV_DONTNEED:
	case I915_MADV_WILLNEED:
	    break;
	default:
	    return -EINVAL;
	}

	obj = i915_gem_object_lookup(file_priv, args->handle);
	if (!obj)
		return -ENOENT;

	err = mutex_lock_interruptible(&obj->mm.lock);
	if (err)
		goto out;

	if (obj->mm.pages &&
	    i915_gem_object_is_tiled(obj) &&
	    dev_priv->quirks & QUIRK_PIN_SWIZZLED_PAGES) {
		if (obj->mm.madv == I915_MADV_WILLNEED) {
			GEM_BUG_ON(!obj->mm.quirked);
			__i915_gem_object_unpin_pages(obj);
			obj->mm.quirked = false;
		}
		if (args->madv == I915_MADV_WILLNEED) {
			GEM_BUG_ON(obj->mm.quirked);
			__i915_gem_object_pin_pages(obj);
			obj->mm.quirked = true;
		}
	}

	if (obj->mm.madv != __I915_MADV_PURGED)
		obj->mm.madv = args->madv;

	/* if the object is no longer attached, discard its backing storage */
	if (obj->mm.madv == I915_MADV_DONTNEED && !obj->mm.pages)
		i915_gem_object_truncate(obj);

	args->retained = obj->mm.madv != __I915_MADV_PURGED;
	mutex_unlock(&obj->mm.lock);

out:
	i915_gem_object_put(obj);
	return err;
}

static void
frontbuffer_retire(struct i915_gem_active *active,
		   struct drm_i915_gem_request *request)
{
	struct drm_i915_gem_object *obj =
		container_of(active, typeof(*obj), frontbuffer_write);

	intel_fb_obj_flush(obj, ORIGIN_CS);
}

void i915_gem_object_init(struct drm_i915_gem_object *obj,
			  const struct drm_i915_gem_object_ops *ops)
{
	mutex_init(&obj->mm.lock);

	INIT_LIST_HEAD(&obj->global_link);
	INIT_LIST_HEAD(&obj->userfault_link);
	INIT_LIST_HEAD(&obj->obj_exec_link);
	INIT_LIST_HEAD(&obj->vma_list);
	INIT_LIST_HEAD(&obj->batch_pool_link);

	obj->ops = ops;

	reservation_object_init(&obj->__builtin_resv);
	obj->resv = &obj->__builtin_resv;

	obj->frontbuffer_ggtt_origin = ORIGIN_GTT;
	init_request_active(&obj->frontbuffer_write, frontbuffer_retire);

	obj->mm.madv = I915_MADV_WILLNEED;
	INIT_RADIX_TREE(&obj->mm.get_page.radix, GFP_KERNEL | __GFP_NOWARN);
	mutex_init(&obj->mm.get_page.lock);

	i915_gem_info_add_obj(to_i915(obj->base.dev), obj->base.size);
}

static const struct drm_i915_gem_object_ops i915_gem_object_ops = {
	.flags = I915_GEM_OBJECT_HAS_STRUCT_PAGE |
		 I915_GEM_OBJECT_IS_SHRINKABLE,
	.get_pages = i915_gem_object_get_pages_gtt,
	.put_pages = i915_gem_object_put_pages_gtt,
};

struct drm_i915_gem_object *
i915_gem_object_create(struct drm_i915_private *dev_priv, u64 size)
{
	struct drm_i915_gem_object *obj;
	struct address_space *mapping;
	gfp_t mask;
	int ret;

	/* There is a prevalence of the assumption that we fit the object's
	 * page count inside a 32bit _signed_ variable. Let's document this and
	 * catch if we ever need to fix it. In the meantime, if you do spot
	 * such a local variable, please consider fixing!
	 */
	if (WARN_ON(size >> PAGE_SHIFT > INT_MAX))
		return ERR_PTR(-E2BIG);

	if (overflows_type(size, obj->base.size))
		return ERR_PTR(-E2BIG);

	obj = i915_gem_object_alloc(dev_priv);
	if (obj == NULL)
		return ERR_PTR(-ENOMEM);

	ret = drm_gem_object_init(&dev_priv->drm, &obj->base, size);
	if (ret)
		goto fail;

	mask = GFP_HIGHUSER | __GFP_RECLAIMABLE;
	if (IS_I965GM(dev_priv) || IS_I965G(dev_priv)) {
		/* 965gm cannot relocate objects above 4GiB. */
		mask &= ~__GFP_HIGHMEM;
		mask |= __GFP_DMA32;
	}

	mapping = obj->base.filp->f_mapping;
	mapping_set_gfp_mask(mapping, mask);

	i915_gem_object_init(obj, &i915_gem_object_ops);

	obj->base.write_domain = I915_GEM_DOMAIN_CPU;
	obj->base.read_domains = I915_GEM_DOMAIN_CPU;

	if (HAS_LLC(dev_priv)) {
		/* On some devices, we can have the GPU use the LLC (the CPU
		 * cache) for about a 10% performance improvement
		 * compared to uncached.  Graphics requests other than
		 * display scanout are coherent with the CPU in
		 * accessing this cache.  This means in this mode we
		 * don't need to clflush on the CPU side, and on the
		 * GPU side we only need to flush internal caches to
		 * get data visible to the CPU.
		 *
		 * However, we maintain the display planes as UC, and so
		 * need to rebind when first used as such.
		 */
		obj->cache_level = I915_CACHE_LLC;
	} else
		obj->cache_level = I915_CACHE_NONE;

	trace_i915_gem_object_create(obj);

	return obj;

fail:
	i915_gem_object_free(obj);
	return ERR_PTR(ret);
}

static bool discard_backing_storage(struct drm_i915_gem_object *obj)
{
	/* If we are the last user of the backing storage (be it shmemfs
	 * pages or stolen etc), we know that the pages are going to be
	 * immediately released. In this case, we can then skip copying
	 * back the contents from the GPU.
	 */

	if (obj->mm.madv != I915_MADV_WILLNEED)
		return false;

	if (obj->base.filp == NULL)
		return true;

	/* At first glance, this looks racy, but then again so would be
	 * userspace racing mmap against close. However, the first external
	 * reference to the filp can only be obtained through the
	 * i915_gem_mmap_ioctl() which safeguards us against the user
	 * acquiring such a reference whilst we are in the middle of
	 * freeing the object.
	 */
	return atomic_long_read(&obj->base.filp->f_count) == 1;
}

static void __i915_gem_free_objects(struct drm_i915_private *i915,
				    struct llist_node *freed)
{
	struct drm_i915_gem_object *obj, *on;

	mutex_lock(&i915->drm.struct_mutex);
	intel_runtime_pm_get(i915);
	llist_for_each_entry(obj, freed, freed) {
		struct i915_vma *vma, *vn;

		trace_i915_gem_object_destroy(obj);

		GEM_BUG_ON(i915_gem_object_is_active(obj));
		list_for_each_entry_safe(vma, vn,
					 &obj->vma_list, obj_link) {
			GEM_BUG_ON(!i915_vma_is_ggtt(vma));
			GEM_BUG_ON(i915_vma_is_active(vma));
			vma->flags &= ~I915_VMA_PIN_MASK;
			i915_vma_close(vma);
		}
		GEM_BUG_ON(!list_empty(&obj->vma_list));
		GEM_BUG_ON(!RB_EMPTY_ROOT(&obj->vma_tree));

		list_del(&obj->global_link);
	}
	intel_runtime_pm_put(i915);
	mutex_unlock(&i915->drm.struct_mutex);

	llist_for_each_entry_safe(obj, on, freed, freed) {
		GEM_BUG_ON(obj->bind_count);
		GEM_BUG_ON(atomic_read(&obj->frontbuffer_bits));

		if (obj->ops->release)
			obj->ops->release(obj);

		if (WARN_ON(i915_gem_object_has_pinned_pages(obj)))
			atomic_set(&obj->mm.pages_pin_count, 0);
		__i915_gem_object_put_pages(obj, I915_MM_NORMAL);
		GEM_BUG_ON(obj->mm.pages);

		if (obj->base.import_attach)
			drm_prime_gem_destroy(&obj->base, NULL);

		reservation_object_fini(&obj->__builtin_resv);
		drm_gem_object_release(&obj->base);
		i915_gem_info_remove_obj(i915, obj->base.size);

		kfree(obj->bit_17);
		i915_gem_object_free(obj);
	}
}

static void i915_gem_flush_free_objects(struct drm_i915_private *i915)
{
	struct llist_node *freed;

	freed = llist_del_all(&i915->mm.free_list);
	if (unlikely(freed))
		__i915_gem_free_objects(i915, freed);
}

static void __i915_gem_free_work(struct work_struct *work)
{
	struct drm_i915_private *i915 =
		container_of(work, struct drm_i915_private, mm.free_work);
	struct llist_node *freed;

	/* All file-owned VMA should have been released by this point through
	 * i915_gem_close_object(), or earlier by i915_gem_context_close().
	 * However, the object may also be bound into the global GTT (e.g.
	 * older GPUs without per-process support, or for direct access through
	 * the GTT either for the user or for scanout). Those VMA still need to
	 * unbound now.
	 */

	while ((freed = llist_del_all(&i915->mm.free_list)))
		__i915_gem_free_objects(i915, freed);
}

static void __i915_gem_free_object_rcu(struct rcu_head *head)
{
	struct drm_i915_gem_object *obj =
		container_of(head, typeof(*obj), rcu);
	struct drm_i915_private *i915 = to_i915(obj->base.dev);

	/* We can't simply use call_rcu() from i915_gem_free_object()
	 * as we need to block whilst unbinding, and the call_rcu
	 * task may be called from softirq context. So we take a
	 * detour through a worker.
	 */
	if (llist_add(&obj->freed, &i915->mm.free_list))
		schedule_work(&i915->mm.free_work);
}

void i915_gem_free_object(struct drm_gem_object *gem_obj)
{
	struct drm_i915_gem_object *obj = to_intel_bo(gem_obj);

	if (obj->mm.quirked)
		__i915_gem_object_unpin_pages(obj);

	if (discard_backing_storage(obj))
		obj->mm.madv = I915_MADV_DONTNEED;

	/* Before we free the object, make sure any pure RCU-only
	 * read-side critical sections are complete, e.g.
	 * i915_gem_busy_ioctl(). For the corresponding synchronized
	 * lookup see i915_gem_object_lookup_rcu().
	 */
	call_rcu(&obj->rcu, __i915_gem_free_object_rcu);
}

void __i915_gem_object_release_unless_active(struct drm_i915_gem_object *obj)
{
	lockdep_assert_held(&obj->base.dev->struct_mutex);

	GEM_BUG_ON(i915_gem_object_has_active_reference(obj));
	if (i915_gem_object_is_active(obj))
		i915_gem_object_set_active_reference(obj);
	else
		i915_gem_object_put(obj);
}

static void assert_kernel_context_is_current(struct drm_i915_private *dev_priv)
{
	struct intel_engine_cs *engine;
	enum intel_engine_id id;

	for_each_engine(engine, dev_priv, id)
		GEM_BUG_ON(engine->last_retired_context &&
			   !i915_gem_context_is_kernel(engine->last_retired_context));
}

void i915_gem_sanitize(struct drm_i915_private *i915)
{
	/*
	 * If we inherit context state from the BIOS or earlier occupants
	 * of the GPU, the GPU may be in an inconsistent state when we
	 * try to take over. The only way to remove the earlier state
	 * is by resetting. However, resetting on earlier gen is tricky as
	 * it may impact the display and we are uncertain about the stability
	 * of the reset, so we only reset recent machines with logical
	 * context support (that must be reset to remove any stray contexts).
	 */
	if (HAS_HW_CONTEXTS(i915)) {
		int reset = intel_gpu_reset(i915, ALL_ENGINES);
		WARN_ON(reset && reset != -ENODEV);
	}
}

int i915_gem_suspend(struct drm_i915_private *dev_priv)
{
	struct drm_device *dev = &dev_priv->drm;
	int ret;

	intel_suspend_gt_powersave(dev_priv);

	mutex_lock(&dev->struct_mutex);

	/* We have to flush all the executing contexts to main memory so
	 * that they can saved in the hibernation image. To ensure the last
	 * context image is coherent, we have to switch away from it. That
	 * leaves the dev_priv->kernel_context still active when
	 * we actually suspend, and its image in memory may not match the GPU
	 * state. Fortunately, the kernel_context is disposable and we do
	 * not rely on its state.
	 */
	ret = i915_gem_switch_to_kernel_context(dev_priv);
	if (ret)
		goto err;

	ret = i915_gem_wait_for_idle(dev_priv,
				     I915_WAIT_INTERRUPTIBLE |
				     I915_WAIT_LOCKED);
	if (ret)
		goto err;

	i915_gem_retire_requests(dev_priv);
	GEM_BUG_ON(dev_priv->gt.active_requests);

	assert_kernel_context_is_current(dev_priv);
	i915_gem_context_lost(dev_priv);
	mutex_unlock(&dev->struct_mutex);

	cancel_delayed_work_sync(&dev_priv->gpu_error.hangcheck_work);
	cancel_delayed_work_sync(&dev_priv->gt.retire_work);

	/* As the idle_work is rearming if it detects a race, play safe and
	 * repeat the flush until it is definitely idle.
	 */
	while (flush_delayed_work(&dev_priv->gt.idle_work))
		;

	i915_gem_drain_freed_objects(dev_priv);

	/* Assert that we sucessfully flushed all the work and
	 * reset the GPU back to its idle, low power state.
	 */
	WARN_ON(dev_priv->gt.awake);
	WARN_ON(!intel_execlists_idle(dev_priv));

	/*
	 * Neither the BIOS, ourselves or any other kernel
	 * expects the system to be in execlists mode on startup,
	 * so we need to reset the GPU back to legacy mode. And the only
	 * known way to disable logical contexts is through a GPU reset.
	 *
	 * So in order to leave the system in a known default configuration,
	 * always reset the GPU upon unload and suspend. Afterwards we then
	 * clean up the GEM state tracking, flushing off the requests and
	 * leaving the system in a known idle state.
	 *
	 * Note that is of the upmost importance that the GPU is idle and
	 * all stray writes are flushed *before* we dismantle the backing
	 * storage for the pinned objects.
	 *
	 * However, since we are uncertain that resetting the GPU on older
	 * machines is a good idea, we don't - just in case it leaves the
	 * machine in an unusable condition.
	 */
	i915_gem_sanitize(dev_priv);

	return 0;

err:
	mutex_unlock(&dev->struct_mutex);
	return ret;
}

void i915_gem_resume(struct drm_i915_private *dev_priv)
{
	struct drm_device *dev = &dev_priv->drm;

	WARN_ON(dev_priv->gt.awake);

	mutex_lock(&dev->struct_mutex);
	i915_gem_restore_gtt_mappings(dev_priv);

	/* As we didn't flush the kernel context before suspend, we cannot
	 * guarantee that the context image is complete. So let's just reset
	 * it and start again.
	 */
	dev_priv->gt.resume(dev_priv);

	mutex_unlock(&dev->struct_mutex);
}

void i915_gem_init_swizzling(struct drm_i915_private *dev_priv)
{
	if (INTEL_GEN(dev_priv) < 5 ||
	    dev_priv->mm.bit_6_swizzle_x == I915_BIT_6_SWIZZLE_NONE)
		return;

	I915_WRITE(DISP_ARB_CTL, I915_READ(DISP_ARB_CTL) |
				 DISP_TILE_SURFACE_SWIZZLING);

	if (IS_GEN5(dev_priv))
		return;

	I915_WRITE(TILECTL, I915_READ(TILECTL) | TILECTL_SWZCTL);
	if (IS_GEN6(dev_priv))
		I915_WRITE(ARB_MODE, _MASKED_BIT_ENABLE(ARB_MODE_SWIZZLE_SNB));
	else if (IS_GEN7(dev_priv))
		I915_WRITE(ARB_MODE, _MASKED_BIT_ENABLE(ARB_MODE_SWIZZLE_IVB));
	else if (IS_GEN8(dev_priv))
		I915_WRITE(GAMTARBMODE, _MASKED_BIT_ENABLE(ARB_MODE_SWIZZLE_BDW));
	else
		BUG();
}

static void init_unused_ring(struct drm_i915_private *dev_priv, u32 base)
{
	I915_WRITE(RING_CTL(base), 0);
	I915_WRITE(RING_HEAD(base), 0);
	I915_WRITE(RING_TAIL(base), 0);
	I915_WRITE(RING_START(base), 0);
}

static void init_unused_rings(struct drm_i915_private *dev_priv)
{
	if (IS_I830(dev_priv)) {
		init_unused_ring(dev_priv, PRB1_BASE);
		init_unused_ring(dev_priv, SRB0_BASE);
		init_unused_ring(dev_priv, SRB1_BASE);
		init_unused_ring(dev_priv, SRB2_BASE);
		init_unused_ring(dev_priv, SRB3_BASE);
	} else if (IS_GEN2(dev_priv)) {
		init_unused_ring(dev_priv, SRB0_BASE);
		init_unused_ring(dev_priv, SRB1_BASE);
	} else if (IS_GEN3(dev_priv)) {
		init_unused_ring(dev_priv, PRB1_BASE);
		init_unused_ring(dev_priv, PRB2_BASE);
	}
}

static int __i915_gem_restart_engines(void *data)
{
	struct drm_i915_private *i915 = data;
	struct intel_engine_cs *engine;
	enum intel_engine_id id;
	int err;

	for_each_engine(engine, i915, id) {
		err = engine->init_hw(engine);
		if (err)
			return err;
	}

	return 0;
}

int i915_gem_init_hw(struct drm_i915_private *dev_priv)
{
	int ret;

	dev_priv->gt.last_init_time = ktime_get();

	/* Double layer security blanket, see i915_gem_init() */
	intel_uncore_forcewake_get(dev_priv, FORCEWAKE_ALL);

	if (HAS_EDRAM(dev_priv) && INTEL_GEN(dev_priv) < 9)
		I915_WRITE(HSW_IDICR, I915_READ(HSW_IDICR) | IDIHASHMSK(0xf));

	if (IS_HASWELL(dev_priv))
		I915_WRITE(MI_PREDICATE_RESULT_2, IS_HSW_GT3(dev_priv) ?
			   LOWER_SLICE_ENABLED : LOWER_SLICE_DISABLED);

	if (HAS_PCH_NOP(dev_priv)) {
		if (IS_IVYBRIDGE(dev_priv)) {
			u32 temp = I915_READ(GEN7_MSG_CTL);
			temp &= ~(WAIT_FOR_PCH_FLR_ACK | WAIT_FOR_PCH_RESET_ACK);
			I915_WRITE(GEN7_MSG_CTL, temp);
		} else if (INTEL_GEN(dev_priv) >= 7) {
			u32 temp = I915_READ(HSW_NDE_RSTWRN_OPT);
			temp &= ~RESET_PCH_HANDSHAKE_ENABLE;
			I915_WRITE(HSW_NDE_RSTWRN_OPT, temp);
		}
	}

	i915_gem_init_swizzling(dev_priv);

	/*
	 * At least 830 can leave some of the unused rings
	 * "active" (ie. head != tail) after resume which
	 * will prevent c3 entry. Makes sure all unused rings
	 * are totally idle.
	 */
	init_unused_rings(dev_priv);

	BUG_ON(!dev_priv->kernel_context);

	ret = i915_ppgtt_init_hw(dev_priv);
	if (ret) {
		DRM_ERROR("PPGTT enable HW failed %d\n", ret);
		goto out;
	}

	/* Need to do basic initialisation of all rings first: */
	ret = __i915_gem_restart_engines(dev_priv);
	if (ret)
		goto out;

	intel_mocs_init_l3cc_table(dev_priv);

	/* We can't enable contexts until all firmware is loaded */
	ret = intel_guc_setup(dev_priv);
	if (ret)
		goto out;

out:
	intel_uncore_forcewake_put(dev_priv, FORCEWAKE_ALL);
	return ret;
}

bool intel_sanitize_semaphores(struct drm_i915_private *dev_priv, int value)
{
	if (INTEL_INFO(dev_priv)->gen < 6)
		return false;

	/* TODO: make semaphores and Execlists play nicely together */
	if (i915.enable_execlists)
		return false;

	if (value >= 0)
		return value;

#ifdef CONFIG_INTEL_IOMMU
	/* Enable semaphores on SNB when IO remapping is off */
	if (INTEL_INFO(dev_priv)->gen == 6 && intel_iommu_gfx_mapped)
		return false;
#endif

	return true;
}

int i915_gem_init(struct drm_i915_private *dev_priv)
{
	int ret;

	mutex_lock(&dev_priv->drm.struct_mutex);

	i915_gem_clflush_init(dev_priv);

	if (!i915.enable_execlists) {
		dev_priv->gt.resume = intel_legacy_submission_resume;
		dev_priv->gt.cleanup_engine = intel_engine_cleanup;
	} else {
		dev_priv->gt.resume = intel_lr_context_resume;
		dev_priv->gt.cleanup_engine = intel_logical_ring_cleanup;
	}

	/* This is just a security blanket to placate dragons.
	 * On some systems, we very sporadically observe that the first TLBs
	 * used by the CS may be stale, despite us poking the TLB reset. If
	 * we hold the forcewake during initialisation these problems
	 * just magically go away.
	 */
	intel_uncore_forcewake_get(dev_priv, FORCEWAKE_ALL);

	i915_gem_init_userptr(dev_priv);

	ret = i915_gem_init_ggtt(dev_priv);
	if (ret)
		goto out_unlock;

	ret = i915_gem_context_init(dev_priv);
	if (ret)
		goto out_unlock;

	ret = intel_engines_init(dev_priv);
	if (ret)
		goto out_unlock;

	ret = i915_gem_init_hw(dev_priv);
	if (ret == -EIO) {
		/* Allow engine initialisation to fail by marking the GPU as
		 * wedged. But we only want to do this where the GPU is angry,
		 * for all other failure, such as an allocation failure, bail.
		 */
		DRM_ERROR("Failed to initialize GPU, declaring it wedged\n");
		i915_gem_set_wedged(dev_priv);
		ret = 0;
	}

out_unlock:
	intel_uncore_forcewake_put(dev_priv, FORCEWAKE_ALL);
	mutex_unlock(&dev_priv->drm.struct_mutex);

	return ret;
}

void i915_gem_init_mmio(struct drm_i915_private *i915)
{
	i915_gem_sanitize(i915);
}

void
i915_gem_cleanup_engines(struct drm_i915_private *dev_priv)
{
	struct intel_engine_cs *engine;
	enum intel_engine_id id;

	for_each_engine(engine, dev_priv, id)
		dev_priv->gt.cleanup_engine(engine);
}

void
i915_gem_load_init_fences(struct drm_i915_private *dev_priv)
{
	int i;

	if (INTEL_INFO(dev_priv)->gen >= 7 && !IS_VALLEYVIEW(dev_priv) &&
	    !IS_CHERRYVIEW(dev_priv))
		dev_priv->num_fence_regs = 32;
	else if (INTEL_INFO(dev_priv)->gen >= 4 ||
		 IS_I945G(dev_priv) || IS_I945GM(dev_priv) ||
		 IS_G33(dev_priv) || IS_PINEVIEW(dev_priv))
		dev_priv->num_fence_regs = 16;
	else
		dev_priv->num_fence_regs = 8;

	if (intel_vgpu_active(dev_priv))
		dev_priv->num_fence_regs =
				I915_READ(vgtif_reg(avail_rs.fence_num));

	/* Initialize fence registers to zero */
	for (i = 0; i < dev_priv->num_fence_regs; i++) {
		struct drm_i915_fence_reg *fence = &dev_priv->fence_regs[i];

		fence->i915 = dev_priv;
		fence->id = i;
		list_add_tail(&fence->link, &dev_priv->mm.fence_list);
	}
	i915_gem_restore_fences(dev_priv);

	i915_gem_detect_bit_6_swizzle(dev_priv);
}

int
i915_gem_load_init(struct drm_i915_private *dev_priv)
{
	int err = -ENOMEM;

	dev_priv->objects = KMEM_CACHE(drm_i915_gem_object, SLAB_HWCACHE_ALIGN);
	if (!dev_priv->objects)
		goto err_out;

	dev_priv->vmas = KMEM_CACHE(i915_vma, SLAB_HWCACHE_ALIGN);
	if (!dev_priv->vmas)
		goto err_objects;

	dev_priv->requests = KMEM_CACHE(drm_i915_gem_request,
					SLAB_HWCACHE_ALIGN |
					SLAB_RECLAIM_ACCOUNT |
					SLAB_DESTROY_BY_RCU);
	if (!dev_priv->requests)
		goto err_vmas;

	dev_priv->dependencies = KMEM_CACHE(i915_dependency,
					    SLAB_HWCACHE_ALIGN |
					    SLAB_RECLAIM_ACCOUNT);
	if (!dev_priv->dependencies)
		goto err_requests;

	mutex_lock(&dev_priv->drm.struct_mutex);
	INIT_LIST_HEAD(&dev_priv->gt.timelines);
	err = i915_gem_timeline_init__global(dev_priv);
	mutex_unlock(&dev_priv->drm.struct_mutex);
	if (err)
		goto err_dependencies;

	INIT_LIST_HEAD(&dev_priv->context_list);
	INIT_WORK(&dev_priv->mm.free_work, __i915_gem_free_work);
	init_llist_head(&dev_priv->mm.free_list);
	INIT_LIST_HEAD(&dev_priv->mm.unbound_list);
	INIT_LIST_HEAD(&dev_priv->mm.bound_list);
	INIT_LIST_HEAD(&dev_priv->mm.fence_list);
	INIT_LIST_HEAD(&dev_priv->mm.userfault_list);
	INIT_DELAYED_WORK(&dev_priv->gt.retire_work,
			  i915_gem_retire_work_handler);
	INIT_DELAYED_WORK(&dev_priv->gt.idle_work,
			  i915_gem_idle_work_handler);
	init_waitqueue_head(&dev_priv->gpu_error.wait_queue);
	init_waitqueue_head(&dev_priv->gpu_error.reset_queue);

	init_waitqueue_head(&dev_priv->pending_flip_queue);

	dev_priv->mm.interruptible = true;

	atomic_set(&dev_priv->mm.bsd_engine_dispatch_index, 0);

	spin_lock_init(&dev_priv->fb_tracking.lock);

	return 0;

err_dependencies:
	kmem_cache_destroy(dev_priv->dependencies);
err_requests:
	kmem_cache_destroy(dev_priv->requests);
err_vmas:
	kmem_cache_destroy(dev_priv->vmas);
err_objects:
	kmem_cache_destroy(dev_priv->objects);
err_out:
	return err;
}

void i915_gem_load_cleanup(struct drm_i915_private *dev_priv)
{
	i915_gem_drain_freed_objects(dev_priv);
	WARN_ON(!llist_empty(&dev_priv->mm.free_list));
	WARN_ON(dev_priv->mm.object_count);

	mutex_lock(&dev_priv->drm.struct_mutex);
	i915_gem_timeline_fini(&dev_priv->gt.global_timeline);
	WARN_ON(!list_empty(&dev_priv->gt.timelines));
	mutex_unlock(&dev_priv->drm.struct_mutex);

	kmem_cache_destroy(dev_priv->dependencies);
	kmem_cache_destroy(dev_priv->requests);
	kmem_cache_destroy(dev_priv->vmas);
	kmem_cache_destroy(dev_priv->objects);

	/* And ensure that our DESTROY_BY_RCU slabs are truly destroyed */
	rcu_barrier();
}

int i915_gem_freeze(struct drm_i915_private *dev_priv)
{
	mutex_lock(&dev_priv->drm.struct_mutex);
	i915_gem_shrink_all(dev_priv);
	mutex_unlock(&dev_priv->drm.struct_mutex);

	return 0;
}

int i915_gem_freeze_late(struct drm_i915_private *dev_priv)
{
	struct drm_i915_gem_object *obj;
	struct list_head *phases[] = {
		&dev_priv->mm.unbound_list,
		&dev_priv->mm.bound_list,
		NULL
	}, **p;

	/* Called just before we write the hibernation image.
	 *
	 * We need to update the domain tracking to reflect that the CPU
	 * will be accessing all the pages to create and restore from the
	 * hibernation, and so upon restoration those pages will be in the
	 * CPU domain.
	 *
	 * To make sure the hibernation image contains the latest state,
	 * we update that state just before writing out the image.
	 *
	 * To try and reduce the hibernation image, we manually shrink
	 * the objects as well.
	 */

	mutex_lock(&dev_priv->drm.struct_mutex);
	i915_gem_shrink(dev_priv, -1UL, I915_SHRINK_UNBOUND);

	for (p = phases; *p; p++) {
		list_for_each_entry(obj, *p, global_link) {
			obj->base.read_domains = I915_GEM_DOMAIN_CPU;
			obj->base.write_domain = I915_GEM_DOMAIN_CPU;
		}
	}
	mutex_unlock(&dev_priv->drm.struct_mutex);

	return 0;
}

void i915_gem_release(struct drm_device *dev, struct drm_file *file)
{
	struct drm_i915_file_private *file_priv = file->driver_priv;
	struct drm_i915_gem_request *request;

	/* Clean up our request list when the client is going away, so that
	 * later retire_requests won't dereference our soon-to-be-gone
	 * file_priv.
	 */
	spin_lock(&file_priv->mm.lock);
	list_for_each_entry(request, &file_priv->mm.request_list, client_list)
		request->file_priv = NULL;
	spin_unlock(&file_priv->mm.lock);

	if (!list_empty(&file_priv->rps.link)) {
		spin_lock(&to_i915(dev)->rps.client_lock);
		list_del(&file_priv->rps.link);
		spin_unlock(&to_i915(dev)->rps.client_lock);
	}
}

int i915_gem_open(struct drm_device *dev, struct drm_file *file)
{
	struct drm_i915_file_private *file_priv;
	int ret;

	DRM_DEBUG("\n");

	file_priv = kzalloc(sizeof(*file_priv), GFP_KERNEL);
	if (!file_priv)
		return -ENOMEM;

	file->driver_priv = file_priv;
	file_priv->dev_priv = to_i915(dev);
	file_priv->file = file;
	INIT_LIST_HEAD(&file_priv->rps.link);

	spin_lock_init(&file_priv->mm.lock);
	INIT_LIST_HEAD(&file_priv->mm.request_list);

	file_priv->bsd_engine = -1;

	ret = i915_gem_context_open(dev, file);
	if (ret)
		kfree(file_priv);

	return ret;
}

/**
 * i915_gem_track_fb - update frontbuffer tracking
 * @old: current GEM buffer for the frontbuffer slots
 * @new: new GEM buffer for the frontbuffer slots
 * @frontbuffer_bits: bitmask of frontbuffer slots
 *
 * This updates the frontbuffer tracking bits @frontbuffer_bits by clearing them
 * from @old and setting them in @new. Both @old and @new can be NULL.
 */
void i915_gem_track_fb(struct drm_i915_gem_object *old,
		       struct drm_i915_gem_object *new,
		       unsigned frontbuffer_bits)
{
	/* Control of individual bits within the mask are guarded by
	 * the owning plane->mutex, i.e. we can never see concurrent
	 * manipulation of individual bits. But since the bitfield as a whole
	 * is updated using RMW, we need to use atomics in order to update
	 * the bits.
	 */
	BUILD_BUG_ON(INTEL_FRONTBUFFER_BITS_PER_PIPE * I915_MAX_PIPES >
		     sizeof(atomic_t) * BITS_PER_BYTE);

	if (old) {
		WARN_ON(!(atomic_read(&old->frontbuffer_bits) & frontbuffer_bits));
		atomic_andnot(frontbuffer_bits, &old->frontbuffer_bits);
	}

	if (new) {
		WARN_ON(atomic_read(&new->frontbuffer_bits) & frontbuffer_bits);
		atomic_or(frontbuffer_bits, &new->frontbuffer_bits);
	}
}

/* Allocate a new GEM object and fill it with the supplied data */
struct drm_i915_gem_object *
i915_gem_object_create_from_data(struct drm_i915_private *dev_priv,
			         const void *data, size_t size)
{
	struct drm_i915_gem_object *obj;
	struct sg_table *sg;
	size_t bytes;
	int ret;

	obj = i915_gem_object_create(dev_priv, round_up(size, PAGE_SIZE));
	if (IS_ERR(obj))
		return obj;

	ret = i915_gem_object_set_to_cpu_domain(obj, true);
	if (ret)
		goto fail;

	ret = i915_gem_object_pin_pages(obj);
	if (ret)
		goto fail;

	sg = obj->mm.pages;
	bytes = sg_copy_from_buffer(sg->sgl, sg->nents, (void *)data, size);
	obj->mm.dirty = true; /* Backing store is now out of date */
	i915_gem_object_unpin_pages(obj);

	if (WARN_ON(bytes != size)) {
		DRM_ERROR("Incomplete copy, wrote %zu of %zu", bytes, size);
		ret = -EFAULT;
		goto fail;
	}

	return obj;

fail:
	i915_gem_object_put(obj);
	return ERR_PTR(ret);
}

struct scatterlist *
i915_gem_object_get_sg(struct drm_i915_gem_object *obj,
		       unsigned int n,
		       unsigned int *offset)
{
	struct i915_gem_object_page_iter *iter = &obj->mm.get_page;
	struct scatterlist *sg;
	unsigned int idx, count;

	might_sleep();
	GEM_BUG_ON(n >= obj->base.size >> PAGE_SHIFT);
	GEM_BUG_ON(!i915_gem_object_has_pinned_pages(obj));

	/* As we iterate forward through the sg, we record each entry in a
	 * radixtree for quick repeated (backwards) lookups. If we have seen
	 * this index previously, we will have an entry for it.
	 *
	 * Initial lookup is O(N), but this is amortized to O(1) for
	 * sequential page access (where each new request is consecutive
	 * to the previous one). Repeated lookups are O(lg(obj->base.size)),
	 * i.e. O(1) with a large constant!
	 */
	if (n < READ_ONCE(iter->sg_idx))
		goto lookup;

	mutex_lock(&iter->lock);

	/* We prefer to reuse the last sg so that repeated lookup of this
	 * (or the subsequent) sg are fast - comparing against the last
	 * sg is faster than going through the radixtree.
	 */

	sg = iter->sg_pos;
	idx = iter->sg_idx;
	count = __sg_page_count(sg);

	while (idx + count <= n) {
		unsigned long exception, i;
		int ret;

		/* If we cannot allocate and insert this entry, or the
		 * individual pages from this range, cancel updating the
		 * sg_idx so that on this lookup we are forced to linearly
		 * scan onwards, but on future lookups we will try the
		 * insertion again (in which case we need to be careful of
		 * the error return reporting that we have already inserted
		 * this index).
		 */
		ret = radix_tree_insert(&iter->radix, idx, sg);
		if (ret && ret != -EEXIST)
			goto scan;

		exception =
			RADIX_TREE_EXCEPTIONAL_ENTRY |
			idx << RADIX_TREE_EXCEPTIONAL_SHIFT;
		for (i = 1; i < count; i++) {
			ret = radix_tree_insert(&iter->radix, idx + i,
						(void *)exception);
			if (ret && ret != -EEXIST)
				goto scan;
		}

		idx += count;
		sg = ____sg_next(sg);
		count = __sg_page_count(sg);
	}

scan:
	iter->sg_pos = sg;
	iter->sg_idx = idx;

	mutex_unlock(&iter->lock);

	if (unlikely(n < idx)) /* insertion completed by another thread */
		goto lookup;

	/* In case we failed to insert the entry into the radixtree, we need
	 * to look beyond the current sg.
	 */
	while (idx + count <= n) {
		idx += count;
		sg = ____sg_next(sg);
		count = __sg_page_count(sg);
	}

	*offset = n - idx;
	return sg;

lookup:
	rcu_read_lock();

	sg = radix_tree_lookup(&iter->radix, n);
	GEM_BUG_ON(!sg);

	/* If this index is in the middle of multi-page sg entry,
	 * the radixtree will contain an exceptional entry that points
	 * to the start of that range. We will return the pointer to
	 * the base page and the offset of this page within the
	 * sg entry's range.
	 */
	*offset = 0;
	if (unlikely(radix_tree_exception(sg))) {
		unsigned long base =
			(unsigned long)sg >> RADIX_TREE_EXCEPTIONAL_SHIFT;

		sg = radix_tree_lookup(&iter->radix, base);
		GEM_BUG_ON(!sg);

		*offset = n - base;
	}

	rcu_read_unlock();

	return sg;
}

struct page *
i915_gem_object_get_page(struct drm_i915_gem_object *obj, unsigned int n)
{
	struct scatterlist *sg;
	unsigned int offset;

	GEM_BUG_ON(!i915_gem_object_has_struct_page(obj));

	sg = i915_gem_object_get_sg(obj, n, &offset);
	return nth_page(sg_page(sg), offset);
}

/* Like i915_gem_object_get_page(), but mark the returned page dirty */
struct page *
i915_gem_object_get_dirty_page(struct drm_i915_gem_object *obj,
			       unsigned int n)
{
	struct page *page;

	page = i915_gem_object_get_page(obj, n);
	if (!obj->mm.dirty)
		set_page_dirty(page);

	return page;
}

dma_addr_t
i915_gem_object_get_dma_address(struct drm_i915_gem_object *obj,
				unsigned long n)
{
	struct scatterlist *sg;
	unsigned int offset;

	sg = i915_gem_object_get_sg(obj, n, &offset);
	return sg_dma_address(sg) + (offset << PAGE_SHIFT);
}

#if IS_ENABLED(CONFIG_DRM_I915_SELFTEST)
#include "selftests/scatterlist.c"
#include "selftests/mock_gem_device.c"
#include "selftests/huge_gem_object.c"
#include "selftests/i915_gem_object.c"
#include "selftests/i915_gem_coherency.c"
#endif<|MERGE_RESOLUTION|>--- conflicted
+++ resolved
@@ -3559,18 +3559,8 @@
 	vma->display_alignment = max_t(u64, vma->display_alignment, alignment);
 
 	/* Treat this as an end-of-frame, like intel_user_framebuffer_dirty() */
-<<<<<<< HEAD
-	if (obj->cache_dirty || obj->base.write_domain == I915_GEM_DOMAIN_CPU) {
-		i915_gem_clflush_object(obj, true);
-		intel_fb_obj_flush(obj, false, ORIGIN_DIRTYFB);
-	}
-
-	old_write_domain = obj->base.write_domain;
-	old_read_domains = obj->base.read_domains;
-=======
 	__i915_gem_object_flush_for_display(obj);
 	intel_fb_obj_flush(obj, ORIGIN_DIRTYFB);
->>>>>>> a746095c
 
 	/* It should now be out of any other write domains, and we can update
 	 * the domain values for our changes.
