/*
 * Copyright (c) 2008 Intel Corporation
 *
 * Permission is hereby granted, free of charge, to any person obtaining a
 * copy of this software and associated documentation files (the "Software"),
 * to deal in the Software without restriction, including without limitation
 * the rights to use, copy, modify, merge, publish, distribute, sublicense,
 * and/or sell copies of the Software, and to permit persons to whom the
 * Software is furnished to do so, subject to the following conditions:
 *
 * The above copyright notice and this permission notice (including the next
 * paragraph) shall be included in all copies or substantial portions of the
 * Software.
 *
 * THE SOFTWARE IS PROVIDED "AS IS", WITHOUT WARRANTY OF ANY KIND, EXPRESS OR
 * IMPLIED, INCLUDING BUT NOT LIMITED TO THE WARRANTIES OF MERCHANTABILITY,
 * FITNESS FOR A PARTICULAR PURPOSE AND NONINFRINGEMENT.  IN NO EVENT SHALL
 * THE AUTHORS OR COPYRIGHT HOLDERS BE LIABLE FOR ANY CLAIM, DAMAGES OR OTHER
 * LIABILITY, WHETHER IN AN ACTION OF CONTRACT, TORT OR OTHERWISE, ARISING
 * FROM, OUT OF OR IN CONNECTION WITH THE SOFTWARE OR THE USE OR OTHER DEALINGS
 * IN THE SOFTWARE.
 *
 * Authors:
 *    Eric Anholt <eric@anholt.net>
 *    Keith Packard <keithp@keithp.com>
 *    Mika Kuoppala <mika.kuoppala@intel.com>
 *
 */

#include <linux/ascii85.h>
#include <linux/nmi.h>
#include <linux/pagevec.h>
#include <linux/scatterlist.h>
#include <linux/utsname.h>
#include <linux/zlib.h>

#include <drm/drm_print.h>

#include "display/intel_atomic.h"
#include "display/intel_overlay.h"

#include "gem/i915_gem_context.h"
#include "gem/i915_gem_lmem.h"

#include "i915_drv.h"
#include "i915_gpu_error.h"
#include "i915_memcpy.h"
#include "i915_scatterlist.h"
#include "intel_csr.h"

#define ALLOW_FAIL (GFP_KERNEL | __GFP_RETRY_MAYFAIL | __GFP_NOWARN)
#define ATOMIC_MAYFAIL (GFP_ATOMIC | __GFP_NOWARN)

static void __sg_set_buf(struct scatterlist *sg,
			 void *addr, unsigned int len, loff_t it)
{
	sg->page_link = (unsigned long)virt_to_page(addr);
	sg->offset = offset_in_page(addr);
	sg->length = len;
	sg->dma_address = it;
}

static bool __i915_error_grow(struct drm_i915_error_state_buf *e, size_t len)
{
	if (!len)
		return false;

	if (e->bytes + len + 1 <= e->size)
		return true;

	if (e->bytes) {
		__sg_set_buf(e->cur++, e->buf, e->bytes, e->iter);
		e->iter += e->bytes;
		e->buf = NULL;
		e->bytes = 0;
	}

	if (e->cur == e->end) {
		struct scatterlist *sgl;

		sgl = (typeof(sgl))__get_free_page(ALLOW_FAIL);
		if (!sgl) {
			e->err = -ENOMEM;
			return false;
		}

		if (e->cur) {
			e->cur->offset = 0;
			e->cur->length = 0;
			e->cur->page_link =
				(unsigned long)sgl | SG_CHAIN;
		} else {
			e->sgl = sgl;
		}

		e->cur = sgl;
		e->end = sgl + SG_MAX_SINGLE_ALLOC - 1;
	}

	e->size = ALIGN(len + 1, SZ_64K);
	e->buf = kmalloc(e->size, ALLOW_FAIL);
	if (!e->buf) {
		e->size = PAGE_ALIGN(len + 1);
		e->buf = kmalloc(e->size, GFP_KERNEL);
	}
	if (!e->buf) {
		e->err = -ENOMEM;
		return false;
	}

	return true;
}

__printf(2, 0)
static void i915_error_vprintf(struct drm_i915_error_state_buf *e,
			       const char *fmt, va_list args)
{
	va_list ap;
	int len;

	if (e->err)
		return;

	va_copy(ap, args);
	len = vsnprintf(NULL, 0, fmt, ap);
	va_end(ap);
	if (len <= 0) {
		e->err = len;
		return;
	}

	if (!__i915_error_grow(e, len))
		return;

	GEM_BUG_ON(e->bytes >= e->size);
	len = vscnprintf(e->buf + e->bytes, e->size - e->bytes, fmt, args);
	if (len < 0) {
		e->err = len;
		return;
	}
	e->bytes += len;
}

static void i915_error_puts(struct drm_i915_error_state_buf *e, const char *str)
{
	unsigned len;

	if (e->err || !str)
		return;

	len = strlen(str);
	if (!__i915_error_grow(e, len))
		return;

	GEM_BUG_ON(e->bytes + len > e->size);
	memcpy(e->buf + e->bytes, str, len);
	e->bytes += len;
}

#define err_printf(e, ...) i915_error_printf(e, __VA_ARGS__)
#define err_puts(e, s) i915_error_puts(e, s)

static void __i915_printfn_error(struct drm_printer *p, struct va_format *vaf)
{
	i915_error_vprintf(p->arg, vaf->fmt, *vaf->va);
}

static inline struct drm_printer
i915_error_printer(struct drm_i915_error_state_buf *e)
{
	struct drm_printer p = {
		.printfn = __i915_printfn_error,
		.arg = e,
	};
	return p;
}

/* single threaded page allocator with a reserved stash for emergencies */
static void pool_fini(struct pagevec *pv)
{
	pagevec_release(pv);
}

static int pool_refill(struct pagevec *pv, gfp_t gfp)
{
	while (pagevec_space(pv)) {
		struct page *p;

		p = alloc_page(gfp);
		if (!p)
			return -ENOMEM;

		pagevec_add(pv, p);
	}

	return 0;
}

static int pool_init(struct pagevec *pv, gfp_t gfp)
{
	int err;

	pagevec_init(pv);

	err = pool_refill(pv, gfp);
	if (err)
		pool_fini(pv);

	return err;
}

static void *pool_alloc(struct pagevec *pv, gfp_t gfp)
{
	struct page *p;

	p = alloc_page(gfp);
	if (!p && pagevec_count(pv))
		p = pv->pages[--pv->nr];

	return p ? page_address(p) : NULL;
}

static void pool_free(struct pagevec *pv, void *addr)
{
	struct page *p = virt_to_page(addr);

	if (pagevec_space(pv))
		pagevec_add(pv, p);
	else
		__free_page(p);
}

#ifdef CONFIG_DRM_I915_COMPRESS_ERROR

struct compress {
	struct pagevec pool;
	struct z_stream_s zstream;
	void *tmp;
	bool wc;
};

static bool compress_init(struct compress *c)
{
	struct z_stream_s *zstream = &c->zstream;

	if (pool_init(&c->pool, ALLOW_FAIL))
		return false;

	zstream->workspace =
		kmalloc(zlib_deflate_workspacesize(MAX_WBITS, MAX_MEM_LEVEL),
			ALLOW_FAIL);
	if (!zstream->workspace) {
		pool_fini(&c->pool);
		return false;
	}

	c->tmp = NULL;
	if (i915_has_memcpy_from_wc())
		c->tmp = pool_alloc(&c->pool, ALLOW_FAIL);

	return true;
}

static bool compress_start(struct compress *c)
{
	struct z_stream_s *zstream = &c->zstream;
	void *workspace = zstream->workspace;

	memset(zstream, 0, sizeof(*zstream));
	zstream->workspace = workspace;

	return zlib_deflateInit(zstream, Z_DEFAULT_COMPRESSION) == Z_OK;
}

static void *compress_next_page(struct compress *c,
				struct drm_i915_error_object *dst)
{
	void *page;

	if (dst->page_count >= dst->num_pages)
		return ERR_PTR(-ENOSPC);

	page = pool_alloc(&c->pool, ALLOW_FAIL);
	if (!page)
		return ERR_PTR(-ENOMEM);

	return dst->pages[dst->page_count++] = page;
}

static int compress_page(struct compress *c,
			 void *src,
			 struct drm_i915_error_object *dst)
{
	struct z_stream_s *zstream = &c->zstream;

	zstream->next_in = src;
	if (c->wc && c->tmp && i915_memcpy_from_wc(c->tmp, src, PAGE_SIZE))
		zstream->next_in = c->tmp;
	zstream->avail_in = PAGE_SIZE;

	do {
		if (zstream->avail_out == 0) {
			zstream->next_out = compress_next_page(c, dst);
			if (IS_ERR(zstream->next_out))
				return PTR_ERR(zstream->next_out);

			zstream->avail_out = PAGE_SIZE;
		}

		if (zlib_deflate(zstream, Z_NO_FLUSH) != Z_OK)
			return -EIO;
	} while (zstream->avail_in);

	/* Fallback to uncompressed if we increase size? */
	if (0 && zstream->total_out > zstream->total_in)
		return -E2BIG;

	return 0;
}

static int compress_flush(struct compress *c,
			  struct drm_i915_error_object *dst)
{
	struct z_stream_s *zstream = &c->zstream;

	do {
		switch (zlib_deflate(zstream, Z_FINISH)) {
		case Z_OK: /* more space requested */
			zstream->next_out = compress_next_page(c, dst);
			if (IS_ERR(zstream->next_out))
				return PTR_ERR(zstream->next_out);

			zstream->avail_out = PAGE_SIZE;
			break;

		case Z_STREAM_END:
			goto end;

		default: /* any error */
			return -EIO;
		}
	} while (1);

end:
	memset(zstream->next_out, 0, zstream->avail_out);
	dst->unused = zstream->avail_out;
	return 0;
}

static void compress_finish(struct compress *c)
{
	zlib_deflateEnd(&c->zstream);
}

static void compress_fini(struct compress *c)
{
	kfree(c->zstream.workspace);
	if (c->tmp)
		pool_free(&c->pool, c->tmp);
	pool_fini(&c->pool);
}

static void err_compression_marker(struct drm_i915_error_state_buf *m)
{
	err_puts(m, ":");
}

#else

struct compress {
	struct pagevec pool;
	bool wc;
};

static bool compress_init(struct compress *c)
{
	return pool_init(&c->pool, ALLOW_FAIL) == 0;
}

static bool compress_start(struct compress *c)
{
	return true;
}

static int compress_page(struct compress *c,
			 void *src,
			 struct drm_i915_error_object *dst)
{
	void *ptr;

	ptr = pool_alloc(&c->pool, ALLOW_FAIL);
	if (!ptr)
		return -ENOMEM;

	if (!(c->wc && i915_memcpy_from_wc(ptr, src, PAGE_SIZE)))
		memcpy(ptr, src, PAGE_SIZE);
	dst->pages[dst->page_count++] = ptr;

	return 0;
}

static int compress_flush(struct compress *c,
			  struct drm_i915_error_object *dst)
{
	return 0;
}

static void compress_finish(struct compress *c)
{
}

static void compress_fini(struct compress *c)
{
	pool_fini(&c->pool);
}

static void err_compression_marker(struct drm_i915_error_state_buf *m)
{
	err_puts(m, "~");
}

#endif

static void error_print_instdone(struct drm_i915_error_state_buf *m,
				 const struct drm_i915_error_engine *ee)
{
	const struct sseu_dev_info *sseu = &RUNTIME_INFO(m->i915)->sseu;
	int slice;
	int subslice;

	err_printf(m, "  INSTDONE: 0x%08x\n",
		   ee->instdone.instdone);

	if (ee->engine->class != RENDER_CLASS || INTEL_GEN(m->i915) <= 3)
		return;

	err_printf(m, "  SC_INSTDONE: 0x%08x\n",
		   ee->instdone.slice_common);

	if (INTEL_GEN(m->i915) <= 6)
		return;

	for_each_instdone_slice_subslice(m->i915, sseu, slice, subslice)
		err_printf(m, "  SAMPLER_INSTDONE[%d][%d]: 0x%08x\n",
			   slice, subslice,
			   ee->instdone.sampler[slice][subslice]);

	for_each_instdone_slice_subslice(m->i915, sseu, slice, subslice)
		err_printf(m, "  ROW_INSTDONE[%d][%d]: 0x%08x\n",
			   slice, subslice,
			   ee->instdone.row[slice][subslice]);
}

static void error_print_request(struct drm_i915_error_state_buf *m,
				const char *prefix,
				const struct drm_i915_error_request *erq,
				const unsigned long epoch)
{
	if (!erq->seqno)
		return;

	err_printf(m, "%s pid %d, seqno %8x:%08x%s%s, prio %d, emitted %dms, start %08x, head %08x, tail %08x\n",
		   prefix, erq->pid, erq->context, erq->seqno,
		   test_bit(DMA_FENCE_FLAG_SIGNALED_BIT,
			    &erq->flags) ? "!" : "",
		   test_bit(DMA_FENCE_FLAG_ENABLE_SIGNAL_BIT,
			    &erq->flags) ? "+" : "",
		   erq->sched_attr.priority,
		   jiffies_to_msecs(erq->jiffies - epoch),
		   erq->start, erq->head, erq->tail);
}

static void error_print_context(struct drm_i915_error_state_buf *m,
				const char *header,
				const struct drm_i915_error_context *ctx)
{
	err_printf(m, "%s%s[%d] prio %d, guilty %d active %d\n",
		   header, ctx->comm, ctx->pid, ctx->sched_attr.priority,
		   ctx->guilty, ctx->active);
}

static void error_print_engine(struct drm_i915_error_state_buf *m,
			       const struct drm_i915_error_engine *ee,
			       const unsigned long epoch)
{
	int n;

	err_printf(m, "%s command stream:\n", ee->engine->name);
	err_printf(m, "  IDLE?: %s\n", yesno(ee->idle));
	err_printf(m, "  START: 0x%08x\n", ee->start);
	err_printf(m, "  HEAD:  0x%08x [0x%08x]\n", ee->head, ee->rq_head);
	err_printf(m, "  TAIL:  0x%08x [0x%08x, 0x%08x]\n",
		   ee->tail, ee->rq_post, ee->rq_tail);
	err_printf(m, "  CTL:   0x%08x\n", ee->ctl);
	err_printf(m, "  MODE:  0x%08x\n", ee->mode);
	err_printf(m, "  HWS:   0x%08x\n", ee->hws);
	err_printf(m, "  ACTHD: 0x%08x %08x\n",
		   (u32)(ee->acthd>>32), (u32)ee->acthd);
	err_printf(m, "  IPEIR: 0x%08x\n", ee->ipeir);
	err_printf(m, "  IPEHR: 0x%08x\n", ee->ipehr);

	error_print_instdone(m, ee);

	if (ee->batchbuffer) {
		u64 start = ee->batchbuffer->gtt_offset;
		u64 end = start + ee->batchbuffer->gtt_size;

		err_printf(m, "  batch: [0x%08x_%08x, 0x%08x_%08x]\n",
			   upper_32_bits(start), lower_32_bits(start),
			   upper_32_bits(end), lower_32_bits(end));
	}
	if (INTEL_GEN(m->i915) >= 4) {
		err_printf(m, "  BBADDR: 0x%08x_%08x\n",
			   (u32)(ee->bbaddr>>32), (u32)ee->bbaddr);
		err_printf(m, "  BB_STATE: 0x%08x\n", ee->bbstate);
		err_printf(m, "  INSTPS: 0x%08x\n", ee->instps);
	}
	err_printf(m, "  INSTPM: 0x%08x\n", ee->instpm);
	err_printf(m, "  FADDR: 0x%08x %08x\n", upper_32_bits(ee->faddr),
		   lower_32_bits(ee->faddr));
	if (INTEL_GEN(m->i915) >= 6) {
		err_printf(m, "  RC PSMI: 0x%08x\n", ee->rc_psmi);
		err_printf(m, "  FAULT_REG: 0x%08x\n", ee->fault_reg);
	}
	if (HAS_PPGTT(m->i915)) {
		err_printf(m, "  GFX_MODE: 0x%08x\n", ee->vm_info.gfx_mode);

		if (INTEL_GEN(m->i915) >= 8) {
			int i;
			for (i = 0; i < 4; i++)
				err_printf(m, "  PDP%d: 0x%016llx\n",
					   i, ee->vm_info.pdp[i]);
		} else {
			err_printf(m, "  PP_DIR_BASE: 0x%08x\n",
				   ee->vm_info.pp_dir_base);
		}
	}
	err_printf(m, "  ring->head: 0x%08x\n", ee->cpu_ring_head);
	err_printf(m, "  ring->tail: 0x%08x\n", ee->cpu_ring_tail);
	err_printf(m, "  engine reset count: %u\n", ee->reset_count);

	for (n = 0; n < ee->num_ports; n++) {
		err_printf(m, "  ELSP[%d]:", n);
		error_print_request(m, " ", &ee->execlist[n], epoch);
	}

	error_print_context(m, "  Active context: ", &ee->context);
}

void i915_error_printf(struct drm_i915_error_state_buf *e, const char *f, ...)
{
	va_list args;

	va_start(args, f);
	i915_error_vprintf(e, f, args);
	va_end(args);
}

static void print_error_obj(struct drm_i915_error_state_buf *m,
			    const struct intel_engine_cs *engine,
			    const char *name,
			    const struct drm_i915_error_object *obj)
{
	char out[ASCII85_BUFSZ];
	int page;

	if (!obj)
		return;

	if (name) {
		err_printf(m, "%s --- %s = 0x%08x %08x\n",
			   engine ? engine->name : "global", name,
			   upper_32_bits(obj->gtt_offset),
			   lower_32_bits(obj->gtt_offset));
	}

	if (obj->gtt_page_sizes > I915_GTT_PAGE_SIZE_4K)
		err_printf(m, "gtt_page_sizes = 0x%08x\n", obj->gtt_page_sizes);

	err_compression_marker(m);
	for (page = 0; page < obj->page_count; page++) {
		int i, len;

		len = PAGE_SIZE;
		if (page == obj->page_count - 1)
			len -= obj->unused;
		len = ascii85_encode_len(len);

		for (i = 0; i < len; i++)
			err_puts(m, ascii85_encode(obj->pages[page][i], out));
	}
	err_puts(m, "\n");
}

static void err_print_capabilities(struct drm_i915_error_state_buf *m,
				   const struct intel_device_info *info,
				   const struct intel_runtime_info *runtime,
				   const struct intel_driver_caps *caps)
{
	struct drm_printer p = i915_error_printer(m);

	intel_device_info_print_static(info, &p);
	intel_device_info_print_runtime(runtime, &p);
	intel_device_info_print_topology(&runtime->sseu, &p);
	intel_driver_caps_print(caps, &p);
}

static void err_print_params(struct drm_i915_error_state_buf *m,
			     const struct i915_params *params)
{
	struct drm_printer p = i915_error_printer(m);

	i915_params_dump(params, &p);
}

static void err_print_pciid(struct drm_i915_error_state_buf *m,
			    struct drm_i915_private *i915)
{
	struct pci_dev *pdev = i915->drm.pdev;

	err_printf(m, "PCI ID: 0x%04x\n", pdev->device);
	err_printf(m, "PCI Revision: 0x%02x\n", pdev->revision);
	err_printf(m, "PCI Subsystem: %04x:%04x\n",
		   pdev->subsystem_vendor,
		   pdev->subsystem_device);
}

static void err_print_uc(struct drm_i915_error_state_buf *m,
			 const struct i915_error_uc *error_uc)
{
	struct drm_printer p = i915_error_printer(m);
	const struct i915_gpu_state *error =
		container_of(error_uc, typeof(*error), uc);

	if (!error->device_info.has_gt_uc)
		return;

	intel_uc_fw_dump(&error_uc->guc_fw, &p);
	intel_uc_fw_dump(&error_uc->huc_fw, &p);
	print_error_obj(m, NULL, "GuC log buffer", error_uc->guc_log);
}

static void err_free_sgl(struct scatterlist *sgl)
{
	while (sgl) {
		struct scatterlist *sg;

		for (sg = sgl; !sg_is_chain(sg); sg++) {
			kfree(sg_virt(sg));
			if (sg_is_last(sg))
				break;
		}

		sg = sg_is_last(sg) ? NULL : sg_chain_ptr(sg);
		free_page((unsigned long)sgl);
		sgl = sg;
	}
}

static void __err_print_to_sgl(struct drm_i915_error_state_buf *m,
			       struct i915_gpu_state *error)
{
	const struct drm_i915_error_engine *ee;
	struct timespec64 ts;
	int i, j;

	if (*error->error_msg)
		err_printf(m, "%s\n", error->error_msg);
	err_printf(m, "Kernel: %s %s\n",
		   init_utsname()->release,
		   init_utsname()->machine);
	err_printf(m, "Driver: %s\n", DRIVER_DATE);
	ts = ktime_to_timespec64(error->time);
	err_printf(m, "Time: %lld s %ld us\n",
		   (s64)ts.tv_sec, ts.tv_nsec / NSEC_PER_USEC);
	ts = ktime_to_timespec64(error->boottime);
	err_printf(m, "Boottime: %lld s %ld us\n",
		   (s64)ts.tv_sec, ts.tv_nsec / NSEC_PER_USEC);
	ts = ktime_to_timespec64(error->uptime);
	err_printf(m, "Uptime: %lld s %ld us\n",
		   (s64)ts.tv_sec, ts.tv_nsec / NSEC_PER_USEC);
	err_printf(m, "Capture: %lu jiffies; %d ms ago\n",
		   error->capture, jiffies_to_msecs(jiffies - error->capture));

	for (ee = error->engine; ee; ee = ee->next)
		err_printf(m, "Active process (on ring %s): %s [%d]\n",
			   ee->engine->name,
			   ee->context.comm,
			   ee->context.pid);

	err_printf(m, "Reset count: %u\n", error->reset_count);
	err_printf(m, "Suspend count: %u\n", error->suspend_count);
	err_printf(m, "Platform: %s\n", intel_platform_name(error->device_info.platform));
	err_printf(m, "Subplatform: 0x%x\n",
		   intel_subplatform(&error->runtime_info,
				     error->device_info.platform));
	err_print_pciid(m, m->i915);

	err_printf(m, "IOMMU enabled?: %d\n", error->iommu);

	if (HAS_CSR(m->i915)) {
		struct intel_csr *csr = &m->i915->csr;

		err_printf(m, "DMC loaded: %s\n",
			   yesno(csr->dmc_payload != NULL));
		err_printf(m, "DMC fw version: %d.%d\n",
			   CSR_VERSION_MAJOR(csr->version),
			   CSR_VERSION_MINOR(csr->version));
	}

	err_printf(m, "GT awake: %s\n", yesno(error->awake));
	err_printf(m, "RPM wakelock: %s\n", yesno(error->wakelock));
	err_printf(m, "PM suspended: %s\n", yesno(error->suspended));
	err_printf(m, "EIR: 0x%08x\n", error->eir);
	err_printf(m, "IER: 0x%08x\n", error->ier);
	for (i = 0; i < error->ngtier; i++)
		err_printf(m, "GTIER[%d]: 0x%08x\n", i, error->gtier[i]);
	err_printf(m, "PGTBL_ER: 0x%08x\n", error->pgtbl_er);
	err_printf(m, "FORCEWAKE: 0x%08x\n", error->forcewake);
	err_printf(m, "DERRMR: 0x%08x\n", error->derrmr);
	err_printf(m, "CCID: 0x%08x\n", error->ccid);

	for (i = 0; i < error->nfence; i++)
		err_printf(m, "  fence[%d] = %08llx\n", i, error->fence[i]);

	if (IS_GEN_RANGE(m->i915, 6, 11)) {
		err_printf(m, "ERROR: 0x%08x\n", error->error);
		err_printf(m, "DONE_REG: 0x%08x\n", error->done_reg);
	}

	if (INTEL_GEN(m->i915) >= 8)
		err_printf(m, "FAULT_TLB_DATA: 0x%08x 0x%08x\n",
			   error->fault_data1, error->fault_data0);

	if (IS_GEN(m->i915, 7))
		err_printf(m, "ERR_INT: 0x%08x\n", error->err_int);

	if (IS_GEN_RANGE(m->i915, 8, 11))
		err_printf(m, "GTT_CACHE_EN: 0x%08x\n", error->gtt_cache);

	if (IS_GEN(m->i915, 12))
		err_printf(m, "AUX_ERR_DBG: 0x%08x\n", error->aux_err);

	if (INTEL_GEN(m->i915) >= 12) {
		int i;

		for (i = 0; i < GEN12_SFC_DONE_MAX; i++)
			err_printf(m, "  SFC_DONE[%d]: 0x%08x\n", i,
				   error->sfc_done[i]);

		err_printf(m, "  GAM_DONE: 0x%08x\n", error->gam_done);
	}

	for (ee = error->engine; ee; ee = ee->next)
		error_print_engine(m, ee, error->capture);

	for (ee = error->engine; ee; ee = ee->next) {
		const struct drm_i915_error_object *obj;

		obj = ee->batchbuffer;
		if (obj) {
			err_puts(m, ee->engine->name);
			if (ee->context.pid)
				err_printf(m, " (submitted by %s [%d])",
					   ee->context.comm,
					   ee->context.pid);
			err_printf(m, " --- gtt_offset = 0x%08x %08x\n",
				   upper_32_bits(obj->gtt_offset),
				   lower_32_bits(obj->gtt_offset));
			print_error_obj(m, ee->engine, NULL, obj);
		}

		for (j = 0; j < ee->user_bo_count; j++)
			print_error_obj(m, ee->engine, "user", ee->user_bo[j]);

		if (ee->num_requests) {
			err_printf(m, "%s --- %d requests\n",
				   ee->engine->name,
				   ee->num_requests);
			for (j = 0; j < ee->num_requests; j++)
				error_print_request(m, " ",
						    &ee->requests[j],
						    error->capture);
		}

		print_error_obj(m, ee->engine, "ringbuffer", ee->ringbuffer);
		print_error_obj(m, ee->engine, "HW Status", ee->hws_page);
		print_error_obj(m, ee->engine, "HW context", ee->ctx);
		print_error_obj(m, ee->engine, "WA context", ee->wa_ctx);
		print_error_obj(m, ee->engine,
				"WA batchbuffer", ee->wa_batchbuffer);
		print_error_obj(m, ee->engine,
				"NULL context", ee->default_state);
	}

	if (error->overlay)
		intel_overlay_print_error_state(m, error->overlay);

	if (error->display)
		intel_display_print_error_state(m, error->display);

	err_print_capabilities(m, &error->device_info, &error->runtime_info,
			       &error->driver_caps);
	err_print_params(m, &error->params);
	err_print_uc(m, &error->uc);
}

static int err_print_to_sgl(struct i915_gpu_state *error)
{
	struct drm_i915_error_state_buf m;

	if (IS_ERR(error))
		return PTR_ERR(error);

	if (READ_ONCE(error->sgl))
		return 0;

	memset(&m, 0, sizeof(m));
	m.i915 = error->i915;

	__err_print_to_sgl(&m, error);

	if (m.buf) {
		__sg_set_buf(m.cur++, m.buf, m.bytes, m.iter);
		m.bytes = 0;
		m.buf = NULL;
	}
	if (m.cur) {
		GEM_BUG_ON(m.end < m.cur);
		sg_mark_end(m.cur - 1);
	}
	GEM_BUG_ON(m.sgl && !m.cur);

	if (m.err) {
		err_free_sgl(m.sgl);
		return m.err;
	}

	if (cmpxchg(&error->sgl, NULL, m.sgl))
		err_free_sgl(m.sgl);

	return 0;
}

ssize_t i915_gpu_state_copy_to_buffer(struct i915_gpu_state *error,
				      char *buf, loff_t off, size_t rem)
{
	struct scatterlist *sg;
	size_t count;
	loff_t pos;
	int err;

	if (!error || !rem)
		return 0;

	err = err_print_to_sgl(error);
	if (err)
		return err;

	sg = READ_ONCE(error->fit);
	if (!sg || off < sg->dma_address)
		sg = error->sgl;
	if (!sg)
		return 0;

	pos = sg->dma_address;
	count = 0;
	do {
		size_t len, start;

		if (sg_is_chain(sg)) {
			sg = sg_chain_ptr(sg);
			GEM_BUG_ON(sg_is_chain(sg));
		}

		len = sg->length;
		if (pos + len <= off) {
			pos += len;
			continue;
		}

		start = sg->offset;
		if (pos < off) {
			GEM_BUG_ON(off - pos > len);
			len -= off - pos;
			start += off - pos;
			pos = off;
		}

		len = min(len, rem);
		GEM_BUG_ON(!len || len > sg->length);

		memcpy(buf, page_address(sg_page(sg)) + start, len);

		count += len;
		pos += len;

		buf += len;
		rem -= len;
		if (!rem) {
			WRITE_ONCE(error->fit, sg);
			break;
		}
	} while (!sg_is_last(sg++));

	return count;
}

static void i915_error_object_free(struct drm_i915_error_object *obj)
{
	int page;

	if (obj == NULL)
		return;

	for (page = 0; page < obj->page_count; page++)
		free_page((unsigned long)obj->pages[page]);

	kfree(obj);
}


static void cleanup_params(struct i915_gpu_state *error)
{
	i915_params_free(&error->params);
}

static void cleanup_uc_state(struct i915_gpu_state *error)
{
	struct i915_error_uc *error_uc = &error->uc;

	kfree(error_uc->guc_fw.path);
	kfree(error_uc->huc_fw.path);
	i915_error_object_free(error_uc->guc_log);
}

void __i915_gpu_state_free(struct kref *error_ref)
{
	struct i915_gpu_state *error =
		container_of(error_ref, typeof(*error), ref);
	long i;

	while (error->engine) {
		struct drm_i915_error_engine *ee = error->engine;

		error->engine = ee->next;

		for (i = 0; i < ee->user_bo_count; i++)
			i915_error_object_free(ee->user_bo[i]);
		kfree(ee->user_bo);

		i915_error_object_free(ee->batchbuffer);
		i915_error_object_free(ee->wa_batchbuffer);
		i915_error_object_free(ee->ringbuffer);
		i915_error_object_free(ee->hws_page);
		i915_error_object_free(ee->ctx);
		i915_error_object_free(ee->wa_ctx);

		kfree(ee->requests);
		kfree(ee);
	}

	kfree(error->overlay);
	kfree(error->display);

	cleanup_params(error);
	cleanup_uc_state(error);

	err_free_sgl(error->sgl);
	kfree(error);
}

static struct drm_i915_error_object *
i915_error_object_create(struct drm_i915_private *i915,
			 struct i915_vma *vma,
			 struct compress *compress)
{
	struct i915_ggtt *ggtt = &i915->ggtt;
	const u64 slot = ggtt->error_capture.start;
	struct drm_i915_error_object *dst;
	unsigned long num_pages;
	struct sgt_iter iter;
	int ret;

	might_sleep();

	if (!vma || !vma->pages)
		return NULL;

	num_pages = min_t(u64, vma->size, vma->obj->base.size) >> PAGE_SHIFT;
	num_pages = DIV_ROUND_UP(10 * num_pages, 8); /* worstcase zlib growth */
	dst = kmalloc(sizeof(*dst) + num_pages * sizeof(u32 *), ALLOW_FAIL);
	if (!dst)
		return NULL;

	if (!compress_start(compress)) {
		kfree(dst);
		return NULL;
	}

	dst->gtt_offset = vma->node.start;
	dst->gtt_size = vma->node.size;
	dst->gtt_page_sizes = vma->page_sizes.gtt;
	dst->num_pages = num_pages;
	dst->page_count = 0;
	dst->unused = 0;

	compress->wc = i915_gem_object_is_lmem(vma->obj) ||
		       drm_mm_node_allocated(&ggtt->error_capture);

	ret = -EINVAL;
	if (drm_mm_node_allocated(&ggtt->error_capture)) {
		void __iomem *s;
		dma_addr_t dma;

		for_each_sgt_daddr(dma, iter, vma->pages) {
			ggtt->vm.insert_page(&ggtt->vm, dma, slot,
					     I915_CACHE_NONE, 0);

			s = io_mapping_map_wc(&ggtt->iomap, slot, PAGE_SIZE);
			ret = compress_page(compress, (void  __force *)s, dst);
			io_mapping_unmap(s);
			if (ret)
				break;
		}
	} else if (i915_gem_object_is_lmem(vma->obj)) {
		struct intel_memory_region *mem = vma->obj->mm.region;
		dma_addr_t dma;

		for_each_sgt_daddr(dma, iter, vma->pages) {
			void __iomem *s;

			s = io_mapping_map_wc(&mem->iomap, dma, PAGE_SIZE);
			ret = compress_page(compress, (void __force *)s, dst);
			io_mapping_unmap(s);
			if (ret)
				break;
		}
	} else {
		struct page *page;

		for_each_sgt_page(page, iter, vma->pages) {
			void *s;

			drm_clflush_pages(&page, 1);

			s = kmap(page);
			ret = compress_page(compress, s, dst);
<<<<<<< HEAD
			kunmap(s);
=======
			kunmap(page);
>>>>>>> 2b68392e

			drm_clflush_pages(&page, 1);

			if (ret)
				break;
		}
	}

	if (ret || compress_flush(compress, dst)) {
		while (dst->page_count--)
			pool_free(&compress->pool, dst->pages[dst->page_count]);
		kfree(dst);
		dst = NULL;
	}
	compress_finish(compress);

	return dst;
}

/*
 * Generate a semi-unique error code. The code is not meant to have meaning, The
 * code's only purpose is to try to prevent false duplicated bug reports by
 * grossly estimating a GPU error state.
 *
 * TODO Ideally, hashing the batchbuffer would be a very nice way to determine
 * the hang if we could strip the GTT offset information from it.
 *
 * It's only a small step better than a random number in its current form.
 */
static u32 i915_error_generate_code(struct i915_gpu_state *error)
{
	const struct drm_i915_error_engine *ee = error->engine;

	/*
	 * IPEHR would be an ideal way to detect errors, as it's the gross
	 * measure of "the command that hung." However, has some very common
	 * synchronization commands which almost always appear in the case
	 * strictly a client bug. Use instdone to differentiate those some.
	 */
	return ee ? ee->ipehr ^ ee->instdone.instdone : 0;
}

static void gem_record_fences(struct i915_gpu_state *error)
{
	struct drm_i915_private *dev_priv = error->i915;
	struct intel_uncore *uncore = &dev_priv->uncore;
	int i;

	if (INTEL_GEN(dev_priv) >= 6) {
		for (i = 0; i < dev_priv->ggtt.num_fences; i++)
			error->fence[i] =
				intel_uncore_read64(uncore,
						    FENCE_REG_GEN6_LO(i));
	} else if (INTEL_GEN(dev_priv) >= 4) {
		for (i = 0; i < dev_priv->ggtt.num_fences; i++)
			error->fence[i] =
				intel_uncore_read64(uncore,
						    FENCE_REG_965_LO(i));
	} else {
		for (i = 0; i < dev_priv->ggtt.num_fences; i++)
			error->fence[i] =
				intel_uncore_read(uncore, FENCE_REG(i));
	}
	error->nfence = i;
}

static void error_record_engine_registers(struct i915_gpu_state *error,
					  struct intel_engine_cs *engine,
					  struct drm_i915_error_engine *ee)
{
	struct drm_i915_private *dev_priv = engine->i915;

	if (INTEL_GEN(dev_priv) >= 6) {
		ee->rc_psmi = ENGINE_READ(engine, RING_PSMI_CTL);

		if (INTEL_GEN(dev_priv) >= 12)
			ee->fault_reg = I915_READ(GEN12_RING_FAULT_REG);
		else if (INTEL_GEN(dev_priv) >= 8)
			ee->fault_reg = I915_READ(GEN8_RING_FAULT_REG);
		else
			ee->fault_reg = GEN6_RING_FAULT_REG_READ(engine);
	}

	if (INTEL_GEN(dev_priv) >= 4) {
		ee->faddr = ENGINE_READ(engine, RING_DMA_FADD);
		ee->ipeir = ENGINE_READ(engine, RING_IPEIR);
		ee->ipehr = ENGINE_READ(engine, RING_IPEHR);
		ee->instps = ENGINE_READ(engine, RING_INSTPS);
		ee->bbaddr = ENGINE_READ(engine, RING_BBADDR);
		if (INTEL_GEN(dev_priv) >= 8) {
			ee->faddr |= (u64)ENGINE_READ(engine, RING_DMA_FADD_UDW) << 32;
			ee->bbaddr |= (u64)ENGINE_READ(engine, RING_BBADDR_UDW) << 32;
		}
		ee->bbstate = ENGINE_READ(engine, RING_BBSTATE);
	} else {
		ee->faddr = ENGINE_READ(engine, DMA_FADD_I8XX);
		ee->ipeir = ENGINE_READ(engine, IPEIR);
		ee->ipehr = ENGINE_READ(engine, IPEHR);
	}

	intel_engine_get_instdone(engine, &ee->instdone);

	ee->instpm = ENGINE_READ(engine, RING_INSTPM);
	ee->acthd = intel_engine_get_active_head(engine);
	ee->start = ENGINE_READ(engine, RING_START);
	ee->head = ENGINE_READ(engine, RING_HEAD);
	ee->tail = ENGINE_READ(engine, RING_TAIL);
	ee->ctl = ENGINE_READ(engine, RING_CTL);
	if (INTEL_GEN(dev_priv) > 2)
		ee->mode = ENGINE_READ(engine, RING_MI_MODE);

	if (!HWS_NEEDS_PHYSICAL(dev_priv)) {
		i915_reg_t mmio;

		if (IS_GEN(dev_priv, 7)) {
			switch (engine->id) {
			default:
				MISSING_CASE(engine->id);
				/* fall through */
			case RCS0:
				mmio = RENDER_HWS_PGA_GEN7;
				break;
			case BCS0:
				mmio = BLT_HWS_PGA_GEN7;
				break;
			case VCS0:
				mmio = BSD_HWS_PGA_GEN7;
				break;
			case VECS0:
				mmio = VEBOX_HWS_PGA_GEN7;
				break;
			}
		} else if (IS_GEN(engine->i915, 6)) {
			mmio = RING_HWS_PGA_GEN6(engine->mmio_base);
		} else {
			/* XXX: gen8 returns to sanity */
			mmio = RING_HWS_PGA(engine->mmio_base);
		}

		ee->hws = I915_READ(mmio);
	}

	ee->idle = intel_engine_is_idle(engine);
	ee->reset_count = i915_reset_engine_count(&dev_priv->gpu_error,
						  engine);

	if (HAS_PPGTT(dev_priv)) {
		int i;

		ee->vm_info.gfx_mode = ENGINE_READ(engine, RING_MODE_GEN7);

		if (IS_GEN(dev_priv, 6)) {
			ee->vm_info.pp_dir_base =
				ENGINE_READ(engine, RING_PP_DIR_BASE_READ);
		} else if (IS_GEN(dev_priv, 7)) {
			ee->vm_info.pp_dir_base =
				ENGINE_READ(engine, RING_PP_DIR_BASE);
		} else if (INTEL_GEN(dev_priv) >= 8) {
			u32 base = engine->mmio_base;

			for (i = 0; i < 4; i++) {
				ee->vm_info.pdp[i] =
					I915_READ(GEN8_RING_PDP_UDW(base, i));
				ee->vm_info.pdp[i] <<= 32;
				ee->vm_info.pdp[i] |=
					I915_READ(GEN8_RING_PDP_LDW(base, i));
			}
		}
	}
}

static void record_request(const struct i915_request *request,
			   struct drm_i915_error_request *erq)
{
	const struct i915_gem_context *ctx = request->gem_context;

	erq->flags = request->fence.flags;
	erq->context = request->fence.context;
	erq->seqno = request->fence.seqno;
	erq->sched_attr = request->sched.attr;
	erq->jiffies = request->emitted_jiffies;
	erq->start = i915_ggtt_offset(request->ring->vma);
	erq->head = request->head;
	erq->tail = request->tail;
	erq->pid = ctx->pid ? pid_nr(ctx->pid) : 0;
}

static void engine_record_requests(struct intel_engine_cs *engine,
				   struct i915_request *first,
				   struct drm_i915_error_engine *ee)
{
	struct i915_request *request;
	int count;

	count = 0;
	request = first;
	list_for_each_entry_from(request, &engine->active.requests, sched.link)
		count++;
	if (!count)
		return;

	ee->requests = kcalloc(count, sizeof(*ee->requests), ATOMIC_MAYFAIL);
	if (!ee->requests)
		return;

	ee->num_requests = count;

	count = 0;
	request = first;
	list_for_each_entry_from(request,
				 &engine->active.requests, sched.link) {
		if (count >= ee->num_requests) {
			/*
			 * If the ring request list was changed in
			 * between the point where the error request
			 * list was created and dimensioned and this
			 * point then just exit early to avoid crashes.
			 *
			 * We don't need to communicate that the
			 * request list changed state during error
			 * state capture and that the error state is
			 * slightly incorrect as a consequence since we
			 * are typically only interested in the request
			 * list state at the point of error state
			 * capture, not in any changes happening during
			 * the capture.
			 */
			break;
		}

		record_request(request, &ee->requests[count++]);
	}
	ee->num_requests = count;
}

static void error_record_engine_execlists(const struct intel_engine_cs *engine,
					  struct drm_i915_error_engine *ee)
{
	const struct intel_engine_execlists * const execlists = &engine->execlists;
	struct i915_request * const *port = execlists->active;
	unsigned int n = 0;

	while (*port)
		record_request(*port++, &ee->execlist[n++]);

	ee->num_ports = n;
}

static bool record_context(struct drm_i915_error_context *e,
			   const struct i915_request *rq)
{
	const struct i915_gem_context *ctx = rq->gem_context;

	if (ctx->pid) {
		struct task_struct *task;

		rcu_read_lock();
		task = pid_task(ctx->pid, PIDTYPE_PID);
		if (task) {
			strcpy(e->comm, task->comm);
			e->pid = task->pid;
		}
		rcu_read_unlock();
	}

	e->sched_attr = ctx->sched;
	e->guilty = atomic_read(&ctx->guilty_count);
	e->active = atomic_read(&ctx->active_count);

	return i915_gem_context_no_error_capture(ctx);
}

struct capture_vma {
	struct capture_vma *next;
	void **slot;
};

static struct capture_vma *
capture_vma(struct capture_vma *next,
	    struct i915_vma *vma,
	    struct drm_i915_error_object **out)
{
	struct capture_vma *c;

	*out = NULL;
	if (!vma)
		return next;

	c = kmalloc(sizeof(*c), ATOMIC_MAYFAIL);
	if (!c)
		return next;

	if (!i915_active_acquire_if_busy(&vma->active)) {
		kfree(c);
		return next;
	}

	c->slot = (void **)out;
	*c->slot = i915_vma_get(vma);

	c->next = next;
	return c;
}

static struct capture_vma *
request_record_user_bo(struct i915_request *request,
		       struct drm_i915_error_engine *ee,
		       struct capture_vma *capture)
{
	struct i915_capture_list *c;
	struct drm_i915_error_object **bo;
	long count, max;

	max = 0;
	for (c = request->capture_list; c; c = c->next)
		max++;
	if (!max)
		return capture;

	bo = kmalloc_array(max, sizeof(*bo), ATOMIC_MAYFAIL);
	if (!bo) {
		/* If we can't capture everything, try to capture something. */
		max = min_t(long, max, PAGE_SIZE / sizeof(*bo));
		bo = kmalloc_array(max, sizeof(*bo), ATOMIC_MAYFAIL);
	}
	if (!bo)
		return capture;

	count = 0;
	for (c = request->capture_list; c; c = c->next) {
		capture = capture_vma(capture, c->vma, &bo[count]);
		if (++count == max)
			break;
	}

	ee->user_bo = bo;
	ee->user_bo_count = count;

	return capture;
}

static struct drm_i915_error_object *
capture_object(struct drm_i915_private *dev_priv,
	       struct drm_i915_gem_object *obj,
	       struct compress *compress)
{
	if (obj && i915_gem_object_has_pages(obj)) {
		struct i915_vma fake = {
			.node = { .start = U64_MAX, .size = obj->base.size },
			.size = obj->base.size,
			.pages = obj->mm.pages,
			.obj = obj,
		};

		return i915_error_object_create(dev_priv, &fake, compress);
	} else {
		return NULL;
	}
}

static void
gem_record_rings(struct i915_gpu_state *error, struct compress *compress)
{
	struct drm_i915_private *i915 = error->i915;
	struct intel_engine_cs *engine;
	struct drm_i915_error_engine *ee;

	ee = kzalloc(sizeof(*ee), GFP_KERNEL);
	if (!ee)
		return;

	for_each_uabi_engine(engine, i915) {
		struct capture_vma *capture = NULL;
		struct i915_request *request;
		unsigned long flags;

		/* Refill our page pool before entering atomic section */
		pool_refill(&compress->pool, ALLOW_FAIL);

		spin_lock_irqsave(&engine->active.lock, flags);
		request = intel_engine_find_active_request(engine);
		if (!request) {
			spin_unlock_irqrestore(&engine->active.lock, flags);
			continue;
		}

		error->simulated |= record_context(&ee->context, request);

		/*
		 * We need to copy these to an anonymous buffer
		 * as the simplest method to avoid being overwritten
		 * by userspace.
		 */
		capture = capture_vma(capture,
				      request->batch,
				      &ee->batchbuffer);

		if (HAS_BROKEN_CS_TLB(i915))
			capture = capture_vma(capture,
					      engine->gt->scratch,
					      &ee->wa_batchbuffer);

		capture = request_record_user_bo(request, ee, capture);

		capture = capture_vma(capture,
				      request->hw_context->state,
				      &ee->ctx);

		capture = capture_vma(capture,
				      request->ring->vma,
				      &ee->ringbuffer);

		ee->cpu_ring_head = request->ring->head;
		ee->cpu_ring_tail = request->ring->tail;

		ee->rq_head = request->head;
		ee->rq_post = request->postfix;
		ee->rq_tail = request->tail;

		engine_record_requests(engine, request, ee);
		spin_unlock_irqrestore(&engine->active.lock, flags);

		error_record_engine_registers(error, engine, ee);
		error_record_engine_execlists(engine, ee);

		while (capture) {
			struct capture_vma *this = capture;
			struct i915_vma *vma = *this->slot;

			*this->slot =
				i915_error_object_create(i915, vma, compress);

			i915_active_release(&vma->active);
			i915_vma_put(vma);

			capture = this->next;
			kfree(this);
		}

		ee->hws_page =
			i915_error_object_create(i915,
						 engine->status_page.vma,
						 compress);

		ee->wa_ctx =
			i915_error_object_create(i915,
						 engine->wa_ctx.vma,
						 compress);

		ee->default_state =
			capture_object(i915, engine->default_state, compress);

		ee->engine = engine;

		ee->next = error->engine;
		error->engine = ee;

		ee = kzalloc(sizeof(*ee), GFP_KERNEL);
		if (!ee)
			return;
	}

	kfree(ee);
}

static void
capture_uc_state(struct i915_gpu_state *error, struct compress *compress)
{
	struct drm_i915_private *i915 = error->i915;
	struct i915_error_uc *error_uc = &error->uc;
	struct intel_uc *uc = &i915->gt.uc;

	/* Capturing uC state won't be useful if there is no GuC */
	if (!error->device_info.has_gt_uc)
		return;

	memcpy(&error_uc->guc_fw, &uc->guc.fw, sizeof(uc->guc.fw));
	memcpy(&error_uc->huc_fw, &uc->huc.fw, sizeof(uc->huc.fw));

	/* Non-default firmware paths will be specified by the modparam.
	 * As modparams are generally accesible from the userspace make
	 * explicit copies of the firmware paths.
	 */
	error_uc->guc_fw.path = kstrdup(uc->guc.fw.path, ALLOW_FAIL);
	error_uc->huc_fw.path = kstrdup(uc->huc.fw.path, ALLOW_FAIL);
	error_uc->guc_log = i915_error_object_create(i915,
						     uc->guc.log.vma,
						     compress);
}

/* Capture all registers which don't fit into another category. */
static void capture_reg_state(struct i915_gpu_state *error)
{
	struct drm_i915_private *i915 = error->i915;
	struct intel_uncore *uncore = &i915->uncore;
	int i;

	/* General organization
	 * 1. Registers specific to a single generation
	 * 2. Registers which belong to multiple generations
	 * 3. Feature specific registers.
	 * 4. Everything else
	 * Please try to follow the order.
	 */

	/* 1: Registers specific to a single generation */
	if (IS_VALLEYVIEW(i915)) {
		error->gtier[0] = intel_uncore_read(uncore, GTIER);
		error->ier = intel_uncore_read(uncore, VLV_IER);
		error->forcewake = intel_uncore_read_fw(uncore, FORCEWAKE_VLV);
	}

	if (IS_GEN(i915, 7))
		error->err_int = intel_uncore_read(uncore, GEN7_ERR_INT);

	if (INTEL_GEN(i915) >= 12) {
		error->fault_data0 = intel_uncore_read(uncore,
						       GEN12_FAULT_TLB_DATA0);
		error->fault_data1 = intel_uncore_read(uncore,
						       GEN12_FAULT_TLB_DATA1);
	} else if (INTEL_GEN(i915) >= 8) {
		error->fault_data0 = intel_uncore_read(uncore,
						       GEN8_FAULT_TLB_DATA0);
		error->fault_data1 = intel_uncore_read(uncore,
						       GEN8_FAULT_TLB_DATA1);
	}

	if (IS_GEN(i915, 6)) {
		error->forcewake = intel_uncore_read_fw(uncore, FORCEWAKE);
		error->gab_ctl = intel_uncore_read(uncore, GAB_CTL);
		error->gfx_mode = intel_uncore_read(uncore, GFX_MODE);
	}

	/* 2: Registers which belong to multiple generations */
	if (INTEL_GEN(i915) >= 7)
		error->forcewake = intel_uncore_read_fw(uncore, FORCEWAKE_MT);

	if (INTEL_GEN(i915) >= 6) {
		error->derrmr = intel_uncore_read(uncore, DERRMR);
		if (INTEL_GEN(i915) < 12) {
			error->error = intel_uncore_read(uncore, ERROR_GEN6);
			error->done_reg = intel_uncore_read(uncore, DONE_REG);
		}
	}

	if (INTEL_GEN(i915) >= 5)
		error->ccid = intel_uncore_read(uncore, CCID(RENDER_RING_BASE));

	/* 3: Feature specific registers */
	if (IS_GEN_RANGE(i915, 6, 7)) {
		error->gam_ecochk = intel_uncore_read(uncore, GAM_ECOCHK);
		error->gac_eco = intel_uncore_read(uncore, GAC_ECO_BITS);
	}

	if (IS_GEN_RANGE(i915, 8, 11))
		error->gtt_cache = intel_uncore_read(uncore, HSW_GTT_CACHE_EN);

	if (IS_GEN(i915, 12))
		error->aux_err = intel_uncore_read(uncore, GEN12_AUX_ERR_DBG);

	if (INTEL_GEN(i915) >= 12) {
		for (i = 0; i < GEN12_SFC_DONE_MAX; i++) {
			error->sfc_done[i] =
				intel_uncore_read(uncore, GEN12_SFC_DONE(i));
		}

		error->gam_done = intel_uncore_read(uncore, GEN12_GAM_DONE);
	}

	/* 4: Everything else */
	if (INTEL_GEN(i915) >= 11) {
		error->ier = intel_uncore_read(uncore, GEN8_DE_MISC_IER);
		error->gtier[0] =
			intel_uncore_read(uncore,
					  GEN11_RENDER_COPY_INTR_ENABLE);
		error->gtier[1] =
			intel_uncore_read(uncore, GEN11_VCS_VECS_INTR_ENABLE);
		error->gtier[2] =
			intel_uncore_read(uncore, GEN11_GUC_SG_INTR_ENABLE);
		error->gtier[3] =
			intel_uncore_read(uncore,
					  GEN11_GPM_WGBOXPERF_INTR_ENABLE);
		error->gtier[4] =
			intel_uncore_read(uncore,
					  GEN11_CRYPTO_RSVD_INTR_ENABLE);
		error->gtier[5] =
			intel_uncore_read(uncore,
					  GEN11_GUNIT_CSME_INTR_ENABLE);
		error->ngtier = 6;
	} else if (INTEL_GEN(i915) >= 8) {
		error->ier = intel_uncore_read(uncore, GEN8_DE_MISC_IER);
		for (i = 0; i < 4; i++)
			error->gtier[i] = intel_uncore_read(uncore,
							    GEN8_GT_IER(i));
		error->ngtier = 4;
	} else if (HAS_PCH_SPLIT(i915)) {
		error->ier = intel_uncore_read(uncore, DEIER);
		error->gtier[0] = intel_uncore_read(uncore, GTIER);
		error->ngtier = 1;
	} else if (IS_GEN(i915, 2)) {
		error->ier = intel_uncore_read16(uncore, GEN2_IER);
	} else if (!IS_VALLEYVIEW(i915)) {
		error->ier = intel_uncore_read(uncore, GEN2_IER);
	}
	error->eir = intel_uncore_read(uncore, EIR);
	error->pgtbl_er = intel_uncore_read(uncore, PGTBL_ER);
}

static const char *
error_msg(struct i915_gpu_state *error,
	  intel_engine_mask_t engines, const char *msg)
{
	int len;

	len = scnprintf(error->error_msg, sizeof(error->error_msg),
			"GPU HANG: ecode %d:%x:0x%08x",
			INTEL_GEN(error->i915), engines,
			i915_error_generate_code(error));
	if (error->engine) {
		/* Just show the first executing process, more is confusing */
		len += scnprintf(error->error_msg + len,
				 sizeof(error->error_msg) - len,
				 ", in %s [%d]",
				 error->engine->context.comm,
				 error->engine->context.pid);
	}
	if (msg)
		len += scnprintf(error->error_msg + len,
				 sizeof(error->error_msg) - len,
				 ", %s", msg);

	return error->error_msg;
}

static void capture_gen_state(struct i915_gpu_state *error)
{
	struct drm_i915_private *i915 = error->i915;

	error->awake = i915->gt.awake;
	error->wakelock = atomic_read(&i915->runtime_pm.wakeref_count);
	error->suspended = i915->runtime_pm.suspended;

	error->iommu = -1;
#ifdef CONFIG_INTEL_IOMMU
	error->iommu = intel_iommu_gfx_mapped;
#endif
	error->reset_count = i915_reset_count(&i915->gpu_error);
	error->suspend_count = i915->suspend_count;

	memcpy(&error->device_info,
	       INTEL_INFO(i915),
	       sizeof(error->device_info));
	memcpy(&error->runtime_info,
	       RUNTIME_INFO(i915),
	       sizeof(error->runtime_info));
	error->driver_caps = i915->caps;
}

static void capture_params(struct i915_gpu_state *error)
{
	i915_params_copy(&error->params, &i915_modparams);
}

static void capture_finish(struct i915_gpu_state *error)
{
	struct i915_ggtt *ggtt = &error->i915->ggtt;

	if (drm_mm_node_allocated(&ggtt->error_capture)) {
		const u64 slot = ggtt->error_capture.start;

		ggtt->vm.clear_range(&ggtt->vm, slot, PAGE_SIZE);
	}
}

#define DAY_AS_SECONDS(x) (24 * 60 * 60 * (x))

struct i915_gpu_state *
i915_capture_gpu_state(struct drm_i915_private *i915)
{
	struct i915_gpu_state *error;
	struct compress compress;

	/* Check if GPU capture has been disabled */
	error = READ_ONCE(i915->gpu_error.first_error);
	if (IS_ERR(error))
		return error;

	error = kzalloc(sizeof(*error), ALLOW_FAIL);
	if (!error) {
		i915_disable_error_state(i915, -ENOMEM);
		return ERR_PTR(-ENOMEM);
	}

	if (!compress_init(&compress)) {
		kfree(error);
		i915_disable_error_state(i915, -ENOMEM);
		return ERR_PTR(-ENOMEM);
	}

	kref_init(&error->ref);
	error->i915 = i915;

	error->time = ktime_get_real();
	error->boottime = ktime_get_boottime();
	error->uptime = ktime_sub(ktime_get(), i915->gt.last_init_time);
	error->capture = jiffies;

	capture_params(error);
	capture_gen_state(error);
	capture_uc_state(error, &compress);
	capture_reg_state(error);
	gem_record_fences(error);
	gem_record_rings(error, &compress);

	error->overlay = intel_overlay_capture_error_state(i915);
	error->display = intel_display_capture_error_state(i915);

	capture_finish(error);
	compress_fini(&compress);

	return error;
}

/**
 * i915_capture_error_state - capture an error record for later analysis
 * @i915: i915 device
 * @engine_mask: the mask of engines triggering the hang
 * @msg: a message to insert into the error capture header
 *
 * Should be called when an error is detected (either a hang or an error
 * interrupt) to capture error state from the time of the error.  Fills
 * out a structure which becomes available in debugfs for user level tools
 * to pick up.
 */
void i915_capture_error_state(struct drm_i915_private *i915,
			      intel_engine_mask_t engine_mask,
			      const char *msg)
{
	static bool warned;
	struct i915_gpu_state *error;
	unsigned long flags;

	if (!i915_modparams.error_capture)
		return;

	if (READ_ONCE(i915->gpu_error.first_error))
		return;

	error = i915_capture_gpu_state(i915);
	if (IS_ERR(error))
		return;

	dev_info(i915->drm.dev, "%s\n", error_msg(error, engine_mask, msg));

	if (!error->simulated) {
		spin_lock_irqsave(&i915->gpu_error.lock, flags);
		if (!i915->gpu_error.first_error) {
			i915->gpu_error.first_error = error;
			error = NULL;
		}
		spin_unlock_irqrestore(&i915->gpu_error.lock, flags);
	}

	if (error) {
		__i915_gpu_state_free(&error->ref);
		return;
	}

	if (!xchg(&warned, true) &&
	    ktime_get_real_seconds() - DRIVER_TIMESTAMP < DAY_AS_SECONDS(180)) {
		pr_info("GPU hangs can indicate a bug anywhere in the entire gfx stack, including userspace.\n");
		pr_info("Please file a _new_ bug report on bugs.freedesktop.org against DRI -> DRM/Intel\n");
		pr_info("drm/i915 developers can then reassign to the right component if it's not a kernel issue.\n");
		pr_info("The GPU crash dump is required to analyze GPU hangs, so please always attach it.\n");
		pr_info("GPU crash dump saved to /sys/class/drm/card%d/error\n",
			i915->drm.primary->index);
	}
}

struct i915_gpu_state *
i915_first_error_state(struct drm_i915_private *i915)
{
	struct i915_gpu_state *error;

	spin_lock_irq(&i915->gpu_error.lock);
	error = i915->gpu_error.first_error;
	if (!IS_ERR_OR_NULL(error))
		i915_gpu_state_get(error);
	spin_unlock_irq(&i915->gpu_error.lock);

	return error;
}

void i915_reset_error_state(struct drm_i915_private *i915)
{
	struct i915_gpu_state *error;

	spin_lock_irq(&i915->gpu_error.lock);
	error = i915->gpu_error.first_error;
	if (error != ERR_PTR(-ENODEV)) /* if disabled, always disabled */
		i915->gpu_error.first_error = NULL;
	spin_unlock_irq(&i915->gpu_error.lock);

	if (!IS_ERR_OR_NULL(error))
		i915_gpu_state_put(error);
}

void i915_disable_error_state(struct drm_i915_private *i915, int err)
{
	spin_lock_irq(&i915->gpu_error.lock);
	if (!i915->gpu_error.first_error)
		i915->gpu_error.first_error = ERR_PTR(err);
	spin_unlock_irq(&i915->gpu_error.lock);
}<|MERGE_RESOLUTION|>--- conflicted
+++ resolved
@@ -1046,11 +1046,7 @@
 
 			s = kmap(page);
 			ret = compress_page(compress, s, dst);
-<<<<<<< HEAD
-			kunmap(s);
-=======
 			kunmap(page);
->>>>>>> 2b68392e
 
 			drm_clflush_pages(&page, 1);
 
