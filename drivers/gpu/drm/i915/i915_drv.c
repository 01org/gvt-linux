--- conflicted
+++ resolved
@@ -1323,9 +1323,6 @@
 
 	intel_display_power_get(dev_priv, POWER_DOMAIN_INIT);
 
-<<<<<<< HEAD
-	intel_gvt_cleanup(dev_priv);
-=======
 	drm_modeset_acquire_init(&ctx, 0);
 	while (1) {
 		ret = drm_modeset_lock_all_ctx(dev, &ctx);
@@ -1343,7 +1340,8 @@
 
 	drm_modeset_drop_locks(&ctx);
 	drm_modeset_acquire_fini(&ctx);
->>>>>>> 04a68a35
+
+	intel_gvt_cleanup(dev_priv);
 
 	i915_driver_unregister(dev_priv);
 
