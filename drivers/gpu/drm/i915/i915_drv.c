/* i915_drv.c -- i830,i845,i855,i865,i915 driver -*- linux-c -*-
 */
/*
 *
 * Copyright 2003 Tungsten Graphics, Inc., Cedar Park, Texas.
 * All Rights Reserved.
 *
 * Permission is hereby granted, free of charge, to any person obtaining a
 * copy of this software and associated documentation files (the
 * "Software"), to deal in the Software without restriction, including
 * without limitation the rights to use, copy, modify, merge, publish,
 * distribute, sub license, and/or sell copies of the Software, and to
 * permit persons to whom the Software is furnished to do so, subject to
 * the following conditions:
 *
 * The above copyright notice and this permission notice (including the
 * next paragraph) shall be included in all copies or substantial portions
 * of the Software.
 *
 * THE SOFTWARE IS PROVIDED "AS IS", WITHOUT WARRANTY OF ANY KIND, EXPRESS
 * OR IMPLIED, INCLUDING BUT NOT LIMITED TO THE WARRANTIES OF
 * MERCHANTABILITY, FITNESS FOR A PARTICULAR PURPOSE AND NON-INFRINGEMENT.
 * IN NO EVENT SHALL TUNGSTEN GRAPHICS AND/OR ITS SUPPLIERS BE LIABLE FOR
 * ANY CLAIM, DAMAGES OR OTHER LIABILITY, WHETHER IN AN ACTION OF CONTRACT,
 * TORT OR OTHERWISE, ARISING FROM, OUT OF OR IN CONNECTION WITH THE
 * SOFTWARE OR THE USE OR OTHER DEALINGS IN THE SOFTWARE.
 *
 */

#include <linux/acpi.h>
#include <linux/device.h>
#include <linux/oom.h>
#include <linux/module.h>
#include <linux/pci.h>
#include <linux/pm.h>
#include <linux/pm_runtime.h>
#include <linux/pnp.h>
#include <linux/slab.h>
#include <linux/vgaarb.h>
#include <linux/vga_switcheroo.h>
#include <linux/vt.h>
#include <acpi/video.h>

#include <drm/drmP.h>
#include <drm/drm_crtc_helper.h>
#include <drm/drm_atomic_helper.h>
#include <drm/i915_drm.h>

#include "i915_drv.h"
#include "i915_trace.h"
#include "i915_vgpu.h"
#include "intel_drv.h"
#include "intel_uc.h"

static struct drm_driver driver;

static unsigned int i915_load_fail_count;

bool __i915_inject_load_failure(const char *func, int line)
{
	if (i915_load_fail_count >= i915.inject_load_failure)
		return false;

	if (++i915_load_fail_count == i915.inject_load_failure) {
		DRM_INFO("Injecting failure at checkpoint %u [%s:%d]\n",
			 i915.inject_load_failure, func, line);
		return true;
	}

	return false;
}

#define FDO_BUG_URL "https://bugs.freedesktop.org/enter_bug.cgi?product=DRI"
#define FDO_BUG_MSG "Please file a bug at " FDO_BUG_URL " against DRM/Intel " \
		    "providing the dmesg log by booting with drm.debug=0xf"

void
__i915_printk(struct drm_i915_private *dev_priv, const char *level,
	      const char *fmt, ...)
{
	static bool shown_bug_once;
	struct device *kdev = dev_priv->drm.dev;
	bool is_error = level[1] <= KERN_ERR[1];
	bool is_debug = level[1] == KERN_DEBUG[1];
	struct va_format vaf;
	va_list args;

	if (is_debug && !(drm_debug & DRM_UT_DRIVER))
		return;

	va_start(args, fmt);

	vaf.fmt = fmt;
	vaf.va = &args;

	dev_printk(level, kdev, "[" DRM_NAME ":%ps] %pV",
		   __builtin_return_address(0), &vaf);

	if (is_error && !shown_bug_once) {
		dev_notice(kdev, "%s", FDO_BUG_MSG);
		shown_bug_once = true;
	}

	va_end(args);
}

static bool i915_error_injected(struct drm_i915_private *dev_priv)
{
	return i915.inject_load_failure &&
	       i915_load_fail_count == i915.inject_load_failure;
}

#define i915_load_error(dev_priv, fmt, ...)				     \
	__i915_printk(dev_priv,						     \
		      i915_error_injected(dev_priv) ? KERN_DEBUG : KERN_ERR, \
		      fmt, ##__VA_ARGS__)


static enum intel_pch intel_virt_detect_pch(struct drm_i915_private *dev_priv)
{
	enum intel_pch ret = PCH_NOP;

	/*
	 * In a virtualized passthrough environment we can be in a
	 * setup where the ISA bridge is not able to be passed through.
	 * In this case, a south bridge can be emulated and we have to
	 * make an educated guess as to which PCH is really there.
	 */

	if (IS_GEN5(dev_priv)) {
		ret = PCH_IBX;
		DRM_DEBUG_KMS("Assuming Ibex Peak PCH\n");
	} else if (IS_GEN6(dev_priv) || IS_IVYBRIDGE(dev_priv)) {
		ret = PCH_CPT;
		DRM_DEBUG_KMS("Assuming CouarPoint PCH\n");
	} else if (IS_HASWELL(dev_priv) || IS_BROADWELL(dev_priv)) {
		ret = PCH_LPT;
		DRM_DEBUG_KMS("Assuming LynxPoint PCH\n");
	} else if (IS_SKYLAKE(dev_priv) || IS_KABYLAKE(dev_priv)) {
		ret = PCH_SPT;
		DRM_DEBUG_KMS("Assuming SunrisePoint PCH\n");
	}

	return ret;
}

static void intel_detect_pch(struct drm_i915_private *dev_priv)
{
	struct pci_dev *pch = NULL;

	/* In all current cases, num_pipes is equivalent to the PCH_NOP setting
	 * (which really amounts to a PCH but no South Display).
	 */
	if (INTEL_INFO(dev_priv)->num_pipes == 0) {
		dev_priv->pch_type = PCH_NOP;
		return;
	}

	/*
	 * The reason to probe ISA bridge instead of Dev31:Fun0 is to
	 * make graphics device passthrough work easy for VMM, that only
	 * need to expose ISA bridge to let driver know the real hardware
	 * underneath. This is a requirement from virtualization team.
	 *
	 * In some virtualized environments (e.g. XEN), there is irrelevant
	 * ISA bridge in the system. To work reliably, we should scan trhough
	 * all the ISA bridge devices and check for the first match, instead
	 * of only checking the first one.
	 */
	while ((pch = pci_get_class(PCI_CLASS_BRIDGE_ISA << 8, pch))) {
		if (pch->vendor == PCI_VENDOR_ID_INTEL) {
			unsigned short id = pch->device & INTEL_PCH_DEVICE_ID_MASK;
			dev_priv->pch_id = id;

			if (id == INTEL_PCH_IBX_DEVICE_ID_TYPE) {
				dev_priv->pch_type = PCH_IBX;
				DRM_DEBUG_KMS("Found Ibex Peak PCH\n");
				WARN_ON(!IS_GEN5(dev_priv));
			} else if (id == INTEL_PCH_CPT_DEVICE_ID_TYPE) {
				dev_priv->pch_type = PCH_CPT;
				DRM_DEBUG_KMS("Found CougarPoint PCH\n");
				WARN_ON(!(IS_GEN6(dev_priv) ||
					IS_IVYBRIDGE(dev_priv)));
			} else if (id == INTEL_PCH_PPT_DEVICE_ID_TYPE) {
				/* PantherPoint is CPT compatible */
				dev_priv->pch_type = PCH_CPT;
				DRM_DEBUG_KMS("Found PantherPoint PCH\n");
				WARN_ON(!(IS_GEN6(dev_priv) ||
					IS_IVYBRIDGE(dev_priv)));
			} else if (id == INTEL_PCH_LPT_DEVICE_ID_TYPE) {
				dev_priv->pch_type = PCH_LPT;
				DRM_DEBUG_KMS("Found LynxPoint PCH\n");
				WARN_ON(!IS_HASWELL(dev_priv) &&
					!IS_BROADWELL(dev_priv));
				WARN_ON(IS_HSW_ULT(dev_priv) ||
					IS_BDW_ULT(dev_priv));
			} else if (id == INTEL_PCH_LPT_LP_DEVICE_ID_TYPE) {
				dev_priv->pch_type = PCH_LPT;
				DRM_DEBUG_KMS("Found LynxPoint LP PCH\n");
				WARN_ON(!IS_HASWELL(dev_priv) &&
					!IS_BROADWELL(dev_priv));
				WARN_ON(!IS_HSW_ULT(dev_priv) &&
					!IS_BDW_ULT(dev_priv));
			} else if (id == INTEL_PCH_SPT_DEVICE_ID_TYPE) {
				dev_priv->pch_type = PCH_SPT;
				DRM_DEBUG_KMS("Found SunrisePoint PCH\n");
				WARN_ON(!IS_SKYLAKE(dev_priv) &&
					!IS_KABYLAKE(dev_priv));
			} else if (id == INTEL_PCH_SPT_LP_DEVICE_ID_TYPE) {
				dev_priv->pch_type = PCH_SPT;
				DRM_DEBUG_KMS("Found SunrisePoint LP PCH\n");
				WARN_ON(!IS_SKYLAKE(dev_priv) &&
					!IS_KABYLAKE(dev_priv));
			} else if (id == INTEL_PCH_KBP_DEVICE_ID_TYPE) {
				dev_priv->pch_type = PCH_KBP;
				DRM_DEBUG_KMS("Found KabyPoint PCH\n");
				WARN_ON(!IS_SKYLAKE(dev_priv) &&
					!IS_KABYLAKE(dev_priv));
			} else if ((id == INTEL_PCH_P2X_DEVICE_ID_TYPE) ||
				   (id == INTEL_PCH_P3X_DEVICE_ID_TYPE) ||
				   ((id == INTEL_PCH_QEMU_DEVICE_ID_TYPE) &&
				    pch->subsystem_vendor ==
					    PCI_SUBVENDOR_ID_REDHAT_QUMRANET &&
				    pch->subsystem_device ==
					    PCI_SUBDEVICE_ID_QEMU)) {
				dev_priv->pch_type =
					intel_virt_detect_pch(dev_priv);
			} else
				continue;

			break;
		}
	}
	if (!pch)
		DRM_DEBUG_KMS("No PCH found.\n");

	pci_dev_put(pch);
}

static int i915_getparam(struct drm_device *dev, void *data,
			 struct drm_file *file_priv)
{
	struct drm_i915_private *dev_priv = to_i915(dev);
	struct pci_dev *pdev = dev_priv->drm.pdev;
	drm_i915_getparam_t *param = data;
	int value;

	switch (param->param) {
	case I915_PARAM_IRQ_ACTIVE:
	case I915_PARAM_ALLOW_BATCHBUFFER:
	case I915_PARAM_LAST_DISPATCH:
		/* Reject all old ums/dri params. */
		return -ENODEV;
	case I915_PARAM_CHIPSET_ID:
		value = pdev->device;
		break;
	case I915_PARAM_REVISION:
		value = pdev->revision;
		break;
	case I915_PARAM_NUM_FENCES_AVAIL:
		value = dev_priv->num_fence_regs;
		break;
	case I915_PARAM_HAS_OVERLAY:
		value = dev_priv->overlay ? 1 : 0;
		break;
	case I915_PARAM_HAS_BSD:
		value = !!dev_priv->engine[VCS];
		break;
	case I915_PARAM_HAS_BLT:
		value = !!dev_priv->engine[BCS];
		break;
	case I915_PARAM_HAS_VEBOX:
		value = !!dev_priv->engine[VECS];
		break;
	case I915_PARAM_HAS_BSD2:
		value = !!dev_priv->engine[VCS2];
		break;
	case I915_PARAM_HAS_EXEC_CONSTANTS:
		value = INTEL_GEN(dev_priv) >= 4;
		break;
	case I915_PARAM_HAS_LLC:
		value = HAS_LLC(dev_priv);
		break;
	case I915_PARAM_HAS_WT:
		value = HAS_WT(dev_priv);
		break;
	case I915_PARAM_HAS_ALIASING_PPGTT:
		value = USES_PPGTT(dev_priv);
		break;
	case I915_PARAM_HAS_SEMAPHORES:
		value = i915.semaphores;
		break;
	case I915_PARAM_HAS_SECURE_BATCHES:
		value = capable(CAP_SYS_ADMIN);
		break;
	case I915_PARAM_CMD_PARSER_VERSION:
		value = i915_cmd_parser_get_version(dev_priv);
		break;
	case I915_PARAM_SUBSLICE_TOTAL:
		value = sseu_subslice_total(&INTEL_INFO(dev_priv)->sseu);
		if (!value)
			return -ENODEV;
		break;
	case I915_PARAM_EU_TOTAL:
		value = INTEL_INFO(dev_priv)->sseu.eu_total;
		if (!value)
			return -ENODEV;
		break;
	case I915_PARAM_HAS_GPU_RESET:
		value = i915.enable_hangcheck && intel_has_gpu_reset(dev_priv);
		break;
	case I915_PARAM_HAS_RESOURCE_STREAMER:
		value = HAS_RESOURCE_STREAMER(dev_priv);
		break;
	case I915_PARAM_HAS_POOLED_EU:
		value = HAS_POOLED_EU(dev_priv);
		break;
	case I915_PARAM_MIN_EU_IN_POOL:
		value = INTEL_INFO(dev_priv)->sseu.min_eu_in_pool;
		break;
	case I915_PARAM_HUC_STATUS:
		/* The register is already force-woken. We dont need
		 * any rpm here
		 */
		value = I915_READ(HUC_STATUS2) & HUC_FW_VERIFIED;
		break;
	case I915_PARAM_MMAP_GTT_VERSION:
		/* Though we've started our numbering from 1, and so class all
		 * earlier versions as 0, in effect their value is undefined as
		 * the ioctl will report EINVAL for the unknown param!
		 */
		value = i915_gem_mmap_gtt_version();
		break;
	case I915_PARAM_HAS_SCHEDULER:
		value = dev_priv->engine[RCS] &&
			dev_priv->engine[RCS]->schedule;
		break;
	case I915_PARAM_MMAP_VERSION:
		/* Remember to bump this if the version changes! */
	case I915_PARAM_HAS_GEM:
	case I915_PARAM_HAS_PAGEFLIPPING:
	case I915_PARAM_HAS_EXECBUF2: /* depends on GEM */
	case I915_PARAM_HAS_RELAXED_FENCING:
	case I915_PARAM_HAS_COHERENT_RINGS:
	case I915_PARAM_HAS_RELAXED_DELTA:
	case I915_PARAM_HAS_GEN7_SOL_RESET:
	case I915_PARAM_HAS_WAIT_TIMEOUT:
	case I915_PARAM_HAS_PRIME_VMAP_FLUSH:
	case I915_PARAM_HAS_PINNED_BATCHES:
	case I915_PARAM_HAS_EXEC_NO_RELOC:
	case I915_PARAM_HAS_EXEC_HANDLE_LUT:
	case I915_PARAM_HAS_COHERENT_PHYS_GTT:
	case I915_PARAM_HAS_EXEC_SOFTPIN:
	case I915_PARAM_HAS_EXEC_ASYNC:
	case I915_PARAM_HAS_EXEC_FENCE:
		/* For the time being all of these are always true;
		 * if some supported hardware does not have one of these
		 * features this value needs to be provided from
		 * INTEL_INFO(), a feature macro, or similar.
		 */
		value = 1;
		break;
	default:
		DRM_DEBUG("Unknown parameter %d\n", param->param);
		return -EINVAL;
	}

	if (put_user(value, param->value))
		return -EFAULT;

	return 0;
}

static int i915_get_bridge_dev(struct drm_i915_private *dev_priv)
{
	dev_priv->bridge_dev = pci_get_bus_and_slot(0, PCI_DEVFN(0, 0));
	if (!dev_priv->bridge_dev) {
		DRM_ERROR("bridge device not found\n");
		return -1;
	}
	return 0;
}

/* Allocate space for the MCH regs if needed, return nonzero on error */
static int
intel_alloc_mchbar_resource(struct drm_i915_private *dev_priv)
{
	int reg = INTEL_GEN(dev_priv) >= 4 ? MCHBAR_I965 : MCHBAR_I915;
	u32 temp_lo, temp_hi = 0;
	u64 mchbar_addr;
	int ret;

	if (INTEL_GEN(dev_priv) >= 4)
		pci_read_config_dword(dev_priv->bridge_dev, reg + 4, &temp_hi);
	pci_read_config_dword(dev_priv->bridge_dev, reg, &temp_lo);
	mchbar_addr = ((u64)temp_hi << 32) | temp_lo;

	/* If ACPI doesn't have it, assume we need to allocate it ourselves */
#ifdef CONFIG_PNP
	if (mchbar_addr &&
	    pnp_range_reserved(mchbar_addr, mchbar_addr + MCHBAR_SIZE))
		return 0;
#endif

	/* Get some space for it */
	dev_priv->mch_res.name = "i915 MCHBAR";
	dev_priv->mch_res.flags = IORESOURCE_MEM;
	ret = pci_bus_alloc_resource(dev_priv->bridge_dev->bus,
				     &dev_priv->mch_res,
				     MCHBAR_SIZE, MCHBAR_SIZE,
				     PCIBIOS_MIN_MEM,
				     0, pcibios_align_resource,
				     dev_priv->bridge_dev);
	if (ret) {
		DRM_DEBUG_DRIVER("failed bus alloc: %d\n", ret);
		dev_priv->mch_res.start = 0;
		return ret;
	}

	if (INTEL_GEN(dev_priv) >= 4)
		pci_write_config_dword(dev_priv->bridge_dev, reg + 4,
				       upper_32_bits(dev_priv->mch_res.start));

	pci_write_config_dword(dev_priv->bridge_dev, reg,
			       lower_32_bits(dev_priv->mch_res.start));
	return 0;
}

/* Setup MCHBAR if possible, return true if we should disable it again */
static void
intel_setup_mchbar(struct drm_i915_private *dev_priv)
{
	int mchbar_reg = INTEL_GEN(dev_priv) >= 4 ? MCHBAR_I965 : MCHBAR_I915;
	u32 temp;
	bool enabled;

	if (IS_VALLEYVIEW(dev_priv) || IS_CHERRYVIEW(dev_priv))
		return;

	dev_priv->mchbar_need_disable = false;

	if (IS_I915G(dev_priv) || IS_I915GM(dev_priv)) {
		pci_read_config_dword(dev_priv->bridge_dev, DEVEN, &temp);
		enabled = !!(temp & DEVEN_MCHBAR_EN);
	} else {
		pci_read_config_dword(dev_priv->bridge_dev, mchbar_reg, &temp);
		enabled = temp & 1;
	}

	/* If it's already enabled, don't have to do anything */
	if (enabled)
		return;

	if (intel_alloc_mchbar_resource(dev_priv))
		return;

	dev_priv->mchbar_need_disable = true;

	/* Space is allocated or reserved, so enable it. */
	if (IS_I915G(dev_priv) || IS_I915GM(dev_priv)) {
		pci_write_config_dword(dev_priv->bridge_dev, DEVEN,
				       temp | DEVEN_MCHBAR_EN);
	} else {
		pci_read_config_dword(dev_priv->bridge_dev, mchbar_reg, &temp);
		pci_write_config_dword(dev_priv->bridge_dev, mchbar_reg, temp | 1);
	}
}

static void
intel_teardown_mchbar(struct drm_i915_private *dev_priv)
{
	int mchbar_reg = INTEL_GEN(dev_priv) >= 4 ? MCHBAR_I965 : MCHBAR_I915;

	if (dev_priv->mchbar_need_disable) {
		if (IS_I915G(dev_priv) || IS_I915GM(dev_priv)) {
			u32 deven_val;

			pci_read_config_dword(dev_priv->bridge_dev, DEVEN,
					      &deven_val);
			deven_val &= ~DEVEN_MCHBAR_EN;
			pci_write_config_dword(dev_priv->bridge_dev, DEVEN,
					       deven_val);
		} else {
			u32 mchbar_val;

			pci_read_config_dword(dev_priv->bridge_dev, mchbar_reg,
					      &mchbar_val);
			mchbar_val &= ~1;
			pci_write_config_dword(dev_priv->bridge_dev, mchbar_reg,
					       mchbar_val);
		}
	}

	if (dev_priv->mch_res.start)
		release_resource(&dev_priv->mch_res);
}

/* true = enable decode, false = disable decoder */
static unsigned int i915_vga_set_decode(void *cookie, bool state)
{
	struct drm_i915_private *dev_priv = cookie;

	intel_modeset_vga_set_state(dev_priv, state);
	if (state)
		return VGA_RSRC_LEGACY_IO | VGA_RSRC_LEGACY_MEM |
		       VGA_RSRC_NORMAL_IO | VGA_RSRC_NORMAL_MEM;
	else
		return VGA_RSRC_NORMAL_IO | VGA_RSRC_NORMAL_MEM;
}

static int i915_resume_switcheroo(struct drm_device *dev);
static int i915_suspend_switcheroo(struct drm_device *dev, pm_message_t state);

static void i915_switcheroo_set_state(struct pci_dev *pdev, enum vga_switcheroo_state state)
{
	struct drm_device *dev = pci_get_drvdata(pdev);
	pm_message_t pmm = { .event = PM_EVENT_SUSPEND };

	if (state == VGA_SWITCHEROO_ON) {
		pr_info("switched on\n");
		dev->switch_power_state = DRM_SWITCH_POWER_CHANGING;
		/* i915 resume handler doesn't set to D0 */
		pci_set_power_state(pdev, PCI_D0);
		i915_resume_switcheroo(dev);
		dev->switch_power_state = DRM_SWITCH_POWER_ON;
	} else {
		pr_info("switched off\n");
		dev->switch_power_state = DRM_SWITCH_POWER_CHANGING;
		i915_suspend_switcheroo(dev, pmm);
		dev->switch_power_state = DRM_SWITCH_POWER_OFF;
	}
}

static bool i915_switcheroo_can_switch(struct pci_dev *pdev)
{
	struct drm_device *dev = pci_get_drvdata(pdev);

	/*
	 * FIXME: open_count is protected by drm_global_mutex but that would lead to
	 * locking inversion with the driver load path. And the access here is
	 * completely racy anyway. So don't bother with locking for now.
	 */
	return dev->open_count == 0;
}

static const struct vga_switcheroo_client_ops i915_switcheroo_ops = {
	.set_gpu_state = i915_switcheroo_set_state,
	.reprobe = NULL,
	.can_switch = i915_switcheroo_can_switch,
};

static void i915_gem_fini(struct drm_i915_private *dev_priv)
{
	mutex_lock(&dev_priv->drm.struct_mutex);
	i915_gem_cleanup_engines(dev_priv);
	i915_gem_context_fini(dev_priv);
	mutex_unlock(&dev_priv->drm.struct_mutex);

	i915_gem_drain_freed_objects(dev_priv);

	WARN_ON(!list_empty(&dev_priv->context_list));
}

static int i915_load_modeset_init(struct drm_device *dev)
{
	struct drm_i915_private *dev_priv = to_i915(dev);
	struct pci_dev *pdev = dev_priv->drm.pdev;
	int ret;

	if (i915_inject_load_failure())
		return -ENODEV;

	ret = intel_bios_init(dev_priv);
	if (ret)
		DRM_INFO("failed to find VBIOS tables\n");

	/* If we have > 1 VGA cards, then we need to arbitrate access
	 * to the common VGA resources.
	 *
	 * If we are a secondary display controller (!PCI_DISPLAY_CLASS_VGA),
	 * then we do not take part in VGA arbitration and the
	 * vga_client_register() fails with -ENODEV.
	 */
	ret = vga_client_register(pdev, dev_priv, NULL, i915_vga_set_decode);
	if (ret && ret != -ENODEV)
		goto out;

	intel_register_dsm_handler();

	ret = vga_switcheroo_register_client(pdev, &i915_switcheroo_ops, false);
	if (ret)
		goto cleanup_vga_client;

	/* must happen before intel_power_domains_init_hw() on VLV/CHV */
	intel_update_rawclk(dev_priv);

	intel_power_domains_init_hw(dev_priv, false);

	intel_csr_ucode_init(dev_priv);

	ret = intel_irq_install(dev_priv);
	if (ret)
		goto cleanup_csr;

	intel_setup_gmbus(dev_priv);

	/* Important: The output setup functions called by modeset_init need
	 * working irqs for e.g. gmbus and dp aux transfers. */
	ret = intel_modeset_init(dev);
	if (ret)
		goto cleanup_irq;

	intel_huc_init(dev_priv);
	intel_guc_init(dev_priv);

	ret = i915_gem_init(dev_priv);
	if (ret)
		goto cleanup_irq;

	intel_modeset_gem_init(dev);

	if (INTEL_INFO(dev_priv)->num_pipes == 0)
		return 0;

	ret = intel_fbdev_init(dev);
	if (ret)
		goto cleanup_gem;

	/* Only enable hotplug handling once the fbdev is fully set up. */
	intel_hpd_init(dev_priv);

	drm_kms_helper_poll_init(dev);

	return 0;

cleanup_gem:
	if (i915_gem_suspend(dev_priv))
		DRM_ERROR("failed to idle hardware; continuing to unload!\n");
	i915_gem_fini(dev_priv);
cleanup_irq:
	intel_guc_fini(dev_priv);
	intel_huc_fini(dev_priv);
	drm_irq_uninstall(dev);
	intel_teardown_gmbus(dev_priv);
cleanup_csr:
	intel_csr_ucode_fini(dev_priv);
	intel_power_domains_fini(dev_priv);
	vga_switcheroo_unregister_client(pdev);
cleanup_vga_client:
	vga_client_register(pdev, NULL, NULL, NULL);
out:
	return ret;
}

static int i915_kick_out_firmware_fb(struct drm_i915_private *dev_priv)
{
	struct apertures_struct *ap;
	struct pci_dev *pdev = dev_priv->drm.pdev;
	struct i915_ggtt *ggtt = &dev_priv->ggtt;
	bool primary;
	int ret;

	ap = alloc_apertures(1);
	if (!ap)
		return -ENOMEM;

	ap->ranges[0].base = ggtt->mappable_base;
	ap->ranges[0].size = ggtt->mappable_end;

	primary =
		pdev->resource[PCI_ROM_RESOURCE].flags & IORESOURCE_ROM_SHADOW;

	ret = drm_fb_helper_remove_conflicting_framebuffers(ap, "inteldrmfb", primary);

	kfree(ap);

	return ret;
}

#if !defined(CONFIG_VGA_CONSOLE)
static int i915_kick_out_vgacon(struct drm_i915_private *dev_priv)
{
	return 0;
}
#elif !defined(CONFIG_DUMMY_CONSOLE)
static int i915_kick_out_vgacon(struct drm_i915_private *dev_priv)
{
	return -ENODEV;
}
#else
static int i915_kick_out_vgacon(struct drm_i915_private *dev_priv)
{
	int ret = 0;

	DRM_INFO("Replacing VGA console driver\n");

	console_lock();
	if (con_is_bound(&vga_con))
		ret = do_take_over_console(&dummy_con, 0, MAX_NR_CONSOLES - 1, 1);
	if (ret == 0) {
		ret = do_unregister_con_driver(&vga_con);

		/* Ignore "already unregistered". */
		if (ret == -ENODEV)
			ret = 0;
	}
	console_unlock();

	return ret;
}
#endif

static void intel_init_dpio(struct drm_i915_private *dev_priv)
{
	/*
	 * IOSF_PORT_DPIO is used for VLV x2 PHY (DP/HDMI B and C),
	 * CHV x1 PHY (DP/HDMI D)
	 * IOSF_PORT_DPIO_2 is used for CHV x2 PHY (DP/HDMI B and C)
	 */
	if (IS_CHERRYVIEW(dev_priv)) {
		DPIO_PHY_IOSF_PORT(DPIO_PHY0) = IOSF_PORT_DPIO_2;
		DPIO_PHY_IOSF_PORT(DPIO_PHY1) = IOSF_PORT_DPIO;
	} else if (IS_VALLEYVIEW(dev_priv)) {
		DPIO_PHY_IOSF_PORT(DPIO_PHY0) = IOSF_PORT_DPIO;
	}
}

static int i915_workqueues_init(struct drm_i915_private *dev_priv)
{
	/*
	 * The i915 workqueue is primarily used for batched retirement of
	 * requests (and thus managing bo) once the task has been completed
	 * by the GPU. i915_gem_retire_requests() is called directly when we
	 * need high-priority retirement, such as waiting for an explicit
	 * bo.
	 *
	 * It is also used for periodic low-priority events, such as
	 * idle-timers and recording error state.
	 *
	 * All tasks on the workqueue are expected to acquire the dev mutex
	 * so there is no point in running more than one instance of the
	 * workqueue at any time.  Use an ordered one.
	 */
	dev_priv->wq = alloc_ordered_workqueue("i915", 0);
	if (dev_priv->wq == NULL)
		goto out_err;

	dev_priv->hotplug.dp_wq = alloc_ordered_workqueue("i915-dp", 0);
	if (dev_priv->hotplug.dp_wq == NULL)
		goto out_free_wq;

	return 0;

out_free_wq:
	destroy_workqueue(dev_priv->wq);
out_err:
	DRM_ERROR("Failed to allocate workqueues.\n");

	return -ENOMEM;
}

static void i915_engines_cleanup(struct drm_i915_private *i915)
{
	struct intel_engine_cs *engine;
	enum intel_engine_id id;

	for_each_engine(engine, i915, id)
		kfree(engine);
}

static void i915_workqueues_cleanup(struct drm_i915_private *dev_priv)
{
	destroy_workqueue(dev_priv->hotplug.dp_wq);
	destroy_workqueue(dev_priv->wq);
}

/*
 * We don't keep the workarounds for pre-production hardware, so we expect our
 * driver to fail on these machines in one way or another. A little warning on
 * dmesg may help both the user and the bug triagers.
 */
static void intel_detect_preproduction_hw(struct drm_i915_private *dev_priv)
{
	bool pre = false;

	pre |= IS_HSW_EARLY_SDV(dev_priv);
	pre |= IS_SKL_REVID(dev_priv, 0, SKL_REVID_F0);
	pre |= IS_BXT_REVID(dev_priv, 0, BXT_REVID_B_LAST);

	if (pre) {
		DRM_ERROR("This is a pre-production stepping. "
			  "It may not be fully functional.\n");
		add_taint(TAINT_MACHINE_CHECK, LOCKDEP_STILL_OK);
	}
}

/**
 * i915_driver_init_early - setup state not requiring device access
 * @dev_priv: device private
 *
 * Initialize everything that is a "SW-only" state, that is state not
 * requiring accessing the device or exposing the driver via kernel internal
 * or userspace interfaces. Example steps belonging here: lock initialization,
 * system memory allocation, setting up device specific attributes and
 * function hooks not requiring accessing the device.
 */
static int i915_driver_init_early(struct drm_i915_private *dev_priv,
				  const struct pci_device_id *ent)
{
	const struct intel_device_info *match_info =
		(struct intel_device_info *)ent->driver_data;
	struct intel_device_info *device_info;
	int ret = 0;

	if (i915_inject_load_failure())
		return -ENODEV;

	/* Setup the write-once "constant" device info */
	device_info = mkwrite_device_info(dev_priv);
	memcpy(device_info, match_info, sizeof(*device_info));
	device_info->device_id = dev_priv->drm.pdev->device;

	BUG_ON(device_info->gen > sizeof(device_info->gen_mask) * BITS_PER_BYTE);
	device_info->gen_mask = BIT(device_info->gen - 1);

	spin_lock_init(&dev_priv->irq_lock);
	spin_lock_init(&dev_priv->gpu_error.lock);
	mutex_init(&dev_priv->backlight_lock);
	spin_lock_init(&dev_priv->uncore.lock);
	spin_lock_init(&dev_priv->mm.object_stat_lock);
	spin_lock_init(&dev_priv->mmio_flip_lock);
	spin_lock_init(&dev_priv->wm.dsparb_lock);
	mutex_init(&dev_priv->sb_lock);
	mutex_init(&dev_priv->modeset_restore_lock);
	mutex_init(&dev_priv->av_mutex);
	mutex_init(&dev_priv->wm.wm_mutex);
	mutex_init(&dev_priv->pps_mutex);

	intel_uc_init_early(dev_priv);
	i915_memcpy_init_early(dev_priv);

	ret = intel_engines_init_early(dev_priv);
	if (ret)
		return ret;

	ret = i915_workqueues_init(dev_priv);
	if (ret < 0)
		goto err_engines;

	/* This must be called before any calls to HAS_PCH_* */
	intel_detect_pch(dev_priv);

	intel_pm_setup(dev_priv);
	intel_init_dpio(dev_priv);
	intel_power_domains_init(dev_priv);
	intel_irq_init(dev_priv);
	intel_hangcheck_init(dev_priv);
	intel_init_display_hooks(dev_priv);
	intel_init_clock_gating_hooks(dev_priv);
	intel_init_audio_hooks(dev_priv);
	ret = i915_gem_load_init(dev_priv);
	if (ret < 0)
		goto err_workqueues;

	intel_display_crc_init(dev_priv);

	intel_device_info_dump(dev_priv);

	intel_detect_preproduction_hw(dev_priv);

	i915_perf_init(dev_priv);

	return 0;

err_workqueues:
	i915_workqueues_cleanup(dev_priv);
err_engines:
	i915_engines_cleanup(dev_priv);
	return ret;
}

/**
 * i915_driver_cleanup_early - cleanup the setup done in i915_driver_init_early()
 * @dev_priv: device private
 */
static void i915_driver_cleanup_early(struct drm_i915_private *dev_priv)
{
	i915_perf_fini(dev_priv);
	i915_gem_load_cleanup(dev_priv);
	i915_workqueues_cleanup(dev_priv);
	i915_engines_cleanup(dev_priv);
}

static int i915_mmio_setup(struct drm_i915_private *dev_priv)
{
	struct pci_dev *pdev = dev_priv->drm.pdev;
	int mmio_bar;
	int mmio_size;

	mmio_bar = IS_GEN2(dev_priv) ? 1 : 0;
	/*
	 * Before gen4, the registers and the GTT are behind different BARs.
	 * However, from gen4 onwards, the registers and the GTT are shared
	 * in the same BAR, so we want to restrict this ioremap from
	 * clobbering the GTT which we want ioremap_wc instead. Fortunately,
	 * the register BAR remains the same size for all the earlier
	 * generations up to Ironlake.
	 */
	if (INTEL_GEN(dev_priv) < 5)
		mmio_size = 512 * 1024;
	else
		mmio_size = 2 * 1024 * 1024;
	dev_priv->regs = pci_iomap(pdev, mmio_bar, mmio_size);
	if (dev_priv->regs == NULL) {
		DRM_ERROR("failed to map registers\n");

		return -EIO;
	}

	/* Try to make sure MCHBAR is enabled before poking at it */
	intel_setup_mchbar(dev_priv);

	return 0;
}

static void i915_mmio_cleanup(struct drm_i915_private *dev_priv)
{
	struct pci_dev *pdev = dev_priv->drm.pdev;

	intel_teardown_mchbar(dev_priv);
	pci_iounmap(pdev, dev_priv->regs);
}

/**
 * i915_driver_init_mmio - setup device MMIO
 * @dev_priv: device private
 *
 * Setup minimal device state necessary for MMIO accesses later in the
 * initialization sequence. The setup here should avoid any other device-wide
 * side effects or exposing the driver via kernel internal or user space
 * interfaces.
 */
static int i915_driver_init_mmio(struct drm_i915_private *dev_priv)
{
	int ret;

	if (i915_inject_load_failure())
		return -ENODEV;

	if (i915_get_bridge_dev(dev_priv))
		return -EIO;

	ret = i915_mmio_setup(dev_priv);
	if (ret < 0)
		goto put_bridge;

	intel_uncore_init(dev_priv);
	i915_gem_init_mmio(dev_priv);

	return 0;

put_bridge:
	pci_dev_put(dev_priv->bridge_dev);

	return ret;
}

/**
 * i915_driver_cleanup_mmio - cleanup the setup done in i915_driver_init_mmio()
 * @dev_priv: device private
 */
static void i915_driver_cleanup_mmio(struct drm_i915_private *dev_priv)
{
	intel_uncore_fini(dev_priv);
	i915_mmio_cleanup(dev_priv);
	pci_dev_put(dev_priv->bridge_dev);
}

static void intel_sanitize_options(struct drm_i915_private *dev_priv)
{
	i915.enable_execlists =
		intel_sanitize_enable_execlists(dev_priv,
						i915.enable_execlists);

	/*
	 * i915.enable_ppgtt is read-only, so do an early pass to validate the
	 * user's requested state against the hardware/driver capabilities.  We
	 * do this now so that we can print out any log messages once rather
	 * than every time we check intel_enable_ppgtt().
	 */
	i915.enable_ppgtt =
		intel_sanitize_enable_ppgtt(dev_priv, i915.enable_ppgtt);
	DRM_DEBUG_DRIVER("ppgtt mode: %i\n", i915.enable_ppgtt);

	i915.semaphores = intel_sanitize_semaphores(dev_priv, i915.semaphores);
	DRM_DEBUG_DRIVER("use GPU sempahores? %s\n", yesno(i915.semaphores));
}

/**
 * i915_driver_init_hw - setup state requiring device access
 * @dev_priv: device private
 *
 * Setup state that requires accessing the device, but doesn't require
 * exposing the driver via kernel internal or userspace interfaces.
 */
static int i915_driver_init_hw(struct drm_i915_private *dev_priv)
{
	struct pci_dev *pdev = dev_priv->drm.pdev;
	int ret;

	if (i915_inject_load_failure())
		return -ENODEV;

	intel_device_info_runtime_init(dev_priv);

	intel_sanitize_options(dev_priv);

	ret = i915_ggtt_probe_hw(dev_priv);
	if (ret)
		return ret;

	/* WARNING: Apparently we must kick fbdev drivers before vgacon,
	 * otherwise the vga fbdev driver falls over. */
	ret = i915_kick_out_firmware_fb(dev_priv);
	if (ret) {
		DRM_ERROR("failed to remove conflicting framebuffer drivers\n");
		goto out_ggtt;
	}

	ret = i915_kick_out_vgacon(dev_priv);
	if (ret) {
		DRM_ERROR("failed to remove conflicting VGA console\n");
		goto out_ggtt;
	}

	ret = i915_ggtt_init_hw(dev_priv);
	if (ret)
		return ret;

	ret = i915_ggtt_enable_hw(dev_priv);
	if (ret) {
		DRM_ERROR("failed to enable GGTT\n");
		goto out_ggtt;
	}

	pci_set_master(pdev);

	/* overlay on gen2 is broken and can't address above 1G */
	if (IS_GEN2(dev_priv)) {
		ret = dma_set_coherent_mask(&pdev->dev, DMA_BIT_MASK(30));
		if (ret) {
			DRM_ERROR("failed to set DMA mask\n");

			goto out_ggtt;
		}
	}

	/* 965GM sometimes incorrectly writes to hardware status page (HWS)
	 * using 32bit addressing, overwriting memory if HWS is located
	 * above 4GB.
	 *
	 * The documentation also mentions an issue with undefined
	 * behaviour if any general state is accessed within a page above 4GB,
	 * which also needs to be handled carefully.
	 */
	if (IS_I965G(dev_priv) || IS_I965GM(dev_priv)) {
		ret = dma_set_coherent_mask(&pdev->dev, DMA_BIT_MASK(32));

		if (ret) {
			DRM_ERROR("failed to set DMA mask\n");

			goto out_ggtt;
		}
	}

	pm_qos_add_request(&dev_priv->pm_qos, PM_QOS_CPU_DMA_LATENCY,
			   PM_QOS_DEFAULT_VALUE);

	intel_uncore_sanitize(dev_priv);

	intel_opregion_setup(dev_priv);

	i915_gem_load_init_fences(dev_priv);

	/* On the 945G/GM, the chipset reports the MSI capability on the
	 * integrated graphics even though the support isn't actually there
	 * according to the published specs.  It doesn't appear to function
	 * correctly in testing on 945G.
	 * This may be a side effect of MSI having been made available for PEG
	 * and the registers being closely associated.
	 *
	 * According to chipset errata, on the 965GM, MSI interrupts may
	 * be lost or delayed, but we use them anyways to avoid
	 * stuck interrupts on some machines.
	 */
	if (!IS_I945G(dev_priv) && !IS_I945GM(dev_priv)) {
		if (pci_enable_msi(pdev) < 0)
			DRM_DEBUG_DRIVER("can't enable MSI");
	}

	ret = intel_gvt_init(dev_priv);
	if (ret)
		goto out_ggtt;

	return 0;

out_ggtt:
	i915_ggtt_cleanup_hw(dev_priv);

	return ret;
}

/**
 * i915_driver_cleanup_hw - cleanup the setup done in i915_driver_init_hw()
 * @dev_priv: device private
 */
static void i915_driver_cleanup_hw(struct drm_i915_private *dev_priv)
{
	struct pci_dev *pdev = dev_priv->drm.pdev;

	if (pdev->msi_enabled)
		pci_disable_msi(pdev);

	pm_qos_remove_request(&dev_priv->pm_qos);
	i915_ggtt_cleanup_hw(dev_priv);
}

/**
 * i915_driver_register - register the driver with the rest of the system
 * @dev_priv: device private
 *
 * Perform any steps necessary to make the driver available via kernel
 * internal or userspace interfaces.
 */
static void i915_driver_register(struct drm_i915_private *dev_priv)
{
	struct drm_device *dev = &dev_priv->drm;

	i915_gem_shrinker_init(dev_priv);

	/*
	 * Notify a valid surface after modesetting,
	 * when running inside a VM.
	 */
	if (intel_vgpu_active(dev_priv))
		I915_WRITE(vgtif_reg(display_ready), VGT_DRV_DISPLAY_READY);

	/* Reveal our presence to userspace */
	if (drm_dev_register(dev, 0) == 0) {
		i915_debugfs_register(dev_priv);
		i915_guc_log_register(dev_priv);
		i915_setup_sysfs(dev_priv);

		/* Depends on sysfs having been initialized */
		i915_perf_register(dev_priv);
	} else
		DRM_ERROR("Failed to register driver for userspace access!\n");

	if (INTEL_INFO(dev_priv)->num_pipes) {
		/* Must be done after probing outputs */
		intel_opregion_register(dev_priv);
		acpi_video_register();
	}

	if (IS_GEN5(dev_priv))
		intel_gpu_ips_init(dev_priv);

	i915_audio_component_init(dev_priv);

	/*
	 * Some ports require correctly set-up hpd registers for detection to
	 * work properly (leading to ghost connected connector status), e.g. VGA
	 * on gm45.  Hence we can only set up the initial fbdev config after hpd
	 * irqs are fully enabled. We do it last so that the async config
	 * cannot run before the connectors are registered.
	 */
	intel_fbdev_initial_config_async(dev);
}

/**
 * i915_driver_unregister - cleanup the registration done in i915_driver_regiser()
 * @dev_priv: device private
 */
static void i915_driver_unregister(struct drm_i915_private *dev_priv)
{
	i915_audio_component_cleanup(dev_priv);

	intel_gpu_ips_teardown();
	acpi_video_unregister();
	intel_opregion_unregister(dev_priv);

	i915_perf_unregister(dev_priv);

	i915_teardown_sysfs(dev_priv);
	i915_guc_log_unregister(dev_priv);
	i915_debugfs_unregister(dev_priv);
	drm_dev_unregister(&dev_priv->drm);

	i915_gem_shrinker_cleanup(dev_priv);
}

/**
 * i915_driver_load - setup chip and create an initial config
 * @pdev: PCI device
 * @ent: matching PCI ID entry
 *
 * The driver load routine has to do several things:
 *   - drive output discovery via intel_modeset_init()
 *   - initialize the memory manager
 *   - allocate initial config memory
 *   - setup the DRM framebuffer with the allocated memory
 */
int i915_driver_load(struct pci_dev *pdev, const struct pci_device_id *ent)
{
	struct drm_i915_private *dev_priv;
	int ret;

	if (i915.nuclear_pageflip)
		driver.driver_features |= DRIVER_ATOMIC;

	ret = -ENOMEM;
	dev_priv = kzalloc(sizeof(*dev_priv), GFP_KERNEL);
	if (dev_priv)
		ret = drm_dev_init(&dev_priv->drm, &driver, &pdev->dev);
	if (ret) {
		DRM_DEV_ERROR(&pdev->dev, "allocation failed\n");
		kfree(dev_priv);
		return ret;
	}

	dev_priv->drm.pdev = pdev;
	dev_priv->drm.dev_private = dev_priv;

	ret = pci_enable_device(pdev);
	if (ret)
		goto out_free_priv;

	pci_set_drvdata(pdev, &dev_priv->drm);

	ret = i915_driver_init_early(dev_priv, ent);
	if (ret < 0)
		goto out_pci_disable;

	intel_runtime_pm_get(dev_priv);

	ret = i915_driver_init_mmio(dev_priv);
	if (ret < 0)
		goto out_runtime_pm_put;

	ret = i915_driver_init_hw(dev_priv);
	if (ret < 0)
		goto out_cleanup_mmio;

	/*
	 * TODO: move the vblank init and parts of modeset init steps into one
	 * of the i915_driver_init_/i915_driver_register functions according
	 * to the role/effect of the given init step.
	 */
	if (INTEL_INFO(dev_priv)->num_pipes) {
		ret = drm_vblank_init(&dev_priv->drm,
				      INTEL_INFO(dev_priv)->num_pipes);
		if (ret)
			goto out_cleanup_hw;
	}

	ret = i915_load_modeset_init(&dev_priv->drm);
	if (ret < 0)
		goto out_cleanup_vblank;

	i915_driver_register(dev_priv);

	intel_runtime_pm_enable(dev_priv);

	dev_priv->ipc_enabled = false;

	/* Everything is in place, we can now relax! */
	DRM_INFO("Initialized %s %d.%d.%d %s for %s on minor %d\n",
		 driver.name, driver.major, driver.minor, driver.patchlevel,
		 driver.date, pci_name(pdev), dev_priv->drm.primary->index);
	if (IS_ENABLED(CONFIG_DRM_I915_DEBUG))
		DRM_INFO("DRM_I915_DEBUG enabled\n");
	if (IS_ENABLED(CONFIG_DRM_I915_DEBUG_GEM))
		DRM_INFO("DRM_I915_DEBUG_GEM enabled\n");

	intel_runtime_pm_put(dev_priv);

	return 0;

out_cleanup_vblank:
	drm_vblank_cleanup(&dev_priv->drm);
out_cleanup_hw:
	i915_driver_cleanup_hw(dev_priv);
out_cleanup_mmio:
	i915_driver_cleanup_mmio(dev_priv);
out_runtime_pm_put:
	intel_runtime_pm_put(dev_priv);
	i915_driver_cleanup_early(dev_priv);
out_pci_disable:
	pci_disable_device(pdev);
out_free_priv:
	i915_load_error(dev_priv, "Device initialization failed (%d)\n", ret);
	drm_dev_unref(&dev_priv->drm);
	return ret;
}

void i915_driver_unload(struct drm_device *dev)
{
	struct drm_i915_private *dev_priv = to_i915(dev);
	struct pci_dev *pdev = dev_priv->drm.pdev;
	struct drm_modeset_acquire_ctx ctx;
	int ret;

	intel_fbdev_fini(dev);

	if (i915_gem_suspend(dev_priv))
		DRM_ERROR("failed to idle hardware; continuing to unload!\n");

	intel_display_power_get(dev_priv, POWER_DOMAIN_INIT);

<<<<<<< HEAD
	intel_gvt_cleanup(dev_priv);
=======
	drm_modeset_acquire_init(&ctx, 0);
	while (1) {
		ret = drm_modeset_lock_all_ctx(dev, &ctx);
		if (!ret)
			ret = drm_atomic_helper_disable_all(dev, &ctx);

		if (ret != -EDEADLK)
			break;

		drm_modeset_backoff(&ctx);
	}

	if (ret)
		DRM_ERROR("Disabling all crtc's during unload failed with %i\n", ret);

	drm_modeset_drop_locks(&ctx);
	drm_modeset_acquire_fini(&ctx);
>>>>>>> 1f7b847d

	i915_driver_unregister(dev_priv);

	drm_vblank_cleanup(dev);

	intel_modeset_cleanup(dev);

	/*
	 * free the memory space allocated for the child device
	 * config parsed from VBT
	 */
	if (dev_priv->vbt.child_dev && dev_priv->vbt.child_dev_num) {
		kfree(dev_priv->vbt.child_dev);
		dev_priv->vbt.child_dev = NULL;
		dev_priv->vbt.child_dev_num = 0;
	}
	kfree(dev_priv->vbt.sdvo_lvds_vbt_mode);
	dev_priv->vbt.sdvo_lvds_vbt_mode = NULL;
	kfree(dev_priv->vbt.lfp_lvds_vbt_mode);
	dev_priv->vbt.lfp_lvds_vbt_mode = NULL;

	vga_switcheroo_unregister_client(pdev);
	vga_client_register(pdev, NULL, NULL, NULL);

	intel_csr_ucode_fini(dev_priv);

	/* Free error state after interrupts are fully disabled. */
	cancel_delayed_work_sync(&dev_priv->gpu_error.hangcheck_work);
	i915_destroy_error_state(dev_priv);

	/* Flush any outstanding unpin_work. */
	drain_workqueue(dev_priv->wq);

	intel_guc_fini(dev_priv);
	intel_huc_fini(dev_priv);
	i915_gem_fini(dev_priv);
	intel_fbc_cleanup_cfb(dev_priv);

	intel_power_domains_fini(dev_priv);

	i915_driver_cleanup_hw(dev_priv);
	i915_driver_cleanup_mmio(dev_priv);

	intel_display_power_put(dev_priv, POWER_DOMAIN_INIT);

	i915_driver_cleanup_early(dev_priv);
}

static int i915_driver_open(struct drm_device *dev, struct drm_file *file)
{
	int ret;

	ret = i915_gem_open(dev, file);
	if (ret)
		return ret;

	return 0;
}

/**
 * i915_driver_lastclose - clean up after all DRM clients have exited
 * @dev: DRM device
 *
 * Take care of cleaning up after all DRM clients have exited.  In the
 * mode setting case, we want to restore the kernel's initial mode (just
 * in case the last client left us in a bad state).
 *
 * Additionally, in the non-mode setting case, we'll tear down the GTT
 * and DMA structures, since the kernel won't be using them, and clea
 * up any GEM state.
 */
static void i915_driver_lastclose(struct drm_device *dev)
{
	intel_fbdev_restore_mode(dev);
	vga_switcheroo_process_delayed_switch();
}

static void i915_driver_preclose(struct drm_device *dev, struct drm_file *file)
{
	mutex_lock(&dev->struct_mutex);
	i915_gem_context_close(dev, file);
	i915_gem_release(dev, file);
	mutex_unlock(&dev->struct_mutex);
}

static void i915_driver_postclose(struct drm_device *dev, struct drm_file *file)
{
	struct drm_i915_file_private *file_priv = file->driver_priv;

	kfree(file_priv);
}

static void intel_suspend_encoders(struct drm_i915_private *dev_priv)
{
	struct drm_device *dev = &dev_priv->drm;
	struct intel_encoder *encoder;

	drm_modeset_lock_all(dev);
	for_each_intel_encoder(dev, encoder)
		if (encoder->suspend)
			encoder->suspend(encoder);
	drm_modeset_unlock_all(dev);
}

static int vlv_resume_prepare(struct drm_i915_private *dev_priv,
			      bool rpm_resume);
static int vlv_suspend_complete(struct drm_i915_private *dev_priv);

static bool suspend_to_idle(struct drm_i915_private *dev_priv)
{
#if IS_ENABLED(CONFIG_ACPI_SLEEP)
	if (acpi_target_system_state() < ACPI_STATE_S3)
		return true;
#endif
	return false;
}

static int i915_drm_suspend(struct drm_device *dev)
{
	struct drm_i915_private *dev_priv = to_i915(dev);
	struct pci_dev *pdev = dev_priv->drm.pdev;
	pci_power_t opregion_target_state;
	int error;

	/* ignore lid events during suspend */
	mutex_lock(&dev_priv->modeset_restore_lock);
	dev_priv->modeset_restore = MODESET_SUSPENDED;
	mutex_unlock(&dev_priv->modeset_restore_lock);

	disable_rpm_wakeref_asserts(dev_priv);

	/* We do a lot of poking in a lot of registers, make sure they work
	 * properly. */
	intel_display_set_init_power(dev_priv, true);

	drm_kms_helper_poll_disable(dev);

	pci_save_state(pdev);

	error = i915_gem_suspend(dev_priv);
	if (error) {
		dev_err(&pdev->dev,
			"GEM idle failed, resume might fail\n");
		goto out;
	}

	intel_guc_suspend(dev_priv);

	intel_display_suspend(dev);

	intel_dp_mst_suspend(dev);

	intel_runtime_pm_disable_interrupts(dev_priv);
	intel_hpd_cancel_work(dev_priv);

	intel_suspend_encoders(dev_priv);

	intel_suspend_hw(dev_priv);

	i915_gem_suspend_gtt_mappings(dev_priv);

	i915_save_state(dev_priv);

	opregion_target_state = suspend_to_idle(dev_priv) ? PCI_D1 : PCI_D3cold;
	intel_opregion_notify_adapter(dev_priv, opregion_target_state);

	intel_uncore_forcewake_reset(dev_priv, false);
	intel_opregion_unregister(dev_priv);

	intel_fbdev_set_suspend(dev, FBINFO_STATE_SUSPENDED, true);

	dev_priv->suspend_count++;

	intel_csr_ucode_suspend(dev_priv);

out:
	enable_rpm_wakeref_asserts(dev_priv);

	return error;
}

static int i915_drm_suspend_late(struct drm_device *dev, bool hibernation)
{
	struct drm_i915_private *dev_priv = to_i915(dev);
	struct pci_dev *pdev = dev_priv->drm.pdev;
	bool fw_csr;
	int ret;

	disable_rpm_wakeref_asserts(dev_priv);

	intel_display_set_init_power(dev_priv, false);

	fw_csr = !IS_GEN9_LP(dev_priv) &&
		suspend_to_idle(dev_priv) && dev_priv->csr.dmc_payload;
	/*
	 * In case of firmware assisted context save/restore don't manually
	 * deinit the power domains. This also means the CSR/DMC firmware will
	 * stay active, it will power down any HW resources as required and
	 * also enable deeper system power states that would be blocked if the
	 * firmware was inactive.
	 */
	if (!fw_csr)
		intel_power_domains_suspend(dev_priv);

	ret = 0;
	if (IS_GEN9_LP(dev_priv))
		bxt_enable_dc9(dev_priv);
	else if (IS_HASWELL(dev_priv) || IS_BROADWELL(dev_priv))
		hsw_enable_pc8(dev_priv);
	else if (IS_VALLEYVIEW(dev_priv) || IS_CHERRYVIEW(dev_priv))
		ret = vlv_suspend_complete(dev_priv);

	if (ret) {
		DRM_ERROR("Suspend complete failed: %d\n", ret);
		if (!fw_csr)
			intel_power_domains_init_hw(dev_priv, true);

		goto out;
	}

	pci_disable_device(pdev);
	/*
	 * During hibernation on some platforms the BIOS may try to access
	 * the device even though it's already in D3 and hang the machine. So
	 * leave the device in D0 on those platforms and hope the BIOS will
	 * power down the device properly. The issue was seen on multiple old
	 * GENs with different BIOS vendors, so having an explicit blacklist
	 * is inpractical; apply the workaround on everything pre GEN6. The
	 * platforms where the issue was seen:
	 * Lenovo Thinkpad X301, X61s, X60, T60, X41
	 * Fujitsu FSC S7110
	 * Acer Aspire 1830T
	 */
	if (!(hibernation && INTEL_GEN(dev_priv) < 6))
		pci_set_power_state(pdev, PCI_D3hot);

	dev_priv->suspended_to_idle = suspend_to_idle(dev_priv);

out:
	enable_rpm_wakeref_asserts(dev_priv);

	return ret;
}

static int i915_suspend_switcheroo(struct drm_device *dev, pm_message_t state)
{
	int error;

	if (!dev) {
		DRM_ERROR("dev: %p\n", dev);
		DRM_ERROR("DRM not initialized, aborting suspend.\n");
		return -ENODEV;
	}

	if (WARN_ON_ONCE(state.event != PM_EVENT_SUSPEND &&
			 state.event != PM_EVENT_FREEZE))
		return -EINVAL;

	if (dev->switch_power_state == DRM_SWITCH_POWER_OFF)
		return 0;

	error = i915_drm_suspend(dev);
	if (error)
		return error;

	return i915_drm_suspend_late(dev, false);
}

static int i915_drm_resume(struct drm_device *dev)
{
	struct drm_i915_private *dev_priv = to_i915(dev);
	int ret;

	disable_rpm_wakeref_asserts(dev_priv);
	intel_sanitize_gt_powersave(dev_priv);

	ret = i915_ggtt_enable_hw(dev_priv);
	if (ret)
		DRM_ERROR("failed to re-enable GGTT\n");

	intel_csr_ucode_resume(dev_priv);

	i915_gem_resume(dev_priv);

	i915_restore_state(dev_priv);
	intel_pps_unlock_regs_wa(dev_priv);
	intel_opregion_setup(dev_priv);

	intel_init_pch_refclk(dev_priv);

	/*
	 * Interrupts have to be enabled before any batches are run. If not the
	 * GPU will hang. i915_gem_init_hw() will initiate batches to
	 * update/restore the context.
	 *
	 * drm_mode_config_reset() needs AUX interrupts.
	 *
	 * Modeset enabling in intel_modeset_init_hw() also needs working
	 * interrupts.
	 */
	intel_runtime_pm_enable_interrupts(dev_priv);

	drm_mode_config_reset(dev);

	mutex_lock(&dev->struct_mutex);
	if (i915_gem_init_hw(dev_priv)) {
		DRM_ERROR("failed to re-initialize GPU, declaring wedged!\n");
		i915_gem_set_wedged(dev_priv);
	}
	mutex_unlock(&dev->struct_mutex);

	intel_guc_resume(dev_priv);

	intel_modeset_init_hw(dev);

	spin_lock_irq(&dev_priv->irq_lock);
	if (dev_priv->display.hpd_irq_setup)
		dev_priv->display.hpd_irq_setup(dev_priv);
	spin_unlock_irq(&dev_priv->irq_lock);

	intel_dp_mst_resume(dev);

	intel_display_resume(dev);

	drm_kms_helper_poll_enable(dev);

	/*
	 * ... but also need to make sure that hotplug processing
	 * doesn't cause havoc. Like in the driver load code we don't
	 * bother with the tiny race here where we might loose hotplug
	 * notifications.
	 * */
	intel_hpd_init(dev_priv);

	intel_opregion_register(dev_priv);

	intel_fbdev_set_suspend(dev, FBINFO_STATE_RUNNING, false);

	mutex_lock(&dev_priv->modeset_restore_lock);
	dev_priv->modeset_restore = MODESET_DONE;
	mutex_unlock(&dev_priv->modeset_restore_lock);

	intel_opregion_notify_adapter(dev_priv, PCI_D0);

	intel_autoenable_gt_powersave(dev_priv);

	enable_rpm_wakeref_asserts(dev_priv);

	return 0;
}

static int i915_drm_resume_early(struct drm_device *dev)
{
	struct drm_i915_private *dev_priv = to_i915(dev);
	struct pci_dev *pdev = dev_priv->drm.pdev;
	int ret;

	/*
	 * We have a resume ordering issue with the snd-hda driver also
	 * requiring our device to be power up. Due to the lack of a
	 * parent/child relationship we currently solve this with an early
	 * resume hook.
	 *
	 * FIXME: This should be solved with a special hdmi sink device or
	 * similar so that power domains can be employed.
	 */

	/*
	 * Note that we need to set the power state explicitly, since we
	 * powered off the device during freeze and the PCI core won't power
	 * it back up for us during thaw. Powering off the device during
	 * freeze is not a hard requirement though, and during the
	 * suspend/resume phases the PCI core makes sure we get here with the
	 * device powered on. So in case we change our freeze logic and keep
	 * the device powered we can also remove the following set power state
	 * call.
	 */
	ret = pci_set_power_state(pdev, PCI_D0);
	if (ret) {
		DRM_ERROR("failed to set PCI D0 power state (%d)\n", ret);
		goto out;
	}

	/*
	 * Note that pci_enable_device() first enables any parent bridge
	 * device and only then sets the power state for this device. The
	 * bridge enabling is a nop though, since bridge devices are resumed
	 * first. The order of enabling power and enabling the device is
	 * imposed by the PCI core as described above, so here we preserve the
	 * same order for the freeze/thaw phases.
	 *
	 * TODO: eventually we should remove pci_disable_device() /
	 * pci_enable_enable_device() from suspend/resume. Due to how they
	 * depend on the device enable refcount we can't anyway depend on them
	 * disabling/enabling the device.
	 */
	if (pci_enable_device(pdev)) {
		ret = -EIO;
		goto out;
	}

	pci_set_master(pdev);

	disable_rpm_wakeref_asserts(dev_priv);

	if (IS_VALLEYVIEW(dev_priv) || IS_CHERRYVIEW(dev_priv))
		ret = vlv_resume_prepare(dev_priv, false);
	if (ret)
		DRM_ERROR("Resume prepare failed: %d, continuing anyway\n",
			  ret);

	intel_uncore_early_sanitize(dev_priv, true);

	if (IS_GEN9_LP(dev_priv)) {
		if (!dev_priv->suspended_to_idle)
			gen9_sanitize_dc_state(dev_priv);
		bxt_disable_dc9(dev_priv);
	} else if (IS_HASWELL(dev_priv) || IS_BROADWELL(dev_priv)) {
		hsw_disable_pc8(dev_priv);
	}

	intel_uncore_sanitize(dev_priv);

	if (IS_GEN9_LP(dev_priv) ||
	    !(dev_priv->suspended_to_idle && dev_priv->csr.dmc_payload))
		intel_power_domains_init_hw(dev_priv, true);

	i915_gem_sanitize(dev_priv);

	enable_rpm_wakeref_asserts(dev_priv);

out:
	dev_priv->suspended_to_idle = false;

	return ret;
}

static int i915_resume_switcheroo(struct drm_device *dev)
{
	int ret;

	if (dev->switch_power_state == DRM_SWITCH_POWER_OFF)
		return 0;

	ret = i915_drm_resume_early(dev);
	if (ret)
		return ret;

	return i915_drm_resume(dev);
}

/**
 * i915_reset - reset chip after a hang
 * @dev_priv: device private to reset
 *
 * Reset the chip.  Useful if a hang is detected. Marks the device as wedged
 * on failure.
 *
 * Caller must hold the struct_mutex.
 *
 * Procedure is fairly simple:
 *   - reset the chip using the reset reg
 *   - re-init context state
 *   - re-init hardware status page
 *   - re-init ring buffer
 *   - re-init interrupt state
 *   - re-init display
 */
void i915_reset(struct drm_i915_private *dev_priv)
{
	struct i915_gpu_error *error = &dev_priv->gpu_error;
	int ret;

	lockdep_assert_held(&dev_priv->drm.struct_mutex);

	if (!test_and_clear_bit(I915_RESET_IN_PROGRESS, &error->flags))
		return;

	/* Clear any previous failed attempts at recovery. Time to try again. */
	__clear_bit(I915_WEDGED, &error->flags);
	error->reset_count++;

	pr_notice("drm/i915: Resetting chip after gpu hang\n");
	disable_irq(dev_priv->drm.irq);
	ret = i915_gem_reset_prepare(dev_priv);
	if (ret) {
		DRM_ERROR("GPU recovery failed\n");
		intel_gpu_reset(dev_priv, ALL_ENGINES);
		goto error;
	}

	ret = intel_gpu_reset(dev_priv, ALL_ENGINES);
	if (ret) {
		if (ret != -ENODEV)
			DRM_ERROR("Failed to reset chip: %i\n", ret);
		else
			DRM_DEBUG_DRIVER("GPU reset disabled\n");
		goto error;
	}

	i915_gem_reset(dev_priv);
	intel_overlay_reset(dev_priv);

	/* Ok, now get things going again... */

	/*
	 * Everything depends on having the GTT running, so we need to start
	 * there.  Fortunately we don't need to do this unless we reset the
	 * chip at a PCI level.
	 *
	 * Next we need to restore the context, but we don't use those
	 * yet either...
	 *
	 * Ring buffer needs to be re-initialized in the KMS case, or if X
	 * was running at the time of the reset (i.e. we weren't VT
	 * switched away).
	 */
	ret = i915_gem_init_hw(dev_priv);
	if (ret) {
		DRM_ERROR("Failed hw init on reset %d\n", ret);
		goto error;
	}

	i915_gem_reset_finish(dev_priv);
	i915_queue_hangcheck(dev_priv);

wakeup:
	enable_irq(dev_priv->drm.irq);
	wake_up_bit(&error->flags, I915_RESET_IN_PROGRESS);
	return;

error:
	i915_gem_set_wedged(dev_priv);
	goto wakeup;
}

static int i915_pm_suspend(struct device *kdev)
{
	struct pci_dev *pdev = to_pci_dev(kdev);
	struct drm_device *dev = pci_get_drvdata(pdev);

	if (!dev) {
		dev_err(kdev, "DRM not initialized, aborting suspend.\n");
		return -ENODEV;
	}

	if (dev->switch_power_state == DRM_SWITCH_POWER_OFF)
		return 0;

	return i915_drm_suspend(dev);
}

static int i915_pm_suspend_late(struct device *kdev)
{
	struct drm_device *dev = &kdev_to_i915(kdev)->drm;

	/*
	 * We have a suspend ordering issue with the snd-hda driver also
	 * requiring our device to be power up. Due to the lack of a
	 * parent/child relationship we currently solve this with an late
	 * suspend hook.
	 *
	 * FIXME: This should be solved with a special hdmi sink device or
	 * similar so that power domains can be employed.
	 */
	if (dev->switch_power_state == DRM_SWITCH_POWER_OFF)
		return 0;

	return i915_drm_suspend_late(dev, false);
}

static int i915_pm_poweroff_late(struct device *kdev)
{
	struct drm_device *dev = &kdev_to_i915(kdev)->drm;

	if (dev->switch_power_state == DRM_SWITCH_POWER_OFF)
		return 0;

	return i915_drm_suspend_late(dev, true);
}

static int i915_pm_resume_early(struct device *kdev)
{
	struct drm_device *dev = &kdev_to_i915(kdev)->drm;

	if (dev->switch_power_state == DRM_SWITCH_POWER_OFF)
		return 0;

	return i915_drm_resume_early(dev);
}

static int i915_pm_resume(struct device *kdev)
{
	struct drm_device *dev = &kdev_to_i915(kdev)->drm;

	if (dev->switch_power_state == DRM_SWITCH_POWER_OFF)
		return 0;

	return i915_drm_resume(dev);
}

/* freeze: before creating the hibernation_image */
static int i915_pm_freeze(struct device *kdev)
{
	int ret;

	ret = i915_pm_suspend(kdev);
	if (ret)
		return ret;

	ret = i915_gem_freeze(kdev_to_i915(kdev));
	if (ret)
		return ret;

	return 0;
}

static int i915_pm_freeze_late(struct device *kdev)
{
	int ret;

	ret = i915_pm_suspend_late(kdev);
	if (ret)
		return ret;

	ret = i915_gem_freeze_late(kdev_to_i915(kdev));
	if (ret)
		return ret;

	return 0;
}

/* thaw: called after creating the hibernation image, but before turning off. */
static int i915_pm_thaw_early(struct device *kdev)
{
	return i915_pm_resume_early(kdev);
}

static int i915_pm_thaw(struct device *kdev)
{
	return i915_pm_resume(kdev);
}

/* restore: called after loading the hibernation image. */
static int i915_pm_restore_early(struct device *kdev)
{
	return i915_pm_resume_early(kdev);
}

static int i915_pm_restore(struct device *kdev)
{
	return i915_pm_resume(kdev);
}

/*
 * Save all Gunit registers that may be lost after a D3 and a subsequent
 * S0i[R123] transition. The list of registers needing a save/restore is
 * defined in the VLV2_S0IXRegs document. This documents marks all Gunit
 * registers in the following way:
 * - Driver: saved/restored by the driver
 * - Punit : saved/restored by the Punit firmware
 * - No, w/o marking: no need to save/restore, since the register is R/O or
 *                    used internally by the HW in a way that doesn't depend
 *                    keeping the content across a suspend/resume.
 * - Debug : used for debugging
 *
 * We save/restore all registers marked with 'Driver', with the following
 * exceptions:
 * - Registers out of use, including also registers marked with 'Debug'.
 *   These have no effect on the driver's operation, so we don't save/restore
 *   them to reduce the overhead.
 * - Registers that are fully setup by an initialization function called from
 *   the resume path. For example many clock gating and RPS/RC6 registers.
 * - Registers that provide the right functionality with their reset defaults.
 *
 * TODO: Except for registers that based on the above 3 criteria can be safely
 * ignored, we save/restore all others, practically treating the HW context as
 * a black-box for the driver. Further investigation is needed to reduce the
 * saved/restored registers even further, by following the same 3 criteria.
 */
static void vlv_save_gunit_s0ix_state(struct drm_i915_private *dev_priv)
{
	struct vlv_s0ix_state *s = &dev_priv->vlv_s0ix_state;
	int i;

	/* GAM 0x4000-0x4770 */
	s->wr_watermark		= I915_READ(GEN7_WR_WATERMARK);
	s->gfx_prio_ctrl	= I915_READ(GEN7_GFX_PRIO_CTRL);
	s->arb_mode		= I915_READ(ARB_MODE);
	s->gfx_pend_tlb0	= I915_READ(GEN7_GFX_PEND_TLB0);
	s->gfx_pend_tlb1	= I915_READ(GEN7_GFX_PEND_TLB1);

	for (i = 0; i < ARRAY_SIZE(s->lra_limits); i++)
		s->lra_limits[i] = I915_READ(GEN7_LRA_LIMITS(i));

	s->media_max_req_count	= I915_READ(GEN7_MEDIA_MAX_REQ_COUNT);
	s->gfx_max_req_count	= I915_READ(GEN7_GFX_MAX_REQ_COUNT);

	s->render_hwsp		= I915_READ(RENDER_HWS_PGA_GEN7);
	s->ecochk		= I915_READ(GAM_ECOCHK);
	s->bsd_hwsp		= I915_READ(BSD_HWS_PGA_GEN7);
	s->blt_hwsp		= I915_READ(BLT_HWS_PGA_GEN7);

	s->tlb_rd_addr		= I915_READ(GEN7_TLB_RD_ADDR);

	/* MBC 0x9024-0x91D0, 0x8500 */
	s->g3dctl		= I915_READ(VLV_G3DCTL);
	s->gsckgctl		= I915_READ(VLV_GSCKGCTL);
	s->mbctl		= I915_READ(GEN6_MBCTL);

	/* GCP 0x9400-0x9424, 0x8100-0x810C */
	s->ucgctl1		= I915_READ(GEN6_UCGCTL1);
	s->ucgctl3		= I915_READ(GEN6_UCGCTL3);
	s->rcgctl1		= I915_READ(GEN6_RCGCTL1);
	s->rcgctl2		= I915_READ(GEN6_RCGCTL2);
	s->rstctl		= I915_READ(GEN6_RSTCTL);
	s->misccpctl		= I915_READ(GEN7_MISCCPCTL);

	/* GPM 0xA000-0xAA84, 0x8000-0x80FC */
	s->gfxpause		= I915_READ(GEN6_GFXPAUSE);
	s->rpdeuhwtc		= I915_READ(GEN6_RPDEUHWTC);
	s->rpdeuc		= I915_READ(GEN6_RPDEUC);
	s->ecobus		= I915_READ(ECOBUS);
	s->pwrdwnupctl		= I915_READ(VLV_PWRDWNUPCTL);
	s->rp_down_timeout	= I915_READ(GEN6_RP_DOWN_TIMEOUT);
	s->rp_deucsw		= I915_READ(GEN6_RPDEUCSW);
	s->rcubmabdtmr		= I915_READ(GEN6_RCUBMABDTMR);
	s->rcedata		= I915_READ(VLV_RCEDATA);
	s->spare2gh		= I915_READ(VLV_SPAREG2H);

	/* Display CZ domain, 0x4400C-0x4402C, 0x4F000-0x4F11F */
	s->gt_imr		= I915_READ(GTIMR);
	s->gt_ier		= I915_READ(GTIER);
	s->pm_imr		= I915_READ(GEN6_PMIMR);
	s->pm_ier		= I915_READ(GEN6_PMIER);

	for (i = 0; i < ARRAY_SIZE(s->gt_scratch); i++)
		s->gt_scratch[i] = I915_READ(GEN7_GT_SCRATCH(i));

	/* GT SA CZ domain, 0x100000-0x138124 */
	s->tilectl		= I915_READ(TILECTL);
	s->gt_fifoctl		= I915_READ(GTFIFOCTL);
	s->gtlc_wake_ctrl	= I915_READ(VLV_GTLC_WAKE_CTRL);
	s->gtlc_survive		= I915_READ(VLV_GTLC_SURVIVABILITY_REG);
	s->pmwgicz		= I915_READ(VLV_PMWGICZ);

	/* Gunit-Display CZ domain, 0x182028-0x1821CF */
	s->gu_ctl0		= I915_READ(VLV_GU_CTL0);
	s->gu_ctl1		= I915_READ(VLV_GU_CTL1);
	s->pcbr			= I915_READ(VLV_PCBR);
	s->clock_gate_dis2	= I915_READ(VLV_GUNIT_CLOCK_GATE2);

	/*
	 * Not saving any of:
	 * DFT,		0x9800-0x9EC0
	 * SARB,	0xB000-0xB1FC
	 * GAC,		0x5208-0x524C, 0x14000-0x14C000
	 * PCI CFG
	 */
}

static void vlv_restore_gunit_s0ix_state(struct drm_i915_private *dev_priv)
{
	struct vlv_s0ix_state *s = &dev_priv->vlv_s0ix_state;
	u32 val;
	int i;

	/* GAM 0x4000-0x4770 */
	I915_WRITE(GEN7_WR_WATERMARK,	s->wr_watermark);
	I915_WRITE(GEN7_GFX_PRIO_CTRL,	s->gfx_prio_ctrl);
	I915_WRITE(ARB_MODE,		s->arb_mode | (0xffff << 16));
	I915_WRITE(GEN7_GFX_PEND_TLB0,	s->gfx_pend_tlb0);
	I915_WRITE(GEN7_GFX_PEND_TLB1,	s->gfx_pend_tlb1);

	for (i = 0; i < ARRAY_SIZE(s->lra_limits); i++)
		I915_WRITE(GEN7_LRA_LIMITS(i), s->lra_limits[i]);

	I915_WRITE(GEN7_MEDIA_MAX_REQ_COUNT, s->media_max_req_count);
	I915_WRITE(GEN7_GFX_MAX_REQ_COUNT, s->gfx_max_req_count);

	I915_WRITE(RENDER_HWS_PGA_GEN7,	s->render_hwsp);
	I915_WRITE(GAM_ECOCHK,		s->ecochk);
	I915_WRITE(BSD_HWS_PGA_GEN7,	s->bsd_hwsp);
	I915_WRITE(BLT_HWS_PGA_GEN7,	s->blt_hwsp);

	I915_WRITE(GEN7_TLB_RD_ADDR,	s->tlb_rd_addr);

	/* MBC 0x9024-0x91D0, 0x8500 */
	I915_WRITE(VLV_G3DCTL,		s->g3dctl);
	I915_WRITE(VLV_GSCKGCTL,	s->gsckgctl);
	I915_WRITE(GEN6_MBCTL,		s->mbctl);

	/* GCP 0x9400-0x9424, 0x8100-0x810C */
	I915_WRITE(GEN6_UCGCTL1,	s->ucgctl1);
	I915_WRITE(GEN6_UCGCTL3,	s->ucgctl3);
	I915_WRITE(GEN6_RCGCTL1,	s->rcgctl1);
	I915_WRITE(GEN6_RCGCTL2,	s->rcgctl2);
	I915_WRITE(GEN6_RSTCTL,		s->rstctl);
	I915_WRITE(GEN7_MISCCPCTL,	s->misccpctl);

	/* GPM 0xA000-0xAA84, 0x8000-0x80FC */
	I915_WRITE(GEN6_GFXPAUSE,	s->gfxpause);
	I915_WRITE(GEN6_RPDEUHWTC,	s->rpdeuhwtc);
	I915_WRITE(GEN6_RPDEUC,		s->rpdeuc);
	I915_WRITE(ECOBUS,		s->ecobus);
	I915_WRITE(VLV_PWRDWNUPCTL,	s->pwrdwnupctl);
	I915_WRITE(GEN6_RP_DOWN_TIMEOUT,s->rp_down_timeout);
	I915_WRITE(GEN6_RPDEUCSW,	s->rp_deucsw);
	I915_WRITE(GEN6_RCUBMABDTMR,	s->rcubmabdtmr);
	I915_WRITE(VLV_RCEDATA,		s->rcedata);
	I915_WRITE(VLV_SPAREG2H,	s->spare2gh);

	/* Display CZ domain, 0x4400C-0x4402C, 0x4F000-0x4F11F */
	I915_WRITE(GTIMR,		s->gt_imr);
	I915_WRITE(GTIER,		s->gt_ier);
	I915_WRITE(GEN6_PMIMR,		s->pm_imr);
	I915_WRITE(GEN6_PMIER,		s->pm_ier);

	for (i = 0; i < ARRAY_SIZE(s->gt_scratch); i++)
		I915_WRITE(GEN7_GT_SCRATCH(i), s->gt_scratch[i]);

	/* GT SA CZ domain, 0x100000-0x138124 */
	I915_WRITE(TILECTL,			s->tilectl);
	I915_WRITE(GTFIFOCTL,			s->gt_fifoctl);
	/*
	 * Preserve the GT allow wake and GFX force clock bit, they are not
	 * be restored, as they are used to control the s0ix suspend/resume
	 * sequence by the caller.
	 */
	val = I915_READ(VLV_GTLC_WAKE_CTRL);
	val &= VLV_GTLC_ALLOWWAKEREQ;
	val |= s->gtlc_wake_ctrl & ~VLV_GTLC_ALLOWWAKEREQ;
	I915_WRITE(VLV_GTLC_WAKE_CTRL, val);

	val = I915_READ(VLV_GTLC_SURVIVABILITY_REG);
	val &= VLV_GFX_CLK_FORCE_ON_BIT;
	val |= s->gtlc_survive & ~VLV_GFX_CLK_FORCE_ON_BIT;
	I915_WRITE(VLV_GTLC_SURVIVABILITY_REG, val);

	I915_WRITE(VLV_PMWGICZ,			s->pmwgicz);

	/* Gunit-Display CZ domain, 0x182028-0x1821CF */
	I915_WRITE(VLV_GU_CTL0,			s->gu_ctl0);
	I915_WRITE(VLV_GU_CTL1,			s->gu_ctl1);
	I915_WRITE(VLV_PCBR,			s->pcbr);
	I915_WRITE(VLV_GUNIT_CLOCK_GATE2,	s->clock_gate_dis2);
}

int vlv_force_gfx_clock(struct drm_i915_private *dev_priv, bool force_on)
{
	u32 val;
	int err;

	val = I915_READ(VLV_GTLC_SURVIVABILITY_REG);
	val &= ~VLV_GFX_CLK_FORCE_ON_BIT;
	if (force_on)
		val |= VLV_GFX_CLK_FORCE_ON_BIT;
	I915_WRITE(VLV_GTLC_SURVIVABILITY_REG, val);

	if (!force_on)
		return 0;

	err = intel_wait_for_register(dev_priv,
				      VLV_GTLC_SURVIVABILITY_REG,
				      VLV_GFX_CLK_STATUS_BIT,
				      VLV_GFX_CLK_STATUS_BIT,
				      20);
	if (err)
		DRM_ERROR("timeout waiting for GFX clock force-on (%08x)\n",
			  I915_READ(VLV_GTLC_SURVIVABILITY_REG));

	return err;
}

static int vlv_allow_gt_wake(struct drm_i915_private *dev_priv, bool allow)
{
	u32 val;
	int err = 0;

	val = I915_READ(VLV_GTLC_WAKE_CTRL);
	val &= ~VLV_GTLC_ALLOWWAKEREQ;
	if (allow)
		val |= VLV_GTLC_ALLOWWAKEREQ;
	I915_WRITE(VLV_GTLC_WAKE_CTRL, val);
	POSTING_READ(VLV_GTLC_WAKE_CTRL);

	err = intel_wait_for_register(dev_priv,
				      VLV_GTLC_PW_STATUS,
				      VLV_GTLC_ALLOWWAKEACK,
				      allow,
				      1);
	if (err)
		DRM_ERROR("timeout disabling GT waking\n");

	return err;
}

static int vlv_wait_for_gt_wells(struct drm_i915_private *dev_priv,
				 bool wait_for_on)
{
	u32 mask;
	u32 val;
	int err;

	mask = VLV_GTLC_PW_MEDIA_STATUS_MASK | VLV_GTLC_PW_RENDER_STATUS_MASK;
	val = wait_for_on ? mask : 0;
	if ((I915_READ(VLV_GTLC_PW_STATUS) & mask) == val)
		return 0;

	DRM_DEBUG_KMS("waiting for GT wells to go %s (%08x)\n",
		      onoff(wait_for_on),
		      I915_READ(VLV_GTLC_PW_STATUS));

	/*
	 * RC6 transitioning can be delayed up to 2 msec (see
	 * valleyview_enable_rps), use 3 msec for safety.
	 */
	err = intel_wait_for_register(dev_priv,
				      VLV_GTLC_PW_STATUS, mask, val,
				      3);
	if (err)
		DRM_ERROR("timeout waiting for GT wells to go %s\n",
			  onoff(wait_for_on));

	return err;
}

static void vlv_check_no_gt_access(struct drm_i915_private *dev_priv)
{
	if (!(I915_READ(VLV_GTLC_PW_STATUS) & VLV_GTLC_ALLOWWAKEERR))
		return;

	DRM_DEBUG_DRIVER("GT register access while GT waking disabled\n");
	I915_WRITE(VLV_GTLC_PW_STATUS, VLV_GTLC_ALLOWWAKEERR);
}

static int vlv_suspend_complete(struct drm_i915_private *dev_priv)
{
	u32 mask;
	int err;

	/*
	 * Bspec defines the following GT well on flags as debug only, so
	 * don't treat them as hard failures.
	 */
	(void)vlv_wait_for_gt_wells(dev_priv, false);

	mask = VLV_GTLC_RENDER_CTX_EXISTS | VLV_GTLC_MEDIA_CTX_EXISTS;
	WARN_ON((I915_READ(VLV_GTLC_WAKE_CTRL) & mask) != mask);

	vlv_check_no_gt_access(dev_priv);

	err = vlv_force_gfx_clock(dev_priv, true);
	if (err)
		goto err1;

	err = vlv_allow_gt_wake(dev_priv, false);
	if (err)
		goto err2;

	if (!IS_CHERRYVIEW(dev_priv))
		vlv_save_gunit_s0ix_state(dev_priv);

	err = vlv_force_gfx_clock(dev_priv, false);
	if (err)
		goto err2;

	return 0;

err2:
	/* For safety always re-enable waking and disable gfx clock forcing */
	vlv_allow_gt_wake(dev_priv, true);
err1:
	vlv_force_gfx_clock(dev_priv, false);

	return err;
}

static int vlv_resume_prepare(struct drm_i915_private *dev_priv,
				bool rpm_resume)
{
	int err;
	int ret;

	/*
	 * If any of the steps fail just try to continue, that's the best we
	 * can do at this point. Return the first error code (which will also
	 * leave RPM permanently disabled).
	 */
	ret = vlv_force_gfx_clock(dev_priv, true);

	if (!IS_CHERRYVIEW(dev_priv))
		vlv_restore_gunit_s0ix_state(dev_priv);

	err = vlv_allow_gt_wake(dev_priv, true);
	if (!ret)
		ret = err;

	err = vlv_force_gfx_clock(dev_priv, false);
	if (!ret)
		ret = err;

	vlv_check_no_gt_access(dev_priv);

	if (rpm_resume)
		intel_init_clock_gating(dev_priv);

	return ret;
}

static int intel_runtime_suspend(struct device *kdev)
{
	struct pci_dev *pdev = to_pci_dev(kdev);
	struct drm_device *dev = pci_get_drvdata(pdev);
	struct drm_i915_private *dev_priv = to_i915(dev);
	int ret;

	if (WARN_ON_ONCE(!(dev_priv->rps.enabled && intel_enable_rc6())))
		return -ENODEV;

	if (WARN_ON_ONCE(!HAS_RUNTIME_PM(dev_priv)))
		return -ENODEV;

	DRM_DEBUG_KMS("Suspending device\n");

	disable_rpm_wakeref_asserts(dev_priv);

	/*
	 * We are safe here against re-faults, since the fault handler takes
	 * an RPM reference.
	 */
	i915_gem_runtime_suspend(dev_priv);

	intel_guc_suspend(dev_priv);

	intel_runtime_pm_disable_interrupts(dev_priv);

	ret = 0;
	if (IS_GEN9_LP(dev_priv)) {
		bxt_display_core_uninit(dev_priv);
		bxt_enable_dc9(dev_priv);
	} else if (IS_HASWELL(dev_priv) || IS_BROADWELL(dev_priv)) {
		hsw_enable_pc8(dev_priv);
	} else if (IS_VALLEYVIEW(dev_priv) || IS_CHERRYVIEW(dev_priv)) {
		ret = vlv_suspend_complete(dev_priv);
	}

	if (ret) {
		DRM_ERROR("Runtime suspend failed, disabling it (%d)\n", ret);
		intel_runtime_pm_enable_interrupts(dev_priv);

		enable_rpm_wakeref_asserts(dev_priv);

		return ret;
	}

	intel_uncore_forcewake_reset(dev_priv, false);

	enable_rpm_wakeref_asserts(dev_priv);
	WARN_ON_ONCE(atomic_read(&dev_priv->pm.wakeref_count));

	if (intel_uncore_arm_unclaimed_mmio_detection(dev_priv))
		DRM_ERROR("Unclaimed access detected prior to suspending\n");

	dev_priv->pm.suspended = true;

	/*
	 * FIXME: We really should find a document that references the arguments
	 * used below!
	 */
	if (IS_BROADWELL(dev_priv)) {
		/*
		 * On Broadwell, if we use PCI_D1 the PCH DDI ports will stop
		 * being detected, and the call we do at intel_runtime_resume()
		 * won't be able to restore them. Since PCI_D3hot matches the
		 * actual specification and appears to be working, use it.
		 */
		intel_opregion_notify_adapter(dev_priv, PCI_D3hot);
	} else {
		/*
		 * current versions of firmware which depend on this opregion
		 * notification have repurposed the D1 definition to mean
		 * "runtime suspended" vs. what you would normally expect (D3)
		 * to distinguish it from notifications that might be sent via
		 * the suspend path.
		 */
		intel_opregion_notify_adapter(dev_priv, PCI_D1);
	}

	assert_forcewakes_inactive(dev_priv);

	if (!IS_VALLEYVIEW(dev_priv) && !IS_CHERRYVIEW(dev_priv))
		intel_hpd_poll_init(dev_priv);

	DRM_DEBUG_KMS("Device suspended\n");
	return 0;
}

static int intel_runtime_resume(struct device *kdev)
{
	struct pci_dev *pdev = to_pci_dev(kdev);
	struct drm_device *dev = pci_get_drvdata(pdev);
	struct drm_i915_private *dev_priv = to_i915(dev);
	int ret = 0;

	if (WARN_ON_ONCE(!HAS_RUNTIME_PM(dev_priv)))
		return -ENODEV;

	DRM_DEBUG_KMS("Resuming device\n");

	WARN_ON_ONCE(atomic_read(&dev_priv->pm.wakeref_count));
	disable_rpm_wakeref_asserts(dev_priv);

	intel_opregion_notify_adapter(dev_priv, PCI_D0);
	dev_priv->pm.suspended = false;
	if (intel_uncore_unclaimed_mmio(dev_priv))
		DRM_DEBUG_DRIVER("Unclaimed access during suspend, bios?\n");

	intel_guc_resume(dev_priv);

	if (IS_GEN6(dev_priv))
		intel_init_pch_refclk(dev_priv);

	if (IS_GEN9_LP(dev_priv)) {
		bxt_disable_dc9(dev_priv);
		bxt_display_core_init(dev_priv, true);
		if (dev_priv->csr.dmc_payload &&
		    (dev_priv->csr.allowed_dc_mask & DC_STATE_EN_UPTO_DC5))
			gen9_enable_dc5(dev_priv);
	} else if (IS_HASWELL(dev_priv) || IS_BROADWELL(dev_priv)) {
		hsw_disable_pc8(dev_priv);
	} else if (IS_VALLEYVIEW(dev_priv) || IS_CHERRYVIEW(dev_priv)) {
		ret = vlv_resume_prepare(dev_priv, true);
	}

	/*
	 * No point of rolling back things in case of an error, as the best
	 * we can do is to hope that things will still work (and disable RPM).
	 */
	i915_gem_init_swizzling(dev_priv);
	i915_gem_restore_fences(dev_priv);

	intel_runtime_pm_enable_interrupts(dev_priv);

	/*
	 * On VLV/CHV display interrupts are part of the display
	 * power well, so hpd is reinitialized from there. For
	 * everyone else do it here.
	 */
	if (!IS_VALLEYVIEW(dev_priv) && !IS_CHERRYVIEW(dev_priv))
		intel_hpd_init(dev_priv);

	enable_rpm_wakeref_asserts(dev_priv);

	if (ret)
		DRM_ERROR("Runtime resume failed, disabling it (%d)\n", ret);
	else
		DRM_DEBUG_KMS("Device resumed\n");

	return ret;
}

const struct dev_pm_ops i915_pm_ops = {
	/*
	 * S0ix (via system suspend) and S3 event handlers [PMSG_SUSPEND,
	 * PMSG_RESUME]
	 */
	.suspend = i915_pm_suspend,
	.suspend_late = i915_pm_suspend_late,
	.resume_early = i915_pm_resume_early,
	.resume = i915_pm_resume,

	/*
	 * S4 event handlers
	 * @freeze, @freeze_late    : called (1) before creating the
	 *                            hibernation image [PMSG_FREEZE] and
	 *                            (2) after rebooting, before restoring
	 *                            the image [PMSG_QUIESCE]
	 * @thaw, @thaw_early       : called (1) after creating the hibernation
	 *                            image, before writing it [PMSG_THAW]
	 *                            and (2) after failing to create or
	 *                            restore the image [PMSG_RECOVER]
	 * @poweroff, @poweroff_late: called after writing the hibernation
	 *                            image, before rebooting [PMSG_HIBERNATE]
	 * @restore, @restore_early : called after rebooting and restoring the
	 *                            hibernation image [PMSG_RESTORE]
	 */
	.freeze = i915_pm_freeze,
	.freeze_late = i915_pm_freeze_late,
	.thaw_early = i915_pm_thaw_early,
	.thaw = i915_pm_thaw,
	.poweroff = i915_pm_suspend,
	.poweroff_late = i915_pm_poweroff_late,
	.restore_early = i915_pm_restore_early,
	.restore = i915_pm_restore,

	/* S0ix (via runtime suspend) event handlers */
	.runtime_suspend = intel_runtime_suspend,
	.runtime_resume = intel_runtime_resume,
};

static const struct vm_operations_struct i915_gem_vm_ops = {
	.fault = i915_gem_fault,
	.open = drm_gem_vm_open,
	.close = drm_gem_vm_close,
};

static const struct file_operations i915_driver_fops = {
	.owner = THIS_MODULE,
	.open = drm_open,
	.release = drm_release,
	.unlocked_ioctl = drm_ioctl,
	.mmap = drm_gem_mmap,
	.poll = drm_poll,
	.read = drm_read,
	.compat_ioctl = i915_compat_ioctl,
	.llseek = noop_llseek,
};

static int
i915_gem_reject_pin_ioctl(struct drm_device *dev, void *data,
			  struct drm_file *file)
{
	return -ENODEV;
}

static const struct drm_ioctl_desc i915_ioctls[] = {
	DRM_IOCTL_DEF_DRV(I915_INIT, drm_noop, DRM_AUTH|DRM_MASTER|DRM_ROOT_ONLY),
	DRM_IOCTL_DEF_DRV(I915_FLUSH, drm_noop, DRM_AUTH),
	DRM_IOCTL_DEF_DRV(I915_FLIP, drm_noop, DRM_AUTH),
	DRM_IOCTL_DEF_DRV(I915_BATCHBUFFER, drm_noop, DRM_AUTH),
	DRM_IOCTL_DEF_DRV(I915_IRQ_EMIT, drm_noop, DRM_AUTH),
	DRM_IOCTL_DEF_DRV(I915_IRQ_WAIT, drm_noop, DRM_AUTH),
	DRM_IOCTL_DEF_DRV(I915_GETPARAM, i915_getparam, DRM_AUTH|DRM_RENDER_ALLOW),
	DRM_IOCTL_DEF_DRV(I915_SETPARAM, drm_noop, DRM_AUTH|DRM_MASTER|DRM_ROOT_ONLY),
	DRM_IOCTL_DEF_DRV(I915_ALLOC, drm_noop, DRM_AUTH),
	DRM_IOCTL_DEF_DRV(I915_FREE, drm_noop, DRM_AUTH),
	DRM_IOCTL_DEF_DRV(I915_INIT_HEAP, drm_noop, DRM_AUTH|DRM_MASTER|DRM_ROOT_ONLY),
	DRM_IOCTL_DEF_DRV(I915_CMDBUFFER, drm_noop, DRM_AUTH),
	DRM_IOCTL_DEF_DRV(I915_DESTROY_HEAP,  drm_noop, DRM_AUTH|DRM_MASTER|DRM_ROOT_ONLY),
	DRM_IOCTL_DEF_DRV(I915_SET_VBLANK_PIPE,  drm_noop, DRM_AUTH|DRM_MASTER|DRM_ROOT_ONLY),
	DRM_IOCTL_DEF_DRV(I915_GET_VBLANK_PIPE,  drm_noop, DRM_AUTH),
	DRM_IOCTL_DEF_DRV(I915_VBLANK_SWAP, drm_noop, DRM_AUTH),
	DRM_IOCTL_DEF_DRV(I915_HWS_ADDR, drm_noop, DRM_AUTH|DRM_MASTER|DRM_ROOT_ONLY),
	DRM_IOCTL_DEF_DRV(I915_GEM_INIT, drm_noop, DRM_AUTH|DRM_MASTER|DRM_ROOT_ONLY),
	DRM_IOCTL_DEF_DRV(I915_GEM_EXECBUFFER, i915_gem_execbuffer, DRM_AUTH),
	DRM_IOCTL_DEF_DRV(I915_GEM_EXECBUFFER2_WR, i915_gem_execbuffer2, DRM_AUTH|DRM_RENDER_ALLOW),
	DRM_IOCTL_DEF_DRV(I915_GEM_PIN, i915_gem_reject_pin_ioctl, DRM_AUTH|DRM_ROOT_ONLY),
	DRM_IOCTL_DEF_DRV(I915_GEM_UNPIN, i915_gem_reject_pin_ioctl, DRM_AUTH|DRM_ROOT_ONLY),
	DRM_IOCTL_DEF_DRV(I915_GEM_BUSY, i915_gem_busy_ioctl, DRM_AUTH|DRM_RENDER_ALLOW),
	DRM_IOCTL_DEF_DRV(I915_GEM_SET_CACHING, i915_gem_set_caching_ioctl, DRM_RENDER_ALLOW),
	DRM_IOCTL_DEF_DRV(I915_GEM_GET_CACHING, i915_gem_get_caching_ioctl, DRM_RENDER_ALLOW),
	DRM_IOCTL_DEF_DRV(I915_GEM_THROTTLE, i915_gem_throttle_ioctl, DRM_AUTH|DRM_RENDER_ALLOW),
	DRM_IOCTL_DEF_DRV(I915_GEM_ENTERVT, drm_noop, DRM_AUTH|DRM_MASTER|DRM_ROOT_ONLY),
	DRM_IOCTL_DEF_DRV(I915_GEM_LEAVEVT, drm_noop, DRM_AUTH|DRM_MASTER|DRM_ROOT_ONLY),
	DRM_IOCTL_DEF_DRV(I915_GEM_CREATE, i915_gem_create_ioctl, DRM_RENDER_ALLOW),
	DRM_IOCTL_DEF_DRV(I915_GEM_PREAD, i915_gem_pread_ioctl, DRM_RENDER_ALLOW),
	DRM_IOCTL_DEF_DRV(I915_GEM_PWRITE, i915_gem_pwrite_ioctl, DRM_RENDER_ALLOW),
	DRM_IOCTL_DEF_DRV(I915_GEM_MMAP, i915_gem_mmap_ioctl, DRM_RENDER_ALLOW),
	DRM_IOCTL_DEF_DRV(I915_GEM_MMAP_GTT, i915_gem_mmap_gtt_ioctl, DRM_RENDER_ALLOW),
	DRM_IOCTL_DEF_DRV(I915_GEM_SET_DOMAIN, i915_gem_set_domain_ioctl, DRM_RENDER_ALLOW),
	DRM_IOCTL_DEF_DRV(I915_GEM_SW_FINISH, i915_gem_sw_finish_ioctl, DRM_RENDER_ALLOW),
	DRM_IOCTL_DEF_DRV(I915_GEM_SET_TILING, i915_gem_set_tiling_ioctl, DRM_RENDER_ALLOW),
	DRM_IOCTL_DEF_DRV(I915_GEM_GET_TILING, i915_gem_get_tiling_ioctl, DRM_RENDER_ALLOW),
	DRM_IOCTL_DEF_DRV(I915_GEM_GET_APERTURE, i915_gem_get_aperture_ioctl, DRM_RENDER_ALLOW),
	DRM_IOCTL_DEF_DRV(I915_GET_PIPE_FROM_CRTC_ID, intel_get_pipe_from_crtc_id, 0),
	DRM_IOCTL_DEF_DRV(I915_GEM_MADVISE, i915_gem_madvise_ioctl, DRM_RENDER_ALLOW),
	DRM_IOCTL_DEF_DRV(I915_OVERLAY_PUT_IMAGE, intel_overlay_put_image_ioctl, DRM_MASTER|DRM_CONTROL_ALLOW),
	DRM_IOCTL_DEF_DRV(I915_OVERLAY_ATTRS, intel_overlay_attrs_ioctl, DRM_MASTER|DRM_CONTROL_ALLOW),
	DRM_IOCTL_DEF_DRV(I915_SET_SPRITE_COLORKEY, intel_sprite_set_colorkey, DRM_MASTER|DRM_CONTROL_ALLOW),
	DRM_IOCTL_DEF_DRV(I915_GET_SPRITE_COLORKEY, drm_noop, DRM_MASTER|DRM_CONTROL_ALLOW),
	DRM_IOCTL_DEF_DRV(I915_GEM_WAIT, i915_gem_wait_ioctl, DRM_AUTH|DRM_RENDER_ALLOW),
	DRM_IOCTL_DEF_DRV(I915_GEM_CONTEXT_CREATE, i915_gem_context_create_ioctl, DRM_RENDER_ALLOW),
	DRM_IOCTL_DEF_DRV(I915_GEM_CONTEXT_DESTROY, i915_gem_context_destroy_ioctl, DRM_RENDER_ALLOW),
	DRM_IOCTL_DEF_DRV(I915_REG_READ, i915_reg_read_ioctl, DRM_RENDER_ALLOW),
	DRM_IOCTL_DEF_DRV(I915_GET_RESET_STATS, i915_gem_context_reset_stats_ioctl, DRM_RENDER_ALLOW),
	DRM_IOCTL_DEF_DRV(I915_GEM_USERPTR, i915_gem_userptr_ioctl, DRM_RENDER_ALLOW),
	DRM_IOCTL_DEF_DRV(I915_GEM_CONTEXT_GETPARAM, i915_gem_context_getparam_ioctl, DRM_RENDER_ALLOW),
	DRM_IOCTL_DEF_DRV(I915_GEM_CONTEXT_SETPARAM, i915_gem_context_setparam_ioctl, DRM_RENDER_ALLOW),
	DRM_IOCTL_DEF_DRV(I915_PERF_OPEN, i915_perf_open_ioctl, DRM_RENDER_ALLOW),
};

static struct drm_driver driver = {
	/* Don't use MTRRs here; the Xserver or userspace app should
	 * deal with them for Intel hardware.
	 */
	.driver_features =
	    DRIVER_HAVE_IRQ | DRIVER_IRQ_SHARED | DRIVER_GEM | DRIVER_PRIME |
	    DRIVER_RENDER | DRIVER_MODESET,
	.open = i915_driver_open,
	.lastclose = i915_driver_lastclose,
	.preclose = i915_driver_preclose,
	.postclose = i915_driver_postclose,
	.set_busid = drm_pci_set_busid,

	.gem_close_object = i915_gem_close_object,
	.gem_free_object_unlocked = i915_gem_free_object,
	.gem_vm_ops = &i915_gem_vm_ops,

	.prime_handle_to_fd = drm_gem_prime_handle_to_fd,
	.prime_fd_to_handle = drm_gem_prime_fd_to_handle,
	.gem_prime_export = i915_gem_prime_export,
	.gem_prime_import = i915_gem_prime_import,

	.dumb_create = i915_gem_dumb_create,
	.dumb_map_offset = i915_gem_mmap_gtt,
	.dumb_destroy = drm_gem_dumb_destroy,
	.ioctls = i915_ioctls,
	.num_ioctls = ARRAY_SIZE(i915_ioctls),
	.fops = &i915_driver_fops,
	.name = DRIVER_NAME,
	.desc = DRIVER_DESC,
	.date = DRIVER_DATE,
	.major = DRIVER_MAJOR,
	.minor = DRIVER_MINOR,
	.patchlevel = DRIVER_PATCHLEVEL,
};<|MERGE_RESOLUTION|>--- conflicted
+++ resolved
@@ -1317,9 +1317,6 @@
 
 	intel_display_power_get(dev_priv, POWER_DOMAIN_INIT);
 
-<<<<<<< HEAD
-	intel_gvt_cleanup(dev_priv);
-=======
 	drm_modeset_acquire_init(&ctx, 0);
 	while (1) {
 		ret = drm_modeset_lock_all_ctx(dev, &ctx);
@@ -1337,7 +1334,8 @@
 
 	drm_modeset_drop_locks(&ctx);
 	drm_modeset_acquire_fini(&ctx);
->>>>>>> 1f7b847d
+
+	intel_gvt_cleanup(dev_priv);
 
 	i915_driver_unregister(dev_priv);
 
