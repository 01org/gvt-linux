--- conflicted
+++ resolved
@@ -1322,9 +1322,6 @@
 
 	intel_display_power_get(dev_priv, POWER_DOMAIN_INIT);
 
-<<<<<<< HEAD
-	intel_gvt_cleanup(dev_priv);
-=======
 	drm_modeset_acquire_init(&ctx, 0);
 	while (1) {
 		ret = drm_modeset_lock_all_ctx(dev, &ctx);
@@ -1342,7 +1339,8 @@
 
 	drm_modeset_drop_locks(&ctx);
 	drm_modeset_acquire_fini(&ctx);
->>>>>>> fabef825
+
+	intel_gvt_cleanup(dev_priv);
 
 	i915_driver_unregister(dev_priv);
 
