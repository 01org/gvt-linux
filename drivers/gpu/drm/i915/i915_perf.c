/*
 * Copyright © 2015-2016 Intel Corporation
 *
 * Permission is hereby granted, free of charge, to any person obtaining a
 * copy of this software and associated documentation files (the "Software"),
 * to deal in the Software without restriction, including without limitation
 * the rights to use, copy, modify, merge, publish, distribute, sublicense,
 * and/or sell copies of the Software, and to permit persons to whom the
 * Software is furnished to do so, subject to the following conditions:
 *
 * The above copyright notice and this permission notice (including the next
 * paragraph) shall be included in all copies or substantial portions of the
 * Software.
 *
 * THE SOFTWARE IS PROVIDED "AS IS", WITHOUT WARRANTY OF ANY KIND, EXPRESS OR
 * IMPLIED, INCLUDING BUT NOT LIMITED TO THE WARRANTIES OF MERCHANTABILITY,
 * FITNESS FOR A PARTICULAR PURPOSE AND NONINFRINGEMENT.  IN NO EVENT SHALL
 * THE AUTHORS OR COPYRIGHT HOLDERS BE LIABLE FOR ANY CLAIM, DAMAGES OR OTHER
 * LIABILITY, WHETHER IN AN ACTION OF CONTRACT, TORT OR OTHERWISE, ARISING
 * FROM, OUT OF OR IN CONNECTION WITH THE SOFTWARE OR THE USE OR OTHER DEALINGS
 * IN THE SOFTWARE.
 *
 * Authors:
 *   Robert Bragg <robert@sixbynine.org>
 */


/**
 * DOC: i915 Perf Overview
 *
 * Gen graphics supports a large number of performance counters that can help
 * driver and application developers understand and optimize their use of the
 * GPU.
 *
 * This i915 perf interface enables userspace to configure and open a file
 * descriptor representing a stream of GPU metrics which can then be read() as
 * a stream of sample records.
 *
 * The interface is particularly suited to exposing buffered metrics that are
 * captured by DMA from the GPU, unsynchronized with and unrelated to the CPU.
 *
 * Streams representing a single context are accessible to applications with a
 * corresponding drm file descriptor, such that OpenGL can use the interface
 * without special privileges. Access to system-wide metrics requires root
 * privileges by default, unless changed via the dev.i915.perf_event_paranoid
 * sysctl option.
 *
 */

/**
 * DOC: i915 Perf History and Comparison with Core Perf
 *
 * The interface was initially inspired by the core Perf infrastructure but
 * some notable differences are:
 *
 * i915 perf file descriptors represent a "stream" instead of an "event"; where
 * a perf event primarily corresponds to a single 64bit value, while a stream
 * might sample sets of tightly-coupled counters, depending on the
 * configuration.  For example the Gen OA unit isn't designed to support
 * orthogonal configurations of individual counters; it's configured for a set
 * of related counters. Samples for an i915 perf stream capturing OA metrics
 * will include a set of counter values packed in a compact HW specific format.
 * The OA unit supports a number of different packing formats which can be
 * selected by the user opening the stream. Perf has support for grouping
 * events, but each event in the group is configured, validated and
 * authenticated individually with separate system calls.
 *
 * i915 perf stream configurations are provided as an array of u64 (key,value)
 * pairs, instead of a fixed struct with multiple miscellaneous config members,
 * interleaved with event-type specific members.
 *
 * i915 perf doesn't support exposing metrics via an mmap'd circular buffer.
 * The supported metrics are being written to memory by the GPU unsynchronized
 * with the CPU, using HW specific packing formats for counter sets. Sometimes
 * the constraints on HW configuration require reports to be filtered before it
 * would be acceptable to expose them to unprivileged applications - to hide
 * the metrics of other processes/contexts. For these use cases a read() based
 * interface is a good fit, and provides an opportunity to filter data as it
 * gets copied from the GPU mapped buffers to userspace buffers.
 *
 *
 * Issues hit with first prototype based on Core Perf
 * ~~~~~~~~~~~~~~~~~~~~~~~~~~~~~~~~~~~~~~~~~~~~~~~~~~
 *
 * The first prototype of this driver was based on the core perf
 * infrastructure, and while we did make that mostly work, with some changes to
 * perf, we found we were breaking or working around too many assumptions baked
 * into perf's currently cpu centric design.
 *
 * In the end we didn't see a clear benefit to making perf's implementation and
 * interface more complex by changing design assumptions while we knew we still
 * wouldn't be able to use any existing perf based userspace tools.
 *
 * Also considering the Gen specific nature of the Observability hardware and
 * how userspace will sometimes need to combine i915 perf OA metrics with
 * side-band OA data captured via MI_REPORT_PERF_COUNT commands; we're
 * expecting the interface to be used by a platform specific userspace such as
 * OpenGL or tools. This is to say; we aren't inherently missing out on having
 * a standard vendor/architecture agnostic interface by not using perf.
 *
 *
 * For posterity, in case we might re-visit trying to adapt core perf to be
 * better suited to exposing i915 metrics these were the main pain points we
 * hit:
 *
 * - The perf based OA PMU driver broke some significant design assumptions:
 *
 *   Existing perf pmus are used for profiling work on a cpu and we were
 *   introducing the idea of _IS_DEVICE pmus with different security
 *   implications, the need to fake cpu-related data (such as user/kernel
 *   registers) to fit with perf's current design, and adding _DEVICE records
 *   as a way to forward device-specific status records.
 *
 *   The OA unit writes reports of counters into a circular buffer, without
 *   involvement from the CPU, making our PMU driver the first of a kind.
 *
 *   Given the way we were periodically forward data from the GPU-mapped, OA
 *   buffer to perf's buffer, those bursts of sample writes looked to perf like
 *   we were sampling too fast and so we had to subvert its throttling checks.
 *
 *   Perf supports groups of counters and allows those to be read via
 *   transactions internally but transactions currently seem designed to be
 *   explicitly initiated from the cpu (say in response to a userspace read())
 *   and while we could pull a report out of the OA buffer we can't
 *   trigger a report from the cpu on demand.
 *
 *   Related to being report based; the OA counters are configured in HW as a
 *   set while perf generally expects counter configurations to be orthogonal.
 *   Although counters can be associated with a group leader as they are
 *   opened, there's no clear precedent for being able to provide group-wide
 *   configuration attributes (for example we want to let userspace choose the
 *   OA unit report format used to capture all counters in a set, or specify a
 *   GPU context to filter metrics on). We avoided using perf's grouping
 *   feature and forwarded OA reports to userspace via perf's 'raw' sample
 *   field. This suited our userspace well considering how coupled the counters
 *   are when dealing with normalizing. It would be inconvenient to split
 *   counters up into separate events, only to require userspace to recombine
 *   them. For Mesa it's also convenient to be forwarded raw, periodic reports
 *   for combining with the side-band raw reports it captures using
 *   MI_REPORT_PERF_COUNT commands.
 *
 *   - As a side note on perf's grouping feature; there was also some concern
 *     that using PERF_FORMAT_GROUP as a way to pack together counter values
 *     would quite drastically inflate our sample sizes, which would likely
 *     lower the effective sampling resolutions we could use when the available
 *     memory bandwidth is limited.
 *
 *     With the OA unit's report formats, counters are packed together as 32
 *     or 40bit values, with the largest report size being 256 bytes.
 *
 *     PERF_FORMAT_GROUP values are 64bit, but there doesn't appear to be a
 *     documented ordering to the values, implying PERF_FORMAT_ID must also be
 *     used to add a 64bit ID before each value; giving 16 bytes per counter.
 *
 *   Related to counter orthogonality; we can't time share the OA unit, while
 *   event scheduling is a central design idea within perf for allowing
 *   userspace to open + enable more events than can be configured in HW at any
 *   one time.  The OA unit is not designed to allow re-configuration while in
 *   use. We can't reconfigure the OA unit without losing internal OA unit
 *   state which we can't access explicitly to save and restore. Reconfiguring
 *   the OA unit is also relatively slow, involving ~100 register writes. From
 *   userspace Mesa also depends on a stable OA configuration when emitting
 *   MI_REPORT_PERF_COUNT commands and importantly the OA unit can't be
 *   disabled while there are outstanding MI_RPC commands lest we hang the
 *   command streamer.
 *
 *   The contents of sample records aren't extensible by device drivers (i.e.
 *   the sample_type bits). As an example; Sourab Gupta had been looking to
 *   attach GPU timestamps to our OA samples. We were shoehorning OA reports
 *   into sample records by using the 'raw' field, but it's tricky to pack more
 *   than one thing into this field because events/core.c currently only lets a
 *   pmu give a single raw data pointer plus len which will be copied into the
 *   ring buffer. To include more than the OA report we'd have to copy the
 *   report into an intermediate larger buffer. I'd been considering allowing a
 *   vector of data+len values to be specified for copying the raw data, but
 *   it felt like a kludge to being using the raw field for this purpose.
 *
 * - It felt like our perf based PMU was making some technical compromises
 *   just for the sake of using perf:
 *
 *   perf_event_open() requires events to either relate to a pid or a specific
 *   cpu core, while our device pmu related to neither.  Events opened with a
 *   pid will be automatically enabled/disabled according to the scheduling of
 *   that process - so not appropriate for us. When an event is related to a
 *   cpu id, perf ensures pmu methods will be invoked via an inter process
 *   interrupt on that core. To avoid invasive changes our userspace opened OA
 *   perf events for a specific cpu. This was workable but it meant the
 *   majority of the OA driver ran in atomic context, including all OA report
 *   forwarding, which wasn't really necessary in our case and seems to make
 *   our locking requirements somewhat complex as we handled the interaction
 *   with the rest of the i915 driver.
 */

#include <linux/anon_inodes.h>
#include <linux/sizes.h>
#include <linux/uuid.h>

#include "gem/i915_gem_context.h"
#include "gt/intel_engine_pm.h"
#include "gt/intel_engine_user.h"
#include "gt/intel_gt.h"
#include "gt/intel_lrc_reg.h"
#include "gt/intel_ring.h"

#include "i915_drv.h"
#include "i915_perf.h"

/* HW requires this to be a power of two, between 128k and 16M, though driver
 * is currently generally designed assuming the largest 16M size is used such
 * that the overflow cases are unlikely in normal operation.
 */
#define OA_BUFFER_SIZE		SZ_16M

#define OA_TAKEN(tail, head)	((tail - head) & (OA_BUFFER_SIZE - 1))

/**
 * DOC: OA Tail Pointer Race
 *
 * There's a HW race condition between OA unit tail pointer register updates and
 * writes to memory whereby the tail pointer can sometimes get ahead of what's
 * been written out to the OA buffer so far (in terms of what's visible to the
 * CPU).
 *
 * Although this can be observed explicitly while copying reports to userspace
 * by checking for a zeroed report-id field in tail reports, we want to account
 * for this earlier, as part of the oa_buffer_check to avoid lots of redundant
 * read() attempts.
 *
 * In effect we define a tail pointer for reading that lags the real tail
 * pointer by at least %OA_TAIL_MARGIN_NSEC nanoseconds, which gives enough
 * time for the corresponding reports to become visible to the CPU.
 *
 * To manage this we actually track two tail pointers:
 *  1) An 'aging' tail with an associated timestamp that is tracked until we
 *     can trust the corresponding data is visible to the CPU; at which point
 *     it is considered 'aged'.
 *  2) An 'aged' tail that can be used for read()ing.
 *
 * The two separate pointers let us decouple read()s from tail pointer aging.
 *
 * The tail pointers are checked and updated at a limited rate within a hrtimer
 * callback (the same callback that is used for delivering EPOLLIN events)
 *
 * Initially the tails are marked invalid with %INVALID_TAIL_PTR which
 * indicates that an updated tail pointer is needed.
 *
 * Most of the implementation details for this workaround are in
 * oa_buffer_check_unlocked() and _append_oa_reports()
 *
 * Note for posterity: previously the driver used to define an effective tail
 * pointer that lagged the real pointer by a 'tail margin' measured in bytes
 * derived from %OA_TAIL_MARGIN_NSEC and the configured sampling frequency.
 * This was flawed considering that the OA unit may also automatically generate
 * non-periodic reports (such as on context switch) or the OA unit may be
 * enabled without any periodic sampling.
 */
#define OA_TAIL_MARGIN_NSEC	100000ULL
#define INVALID_TAIL_PTR	0xffffffff

/* frequency for checking whether the OA unit has written new reports to the
 * circular OA buffer...
 */
#define POLL_FREQUENCY 200
#define POLL_PERIOD (NSEC_PER_SEC / POLL_FREQUENCY)

/* for sysctl proc_dointvec_minmax of dev.i915.perf_stream_paranoid */
static u32 i915_perf_stream_paranoid = true;

/* The maximum exponent the hardware accepts is 63 (essentially it selects one
 * of the 64bit timestamp bits to trigger reports from) but there's currently
 * no known use case for sampling as infrequently as once per 47 thousand years.
 *
 * Since the timestamps included in OA reports are only 32bits it seems
 * reasonable to limit the OA exponent where it's still possible to account for
 * overflow in OA report timestamps.
 */
#define OA_EXPONENT_MAX 31

#define INVALID_CTX_ID 0xffffffff

/* On Gen8+ automatically triggered OA reports include a 'reason' field... */
#define OAREPORT_REASON_MASK           0x3f
#define OAREPORT_REASON_MASK_EXTENDED  0x7f
#define OAREPORT_REASON_SHIFT          19
#define OAREPORT_REASON_TIMER          (1<<0)
#define OAREPORT_REASON_CTX_SWITCH     (1<<3)
#define OAREPORT_REASON_CLK_RATIO      (1<<5)


/* For sysctl proc_dointvec_minmax of i915_oa_max_sample_rate
 *
 * The highest sampling frequency we can theoretically program the OA unit
 * with is always half the timestamp frequency: E.g. 6.25Mhz for Haswell.
 *
 * Initialized just before we register the sysctl parameter.
 */
static int oa_sample_rate_hard_limit;

/* Theoretically we can program the OA unit to sample every 160ns but don't
 * allow that by default unless root...
 *
 * The default threshold of 100000Hz is based on perf's similar
 * kernel.perf_event_max_sample_rate sysctl parameter.
 */
static u32 i915_oa_max_sample_rate = 100000;

/* XXX: beware if future OA HW adds new report formats that the current
 * code assumes all reports have a power-of-two size and ~(size - 1) can
 * be used as a mask to align the OA tail pointer.
 */
static const struct i915_oa_format hsw_oa_formats[I915_OA_FORMAT_MAX] = {
	[I915_OA_FORMAT_A13]	    = { 0, 64 },
	[I915_OA_FORMAT_A29]	    = { 1, 128 },
	[I915_OA_FORMAT_A13_B8_C8]  = { 2, 128 },
	/* A29_B8_C8 Disallowed as 192 bytes doesn't factor into buffer size */
	[I915_OA_FORMAT_B4_C8]	    = { 4, 64 },
	[I915_OA_FORMAT_A45_B8_C8]  = { 5, 256 },
	[I915_OA_FORMAT_B4_C8_A16]  = { 6, 128 },
	[I915_OA_FORMAT_C4_B8]	    = { 7, 64 },
};

static const struct i915_oa_format gen8_plus_oa_formats[I915_OA_FORMAT_MAX] = {
	[I915_OA_FORMAT_A12]		    = { 0, 64 },
	[I915_OA_FORMAT_A12_B8_C8]	    = { 2, 128 },
	[I915_OA_FORMAT_A32u40_A4u32_B8_C8] = { 5, 256 },
	[I915_OA_FORMAT_C4_B8]		    = { 7, 64 },
};

static const struct i915_oa_format gen12_oa_formats[I915_OA_FORMAT_MAX] = {
	[I915_OA_FORMAT_A32u40_A4u32_B8_C8] = { 5, 256 },
};

#define SAMPLE_OA_REPORT      (1<<0)

/**
 * struct perf_open_properties - for validated properties given to open a stream
 * @sample_flags: `DRM_I915_PERF_PROP_SAMPLE_*` properties are tracked as flags
 * @single_context: Whether a single or all gpu contexts should be monitored
 * @hold_preemption: Whether the preemption is disabled for the filtered
 *                   context
 * @ctx_handle: A gem ctx handle for use with @single_context
 * @metrics_set: An ID for an OA unit metric set advertised via sysfs
 * @oa_format: An OA unit HW report format
 * @oa_periodic: Whether to enable periodic OA unit sampling
 * @oa_period_exponent: The OA unit sampling period is derived from this
 * @engine: The engine (typically rcs0) being monitored by the OA unit
 * @has_sseu: Whether @sseu was specified by userspace
 * @sseu: internal SSEU configuration computed either from the userspace
 *        specified configuration in the opening parameters or a default value
 *        (see get_default_sseu_config())
 *
 * As read_properties_unlocked() enumerates and validates the properties given
 * to open a stream of metrics the configuration is built up in the structure
 * which starts out zero initialized.
 */
struct perf_open_properties {
	u32 sample_flags;

	u64 single_context:1;
	u64 hold_preemption:1;
	u64 ctx_handle;

	/* OA sampling state */
	int metrics_set;
	int oa_format;
	bool oa_periodic;
	int oa_period_exponent;

	struct intel_engine_cs *engine;

	bool has_sseu;
	struct intel_sseu sseu;
};

struct i915_oa_config_bo {
	struct llist_node node;

	struct i915_oa_config *oa_config;
	struct i915_vma *vma;
};

static struct ctl_table_header *sysctl_header;

static enum hrtimer_restart oa_poll_check_timer_cb(struct hrtimer *hrtimer);

void i915_oa_config_release(struct kref *ref)
{
	struct i915_oa_config *oa_config =
		container_of(ref, typeof(*oa_config), ref);

	kfree(oa_config->flex_regs);
	kfree(oa_config->b_counter_regs);
	kfree(oa_config->mux_regs);

	kfree_rcu(oa_config, rcu);
}

struct i915_oa_config *
i915_perf_get_oa_config(struct i915_perf *perf, int metrics_set)
{
	struct i915_oa_config *oa_config;

	rcu_read_lock();
	oa_config = idr_find(&perf->metrics_idr, metrics_set);
	if (oa_config)
		oa_config = i915_oa_config_get(oa_config);
	rcu_read_unlock();

	return oa_config;
}

static void free_oa_config_bo(struct i915_oa_config_bo *oa_bo)
{
	i915_oa_config_put(oa_bo->oa_config);
	i915_vma_put(oa_bo->vma);
	kfree(oa_bo);
}

static u32 gen12_oa_hw_tail_read(struct i915_perf_stream *stream)
{
	struct intel_uncore *uncore = stream->uncore;

	return intel_uncore_read(uncore, GEN12_OAG_OATAILPTR) &
	       GEN12_OAG_OATAILPTR_MASK;
}

static u32 gen8_oa_hw_tail_read(struct i915_perf_stream *stream)
{
	struct intel_uncore *uncore = stream->uncore;

	return intel_uncore_read(uncore, GEN8_OATAILPTR) & GEN8_OATAILPTR_MASK;
}

static u32 gen7_oa_hw_tail_read(struct i915_perf_stream *stream)
{
	struct intel_uncore *uncore = stream->uncore;
	u32 oastatus1 = intel_uncore_read(uncore, GEN7_OASTATUS1);

	return oastatus1 & GEN7_OASTATUS1_TAIL_MASK;
}

/**
 * oa_buffer_check_unlocked - check for data and update tail ptr state
 * @stream: i915 stream instance
 *
 * This is either called via fops (for blocking reads in user ctx) or the poll
 * check hrtimer (atomic ctx) to check the OA buffer tail pointer and check
 * if there is data available for userspace to read.
 *
 * This function is central to providing a workaround for the OA unit tail
 * pointer having a race with respect to what data is visible to the CPU.
 * It is responsible for reading tail pointers from the hardware and giving
 * the pointers time to 'age' before they are made available for reading.
 * (See description of OA_TAIL_MARGIN_NSEC above for further details.)
 *
 * Besides returning true when there is data available to read() this function
 * also has the side effect of updating the oa_buffer.tails[], .aging_timestamp
 * and .aged_tail_idx state used for reading.
 *
 * Note: It's safe to read OA config state here unlocked, assuming that this is
 * only called while the stream is enabled, while the global OA configuration
 * can't be modified.
 *
 * Returns: %true if the OA buffer contains data, else %false
 */
static bool oa_buffer_check_unlocked(struct i915_perf_stream *stream)
{
	int report_size = stream->oa_buffer.format_size;
	unsigned long flags;
	unsigned int aged_idx;
	u32 head, hw_tail, aged_tail, aging_tail;
	u64 now;

	/* We have to consider the (unlikely) possibility that read() errors
	 * could result in an OA buffer reset which might reset the head,
	 * tails[] and aged_tail state.
	 */
	spin_lock_irqsave(&stream->oa_buffer.ptr_lock, flags);

	/* NB: The head we observe here might effectively be a little out of
	 * date (between head and tails[aged_idx].offset if there is currently
	 * a read() in progress.
	 */
	head = stream->oa_buffer.head;

	aged_idx = stream->oa_buffer.aged_tail_idx;
	aged_tail = stream->oa_buffer.tails[aged_idx].offset;
	aging_tail = stream->oa_buffer.tails[!aged_idx].offset;

	hw_tail = stream->perf->ops.oa_hw_tail_read(stream);

	/* The tail pointer increases in 64 byte increments,
	 * not in report_size steps...
	 */
	hw_tail &= ~(report_size - 1);

	now = ktime_get_mono_fast_ns();

	/* Update the aged tail
	 *
	 * Flip the tail pointer available for read()s once the aging tail is
	 * old enough to trust that the corresponding data will be visible to
	 * the CPU...
	 *
	 * Do this before updating the aging pointer in case we may be able to
	 * immediately start aging a new pointer too (if new data has become
	 * available) without needing to wait for a later hrtimer callback.
	 */
	if (aging_tail != INVALID_TAIL_PTR &&
	    ((now - stream->oa_buffer.aging_timestamp) >
	     OA_TAIL_MARGIN_NSEC)) {

		aged_idx ^= 1;
		stream->oa_buffer.aged_tail_idx = aged_idx;

		aged_tail = aging_tail;

		/* Mark that we need a new pointer to start aging... */
		stream->oa_buffer.tails[!aged_idx].offset = INVALID_TAIL_PTR;
		aging_tail = INVALID_TAIL_PTR;
	}

	/* Update the aging tail
	 *
	 * We throttle aging tail updates until we have a new tail that
	 * represents >= one report more data than is already available for
	 * reading. This ensures there will be enough data for a successful
	 * read once this new pointer has aged and ensures we will give the new
	 * pointer time to age.
	 */
	if (aging_tail == INVALID_TAIL_PTR &&
	    (aged_tail == INVALID_TAIL_PTR ||
	     OA_TAKEN(hw_tail, aged_tail) >= report_size)) {
		struct i915_vma *vma = stream->oa_buffer.vma;
		u32 gtt_offset = i915_ggtt_offset(vma);

		/* Be paranoid and do a bounds check on the pointer read back
		 * from hardware, just in case some spurious hardware condition
		 * could put the tail out of bounds...
		 */
		if (hw_tail >= gtt_offset &&
		    hw_tail < (gtt_offset + OA_BUFFER_SIZE)) {
			stream->oa_buffer.tails[!aged_idx].offset =
				aging_tail = hw_tail;
			stream->oa_buffer.aging_timestamp = now;
		} else {
			drm_err(&stream->perf->i915->drm,
				"Ignoring spurious out of range OA buffer tail pointer = %x\n",
				hw_tail);
		}
	}

	spin_unlock_irqrestore(&stream->oa_buffer.ptr_lock, flags);

	return aged_tail == INVALID_TAIL_PTR ?
		false : OA_TAKEN(aged_tail, head) >= report_size;
}

/**
 * append_oa_status - Appends a status record to a userspace read() buffer.
 * @stream: An i915-perf stream opened for OA metrics
 * @buf: destination buffer given by userspace
 * @count: the number of bytes userspace wants to read
 * @offset: (inout): the current position for writing into @buf
 * @type: The kind of status to report to userspace
 *
 * Writes a status record (such as `DRM_I915_PERF_RECORD_OA_REPORT_LOST`)
 * into the userspace read() buffer.
 *
 * The @buf @offset will only be updated on success.
 *
 * Returns: 0 on success, negative error code on failure.
 */
static int append_oa_status(struct i915_perf_stream *stream,
			    char __user *buf,
			    size_t count,
			    size_t *offset,
			    enum drm_i915_perf_record_type type)
{
	struct drm_i915_perf_record_header header = { type, 0, sizeof(header) };

	if ((count - *offset) < header.size)
		return -ENOSPC;

	if (copy_to_user(buf + *offset, &header, sizeof(header)))
		return -EFAULT;

	(*offset) += header.size;

	return 0;
}

/**
 * append_oa_sample - Copies single OA report into userspace read() buffer.
 * @stream: An i915-perf stream opened for OA metrics
 * @buf: destination buffer given by userspace
 * @count: the number of bytes userspace wants to read
 * @offset: (inout): the current position for writing into @buf
 * @report: A single OA report to (optionally) include as part of the sample
 *
 * The contents of a sample are configured through `DRM_I915_PERF_PROP_SAMPLE_*`
 * properties when opening a stream, tracked as `stream->sample_flags`. This
 * function copies the requested components of a single sample to the given
 * read() @buf.
 *
 * The @buf @offset will only be updated on success.
 *
 * Returns: 0 on success, negative error code on failure.
 */
static int append_oa_sample(struct i915_perf_stream *stream,
			    char __user *buf,
			    size_t count,
			    size_t *offset,
			    const u8 *report)
{
	int report_size = stream->oa_buffer.format_size;
	struct drm_i915_perf_record_header header;
	u32 sample_flags = stream->sample_flags;

	header.type = DRM_I915_PERF_RECORD_SAMPLE;
	header.pad = 0;
	header.size = stream->sample_size;

	if ((count - *offset) < header.size)
		return -ENOSPC;

	buf += *offset;
	if (copy_to_user(buf, &header, sizeof(header)))
		return -EFAULT;
	buf += sizeof(header);

	if (sample_flags & SAMPLE_OA_REPORT) {
		if (copy_to_user(buf, report, report_size))
			return -EFAULT;
	}

	(*offset) += header.size;

	return 0;
}

/**
 * Copies all buffered OA reports into userspace read() buffer.
 * @stream: An i915-perf stream opened for OA metrics
 * @buf: destination buffer given by userspace
 * @count: the number of bytes userspace wants to read
 * @offset: (inout): the current position for writing into @buf
 *
 * Notably any error condition resulting in a short read (-%ENOSPC or
 * -%EFAULT) will be returned even though one or more records may
 * have been successfully copied. In this case it's up to the caller
 * to decide if the error should be squashed before returning to
 * userspace.
 *
 * Note: reports are consumed from the head, and appended to the
 * tail, so the tail chases the head?... If you think that's mad
 * and back-to-front you're not alone, but this follows the
 * Gen PRM naming convention.
 *
 * Returns: 0 on success, negative error code on failure.
 */
static int gen8_append_oa_reports(struct i915_perf_stream *stream,
				  char __user *buf,
				  size_t count,
				  size_t *offset)
{
	struct intel_uncore *uncore = stream->uncore;
	int report_size = stream->oa_buffer.format_size;
	u8 *oa_buf_base = stream->oa_buffer.vaddr;
	u32 gtt_offset = i915_ggtt_offset(stream->oa_buffer.vma);
	u32 mask = (OA_BUFFER_SIZE - 1);
	size_t start_offset = *offset;
	unsigned long flags;
	unsigned int aged_tail_idx;
	u32 head, tail;
	u32 taken;
	int ret = 0;

	if (drm_WARN_ON(&uncore->i915->drm, !stream->enabled))
		return -EIO;

	spin_lock_irqsave(&stream->oa_buffer.ptr_lock, flags);

	head = stream->oa_buffer.head;
	aged_tail_idx = stream->oa_buffer.aged_tail_idx;
	tail = stream->oa_buffer.tails[aged_tail_idx].offset;

	spin_unlock_irqrestore(&stream->oa_buffer.ptr_lock, flags);

	/*
	 * An invalid tail pointer here means we're still waiting for the poll
	 * hrtimer callback to give us a pointer
	 */
	if (tail == INVALID_TAIL_PTR)
		return -EAGAIN;

	/*
	 * NB: oa_buffer.head/tail include the gtt_offset which we don't want
	 * while indexing relative to oa_buf_base.
	 */
	head -= gtt_offset;
	tail -= gtt_offset;

	/*
	 * An out of bounds or misaligned head or tail pointer implies a driver
	 * bug since we validate + align the tail pointers we read from the
	 * hardware and we are in full control of the head pointer which should
	 * only be incremented by multiples of the report size (notably also
	 * all a power of two).
	 */
	if (drm_WARN_ONCE(&uncore->i915->drm,
			  head > OA_BUFFER_SIZE || head % report_size ||
			  tail > OA_BUFFER_SIZE || tail % report_size,
			  "Inconsistent OA buffer pointers: head = %u, tail = %u\n",
			  head, tail))
		return -EIO;


	for (/* none */;
	     (taken = OA_TAKEN(tail, head));
	     head = (head + report_size) & mask) {
		u8 *report = oa_buf_base + head;
		u32 *report32 = (void *)report;
		u32 ctx_id;
		u32 reason;

		/*
		 * All the report sizes factor neatly into the buffer
		 * size so we never expect to see a report split
		 * between the beginning and end of the buffer.
		 *
		 * Given the initial alignment check a misalignment
		 * here would imply a driver bug that would result
		 * in an overrun.
		 */
		if (drm_WARN_ON(&uncore->i915->drm,
				(OA_BUFFER_SIZE - head) < report_size)) {
			drm_err(&uncore->i915->drm,
				"Spurious OA head ptr: non-integral report offset\n");
			break;
		}

		/*
		 * The reason field includes flags identifying what
		 * triggered this specific report (mostly timer
		 * triggered or e.g. due to a context switch).
		 *
		 * This field is never expected to be zero so we can
		 * check that the report isn't invalid before copying
		 * it to userspace...
		 */
		reason = ((report32[0] >> OAREPORT_REASON_SHIFT) &
			  (IS_GEN(stream->perf->i915, 12) ?
			   OAREPORT_REASON_MASK_EXTENDED :
			   OAREPORT_REASON_MASK));
		if (reason == 0) {
			if (__ratelimit(&stream->perf->spurious_report_rs))
				DRM_NOTE("Skipping spurious, invalid OA report\n");
			continue;
		}

		ctx_id = report32[2] & stream->specific_ctx_id_mask;

		/*
		 * Squash whatever is in the CTX_ID field if it's marked as
		 * invalid to be sure we avoid false-positive, single-context
		 * filtering below...
		 *
		 * Note: that we don't clear the valid_ctx_bit so userspace can
		 * understand that the ID has been squashed by the kernel.
		 */
		if (!(report32[0] & stream->perf->gen8_valid_ctx_bit) &&
		    INTEL_GEN(stream->perf->i915) <= 11)
			ctx_id = report32[2] = INVALID_CTX_ID;

		/*
		 * NB: For Gen 8 the OA unit no longer supports clock gating
		 * off for a specific context and the kernel can't securely
		 * stop the counters from updating as system-wide / global
		 * values.
		 *
		 * Automatic reports now include a context ID so reports can be
		 * filtered on the cpu but it's not worth trying to
		 * automatically subtract/hide counter progress for other
		 * contexts while filtering since we can't stop userspace
		 * issuing MI_REPORT_PERF_COUNT commands which would still
		 * provide a side-band view of the real values.
		 *
		 * To allow userspace (such as Mesa/GL_INTEL_performance_query)
		 * to normalize counters for a single filtered context then it
		 * needs be forwarded bookend context-switch reports so that it
		 * can track switches in between MI_REPORT_PERF_COUNT commands
		 * and can itself subtract/ignore the progress of counters
		 * associated with other contexts. Note that the hardware
		 * automatically triggers reports when switching to a new
		 * context which are tagged with the ID of the newly active
		 * context. To avoid the complexity (and likely fragility) of
		 * reading ahead while parsing reports to try and minimize
		 * forwarding redundant context switch reports (i.e. between
		 * other, unrelated contexts) we simply elect to forward them
		 * all.
		 *
		 * We don't rely solely on the reason field to identify context
		 * switches since it's not-uncommon for periodic samples to
		 * identify a switch before any 'context switch' report.
		 */
		if (!stream->perf->exclusive_stream->ctx ||
		    stream->specific_ctx_id == ctx_id ||
		    stream->oa_buffer.last_ctx_id == stream->specific_ctx_id ||
		    reason & OAREPORT_REASON_CTX_SWITCH) {

			/*
			 * While filtering for a single context we avoid
			 * leaking the IDs of other contexts.
			 */
			if (stream->perf->exclusive_stream->ctx &&
			    stream->specific_ctx_id != ctx_id) {
				report32[2] = INVALID_CTX_ID;
			}

			ret = append_oa_sample(stream, buf, count, offset,
					       report);
			if (ret)
				break;

			stream->oa_buffer.last_ctx_id = ctx_id;
		}

		/*
		 * The above reason field sanity check is based on
		 * the assumption that the OA buffer is initially
		 * zeroed and we reset the field after copying so the
		 * check is still meaningful once old reports start
		 * being overwritten.
		 */
		report32[0] = 0;
	}

	if (start_offset != *offset) {
		i915_reg_t oaheadptr;

		oaheadptr = IS_GEN(stream->perf->i915, 12) ?
			    GEN12_OAG_OAHEADPTR : GEN8_OAHEADPTR;

		spin_lock_irqsave(&stream->oa_buffer.ptr_lock, flags);

		/*
		 * We removed the gtt_offset for the copy loop above, indexing
		 * relative to oa_buf_base so put back here...
		 */
		head += gtt_offset;
		intel_uncore_write(uncore, oaheadptr,
				   head & GEN12_OAG_OAHEADPTR_MASK);
		stream->oa_buffer.head = head;

		spin_unlock_irqrestore(&stream->oa_buffer.ptr_lock, flags);
	}

	return ret;
}

/**
 * gen8_oa_read - copy status records then buffered OA reports
 * @stream: An i915-perf stream opened for OA metrics
 * @buf: destination buffer given by userspace
 * @count: the number of bytes userspace wants to read
 * @offset: (inout): the current position for writing into @buf
 *
 * Checks OA unit status registers and if necessary appends corresponding
 * status records for userspace (such as for a buffer full condition) and then
 * initiate appending any buffered OA reports.
 *
 * Updates @offset according to the number of bytes successfully copied into
 * the userspace buffer.
 *
 * NB: some data may be successfully copied to the userspace buffer
 * even if an error is returned, and this is reflected in the
 * updated @offset.
 *
 * Returns: zero on success or a negative error code
 */
static int gen8_oa_read(struct i915_perf_stream *stream,
			char __user *buf,
			size_t count,
			size_t *offset)
{
	struct intel_uncore *uncore = stream->uncore;
	u32 oastatus;
	i915_reg_t oastatus_reg;
	int ret;

	if (drm_WARN_ON(&uncore->i915->drm, !stream->oa_buffer.vaddr))
		return -EIO;

	oastatus_reg = IS_GEN(stream->perf->i915, 12) ?
		       GEN12_OAG_OASTATUS : GEN8_OASTATUS;

	oastatus = intel_uncore_read(uncore, oastatus_reg);

	/*
	 * We treat OABUFFER_OVERFLOW as a significant error:
	 *
	 * Although theoretically we could handle this more gracefully
	 * sometimes, some Gens don't correctly suppress certain
	 * automatically triggered reports in this condition and so we
	 * have to assume that old reports are now being trampled
	 * over.
	 *
	 * Considering how we don't currently give userspace control
	 * over the OA buffer size and always configure a large 16MB
	 * buffer, then a buffer overflow does anyway likely indicate
	 * that something has gone quite badly wrong.
	 */
	if (oastatus & GEN8_OASTATUS_OABUFFER_OVERFLOW) {
		ret = append_oa_status(stream, buf, count, offset,
				       DRM_I915_PERF_RECORD_OA_BUFFER_LOST);
		if (ret)
			return ret;

		DRM_DEBUG("OA buffer overflow (exponent = %d): force restart\n",
			  stream->period_exponent);

		stream->perf->ops.oa_disable(stream);
		stream->perf->ops.oa_enable(stream);

		/*
		 * Note: .oa_enable() is expected to re-init the oabuffer and
		 * reset GEN8_OASTATUS for us
		 */
		oastatus = intel_uncore_read(uncore, oastatus_reg);
	}

	if (oastatus & GEN8_OASTATUS_REPORT_LOST) {
		ret = append_oa_status(stream, buf, count, offset,
				       DRM_I915_PERF_RECORD_OA_REPORT_LOST);
		if (ret)
			return ret;
		intel_uncore_write(uncore, oastatus_reg,
				   oastatus & ~GEN8_OASTATUS_REPORT_LOST);
	}

	return gen8_append_oa_reports(stream, buf, count, offset);
}

/**
 * Copies all buffered OA reports into userspace read() buffer.
 * @stream: An i915-perf stream opened for OA metrics
 * @buf: destination buffer given by userspace
 * @count: the number of bytes userspace wants to read
 * @offset: (inout): the current position for writing into @buf
 *
 * Notably any error condition resulting in a short read (-%ENOSPC or
 * -%EFAULT) will be returned even though one or more records may
 * have been successfully copied. In this case it's up to the caller
 * to decide if the error should be squashed before returning to
 * userspace.
 *
 * Note: reports are consumed from the head, and appended to the
 * tail, so the tail chases the head?... If you think that's mad
 * and back-to-front you're not alone, but this follows the
 * Gen PRM naming convention.
 *
 * Returns: 0 on success, negative error code on failure.
 */
static int gen7_append_oa_reports(struct i915_perf_stream *stream,
				  char __user *buf,
				  size_t count,
				  size_t *offset)
{
	struct intel_uncore *uncore = stream->uncore;
	int report_size = stream->oa_buffer.format_size;
	u8 *oa_buf_base = stream->oa_buffer.vaddr;
	u32 gtt_offset = i915_ggtt_offset(stream->oa_buffer.vma);
	u32 mask = (OA_BUFFER_SIZE - 1);
	size_t start_offset = *offset;
	unsigned long flags;
	unsigned int aged_tail_idx;
	u32 head, tail;
	u32 taken;
	int ret = 0;

	if (drm_WARN_ON(&uncore->i915->drm, !stream->enabled))
		return -EIO;

	spin_lock_irqsave(&stream->oa_buffer.ptr_lock, flags);

	head = stream->oa_buffer.head;
	aged_tail_idx = stream->oa_buffer.aged_tail_idx;
	tail = stream->oa_buffer.tails[aged_tail_idx].offset;

	spin_unlock_irqrestore(&stream->oa_buffer.ptr_lock, flags);

	/* An invalid tail pointer here means we're still waiting for the poll
	 * hrtimer callback to give us a pointer
	 */
	if (tail == INVALID_TAIL_PTR)
		return -EAGAIN;

	/* NB: oa_buffer.head/tail include the gtt_offset which we don't want
	 * while indexing relative to oa_buf_base.
	 */
	head -= gtt_offset;
	tail -= gtt_offset;

	/* An out of bounds or misaligned head or tail pointer implies a driver
	 * bug since we validate + align the tail pointers we read from the
	 * hardware and we are in full control of the head pointer which should
	 * only be incremented by multiples of the report size (notably also
	 * all a power of two).
	 */
	if (drm_WARN_ONCE(&uncore->i915->drm,
			  head > OA_BUFFER_SIZE || head % report_size ||
			  tail > OA_BUFFER_SIZE || tail % report_size,
			  "Inconsistent OA buffer pointers: head = %u, tail = %u\n",
			  head, tail))
		return -EIO;


	for (/* none */;
	     (taken = OA_TAKEN(tail, head));
	     head = (head + report_size) & mask) {
		u8 *report = oa_buf_base + head;
		u32 *report32 = (void *)report;

		/* All the report sizes factor neatly into the buffer
		 * size so we never expect to see a report split
		 * between the beginning and end of the buffer.
		 *
		 * Given the initial alignment check a misalignment
		 * here would imply a driver bug that would result
		 * in an overrun.
		 */
		if (drm_WARN_ON(&uncore->i915->drm,
				(OA_BUFFER_SIZE - head) < report_size)) {
			drm_err(&uncore->i915->drm,
				"Spurious OA head ptr: non-integral report offset\n");
			break;
		}

		/* The report-ID field for periodic samples includes
		 * some undocumented flags related to what triggered
		 * the report and is never expected to be zero so we
		 * can check that the report isn't invalid before
		 * copying it to userspace...
		 */
		if (report32[0] == 0) {
			if (__ratelimit(&stream->perf->spurious_report_rs))
				DRM_NOTE("Skipping spurious, invalid OA report\n");
			continue;
		}

		ret = append_oa_sample(stream, buf, count, offset, report);
		if (ret)
			break;

		/* The above report-id field sanity check is based on
		 * the assumption that the OA buffer is initially
		 * zeroed and we reset the field after copying so the
		 * check is still meaningful once old reports start
		 * being overwritten.
		 */
		report32[0] = 0;
	}

	if (start_offset != *offset) {
		spin_lock_irqsave(&stream->oa_buffer.ptr_lock, flags);

		/* We removed the gtt_offset for the copy loop above, indexing
		 * relative to oa_buf_base so put back here...
		 */
		head += gtt_offset;

		intel_uncore_write(uncore, GEN7_OASTATUS2,
				   (head & GEN7_OASTATUS2_HEAD_MASK) |
				   GEN7_OASTATUS2_MEM_SELECT_GGTT);
		stream->oa_buffer.head = head;

		spin_unlock_irqrestore(&stream->oa_buffer.ptr_lock, flags);
	}

	return ret;
}

/**
 * gen7_oa_read - copy status records then buffered OA reports
 * @stream: An i915-perf stream opened for OA metrics
 * @buf: destination buffer given by userspace
 * @count: the number of bytes userspace wants to read
 * @offset: (inout): the current position for writing into @buf
 *
 * Checks Gen 7 specific OA unit status registers and if necessary appends
 * corresponding status records for userspace (such as for a buffer full
 * condition) and then initiate appending any buffered OA reports.
 *
 * Updates @offset according to the number of bytes successfully copied into
 * the userspace buffer.
 *
 * Returns: zero on success or a negative error code
 */
static int gen7_oa_read(struct i915_perf_stream *stream,
			char __user *buf,
			size_t count,
			size_t *offset)
{
	struct intel_uncore *uncore = stream->uncore;
	u32 oastatus1;
	int ret;

	if (drm_WARN_ON(&uncore->i915->drm, !stream->oa_buffer.vaddr))
		return -EIO;

	oastatus1 = intel_uncore_read(uncore, GEN7_OASTATUS1);

	/* XXX: On Haswell we don't have a safe way to clear oastatus1
	 * bits while the OA unit is enabled (while the tail pointer
	 * may be updated asynchronously) so we ignore status bits
	 * that have already been reported to userspace.
	 */
	oastatus1 &= ~stream->perf->gen7_latched_oastatus1;

	/* We treat OABUFFER_OVERFLOW as a significant error:
	 *
	 * - The status can be interpreted to mean that the buffer is
	 *   currently full (with a higher precedence than OA_TAKEN()
	 *   which will start to report a near-empty buffer after an
	 *   overflow) but it's awkward that we can't clear the status
	 *   on Haswell, so without a reset we won't be able to catch
	 *   the state again.
	 *
	 * - Since it also implies the HW has started overwriting old
	 *   reports it may also affect our sanity checks for invalid
	 *   reports when copying to userspace that assume new reports
	 *   are being written to cleared memory.
	 *
	 * - In the future we may want to introduce a flight recorder
	 *   mode where the driver will automatically maintain a safe
	 *   guard band between head/tail, avoiding this overflow
	 *   condition, but we avoid the added driver complexity for
	 *   now.
	 */
	if (unlikely(oastatus1 & GEN7_OASTATUS1_OABUFFER_OVERFLOW)) {
		ret = append_oa_status(stream, buf, count, offset,
				       DRM_I915_PERF_RECORD_OA_BUFFER_LOST);
		if (ret)
			return ret;

		DRM_DEBUG("OA buffer overflow (exponent = %d): force restart\n",
			  stream->period_exponent);

		stream->perf->ops.oa_disable(stream);
		stream->perf->ops.oa_enable(stream);

		oastatus1 = intel_uncore_read(uncore, GEN7_OASTATUS1);
	}

	if (unlikely(oastatus1 & GEN7_OASTATUS1_REPORT_LOST)) {
		ret = append_oa_status(stream, buf, count, offset,
				       DRM_I915_PERF_RECORD_OA_REPORT_LOST);
		if (ret)
			return ret;
		stream->perf->gen7_latched_oastatus1 |=
			GEN7_OASTATUS1_REPORT_LOST;
	}

	return gen7_append_oa_reports(stream, buf, count, offset);
}

/**
 * i915_oa_wait_unlocked - handles blocking IO until OA data available
 * @stream: An i915-perf stream opened for OA metrics
 *
 * Called when userspace tries to read() from a blocking stream FD opened
 * for OA metrics. It waits until the hrtimer callback finds a non-empty
 * OA buffer and wakes us.
 *
 * Note: it's acceptable to have this return with some false positives
 * since any subsequent read handling will return -EAGAIN if there isn't
 * really data ready for userspace yet.
 *
 * Returns: zero on success or a negative error code
 */
static int i915_oa_wait_unlocked(struct i915_perf_stream *stream)
{
	/* We would wait indefinitely if periodic sampling is not enabled */
	if (!stream->periodic)
		return -EIO;

	return wait_event_interruptible(stream->poll_wq,
					oa_buffer_check_unlocked(stream));
}

/**
 * i915_oa_poll_wait - call poll_wait() for an OA stream poll()
 * @stream: An i915-perf stream opened for OA metrics
 * @file: An i915 perf stream file
 * @wait: poll() state table
 *
 * For handling userspace polling on an i915 perf stream opened for OA metrics,
 * this starts a poll_wait with the wait queue that our hrtimer callback wakes
 * when it sees data ready to read in the circular OA buffer.
 */
static void i915_oa_poll_wait(struct i915_perf_stream *stream,
			      struct file *file,
			      poll_table *wait)
{
	poll_wait(file, &stream->poll_wq, wait);
}

/**
 * i915_oa_read - just calls through to &i915_oa_ops->read
 * @stream: An i915-perf stream opened for OA metrics
 * @buf: destination buffer given by userspace
 * @count: the number of bytes userspace wants to read
 * @offset: (inout): the current position for writing into @buf
 *
 * Updates @offset according to the number of bytes successfully copied into
 * the userspace buffer.
 *
 * Returns: zero on success or a negative error code
 */
static int i915_oa_read(struct i915_perf_stream *stream,
			char __user *buf,
			size_t count,
			size_t *offset)
{
	return stream->perf->ops.read(stream, buf, count, offset);
}

static struct intel_context *oa_pin_context(struct i915_perf_stream *stream)
{
	struct i915_gem_engines_iter it;
	struct i915_gem_context *ctx = stream->ctx;
	struct intel_context *ce;
	int err;

	for_each_gem_engine(ce, i915_gem_context_lock_engines(ctx), it) {
		if (ce->engine != stream->engine) /* first match! */
			continue;

		/*
		 * As the ID is the gtt offset of the context's vma we
		 * pin the vma to ensure the ID remains fixed.
		 */
		err = intel_context_pin(ce);
		if (err == 0) {
			stream->pinned_ctx = ce;
			break;
		}
	}
	i915_gem_context_unlock_engines(ctx);

	return stream->pinned_ctx;
}

/**
 * oa_get_render_ctx_id - determine and hold ctx hw id
 * @stream: An i915-perf stream opened for OA metrics
 *
 * Determine the render context hw id, and ensure it remains fixed for the
 * lifetime of the stream. This ensures that we don't have to worry about
 * updating the context ID in OACONTROL on the fly.
 *
 * Returns: zero on success or a negative error code
 */
static int oa_get_render_ctx_id(struct i915_perf_stream *stream)
{
	struct intel_context *ce;

	ce = oa_pin_context(stream);
	if (IS_ERR(ce))
		return PTR_ERR(ce);

	switch (INTEL_GEN(ce->engine->i915)) {
	case 7: {
		/*
		 * On Haswell we don't do any post processing of the reports
		 * and don't need to use the mask.
		 */
		stream->specific_ctx_id = i915_ggtt_offset(ce->state);
		stream->specific_ctx_id_mask = 0;
		break;
	}

	case 8:
	case 9:
	case 10:
		if (intel_engine_in_execlists_submission_mode(ce->engine)) {
			stream->specific_ctx_id_mask =
				(1U << GEN8_CTX_ID_WIDTH) - 1;
			stream->specific_ctx_id = stream->specific_ctx_id_mask;
		} else {
			/*
			 * When using GuC, the context descriptor we write in
			 * i915 is read by GuC and rewritten before it's
			 * actually written into the hardware. The LRCA is
			 * what is put into the context id field of the
			 * context descriptor by GuC. Because it's aligned to
			 * a page, the lower 12bits are always at 0 and
			 * dropped by GuC. They won't be part of the context
			 * ID in the OA reports, so squash those lower bits.
			 */
			stream->specific_ctx_id =
				lower_32_bits(ce->lrc_desc) >> 12;

			/*
			 * GuC uses the top bit to signal proxy submission, so
			 * ignore that bit.
			 */
			stream->specific_ctx_id_mask =
				(1U << (GEN8_CTX_ID_WIDTH - 1)) - 1;
		}
		break;

	case 11:
	case 12: {
		stream->specific_ctx_id_mask =
			((1U << GEN11_SW_CTX_ID_WIDTH) - 1) << (GEN11_SW_CTX_ID_SHIFT - 32);
		/*
		 * Pick an unused context id
		 * 0 - (NUM_CONTEXT_TAG - 1) are used by other contexts
		 * GEN12_MAX_CONTEXT_HW_ID (0x7ff) is used by idle context
		 */
		stream->specific_ctx_id = (GEN12_MAX_CONTEXT_HW_ID - 1) << (GEN11_SW_CTX_ID_SHIFT - 32);
		BUILD_BUG_ON((GEN12_MAX_CONTEXT_HW_ID - 1) < NUM_CONTEXT_TAG);
		break;
	}

	default:
		MISSING_CASE(INTEL_GEN(ce->engine->i915));
	}

	ce->tag = stream->specific_ctx_id;

	drm_dbg(&stream->perf->i915->drm,
		"filtering on ctx_id=0x%x ctx_id_mask=0x%x\n",
		stream->specific_ctx_id,
		stream->specific_ctx_id_mask);

	return 0;
}

/**
 * oa_put_render_ctx_id - counterpart to oa_get_render_ctx_id releases hold
 * @stream: An i915-perf stream opened for OA metrics
 *
 * In case anything needed doing to ensure the context HW ID would remain valid
 * for the lifetime of the stream, then that can be undone here.
 */
static void oa_put_render_ctx_id(struct i915_perf_stream *stream)
{
	struct intel_context *ce;

	ce = fetch_and_zero(&stream->pinned_ctx);
	if (ce) {
		ce->tag = 0; /* recomputed on next submission after parking */
		intel_context_unpin(ce);
	}

	stream->specific_ctx_id = INVALID_CTX_ID;
	stream->specific_ctx_id_mask = 0;
}

static void
free_oa_buffer(struct i915_perf_stream *stream)
{
	i915_vma_unpin_and_release(&stream->oa_buffer.vma,
				   I915_VMA_RELEASE_MAP);

	stream->oa_buffer.vaddr = NULL;
}

static void
free_oa_configs(struct i915_perf_stream *stream)
{
	struct i915_oa_config_bo *oa_bo, *tmp;

	i915_oa_config_put(stream->oa_config);
	llist_for_each_entry_safe(oa_bo, tmp, stream->oa_config_bos.first, node)
		free_oa_config_bo(oa_bo);
}

static void
free_noa_wait(struct i915_perf_stream *stream)
{
	i915_vma_unpin_and_release(&stream->noa_wait, 0);
}

static void i915_oa_stream_destroy(struct i915_perf_stream *stream)
{
	struct i915_perf *perf = stream->perf;

	BUG_ON(stream != perf->exclusive_stream);

	/*
	 * Unset exclusive_stream first, it will be checked while disabling
	 * the metric set on gen8+.
	 *
	 * See i915_oa_init_reg_state() and lrc_configure_all_contexts()
	 */
	WRITE_ONCE(perf->exclusive_stream, NULL);
	perf->ops.disable_metric_set(stream);

	free_oa_buffer(stream);

	intel_uncore_forcewake_put(stream->uncore, FORCEWAKE_ALL);
	intel_engine_pm_put(stream->engine);

	if (stream->ctx)
		oa_put_render_ctx_id(stream);

	free_oa_configs(stream);
	free_noa_wait(stream);

	if (perf->spurious_report_rs.missed) {
		DRM_NOTE("%d spurious OA report notices suppressed due to ratelimiting\n",
			 perf->spurious_report_rs.missed);
	}
}

static void gen7_init_oa_buffer(struct i915_perf_stream *stream)
{
	struct intel_uncore *uncore = stream->uncore;
	u32 gtt_offset = i915_ggtt_offset(stream->oa_buffer.vma);
	unsigned long flags;

	spin_lock_irqsave(&stream->oa_buffer.ptr_lock, flags);

	/* Pre-DevBDW: OABUFFER must be set with counters off,
	 * before OASTATUS1, but after OASTATUS2
	 */
	intel_uncore_write(uncore, GEN7_OASTATUS2, /* head */
			   gtt_offset | GEN7_OASTATUS2_MEM_SELECT_GGTT);
	stream->oa_buffer.head = gtt_offset;

	intel_uncore_write(uncore, GEN7_OABUFFER, gtt_offset);

	intel_uncore_write(uncore, GEN7_OASTATUS1, /* tail */
			   gtt_offset | OABUFFER_SIZE_16M);

	/* Mark that we need updated tail pointers to read from... */
	stream->oa_buffer.tails[0].offset = INVALID_TAIL_PTR;
	stream->oa_buffer.tails[1].offset = INVALID_TAIL_PTR;

	spin_unlock_irqrestore(&stream->oa_buffer.ptr_lock, flags);

	/* On Haswell we have to track which OASTATUS1 flags we've
	 * already seen since they can't be cleared while periodic
	 * sampling is enabled.
	 */
	stream->perf->gen7_latched_oastatus1 = 0;

	/* NB: although the OA buffer will initially be allocated
	 * zeroed via shmfs (and so this memset is redundant when
	 * first allocating), we may re-init the OA buffer, either
	 * when re-enabling a stream or in error/reset paths.
	 *
	 * The reason we clear the buffer for each re-init is for the
	 * sanity check in gen7_append_oa_reports() that looks at the
	 * report-id field to make sure it's non-zero which relies on
	 * the assumption that new reports are being written to zeroed
	 * memory...
	 */
	memset(stream->oa_buffer.vaddr, 0, OA_BUFFER_SIZE);

	stream->pollin = false;
}

static void gen8_init_oa_buffer(struct i915_perf_stream *stream)
{
	struct intel_uncore *uncore = stream->uncore;
	u32 gtt_offset = i915_ggtt_offset(stream->oa_buffer.vma);
	unsigned long flags;

	spin_lock_irqsave(&stream->oa_buffer.ptr_lock, flags);

	intel_uncore_write(uncore, GEN8_OASTATUS, 0);
	intel_uncore_write(uncore, GEN8_OAHEADPTR, gtt_offset);
	stream->oa_buffer.head = gtt_offset;

	intel_uncore_write(uncore, GEN8_OABUFFER_UDW, 0);

	/*
	 * PRM says:
	 *
	 *  "This MMIO must be set before the OATAILPTR
	 *  register and after the OAHEADPTR register. This is
	 *  to enable proper functionality of the overflow
	 *  bit."
	 */
	intel_uncore_write(uncore, GEN8_OABUFFER, gtt_offset |
		   OABUFFER_SIZE_16M | GEN8_OABUFFER_MEM_SELECT_GGTT);
	intel_uncore_write(uncore, GEN8_OATAILPTR, gtt_offset & GEN8_OATAILPTR_MASK);

	/* Mark that we need updated tail pointers to read from... */
	stream->oa_buffer.tails[0].offset = INVALID_TAIL_PTR;
	stream->oa_buffer.tails[1].offset = INVALID_TAIL_PTR;

	/*
	 * Reset state used to recognise context switches, affecting which
	 * reports we will forward to userspace while filtering for a single
	 * context.
	 */
	stream->oa_buffer.last_ctx_id = INVALID_CTX_ID;

	spin_unlock_irqrestore(&stream->oa_buffer.ptr_lock, flags);

	/*
	 * NB: although the OA buffer will initially be allocated
	 * zeroed via shmfs (and so this memset is redundant when
	 * first allocating), we may re-init the OA buffer, either
	 * when re-enabling a stream or in error/reset paths.
	 *
	 * The reason we clear the buffer for each re-init is for the
	 * sanity check in gen8_append_oa_reports() that looks at the
	 * reason field to make sure it's non-zero which relies on
	 * the assumption that new reports are being written to zeroed
	 * memory...
	 */
	memset(stream->oa_buffer.vaddr, 0, OA_BUFFER_SIZE);

	stream->pollin = false;
}

static void gen12_init_oa_buffer(struct i915_perf_stream *stream)
{
	struct intel_uncore *uncore = stream->uncore;
	u32 gtt_offset = i915_ggtt_offset(stream->oa_buffer.vma);
	unsigned long flags;

	spin_lock_irqsave(&stream->oa_buffer.ptr_lock, flags);

	intel_uncore_write(uncore, GEN12_OAG_OASTATUS, 0);
	intel_uncore_write(uncore, GEN12_OAG_OAHEADPTR,
			   gtt_offset & GEN12_OAG_OAHEADPTR_MASK);
	stream->oa_buffer.head = gtt_offset;

	/*
	 * PRM says:
	 *
	 *  "This MMIO must be set before the OATAILPTR
	 *  register and after the OAHEADPTR register. This is
	 *  to enable proper functionality of the overflow
	 *  bit."
	 */
	intel_uncore_write(uncore, GEN12_OAG_OABUFFER, gtt_offset |
			   OABUFFER_SIZE_16M | GEN8_OABUFFER_MEM_SELECT_GGTT);
	intel_uncore_write(uncore, GEN12_OAG_OATAILPTR,
			   gtt_offset & GEN12_OAG_OATAILPTR_MASK);

	/* Mark that we need updated tail pointers to read from... */
	stream->oa_buffer.tails[0].offset = INVALID_TAIL_PTR;
	stream->oa_buffer.tails[1].offset = INVALID_TAIL_PTR;

	/*
	 * Reset state used to recognise context switches, affecting which
	 * reports we will forward to userspace while filtering for a single
	 * context.
	 */
	stream->oa_buffer.last_ctx_id = INVALID_CTX_ID;

	spin_unlock_irqrestore(&stream->oa_buffer.ptr_lock, flags);

	/*
	 * NB: although the OA buffer will initially be allocated
	 * zeroed via shmfs (and so this memset is redundant when
	 * first allocating), we may re-init the OA buffer, either
	 * when re-enabling a stream or in error/reset paths.
	 *
	 * The reason we clear the buffer for each re-init is for the
	 * sanity check in gen8_append_oa_reports() that looks at the
	 * reason field to make sure it's non-zero which relies on
	 * the assumption that new reports are being written to zeroed
	 * memory...
	 */
	memset(stream->oa_buffer.vaddr, 0,
	       stream->oa_buffer.vma->size);

	stream->pollin = false;
}

static int alloc_oa_buffer(struct i915_perf_stream *stream)
{
	struct drm_i915_private *i915 = stream->perf->i915;
	struct drm_i915_gem_object *bo;
	struct i915_vma *vma;
	int ret;

	if (drm_WARN_ON(&i915->drm, stream->oa_buffer.vma))
		return -ENODEV;

	BUILD_BUG_ON_NOT_POWER_OF_2(OA_BUFFER_SIZE);
	BUILD_BUG_ON(OA_BUFFER_SIZE < SZ_128K || OA_BUFFER_SIZE > SZ_16M);

	bo = i915_gem_object_create_shmem(stream->perf->i915, OA_BUFFER_SIZE);
	if (IS_ERR(bo)) {
		drm_err(&i915->drm, "Failed to allocate OA buffer\n");
		return PTR_ERR(bo);
	}

	i915_gem_object_set_cache_coherency(bo, I915_CACHE_LLC);

	/* PreHSW required 512K alignment, HSW requires 16M */
	vma = i915_gem_object_ggtt_pin(bo, NULL, 0, SZ_16M, 0);
	if (IS_ERR(vma)) {
		ret = PTR_ERR(vma);
		goto err_unref;
	}
	stream->oa_buffer.vma = vma;

	stream->oa_buffer.vaddr =
		i915_gem_object_pin_map(bo, I915_MAP_WB);
	if (IS_ERR(stream->oa_buffer.vaddr)) {
		ret = PTR_ERR(stream->oa_buffer.vaddr);
		goto err_unpin;
	}

	return 0;

err_unpin:
	__i915_vma_unpin(vma);

err_unref:
	i915_gem_object_put(bo);

	stream->oa_buffer.vaddr = NULL;
	stream->oa_buffer.vma = NULL;

	return ret;
}

static u32 *save_restore_register(struct i915_perf_stream *stream, u32 *cs,
				  bool save, i915_reg_t reg, u32 offset,
				  u32 dword_count)
{
	u32 cmd;
	u32 d;

	cmd = save ? MI_STORE_REGISTER_MEM : MI_LOAD_REGISTER_MEM;
	if (INTEL_GEN(stream->perf->i915) >= 8)
		cmd++;

	for (d = 0; d < dword_count; d++) {
		*cs++ = cmd;
		*cs++ = i915_mmio_reg_offset(reg) + 4 * d;
		*cs++ = intel_gt_scratch_offset(stream->engine->gt,
						offset) + 4 * d;
		*cs++ = 0;
	}

	return cs;
}

static int alloc_noa_wait(struct i915_perf_stream *stream)
{
	struct drm_i915_private *i915 = stream->perf->i915;
	struct drm_i915_gem_object *bo;
	struct i915_vma *vma;
	const u64 delay_ticks = 0xffffffffffffffff -
		DIV64_U64_ROUND_UP(
			atomic64_read(&stream->perf->noa_programming_delay) *
			RUNTIME_INFO(i915)->cs_timestamp_frequency_khz,
			1000000ull);
	const u32 base = stream->engine->mmio_base;
#define CS_GPR(x) GEN8_RING_CS_GPR(base, x)
	u32 *batch, *ts0, *cs, *jump;
	int ret, i;
	enum {
		START_TS,
		NOW_TS,
		DELTA_TS,
		JUMP_PREDICATE,
		DELTA_TARGET,
		N_CS_GPR
	};

	bo = i915_gem_object_create_internal(i915, 4096);
	if (IS_ERR(bo)) {
		drm_err(&i915->drm,
			"Failed to allocate NOA wait batchbuffer\n");
		return PTR_ERR(bo);
	}

	/*
	 * We pin in GGTT because we jump into this buffer now because
	 * multiple OA config BOs will have a jump to this address and it
	 * needs to be fixed during the lifetime of the i915/perf stream.
	 */
	vma = i915_gem_object_ggtt_pin(bo, NULL, 0, 0, PIN_HIGH);
	if (IS_ERR(vma)) {
		ret = PTR_ERR(vma);
		goto err_unref;
	}

	batch = cs = i915_gem_object_pin_map(bo, I915_MAP_WB);
	if (IS_ERR(batch)) {
		ret = PTR_ERR(batch);
		goto err_unpin;
	}

	/* Save registers. */
	for (i = 0; i < N_CS_GPR; i++)
		cs = save_restore_register(
			stream, cs, true /* save */, CS_GPR(i),
			INTEL_GT_SCRATCH_FIELD_PERF_CS_GPR + 8 * i, 2);
	cs = save_restore_register(
		stream, cs, true /* save */, MI_PREDICATE_RESULT_1,
		INTEL_GT_SCRATCH_FIELD_PERF_PREDICATE_RESULT_1, 1);

	/* First timestamp snapshot location. */
	ts0 = cs;

	/*
	 * Initial snapshot of the timestamp register to implement the wait.
	 * We work with 32b values, so clear out the top 32b bits of the
	 * register because the ALU works 64bits.
	 */
	*cs++ = MI_LOAD_REGISTER_IMM(1);
	*cs++ = i915_mmio_reg_offset(CS_GPR(START_TS)) + 4;
	*cs++ = 0;
	*cs++ = MI_LOAD_REGISTER_REG | (3 - 2);
	*cs++ = i915_mmio_reg_offset(RING_TIMESTAMP(base));
	*cs++ = i915_mmio_reg_offset(CS_GPR(START_TS));

	/*
	 * This is the location we're going to jump back into until the
	 * required amount of time has passed.
	 */
	jump = cs;

	/*
	 * Take another snapshot of the timestamp register. Take care to clear
	 * up the top 32bits of CS_GPR(1) as we're using it for other
	 * operations below.
	 */
	*cs++ = MI_LOAD_REGISTER_IMM(1);
	*cs++ = i915_mmio_reg_offset(CS_GPR(NOW_TS)) + 4;
	*cs++ = 0;
	*cs++ = MI_LOAD_REGISTER_REG | (3 - 2);
	*cs++ = i915_mmio_reg_offset(RING_TIMESTAMP(base));
	*cs++ = i915_mmio_reg_offset(CS_GPR(NOW_TS));

	/*
	 * Do a diff between the 2 timestamps and store the result back into
	 * CS_GPR(1).
	 */
	*cs++ = MI_MATH(5);
	*cs++ = MI_MATH_LOAD(MI_MATH_REG_SRCA, MI_MATH_REG(NOW_TS));
	*cs++ = MI_MATH_LOAD(MI_MATH_REG_SRCB, MI_MATH_REG(START_TS));
	*cs++ = MI_MATH_SUB;
	*cs++ = MI_MATH_STORE(MI_MATH_REG(DELTA_TS), MI_MATH_REG_ACCU);
	*cs++ = MI_MATH_STORE(MI_MATH_REG(JUMP_PREDICATE), MI_MATH_REG_CF);

	/*
	 * Transfer the carry flag (set to 1 if ts1 < ts0, meaning the
	 * timestamp have rolled over the 32bits) into the predicate register
	 * to be used for the predicated jump.
	 */
	*cs++ = MI_LOAD_REGISTER_REG | (3 - 2);
	*cs++ = i915_mmio_reg_offset(CS_GPR(JUMP_PREDICATE));
	*cs++ = i915_mmio_reg_offset(MI_PREDICATE_RESULT_1);

	/* Restart from the beginning if we had timestamps roll over. */
	*cs++ = (INTEL_GEN(i915) < 8 ?
		 MI_BATCH_BUFFER_START :
		 MI_BATCH_BUFFER_START_GEN8) |
		MI_BATCH_PREDICATE;
	*cs++ = i915_ggtt_offset(vma) + (ts0 - batch) * 4;
	*cs++ = 0;

	/*
	 * Now add the diff between to previous timestamps and add it to :
	 *      (((1 * << 64) - 1) - delay_ns)
	 *
	 * When the Carry Flag contains 1 this means the elapsed time is
	 * longer than the expected delay, and we can exit the wait loop.
	 */
	*cs++ = MI_LOAD_REGISTER_IMM(2);
	*cs++ = i915_mmio_reg_offset(CS_GPR(DELTA_TARGET));
	*cs++ = lower_32_bits(delay_ticks);
	*cs++ = i915_mmio_reg_offset(CS_GPR(DELTA_TARGET)) + 4;
	*cs++ = upper_32_bits(delay_ticks);

	*cs++ = MI_MATH(4);
	*cs++ = MI_MATH_LOAD(MI_MATH_REG_SRCA, MI_MATH_REG(DELTA_TS));
	*cs++ = MI_MATH_LOAD(MI_MATH_REG_SRCB, MI_MATH_REG(DELTA_TARGET));
	*cs++ = MI_MATH_ADD;
	*cs++ = MI_MATH_STOREINV(MI_MATH_REG(JUMP_PREDICATE), MI_MATH_REG_CF);

	*cs++ = MI_ARB_CHECK;

	/*
	 * Transfer the result into the predicate register to be used for the
	 * predicated jump.
	 */
	*cs++ = MI_LOAD_REGISTER_REG | (3 - 2);
	*cs++ = i915_mmio_reg_offset(CS_GPR(JUMP_PREDICATE));
	*cs++ = i915_mmio_reg_offset(MI_PREDICATE_RESULT_1);

	/* Predicate the jump.  */
	*cs++ = (INTEL_GEN(i915) < 8 ?
		 MI_BATCH_BUFFER_START :
		 MI_BATCH_BUFFER_START_GEN8) |
		MI_BATCH_PREDICATE;
	*cs++ = i915_ggtt_offset(vma) + (jump - batch) * 4;
	*cs++ = 0;

	/* Restore registers. */
	for (i = 0; i < N_CS_GPR; i++)
		cs = save_restore_register(
			stream, cs, false /* restore */, CS_GPR(i),
			INTEL_GT_SCRATCH_FIELD_PERF_CS_GPR + 8 * i, 2);
	cs = save_restore_register(
		stream, cs, false /* restore */, MI_PREDICATE_RESULT_1,
		INTEL_GT_SCRATCH_FIELD_PERF_PREDICATE_RESULT_1, 1);

	/* And return to the ring. */
	*cs++ = MI_BATCH_BUFFER_END;

	GEM_BUG_ON(cs - batch > PAGE_SIZE / sizeof(*batch));

	i915_gem_object_flush_map(bo);
	i915_gem_object_unpin_map(bo);

	stream->noa_wait = vma;
	return 0;

err_unpin:
	i915_vma_unpin_and_release(&vma, 0);
err_unref:
	i915_gem_object_put(bo);
	return ret;
}

static u32 *write_cs_mi_lri(u32 *cs,
			    const struct i915_oa_reg *reg_data,
			    u32 n_regs)
{
	u32 i;

	for (i = 0; i < n_regs; i++) {
		if ((i % MI_LOAD_REGISTER_IMM_MAX_REGS) == 0) {
			u32 n_lri = min_t(u32,
					  n_regs - i,
					  MI_LOAD_REGISTER_IMM_MAX_REGS);

			*cs++ = MI_LOAD_REGISTER_IMM(n_lri);
		}
		*cs++ = i915_mmio_reg_offset(reg_data[i].addr);
		*cs++ = reg_data[i].value;
	}

	return cs;
}

static int num_lri_dwords(int num_regs)
{
	int count = 0;

	if (num_regs > 0) {
		count += DIV_ROUND_UP(num_regs, MI_LOAD_REGISTER_IMM_MAX_REGS);
		count += num_regs * 2;
	}

	return count;
}

static struct i915_oa_config_bo *
alloc_oa_config_buffer(struct i915_perf_stream *stream,
		       struct i915_oa_config *oa_config)
{
	struct drm_i915_gem_object *obj;
	struct i915_oa_config_bo *oa_bo;
	size_t config_length = 0;
	u32 *cs;
	int err;

	oa_bo = kzalloc(sizeof(*oa_bo), GFP_KERNEL);
	if (!oa_bo)
		return ERR_PTR(-ENOMEM);

	config_length += num_lri_dwords(oa_config->mux_regs_len);
	config_length += num_lri_dwords(oa_config->b_counter_regs_len);
	config_length += num_lri_dwords(oa_config->flex_regs_len);
	config_length += 3; /* MI_BATCH_BUFFER_START */
	config_length = ALIGN(sizeof(u32) * config_length, I915_GTT_PAGE_SIZE);

	obj = i915_gem_object_create_shmem(stream->perf->i915, config_length);
	if (IS_ERR(obj)) {
		err = PTR_ERR(obj);
		goto err_free;
	}

	cs = i915_gem_object_pin_map(obj, I915_MAP_WB);
	if (IS_ERR(cs)) {
		err = PTR_ERR(cs);
		goto err_oa_bo;
	}

	cs = write_cs_mi_lri(cs,
			     oa_config->mux_regs,
			     oa_config->mux_regs_len);
	cs = write_cs_mi_lri(cs,
			     oa_config->b_counter_regs,
			     oa_config->b_counter_regs_len);
	cs = write_cs_mi_lri(cs,
			     oa_config->flex_regs,
			     oa_config->flex_regs_len);

	/* Jump into the active wait. */
	*cs++ = (INTEL_GEN(stream->perf->i915) < 8 ?
		 MI_BATCH_BUFFER_START :
		 MI_BATCH_BUFFER_START_GEN8);
	*cs++ = i915_ggtt_offset(stream->noa_wait);
	*cs++ = 0;

	i915_gem_object_flush_map(obj);
	i915_gem_object_unpin_map(obj);

	oa_bo->vma = i915_vma_instance(obj,
				       &stream->engine->gt->ggtt->vm,
				       NULL);
	if (IS_ERR(oa_bo->vma)) {
		err = PTR_ERR(oa_bo->vma);
		goto err_oa_bo;
	}

	oa_bo->oa_config = i915_oa_config_get(oa_config);
	llist_add(&oa_bo->node, &stream->oa_config_bos);

	return oa_bo;

err_oa_bo:
	i915_gem_object_put(obj);
err_free:
	kfree(oa_bo);
	return ERR_PTR(err);
}

static struct i915_vma *
get_oa_vma(struct i915_perf_stream *stream, struct i915_oa_config *oa_config)
{
	struct i915_oa_config_bo *oa_bo;

	/*
	 * Look for the buffer in the already allocated BOs attached
	 * to the stream.
	 */
	llist_for_each_entry(oa_bo, stream->oa_config_bos.first, node) {
		if (oa_bo->oa_config == oa_config &&
		    memcmp(oa_bo->oa_config->uuid,
			   oa_config->uuid,
			   sizeof(oa_config->uuid)) == 0)
			goto out;
	}

	oa_bo = alloc_oa_config_buffer(stream, oa_config);
	if (IS_ERR(oa_bo))
		return ERR_CAST(oa_bo);

out:
	return i915_vma_get(oa_bo->vma);
}

static struct i915_request *
emit_oa_config(struct i915_perf_stream *stream,
	       struct i915_oa_config *oa_config,
	       struct intel_context *ce)
{
	struct i915_request *rq;
	struct i915_vma *vma;
	int err;

	vma = get_oa_vma(stream, oa_config);
	if (IS_ERR(vma))
		return ERR_CAST(vma);

	err = i915_vma_pin(vma, 0, 0, PIN_GLOBAL | PIN_HIGH);
	if (err)
		goto err_vma_put;

	intel_engine_pm_get(ce->engine);
	rq = i915_request_create(ce);
	intel_engine_pm_put(ce->engine);
	if (IS_ERR(rq)) {
		err = PTR_ERR(rq);
		goto err_vma_unpin;
	}

	i915_vma_lock(vma);
	err = i915_request_await_object(rq, vma->obj, 0);
	if (!err)
		err = i915_vma_move_to_active(vma, rq, 0);
	i915_vma_unlock(vma);
	if (err)
		goto err_add_request;

	err = rq->engine->emit_bb_start(rq,
					vma->node.start, 0,
					I915_DISPATCH_SECURE);
	if (err)
		goto err_add_request;

	i915_request_get(rq);
err_add_request:
	i915_request_add(rq);
err_vma_unpin:
	i915_vma_unpin(vma);
err_vma_put:
	i915_vma_put(vma);
	return err ? ERR_PTR(err) : rq;
}

static struct intel_context *oa_context(struct i915_perf_stream *stream)
{
	return stream->pinned_ctx ?: stream->engine->kernel_context;
}

static struct i915_request *
hsw_enable_metric_set(struct i915_perf_stream *stream)
{
	struct intel_uncore *uncore = stream->uncore;

	/*
	 * PRM:
	 *
	 * OA unit is using “crclk” for its functionality. When trunk
	 * level clock gating takes place, OA clock would be gated,
	 * unable to count the events from non-render clock domain.
	 * Render clock gating must be disabled when OA is enabled to
	 * count the events from non-render domain. Unit level clock
	 * gating for RCS should also be disabled.
	 */
	intel_uncore_rmw(uncore, GEN7_MISCCPCTL,
			 GEN7_DOP_CLOCK_GATE_ENABLE, 0);
	intel_uncore_rmw(uncore, GEN6_UCGCTL1,
			 0, GEN6_CSUNIT_CLOCK_GATE_DISABLE);

	return emit_oa_config(stream, stream->oa_config, oa_context(stream));
}

static void hsw_disable_metric_set(struct i915_perf_stream *stream)
{
	struct intel_uncore *uncore = stream->uncore;

	intel_uncore_rmw(uncore, GEN6_UCGCTL1,
			 GEN6_CSUNIT_CLOCK_GATE_DISABLE, 0);
	intel_uncore_rmw(uncore, GEN7_MISCCPCTL,
			 0, GEN7_DOP_CLOCK_GATE_ENABLE);

	intel_uncore_rmw(uncore, GDT_CHICKEN_BITS, GT_NOA_ENABLE, 0);
}

static u32 oa_config_flex_reg(const struct i915_oa_config *oa_config,
			      i915_reg_t reg)
{
	u32 mmio = i915_mmio_reg_offset(reg);
	int i;

	/*
	 * This arbitrary default will select the 'EU FPU0 Pipeline
	 * Active' event. In the future it's anticipated that there
	 * will be an explicit 'No Event' we can select, but not yet...
	 */
	if (!oa_config)
		return 0;

	for (i = 0; i < oa_config->flex_regs_len; i++) {
		if (i915_mmio_reg_offset(oa_config->flex_regs[i].addr) == mmio)
			return oa_config->flex_regs[i].value;
	}

	return 0;
}
/*
 * NB: It must always remain pointer safe to run this even if the OA unit
 * has been disabled.
 *
 * It's fine to put out-of-date values into these per-context registers
 * in the case that the OA unit has been disabled.
 */
static void
gen8_update_reg_state_unlocked(const struct intel_context *ce,
			       const struct i915_perf_stream *stream)
{
	u32 ctx_oactxctrl = stream->perf->ctx_oactxctrl_offset;
	u32 ctx_flexeu0 = stream->perf->ctx_flexeu0_offset;
	/* The MMIO offsets for Flex EU registers aren't contiguous */
	i915_reg_t flex_regs[] = {
		EU_PERF_CNTL0,
		EU_PERF_CNTL1,
		EU_PERF_CNTL2,
		EU_PERF_CNTL3,
		EU_PERF_CNTL4,
		EU_PERF_CNTL5,
		EU_PERF_CNTL6,
	};
	u32 *reg_state = ce->lrc_reg_state;
	int i;

	reg_state[ctx_oactxctrl + 1] =
		(stream->period_exponent << GEN8_OA_TIMER_PERIOD_SHIFT) |
		(stream->periodic ? GEN8_OA_TIMER_ENABLE : 0) |
		GEN8_OA_COUNTER_RESUME;

	for (i = 0; i < ARRAY_SIZE(flex_regs); i++)
		reg_state[ctx_flexeu0 + i * 2 + 1] =
			oa_config_flex_reg(stream->oa_config, flex_regs[i]);
}

struct flex {
	i915_reg_t reg;
	u32 offset;
	u32 value;
};

static int
gen8_store_flex(struct i915_request *rq,
		struct intel_context *ce,
		const struct flex *flex, unsigned int count)
{
	u32 offset;
	u32 *cs;

	cs = intel_ring_begin(rq, 4 * count);
	if (IS_ERR(cs))
		return PTR_ERR(cs);

	offset = i915_ggtt_offset(ce->state) + LRC_STATE_PN * PAGE_SIZE;
	do {
		*cs++ = MI_STORE_DWORD_IMM_GEN4 | MI_USE_GGTT;
		*cs++ = offset + flex->offset * sizeof(u32);
		*cs++ = 0;
		*cs++ = flex->value;
	} while (flex++, --count);

	intel_ring_advance(rq, cs);

	return 0;
}

static int
gen8_load_flex(struct i915_request *rq,
	       struct intel_context *ce,
	       const struct flex *flex, unsigned int count)
{
	u32 *cs;

	GEM_BUG_ON(!count || count > 63);

	cs = intel_ring_begin(rq, 2 * count + 2);
	if (IS_ERR(cs))
		return PTR_ERR(cs);

	*cs++ = MI_LOAD_REGISTER_IMM(count);
	do {
		*cs++ = i915_mmio_reg_offset(flex->reg);
		*cs++ = flex->value;
	} while (flex++, --count);
	*cs++ = MI_NOOP;

	intel_ring_advance(rq, cs);

	return 0;
}

static int gen8_modify_context(struct intel_context *ce,
			       const struct flex *flex, unsigned int count)
{
	struct i915_request *rq;
	int err;

	rq = intel_engine_create_kernel_request(ce->engine);
	if (IS_ERR(rq))
		return PTR_ERR(rq);

	/* Serialise with the remote context */
	err = intel_context_prepare_remote_request(ce, rq);
	if (err == 0)
		err = gen8_store_flex(rq, ce, flex, count);

	i915_request_add(rq);
	return err;
}

static int gen8_modify_self(struct intel_context *ce,
			    const struct flex *flex, unsigned int count)
{
	struct i915_request *rq;
	int err;

	intel_engine_pm_get(ce->engine);
	rq = i915_request_create(ce);
	intel_engine_pm_put(ce->engine);
	if (IS_ERR(rq))
		return PTR_ERR(rq);

	err = gen8_load_flex(rq, ce, flex, count);

	i915_request_add(rq);
	return err;
}

static int gen8_configure_context(struct i915_gem_context *ctx,
				  struct flex *flex, unsigned int count)
{
	struct i915_gem_engines_iter it;
	struct intel_context *ce;
	int err = 0;

	for_each_gem_engine(ce, i915_gem_context_lock_engines(ctx), it) {
		GEM_BUG_ON(ce == ce->engine->kernel_context);

		if (ce->engine->class != RENDER_CLASS)
			continue;

		/* Otherwise OA settings will be set upon first use */
		if (!intel_context_pin_if_active(ce))
			continue;

		flex->value = intel_sseu_make_rpcs(ctx->i915, &ce->sseu);
		err = gen8_modify_context(ce, flex, count);

		intel_context_unpin(ce);
		if (err)
			break;
	}
	i915_gem_context_unlock_engines(ctx);

	return err;
}

static int gen12_configure_oar_context(struct i915_perf_stream *stream, bool enable)
{
	int err;
	struct intel_context *ce = stream->pinned_ctx;
	u32 format = stream->oa_buffer.format;
	struct flex regs_context[] = {
		{
			GEN8_OACTXCONTROL,
			stream->perf->ctx_oactxctrl_offset + 1,
			enable ? GEN8_OA_COUNTER_RESUME : 0,
		},
	};
	/* Offsets in regs_lri are not used since this configuration is only
	 * applied using LRI. Initialize the correct offsets for posterity.
	 */
#define GEN12_OAR_OACONTROL_OFFSET 0x5B0
	struct flex regs_lri[] = {
		{
			GEN12_OAR_OACONTROL,
			GEN12_OAR_OACONTROL_OFFSET + 1,
			(format << GEN12_OAR_OACONTROL_COUNTER_FORMAT_SHIFT) |
			(enable ? GEN12_OAR_OACONTROL_COUNTER_ENABLE : 0)
		},
		{
			RING_CONTEXT_CONTROL(ce->engine->mmio_base),
			CTX_CONTEXT_CONTROL,
			_MASKED_FIELD(GEN12_CTX_CTRL_OAR_CONTEXT_ENABLE,
				      enable ?
				      GEN12_CTX_CTRL_OAR_CONTEXT_ENABLE :
				      0)
		},
	};

	/* Modify the context image of pinned context with regs_context*/
	err = intel_context_lock_pinned(ce);
	if (err)
		return err;

	err = gen8_modify_context(ce, regs_context, ARRAY_SIZE(regs_context));
	intel_context_unlock_pinned(ce);
	if (err)
		return err;

	/* Apply regs_lri using LRI with pinned context */
	return gen8_modify_self(ce, regs_lri, ARRAY_SIZE(regs_lri));
}

/*
 * Manages updating the per-context aspects of the OA stream
 * configuration across all contexts.
 *
 * The awkward consideration here is that OACTXCONTROL controls the
 * exponent for periodic sampling which is primarily used for system
 * wide profiling where we'd like a consistent sampling period even in
 * the face of context switches.
 *
 * Our approach of updating the register state context (as opposed to
 * say using a workaround batch buffer) ensures that the hardware
 * won't automatically reload an out-of-date timer exponent even
 * transiently before a WA BB could be parsed.
 *
 * This function needs to:
 * - Ensure the currently running context's per-context OA state is
 *   updated
 * - Ensure that all existing contexts will have the correct per-context
 *   OA state if they are scheduled for use.
 * - Ensure any new contexts will be initialized with the correct
 *   per-context OA state.
 *
 * Note: it's only the RCS/Render context that has any OA state.
 * Note: the first flex register passed must always be R_PWR_CLK_STATE
 */
static int oa_configure_all_contexts(struct i915_perf_stream *stream,
				     struct flex *regs,
				     size_t num_regs)
{
	struct drm_i915_private *i915 = stream->perf->i915;
	struct intel_engine_cs *engine;
	struct i915_gem_context *ctx, *cn;
	int err;

	lockdep_assert_held(&stream->perf->lock);

	/*
	 * The OA register config is setup through the context image. This image
	 * might be written to by the GPU on context switch (in particular on
	 * lite-restore). This means we can't safely update a context's image,
	 * if this context is scheduled/submitted to run on the GPU.
	 *
	 * We could emit the OA register config through the batch buffer but
	 * this might leave small interval of time where the OA unit is
	 * configured at an invalid sampling period.
	 *
	 * Note that since we emit all requests from a single ring, there
	 * is still an implicit global barrier here that may cause a high
	 * priority context to wait for an otherwise independent low priority
	 * context. Contexts idle at the time of reconfiguration are not
	 * trapped behind the barrier.
	 */
	spin_lock(&i915->gem.contexts.lock);
	list_for_each_entry_safe(ctx, cn, &i915->gem.contexts.list, link) {
		if (!kref_get_unless_zero(&ctx->ref))
			continue;

		spin_unlock(&i915->gem.contexts.lock);

		err = gen8_configure_context(ctx, regs, num_regs);
		if (err) {
			i915_gem_context_put(ctx);
			return err;
		}

		spin_lock(&i915->gem.contexts.lock);
		list_safe_reset_next(ctx, cn, link);
		i915_gem_context_put(ctx);
	}
	spin_unlock(&i915->gem.contexts.lock);

	/*
	 * After updating all other contexts, we need to modify ourselves.
	 * If we don't modify the kernel_context, we do not get events while
	 * idle.
	 */
	for_each_uabi_engine(engine, i915) {
		struct intel_context *ce = engine->kernel_context;

		if (engine->class != RENDER_CLASS)
			continue;

		regs[0].value = intel_sseu_make_rpcs(i915, &ce->sseu);

		err = gen8_modify_self(ce, regs, num_regs);
		if (err)
			return err;
	}

	return 0;
}

static int gen12_configure_all_contexts(struct i915_perf_stream *stream,
					const struct i915_oa_config *oa_config)
{
	struct flex regs[] = {
		{
			GEN8_R_PWR_CLK_STATE,
			CTX_R_PWR_CLK_STATE,
		},
	};

	return oa_configure_all_contexts(stream, regs, ARRAY_SIZE(regs));
}

static int lrc_configure_all_contexts(struct i915_perf_stream *stream,
				      const struct i915_oa_config *oa_config)
{
	/* The MMIO offsets for Flex EU registers aren't contiguous */
	const u32 ctx_flexeu0 = stream->perf->ctx_flexeu0_offset;
#define ctx_flexeuN(N) (ctx_flexeu0 + 2 * (N) + 1)
	struct flex regs[] = {
		{
			GEN8_R_PWR_CLK_STATE,
			CTX_R_PWR_CLK_STATE,
		},
		{
			GEN8_OACTXCONTROL,
			stream->perf->ctx_oactxctrl_offset + 1,
		},
		{ EU_PERF_CNTL0, ctx_flexeuN(0) },
		{ EU_PERF_CNTL1, ctx_flexeuN(1) },
		{ EU_PERF_CNTL2, ctx_flexeuN(2) },
		{ EU_PERF_CNTL3, ctx_flexeuN(3) },
		{ EU_PERF_CNTL4, ctx_flexeuN(4) },
		{ EU_PERF_CNTL5, ctx_flexeuN(5) },
		{ EU_PERF_CNTL6, ctx_flexeuN(6) },
	};
#undef ctx_flexeuN
	int i;

	regs[1].value =
		(stream->period_exponent << GEN8_OA_TIMER_PERIOD_SHIFT) |
		(stream->periodic ? GEN8_OA_TIMER_ENABLE : 0) |
		GEN8_OA_COUNTER_RESUME;

	for (i = 2; i < ARRAY_SIZE(regs); i++)
		regs[i].value = oa_config_flex_reg(oa_config, regs[i].reg);

	return oa_configure_all_contexts(stream, regs, ARRAY_SIZE(regs));
}

static struct i915_request *
gen8_enable_metric_set(struct i915_perf_stream *stream)
{
	struct intel_uncore *uncore = stream->uncore;
	struct i915_oa_config *oa_config = stream->oa_config;
	int ret;

	/*
	 * We disable slice/unslice clock ratio change reports on SKL since
	 * they are too noisy. The HW generates a lot of redundant reports
	 * where the ratio hasn't really changed causing a lot of redundant
	 * work to processes and increasing the chances we'll hit buffer
	 * overruns.
	 *
	 * Although we don't currently use the 'disable overrun' OABUFFER
	 * feature it's worth noting that clock ratio reports have to be
	 * disabled before considering to use that feature since the HW doesn't
	 * correctly block these reports.
	 *
	 * Currently none of the high-level metrics we have depend on knowing
	 * this ratio to normalize.
	 *
	 * Note: This register is not power context saved and restored, but
	 * that's OK considering that we disable RC6 while the OA unit is
	 * enabled.
	 *
	 * The _INCLUDE_CLK_RATIO bit allows the slice/unslice frequency to
	 * be read back from automatically triggered reports, as part of the
	 * RPT_ID field.
	 */
	if (IS_GEN_RANGE(stream->perf->i915, 9, 11)) {
		intel_uncore_write(uncore, GEN8_OA_DEBUG,
				   _MASKED_BIT_ENABLE(GEN9_OA_DEBUG_DISABLE_CLK_RATIO_REPORTS |
						      GEN9_OA_DEBUG_INCLUDE_CLK_RATIO));
	}

	/*
	 * Update all contexts prior writing the mux configurations as we need
	 * to make sure all slices/subslices are ON before writing to NOA
	 * registers.
	 */
	ret = lrc_configure_all_contexts(stream, oa_config);
	if (ret)
		return ERR_PTR(ret);

	return emit_oa_config(stream, oa_config, oa_context(stream));
}

static u32 oag_report_ctx_switches(const struct i915_perf_stream *stream)
{
	return _MASKED_FIELD(GEN12_OAG_OA_DEBUG_DISABLE_CTX_SWITCH_REPORTS,
			     (stream->sample_flags & SAMPLE_OA_REPORT) ?
			     0 : GEN12_OAG_OA_DEBUG_DISABLE_CTX_SWITCH_REPORTS);
}

static struct i915_request *
gen12_enable_metric_set(struct i915_perf_stream *stream)
{
	struct intel_uncore *uncore = stream->uncore;
	struct i915_oa_config *oa_config = stream->oa_config;
	bool periodic = stream->periodic;
	u32 period_exponent = stream->period_exponent;
	int ret;

	intel_uncore_write(uncore, GEN12_OAG_OA_DEBUG,
			   /* Disable clk ratio reports, like previous Gens. */
			   _MASKED_BIT_ENABLE(GEN12_OAG_OA_DEBUG_DISABLE_CLK_RATIO_REPORTS |
					      GEN12_OAG_OA_DEBUG_INCLUDE_CLK_RATIO) |
			   /*
			    * If the user didn't require OA reports, instruct
			    * the hardware not to emit ctx switch reports.
			    */
			   oag_report_ctx_switches(stream));

	intel_uncore_write(uncore, GEN12_OAG_OAGLBCTXCTRL, periodic ?
			   (GEN12_OAG_OAGLBCTXCTRL_COUNTER_RESUME |
			    GEN12_OAG_OAGLBCTXCTRL_TIMER_ENABLE |
			    (period_exponent << GEN12_OAG_OAGLBCTXCTRL_TIMER_PERIOD_SHIFT))
			    : 0);

	/*
	 * Update all contexts prior writing the mux configurations as we need
	 * to make sure all slices/subslices are ON before writing to NOA
	 * registers.
	 */
	ret = gen12_configure_all_contexts(stream, oa_config);
	if (ret)
		return ERR_PTR(ret);

	/*
	 * For Gen12, performance counters are context
	 * saved/restored. Only enable it for the context that
	 * requested this.
	 */
	if (stream->ctx) {
		ret = gen12_configure_oar_context(stream, true);
		if (ret)
			return ERR_PTR(ret);
	}

	return emit_oa_config(stream, oa_config, oa_context(stream));
}

static void gen8_disable_metric_set(struct i915_perf_stream *stream)
{
	struct intel_uncore *uncore = stream->uncore;

	/* Reset all contexts' slices/subslices configurations. */
	lrc_configure_all_contexts(stream, NULL);

	intel_uncore_rmw(uncore, GDT_CHICKEN_BITS, GT_NOA_ENABLE, 0);
}

static void gen10_disable_metric_set(struct i915_perf_stream *stream)
{
	struct intel_uncore *uncore = stream->uncore;

	/* Reset all contexts' slices/subslices configurations. */
	lrc_configure_all_contexts(stream, NULL);

	/* Make sure we disable noa to save power. */
	intel_uncore_rmw(uncore, RPM_CONFIG1, GEN10_GT_NOA_ENABLE, 0);
}

static void gen12_disable_metric_set(struct i915_perf_stream *stream)
{
	struct intel_uncore *uncore = stream->uncore;

	/* Reset all contexts' slices/subslices configurations. */
	gen12_configure_all_contexts(stream, NULL);

	/* disable the context save/restore or OAR counters */
	if (stream->ctx)
		gen12_configure_oar_context(stream, false);

	/* Make sure we disable noa to save power. */
	intel_uncore_rmw(uncore, RPM_CONFIG1, GEN10_GT_NOA_ENABLE, 0);
}

static void gen7_oa_enable(struct i915_perf_stream *stream)
{
	struct intel_uncore *uncore = stream->uncore;
	struct i915_gem_context *ctx = stream->ctx;
	u32 ctx_id = stream->specific_ctx_id;
	bool periodic = stream->periodic;
	u32 period_exponent = stream->period_exponent;
	u32 report_format = stream->oa_buffer.format;

	/*
	 * Reset buf pointers so we don't forward reports from before now.
	 *
	 * Think carefully if considering trying to avoid this, since it
	 * also ensures status flags and the buffer itself are cleared
	 * in error paths, and we have checks for invalid reports based
	 * on the assumption that certain fields are written to zeroed
	 * memory which this helps maintains.
	 */
	gen7_init_oa_buffer(stream);

	intel_uncore_write(uncore, GEN7_OACONTROL,
			   (ctx_id & GEN7_OACONTROL_CTX_MASK) |
			   (period_exponent <<
			    GEN7_OACONTROL_TIMER_PERIOD_SHIFT) |
			   (periodic ? GEN7_OACONTROL_TIMER_ENABLE : 0) |
			   (report_format << GEN7_OACONTROL_FORMAT_SHIFT) |
			   (ctx ? GEN7_OACONTROL_PER_CTX_ENABLE : 0) |
			   GEN7_OACONTROL_ENABLE);
}

static void gen8_oa_enable(struct i915_perf_stream *stream)
{
	struct intel_uncore *uncore = stream->uncore;
	u32 report_format = stream->oa_buffer.format;

	/*
	 * Reset buf pointers so we don't forward reports from before now.
	 *
	 * Think carefully if considering trying to avoid this, since it
	 * also ensures status flags and the buffer itself are cleared
	 * in error paths, and we have checks for invalid reports based
	 * on the assumption that certain fields are written to zeroed
	 * memory which this helps maintains.
	 */
	gen8_init_oa_buffer(stream);

	/*
	 * Note: we don't rely on the hardware to perform single context
	 * filtering and instead filter on the cpu based on the context-id
	 * field of reports
	 */
	intel_uncore_write(uncore, GEN8_OACONTROL,
			   (report_format << GEN8_OA_REPORT_FORMAT_SHIFT) |
			   GEN8_OA_COUNTER_ENABLE);
}

static void gen12_oa_enable(struct i915_perf_stream *stream)
{
	struct intel_uncore *uncore = stream->uncore;
	u32 report_format = stream->oa_buffer.format;

	/*
	 * If we don't want OA reports from the OA buffer, then we don't even
	 * need to program the OAG unit.
	 */
	if (!(stream->sample_flags & SAMPLE_OA_REPORT))
		return;

	gen12_init_oa_buffer(stream);

	intel_uncore_write(uncore, GEN12_OAG_OACONTROL,
			   (report_format << GEN12_OAG_OACONTROL_OA_COUNTER_FORMAT_SHIFT) |
			   GEN12_OAG_OACONTROL_OA_COUNTER_ENABLE);
}

/**
 * i915_oa_stream_enable - handle `I915_PERF_IOCTL_ENABLE` for OA stream
 * @stream: An i915 perf stream opened for OA metrics
 *
 * [Re]enables hardware periodic sampling according to the period configured
 * when opening the stream. This also starts a hrtimer that will periodically
 * check for data in the circular OA buffer for notifying userspace (e.g.
 * during a read() or poll()).
 */
static void i915_oa_stream_enable(struct i915_perf_stream *stream)
{
	stream->perf->ops.oa_enable(stream);

	if (stream->periodic)
		hrtimer_start(&stream->poll_check_timer,
			      ns_to_ktime(POLL_PERIOD),
			      HRTIMER_MODE_REL_PINNED);
}

static void gen7_oa_disable(struct i915_perf_stream *stream)
{
	struct intel_uncore *uncore = stream->uncore;

	intel_uncore_write(uncore, GEN7_OACONTROL, 0);
	if (intel_wait_for_register(uncore,
				    GEN7_OACONTROL, GEN7_OACONTROL_ENABLE, 0,
				    50))
		drm_err(&stream->perf->i915->drm,
			"wait for OA to be disabled timed out\n");
}

static void gen8_oa_disable(struct i915_perf_stream *stream)
{
	struct intel_uncore *uncore = stream->uncore;

	intel_uncore_write(uncore, GEN8_OACONTROL, 0);
	if (intel_wait_for_register(uncore,
				    GEN8_OACONTROL, GEN8_OA_COUNTER_ENABLE, 0,
				    50))
		drm_err(&stream->perf->i915->drm,
			"wait for OA to be disabled timed out\n");
}

static void gen12_oa_disable(struct i915_perf_stream *stream)
{
	struct intel_uncore *uncore = stream->uncore;

	intel_uncore_write(uncore, GEN12_OAG_OACONTROL, 0);
	if (intel_wait_for_register(uncore,
				    GEN12_OAG_OACONTROL,
				    GEN12_OAG_OACONTROL_OA_COUNTER_ENABLE, 0,
				    50))
		drm_err(&stream->perf->i915->drm,
			"wait for OA to be disabled timed out\n");

	intel_uncore_write(uncore, GEN12_OA_TLB_INV_CR, 1);
	if (intel_wait_for_register(uncore,
				    GEN12_OA_TLB_INV_CR,
				    1, 0,
				    50))
		drm_err(&stream->perf->i915->drm,
			"wait for OA tlb invalidate timed out\n");
}

/**
 * i915_oa_stream_disable - handle `I915_PERF_IOCTL_DISABLE` for OA stream
 * @stream: An i915 perf stream opened for OA metrics
 *
 * Stops the OA unit from periodically writing counter reports into the
 * circular OA buffer. This also stops the hrtimer that periodically checks for
 * data in the circular OA buffer, for notifying userspace.
 */
static void i915_oa_stream_disable(struct i915_perf_stream *stream)
{
	stream->perf->ops.oa_disable(stream);

	if (stream->periodic)
		hrtimer_cancel(&stream->poll_check_timer);
}

static const struct i915_perf_stream_ops i915_oa_stream_ops = {
	.destroy = i915_oa_stream_destroy,
	.enable = i915_oa_stream_enable,
	.disable = i915_oa_stream_disable,
	.wait_unlocked = i915_oa_wait_unlocked,
	.poll_wait = i915_oa_poll_wait,
	.read = i915_oa_read,
};

static int i915_perf_stream_enable_sync(struct i915_perf_stream *stream)
{
	struct i915_request *rq;

	rq = stream->perf->ops.enable_metric_set(stream);
	if (IS_ERR(rq))
		return PTR_ERR(rq);

	i915_request_wait(rq, 0, MAX_SCHEDULE_TIMEOUT);
	i915_request_put(rq);

	return 0;
}

<<<<<<< HEAD
=======
static void
get_default_sseu_config(struct intel_sseu *out_sseu,
			struct intel_engine_cs *engine)
{
	const struct sseu_dev_info *devinfo_sseu =
		&RUNTIME_INFO(engine->i915)->sseu;

	*out_sseu = intel_sseu_from_device_info(devinfo_sseu);

	if (IS_GEN(engine->i915, 11)) {
		/*
		 * We only need subslice count so it doesn't matter which ones
		 * we select - just turn off low bits in the amount of half of
		 * all available subslices per slice.
		 */
		out_sseu->subslice_mask =
			~(~0 << (hweight8(out_sseu->subslice_mask) / 2));
		out_sseu->slice_mask = 0x1;
	}
}

static int
get_sseu_config(struct intel_sseu *out_sseu,
		struct intel_engine_cs *engine,
		const struct drm_i915_gem_context_param_sseu *drm_sseu)
{
	if (drm_sseu->engine.engine_class != engine->uabi_class ||
	    drm_sseu->engine.engine_instance != engine->uabi_instance)
		return -EINVAL;

	return i915_gem_user_to_context_sseu(engine->i915, drm_sseu, out_sseu);
}

>>>>>>> a639b0c1
/**
 * i915_oa_stream_init - validate combined props for OA stream and init
 * @stream: An i915 perf stream
 * @param: The open parameters passed to `DRM_I915_PERF_OPEN`
 * @props: The property state that configures stream (individually validated)
 *
 * While read_properties_unlocked() validates properties in isolation it
 * doesn't ensure that the combination necessarily makes sense.
 *
 * At this point it has been determined that userspace wants a stream of
 * OA metrics, but still we need to further validate the combined
 * properties are OK.
 *
 * If the configuration makes sense then we can allocate memory for
 * a circular OA buffer and apply the requested metric set configuration.
 *
 * Returns: zero on success or a negative error code.
 */
static int i915_oa_stream_init(struct i915_perf_stream *stream,
			       struct drm_i915_perf_open_param *param,
			       struct perf_open_properties *props)
{
	struct drm_i915_private *i915 = stream->perf->i915;
	struct i915_perf *perf = stream->perf;
	int format_size;
	int ret;

	if (!props->engine) {
		DRM_DEBUG("OA engine not specified\n");
		return -EINVAL;
	}

	/*
	 * If the sysfs metrics/ directory wasn't registered for some
	 * reason then don't let userspace try their luck with config
	 * IDs
	 */
	if (!perf->metrics_kobj) {
		DRM_DEBUG("OA metrics weren't advertised via sysfs\n");
		return -EINVAL;
	}

	if (!(props->sample_flags & SAMPLE_OA_REPORT) &&
	    (INTEL_GEN(perf->i915) < 12 || !stream->ctx)) {
		DRM_DEBUG("Only OA report sampling supported\n");
		return -EINVAL;
	}

	if (!perf->ops.enable_metric_set) {
		DRM_DEBUG("OA unit not supported\n");
		return -ENODEV;
	}

	/*
	 * To avoid the complexity of having to accurately filter
	 * counter reports and marshal to the appropriate client
	 * we currently only allow exclusive access
	 */
	if (perf->exclusive_stream) {
		DRM_DEBUG("OA unit already in use\n");
		return -EBUSY;
	}

	if (!props->oa_format) {
		DRM_DEBUG("OA report format not specified\n");
		return -EINVAL;
	}

	stream->engine = props->engine;
	stream->uncore = stream->engine->gt->uncore;

	stream->sample_size = sizeof(struct drm_i915_perf_record_header);

	format_size = perf->oa_formats[props->oa_format].size;

	stream->sample_flags = props->sample_flags;
	stream->sample_size += format_size;

	stream->oa_buffer.format_size = format_size;
	if (drm_WARN_ON(&i915->drm, stream->oa_buffer.format_size == 0))
		return -EINVAL;

	stream->hold_preemption = props->hold_preemption;

	stream->oa_buffer.format =
		perf->oa_formats[props->oa_format].format;

	stream->periodic = props->oa_periodic;
	if (stream->periodic)
		stream->period_exponent = props->oa_period_exponent;

	if (stream->ctx) {
		ret = oa_get_render_ctx_id(stream);
		if (ret) {
			DRM_DEBUG("Invalid context id to filter with\n");
			return ret;
		}
	}

	ret = alloc_noa_wait(stream);
	if (ret) {
		DRM_DEBUG("Unable to allocate NOA wait batch buffer\n");
		goto err_noa_wait_alloc;
	}

	stream->oa_config = i915_perf_get_oa_config(perf, props->metrics_set);
	if (!stream->oa_config) {
		DRM_DEBUG("Invalid OA config id=%i\n", props->metrics_set);
		ret = -EINVAL;
		goto err_config;
	}

	/* PRM - observability performance counters:
	 *
	 *   OACONTROL, performance counter enable, note:
	 *
	 *   "When this bit is set, in order to have coherent counts,
	 *   RC6 power state and trunk clock gating must be disabled.
	 *   This can be achieved by programming MMIO registers as
	 *   0xA094=0 and 0xA090[31]=1"
	 *
	 *   In our case we are expecting that taking pm + FORCEWAKE
	 *   references will effectively disable RC6.
	 */
	intel_engine_pm_get(stream->engine);
	intel_uncore_forcewake_get(stream->uncore, FORCEWAKE_ALL);

	ret = alloc_oa_buffer(stream);
	if (ret)
		goto err_oa_buf_alloc;

	stream->ops = &i915_oa_stream_ops;

<<<<<<< HEAD
=======
	perf->sseu = props->sseu;
	WRITE_ONCE(perf->exclusive_stream, stream);

>>>>>>> a639b0c1
	ret = i915_perf_stream_enable_sync(stream);
	if (ret) {
		DRM_DEBUG("Unable to enable metric set\n");
		goto err_enable;
	}

	DRM_DEBUG("opening stream oa config uuid=%s\n",
		  stream->oa_config->uuid);

	hrtimer_init(&stream->poll_check_timer,
		     CLOCK_MONOTONIC, HRTIMER_MODE_REL);
	stream->poll_check_timer.function = oa_poll_check_timer_cb;
	init_waitqueue_head(&stream->poll_wq);
	spin_lock_init(&stream->oa_buffer.ptr_lock);

	return 0;

err_enable:
	WRITE_ONCE(perf->exclusive_stream, NULL);
	perf->ops.disable_metric_set(stream);

	free_oa_buffer(stream);

err_oa_buf_alloc:
	free_oa_configs(stream);

	intel_uncore_forcewake_put(stream->uncore, FORCEWAKE_ALL);
	intel_engine_pm_put(stream->engine);

err_config:
	free_noa_wait(stream);

err_noa_wait_alloc:
	if (stream->ctx)
		oa_put_render_ctx_id(stream);

	return ret;
}

void i915_oa_init_reg_state(const struct intel_context *ce,
			    const struct intel_engine_cs *engine)
{
	struct i915_perf_stream *stream;

	if (engine->class != RENDER_CLASS)
		return;

	/* perf.exclusive_stream serialised by lrc_configure_all_contexts() */
	stream = READ_ONCE(engine->i915->perf.exclusive_stream);
	if (stream && INTEL_GEN(stream->perf->i915) < 12)
		gen8_update_reg_state_unlocked(ce, stream);
}

/**
 * i915_perf_read_locked - &i915_perf_stream_ops->read with error normalisation
 * @stream: An i915 perf stream
 * @file: An i915 perf stream file
 * @buf: destination buffer given by userspace
 * @count: the number of bytes userspace wants to read
 * @ppos: (inout) file seek position (unused)
 *
 * Besides wrapping &i915_perf_stream_ops->read this provides a common place to
 * ensure that if we've successfully copied any data then reporting that takes
 * precedence over any internal error status, so the data isn't lost.
 *
 * For example ret will be -ENOSPC whenever there is more buffered data than
 * can be copied to userspace, but that's only interesting if we weren't able
 * to copy some data because it implies the userspace buffer is too small to
 * receive a single record (and we never split records).
 *
 * Another case with ret == -EFAULT is more of a grey area since it would seem
 * like bad form for userspace to ask us to overrun its buffer, but the user
 * knows best:
 *
 *   http://yarchive.net/comp/linux/partial_reads_writes.html
 *
 * Returns: The number of bytes copied or a negative error code on failure.
 */
static ssize_t i915_perf_read_locked(struct i915_perf_stream *stream,
				     struct file *file,
				     char __user *buf,
				     size_t count,
				     loff_t *ppos)
{
	/* Note we keep the offset (aka bytes read) separate from any
	 * error status so that the final check for whether we return
	 * the bytes read with a higher precedence than any error (see
	 * comment below) doesn't need to be handled/duplicated in
	 * stream->ops->read() implementations.
	 */
	size_t offset = 0;
	int ret = stream->ops->read(stream, buf, count, &offset);

	return offset ?: (ret ?: -EAGAIN);
}

/**
 * i915_perf_read - handles read() FOP for i915 perf stream FDs
 * @file: An i915 perf stream file
 * @buf: destination buffer given by userspace
 * @count: the number of bytes userspace wants to read
 * @ppos: (inout) file seek position (unused)
 *
 * The entry point for handling a read() on a stream file descriptor from
 * userspace. Most of the work is left to the i915_perf_read_locked() and
 * &i915_perf_stream_ops->read but to save having stream implementations (of
 * which we might have multiple later) we handle blocking read here.
 *
 * We can also consistently treat trying to read from a disabled stream
 * as an IO error so implementations can assume the stream is enabled
 * while reading.
 *
 * Returns: The number of bytes copied or a negative error code on failure.
 */
static ssize_t i915_perf_read(struct file *file,
			      char __user *buf,
			      size_t count,
			      loff_t *ppos)
{
	struct i915_perf_stream *stream = file->private_data;
	struct i915_perf *perf = stream->perf;
	ssize_t ret;

	/* To ensure it's handled consistently we simply treat all reads of a
	 * disabled stream as an error. In particular it might otherwise lead
	 * to a deadlock for blocking file descriptors...
	 */
	if (!stream->enabled)
		return -EIO;

	if (!(file->f_flags & O_NONBLOCK)) {
		/* There's the small chance of false positives from
		 * stream->ops->wait_unlocked.
		 *
		 * E.g. with single context filtering since we only wait until
		 * oabuffer has >= 1 report we don't immediately know whether
		 * any reports really belong to the current context
		 */
		do {
			ret = stream->ops->wait_unlocked(stream);
			if (ret)
				return ret;

			mutex_lock(&perf->lock);
			ret = i915_perf_read_locked(stream, file,
						    buf, count, ppos);
			mutex_unlock(&perf->lock);
		} while (ret == -EAGAIN);
	} else {
		mutex_lock(&perf->lock);
		ret = i915_perf_read_locked(stream, file, buf, count, ppos);
		mutex_unlock(&perf->lock);
	}

	/* We allow the poll checking to sometimes report false positive EPOLLIN
	 * events where we might actually report EAGAIN on read() if there's
	 * not really any data available. In this situation though we don't
	 * want to enter a busy loop between poll() reporting a EPOLLIN event
	 * and read() returning -EAGAIN. Clearing the oa.pollin state here
	 * effectively ensures we back off until the next hrtimer callback
	 * before reporting another EPOLLIN event.
	 */
	if (ret >= 0 || ret == -EAGAIN) {
		/* Maybe make ->pollin per-stream state if we support multiple
		 * concurrent streams in the future.
		 */
		stream->pollin = false;
	}

	return ret;
}

static enum hrtimer_restart oa_poll_check_timer_cb(struct hrtimer *hrtimer)
{
	struct i915_perf_stream *stream =
		container_of(hrtimer, typeof(*stream), poll_check_timer);

	if (oa_buffer_check_unlocked(stream)) {
		stream->pollin = true;
		wake_up(&stream->poll_wq);
	}

	hrtimer_forward_now(hrtimer, ns_to_ktime(POLL_PERIOD));

	return HRTIMER_RESTART;
}

/**
 * i915_perf_poll_locked - poll_wait() with a suitable wait queue for stream
 * @stream: An i915 perf stream
 * @file: An i915 perf stream file
 * @wait: poll() state table
 *
 * For handling userspace polling on an i915 perf stream, this calls through to
 * &i915_perf_stream_ops->poll_wait to call poll_wait() with a wait queue that
 * will be woken for new stream data.
 *
 * Note: The &perf->lock mutex has been taken to serialize
 * with any non-file-operation driver hooks.
 *
 * Returns: any poll events that are ready without sleeping
 */
static __poll_t i915_perf_poll_locked(struct i915_perf_stream *stream,
				      struct file *file,
				      poll_table *wait)
{
	__poll_t events = 0;

	stream->ops->poll_wait(stream, file, wait);

	/* Note: we don't explicitly check whether there's something to read
	 * here since this path may be very hot depending on what else
	 * userspace is polling, or on the timeout in use. We rely solely on
	 * the hrtimer/oa_poll_check_timer_cb to notify us when there are
	 * samples to read.
	 */
	if (stream->pollin)
		events |= EPOLLIN;

	return events;
}

/**
 * i915_perf_poll - call poll_wait() with a suitable wait queue for stream
 * @file: An i915 perf stream file
 * @wait: poll() state table
 *
 * For handling userspace polling on an i915 perf stream, this ensures
 * poll_wait() gets called with a wait queue that will be woken for new stream
 * data.
 *
 * Note: Implementation deferred to i915_perf_poll_locked()
 *
 * Returns: any poll events that are ready without sleeping
 */
static __poll_t i915_perf_poll(struct file *file, poll_table *wait)
{
	struct i915_perf_stream *stream = file->private_data;
	struct i915_perf *perf = stream->perf;
	__poll_t ret;

	mutex_lock(&perf->lock);
	ret = i915_perf_poll_locked(stream, file, wait);
	mutex_unlock(&perf->lock);

	return ret;
}

/**
 * i915_perf_enable_locked - handle `I915_PERF_IOCTL_ENABLE` ioctl
 * @stream: A disabled i915 perf stream
 *
 * [Re]enables the associated capture of data for this stream.
 *
 * If a stream was previously enabled then there's currently no intention
 * to provide userspace any guarantee about the preservation of previously
 * buffered data.
 */
static void i915_perf_enable_locked(struct i915_perf_stream *stream)
{
	if (stream->enabled)
		return;

	/* Allow stream->ops->enable() to refer to this */
	stream->enabled = true;

	if (stream->ops->enable)
		stream->ops->enable(stream);

	if (stream->hold_preemption)
		intel_context_set_nopreempt(stream->pinned_ctx);
}

/**
 * i915_perf_disable_locked - handle `I915_PERF_IOCTL_DISABLE` ioctl
 * @stream: An enabled i915 perf stream
 *
 * Disables the associated capture of data for this stream.
 *
 * The intention is that disabling an re-enabling a stream will ideally be
 * cheaper than destroying and re-opening a stream with the same configuration,
 * though there are no formal guarantees about what state or buffered data
 * must be retained between disabling and re-enabling a stream.
 *
 * Note: while a stream is disabled it's considered an error for userspace
 * to attempt to read from the stream (-EIO).
 */
static void i915_perf_disable_locked(struct i915_perf_stream *stream)
{
	if (!stream->enabled)
		return;

	/* Allow stream->ops->disable() to refer to this */
	stream->enabled = false;

	if (stream->hold_preemption)
		intel_context_clear_nopreempt(stream->pinned_ctx);

	if (stream->ops->disable)
		stream->ops->disable(stream);
}

static long i915_perf_config_locked(struct i915_perf_stream *stream,
				    unsigned long metrics_set)
{
	struct i915_oa_config *config;
	long ret = stream->oa_config->id;

	config = i915_perf_get_oa_config(stream->perf, metrics_set);
	if (!config)
		return -EINVAL;

	if (config != stream->oa_config) {
		struct i915_request *rq;

		/*
		 * If OA is bound to a specific context, emit the
		 * reconfiguration inline from that context. The update
		 * will then be ordered with respect to submission on that
		 * context.
		 *
		 * When set globally, we use a low priority kernel context,
		 * so it will effectively take effect when idle.
		 */
		rq = emit_oa_config(stream, config, oa_context(stream));
		if (!IS_ERR(rq)) {
			config = xchg(&stream->oa_config, config);
			i915_request_put(rq);
		} else {
			ret = PTR_ERR(rq);
		}
	}

	i915_oa_config_put(config);

	return ret;
}

/**
 * i915_perf_ioctl - support ioctl() usage with i915 perf stream FDs
 * @stream: An i915 perf stream
 * @cmd: the ioctl request
 * @arg: the ioctl data
 *
 * Note: The &perf->lock mutex has been taken to serialize
 * with any non-file-operation driver hooks.
 *
 * Returns: zero on success or a negative error code. Returns -EINVAL for
 * an unknown ioctl request.
 */
static long i915_perf_ioctl_locked(struct i915_perf_stream *stream,
				   unsigned int cmd,
				   unsigned long arg)
{
	switch (cmd) {
	case I915_PERF_IOCTL_ENABLE:
		i915_perf_enable_locked(stream);
		return 0;
	case I915_PERF_IOCTL_DISABLE:
		i915_perf_disable_locked(stream);
		return 0;
	case I915_PERF_IOCTL_CONFIG:
		return i915_perf_config_locked(stream, arg);
	}

	return -EINVAL;
}

/**
 * i915_perf_ioctl - support ioctl() usage with i915 perf stream FDs
 * @file: An i915 perf stream file
 * @cmd: the ioctl request
 * @arg: the ioctl data
 *
 * Implementation deferred to i915_perf_ioctl_locked().
 *
 * Returns: zero on success or a negative error code. Returns -EINVAL for
 * an unknown ioctl request.
 */
static long i915_perf_ioctl(struct file *file,
			    unsigned int cmd,
			    unsigned long arg)
{
	struct i915_perf_stream *stream = file->private_data;
	struct i915_perf *perf = stream->perf;
	long ret;

	mutex_lock(&perf->lock);
	ret = i915_perf_ioctl_locked(stream, cmd, arg);
	mutex_unlock(&perf->lock);

	return ret;
}

/**
 * i915_perf_destroy_locked - destroy an i915 perf stream
 * @stream: An i915 perf stream
 *
 * Frees all resources associated with the given i915 perf @stream, disabling
 * any associated data capture in the process.
 *
 * Note: The &perf->lock mutex has been taken to serialize
 * with any non-file-operation driver hooks.
 */
static void i915_perf_destroy_locked(struct i915_perf_stream *stream)
{
	if (stream->enabled)
		i915_perf_disable_locked(stream);

	if (stream->ops->destroy)
		stream->ops->destroy(stream);

	if (stream->ctx)
		i915_gem_context_put(stream->ctx);

	kfree(stream);
}

/**
 * i915_perf_release - handles userspace close() of a stream file
 * @inode: anonymous inode associated with file
 * @file: An i915 perf stream file
 *
 * Cleans up any resources associated with an open i915 perf stream file.
 *
 * NB: close() can't really fail from the userspace point of view.
 *
 * Returns: zero on success or a negative error code.
 */
static int i915_perf_release(struct inode *inode, struct file *file)
{
	struct i915_perf_stream *stream = file->private_data;
	struct i915_perf *perf = stream->perf;

	mutex_lock(&perf->lock);
	i915_perf_destroy_locked(stream);
	mutex_unlock(&perf->lock);

	/* Release the reference the perf stream kept on the driver. */
	drm_dev_put(&perf->i915->drm);

	return 0;
}


static const struct file_operations fops = {
	.owner		= THIS_MODULE,
	.llseek		= no_llseek,
	.release	= i915_perf_release,
	.poll		= i915_perf_poll,
	.read		= i915_perf_read,
	.unlocked_ioctl	= i915_perf_ioctl,
	/* Our ioctl have no arguments, so it's safe to use the same function
	 * to handle 32bits compatibility.
	 */
	.compat_ioctl   = i915_perf_ioctl,
};


/**
 * i915_perf_open_ioctl_locked - DRM ioctl() for userspace to open a stream FD
 * @perf: i915 perf instance
 * @param: The open parameters passed to 'DRM_I915_PERF_OPEN`
 * @props: individually validated u64 property value pairs
 * @file: drm file
 *
 * See i915_perf_ioctl_open() for interface details.
 *
 * Implements further stream config validation and stream initialization on
 * behalf of i915_perf_open_ioctl() with the &perf->lock mutex
 * taken to serialize with any non-file-operation driver hooks.
 *
 * Note: at this point the @props have only been validated in isolation and
 * it's still necessary to validate that the combination of properties makes
 * sense.
 *
 * In the case where userspace is interested in OA unit metrics then further
 * config validation and stream initialization details will be handled by
 * i915_oa_stream_init(). The code here should only validate config state that
 * will be relevant to all stream types / backends.
 *
 * Returns: zero on success or a negative error code.
 */
static int
i915_perf_open_ioctl_locked(struct i915_perf *perf,
			    struct drm_i915_perf_open_param *param,
			    struct perf_open_properties *props,
			    struct drm_file *file)
{
	struct i915_gem_context *specific_ctx = NULL;
	struct i915_perf_stream *stream = NULL;
	unsigned long f_flags = 0;
	bool privileged_op = true;
	int stream_fd;
	int ret;

	if (props->single_context) {
		u32 ctx_handle = props->ctx_handle;
		struct drm_i915_file_private *file_priv = file->driver_priv;

		specific_ctx = i915_gem_context_lookup(file_priv, ctx_handle);
		if (!specific_ctx) {
			DRM_DEBUG("Failed to look up context with ID %u for opening perf stream\n",
				  ctx_handle);
			ret = -ENOENT;
			goto err;
		}
	}

	/*
	 * On Haswell the OA unit supports clock gating off for a specific
	 * context and in this mode there's no visibility of metrics for the
	 * rest of the system, which we consider acceptable for a
	 * non-privileged client.
	 *
	 * For Gen8->11 the OA unit no longer supports clock gating off for a
	 * specific context and the kernel can't securely stop the counters
	 * from updating as system-wide / global values. Even though we can
	 * filter reports based on the included context ID we can't block
	 * clients from seeing the raw / global counter values via
	 * MI_REPORT_PERF_COUNT commands and so consider it a privileged op to
	 * enable the OA unit by default.
	 *
	 * For Gen12+ we gain a new OAR unit that only monitors the RCS on a
	 * per context basis. So we can relax requirements there if the user
	 * doesn't request global stream access (i.e. query based sampling
	 * using MI_RECORD_PERF_COUNT.
	 */
	if (IS_HASWELL(perf->i915) && specific_ctx)
		privileged_op = false;
	else if (IS_GEN(perf->i915, 12) && specific_ctx &&
		 (props->sample_flags & SAMPLE_OA_REPORT) == 0)
		privileged_op = false;

	if (props->hold_preemption) {
		if (!props->single_context) {
			DRM_DEBUG("preemption disable with no context\n");
			ret = -EINVAL;
			goto err;
		}
		privileged_op = true;
	}

	/*
	 * Asking for SSEU configuration is a priviliged operation.
	 */
	if (props->has_sseu)
		privileged_op = true;
	else
		get_default_sseu_config(&props->sseu, props->engine);

	/* Similar to perf's kernel.perf_paranoid_cpu sysctl option
	 * we check a dev.i915.perf_stream_paranoid sysctl option
	 * to determine if it's ok to access system wide OA counters
	 * without CAP_SYS_ADMIN privileges.
	 */
	if (privileged_op &&
	    i915_perf_stream_paranoid && !capable(CAP_SYS_ADMIN)) {
		DRM_DEBUG("Insufficient privileges to open i915 perf stream\n");
		ret = -EACCES;
		goto err_ctx;
	}

	stream = kzalloc(sizeof(*stream), GFP_KERNEL);
	if (!stream) {
		ret = -ENOMEM;
		goto err_ctx;
	}

	stream->perf = perf;
	stream->ctx = specific_ctx;

	ret = i915_oa_stream_init(stream, param, props);
	if (ret)
		goto err_alloc;

	/* we avoid simply assigning stream->sample_flags = props->sample_flags
	 * to have _stream_init check the combination of sample flags more
	 * thoroughly, but still this is the expected result at this point.
	 */
	if (WARN_ON(stream->sample_flags != props->sample_flags)) {
		ret = -ENODEV;
		goto err_flags;
	}

	if (param->flags & I915_PERF_FLAG_FD_CLOEXEC)
		f_flags |= O_CLOEXEC;
	if (param->flags & I915_PERF_FLAG_FD_NONBLOCK)
		f_flags |= O_NONBLOCK;

	stream_fd = anon_inode_getfd("[i915_perf]", &fops, stream, f_flags);
	if (stream_fd < 0) {
		ret = stream_fd;
		goto err_flags;
	}

	if (!(param->flags & I915_PERF_FLAG_DISABLED))
		i915_perf_enable_locked(stream);

	/* Take a reference on the driver that will be kept with stream_fd
	 * until its release.
	 */
	drm_dev_get(&perf->i915->drm);

	return stream_fd;

err_flags:
	if (stream->ops->destroy)
		stream->ops->destroy(stream);
err_alloc:
	kfree(stream);
err_ctx:
	if (specific_ctx)
		i915_gem_context_put(specific_ctx);
err:
	return ret;
}

static u64 oa_exponent_to_ns(struct i915_perf *perf, int exponent)
{
	return div64_u64(1000000000ULL * (2ULL << exponent),
			 1000ULL * RUNTIME_INFO(perf->i915)->cs_timestamp_frequency_khz);
}

/**
 * read_properties_unlocked - validate + copy userspace stream open properties
 * @perf: i915 perf instance
 * @uprops: The array of u64 key value pairs given by userspace
 * @n_props: The number of key value pairs expected in @uprops
 * @props: The stream configuration built up while validating properties
 *
 * Note this function only validates properties in isolation it doesn't
 * validate that the combination of properties makes sense or that all
 * properties necessary for a particular kind of stream have been set.
 *
 * Note that there currently aren't any ordering requirements for properties so
 * we shouldn't validate or assume anything about ordering here. This doesn't
 * rule out defining new properties with ordering requirements in the future.
 */
static int read_properties_unlocked(struct i915_perf *perf,
				    u64 __user *uprops,
				    u32 n_props,
				    struct perf_open_properties *props)
{
	u64 __user *uprop = uprops;
	u32 i;
	int ret;

	memset(props, 0, sizeof(struct perf_open_properties));

	if (!n_props) {
		DRM_DEBUG("No i915 perf properties given\n");
		return -EINVAL;
	}

	/* At the moment we only support using i915-perf on the RCS. */
	props->engine = intel_engine_lookup_user(perf->i915,
						 I915_ENGINE_CLASS_RENDER,
						 0);
	if (!props->engine) {
		DRM_DEBUG("No RENDER-capable engines\n");
		return -EINVAL;
	}

	/* Considering that ID = 0 is reserved and assuming that we don't
	 * (currently) expect any configurations to ever specify duplicate
	 * values for a particular property ID then the last _PROP_MAX value is
	 * one greater than the maximum number of properties we expect to get
	 * from userspace.
	 */
	if (n_props >= DRM_I915_PERF_PROP_MAX) {
		DRM_DEBUG("More i915 perf properties specified than exist\n");
		return -EINVAL;
	}

	for (i = 0; i < n_props; i++) {
		u64 oa_period, oa_freq_hz;
		u64 id, value;

		ret = get_user(id, uprop);
		if (ret)
			return ret;

		ret = get_user(value, uprop + 1);
		if (ret)
			return ret;

		if (id == 0 || id >= DRM_I915_PERF_PROP_MAX) {
			DRM_DEBUG("Unknown i915 perf property ID\n");
			return -EINVAL;
		}

		switch ((enum drm_i915_perf_property_id)id) {
		case DRM_I915_PERF_PROP_CTX_HANDLE:
			props->single_context = 1;
			props->ctx_handle = value;
			break;
		case DRM_I915_PERF_PROP_SAMPLE_OA:
			if (value)
				props->sample_flags |= SAMPLE_OA_REPORT;
			break;
		case DRM_I915_PERF_PROP_OA_METRICS_SET:
			if (value == 0) {
				DRM_DEBUG("Unknown OA metric set ID\n");
				return -EINVAL;
			}
			props->metrics_set = value;
			break;
		case DRM_I915_PERF_PROP_OA_FORMAT:
			if (value == 0 || value >= I915_OA_FORMAT_MAX) {
				DRM_DEBUG("Out-of-range OA report format %llu\n",
					  value);
				return -EINVAL;
			}
			if (!perf->oa_formats[value].size) {
				DRM_DEBUG("Unsupported OA report format %llu\n",
					  value);
				return -EINVAL;
			}
			props->oa_format = value;
			break;
		case DRM_I915_PERF_PROP_OA_EXPONENT:
			if (value > OA_EXPONENT_MAX) {
				DRM_DEBUG("OA timer exponent too high (> %u)\n",
					 OA_EXPONENT_MAX);
				return -EINVAL;
			}

			/* Theoretically we can program the OA unit to sample
			 * e.g. every 160ns for HSW, 167ns for BDW/SKL or 104ns
			 * for BXT. We don't allow such high sampling
			 * frequencies by default unless root.
			 */

			BUILD_BUG_ON(sizeof(oa_period) != 8);
			oa_period = oa_exponent_to_ns(perf, value);

			/* This check is primarily to ensure that oa_period <=
			 * UINT32_MAX (before passing to do_div which only
			 * accepts a u32 denominator), but we can also skip
			 * checking anything < 1Hz which implicitly can't be
			 * limited via an integer oa_max_sample_rate.
			 */
			if (oa_period <= NSEC_PER_SEC) {
				u64 tmp = NSEC_PER_SEC;
				do_div(tmp, oa_period);
				oa_freq_hz = tmp;
			} else
				oa_freq_hz = 0;

			if (oa_freq_hz > i915_oa_max_sample_rate &&
			    !capable(CAP_SYS_ADMIN)) {
				DRM_DEBUG("OA exponent would exceed the max sampling frequency (sysctl dev.i915.oa_max_sample_rate) %uHz without root privileges\n",
					  i915_oa_max_sample_rate);
				return -EACCES;
			}

			props->oa_periodic = true;
			props->oa_period_exponent = value;
			break;
		case DRM_I915_PERF_PROP_HOLD_PREEMPTION:
			props->hold_preemption = !!value;
			break;
		case DRM_I915_PERF_PROP_GLOBAL_SSEU: {
			struct drm_i915_gem_context_param_sseu user_sseu;

			if (copy_from_user(&user_sseu,
					   u64_to_user_ptr(value),
					   sizeof(user_sseu))) {
				DRM_DEBUG("Unable to copy global sseu parameter\n");
				return -EFAULT;
			}

			ret = get_sseu_config(&props->sseu, props->engine, &user_sseu);
			if (ret) {
				DRM_DEBUG("Invalid SSEU configuration\n");
				return ret;
			}
			props->has_sseu = true;
			break;
		}
		case DRM_I915_PERF_PROP_MAX:
			MISSING_CASE(id);
			return -EINVAL;
		}

		uprop += 2;
	}

	return 0;
}

/**
 * i915_perf_open_ioctl - DRM ioctl() for userspace to open a stream FD
 * @dev: drm device
 * @data: ioctl data copied from userspace (unvalidated)
 * @file: drm file
 *
 * Validates the stream open parameters given by userspace including flags
 * and an array of u64 key, value pair properties.
 *
 * Very little is assumed up front about the nature of the stream being
 * opened (for instance we don't assume it's for periodic OA unit metrics). An
 * i915-perf stream is expected to be a suitable interface for other forms of
 * buffered data written by the GPU besides periodic OA metrics.
 *
 * Note we copy the properties from userspace outside of the i915 perf
 * mutex to avoid an awkward lockdep with mmap_sem.
 *
 * Most of the implementation details are handled by
 * i915_perf_open_ioctl_locked() after taking the &perf->lock
 * mutex for serializing with any non-file-operation driver hooks.
 *
 * Return: A newly opened i915 Perf stream file descriptor or negative
 * error code on failure.
 */
int i915_perf_open_ioctl(struct drm_device *dev, void *data,
			 struct drm_file *file)
{
	struct i915_perf *perf = &to_i915(dev)->perf;
	struct drm_i915_perf_open_param *param = data;
	struct perf_open_properties props;
	u32 known_open_flags;
	int ret;

	if (!perf->i915) {
		DRM_DEBUG("i915 perf interface not available for this system\n");
		return -ENOTSUPP;
	}

	known_open_flags = I915_PERF_FLAG_FD_CLOEXEC |
			   I915_PERF_FLAG_FD_NONBLOCK |
			   I915_PERF_FLAG_DISABLED;
	if (param->flags & ~known_open_flags) {
		DRM_DEBUG("Unknown drm_i915_perf_open_param flag\n");
		return -EINVAL;
	}

	ret = read_properties_unlocked(perf,
				       u64_to_user_ptr(param->properties_ptr),
				       param->num_properties,
				       &props);
	if (ret)
		return ret;

	mutex_lock(&perf->lock);
	ret = i915_perf_open_ioctl_locked(perf, param, &props, file);
	mutex_unlock(&perf->lock);

	return ret;
}

/**
 * i915_perf_register - exposes i915-perf to userspace
 * @i915: i915 device instance
 *
 * In particular OA metric sets are advertised under a sysfs metrics/
 * directory allowing userspace to enumerate valid IDs that can be
 * used to open an i915-perf stream.
 */
void i915_perf_register(struct drm_i915_private *i915)
{
	struct i915_perf *perf = &i915->perf;

	if (!perf->i915)
		return;

	/* To be sure we're synchronized with an attempted
	 * i915_perf_open_ioctl(); considering that we register after
	 * being exposed to userspace.
	 */
	mutex_lock(&perf->lock);

	perf->metrics_kobj =
		kobject_create_and_add("metrics",
				       &i915->drm.primary->kdev->kobj);

	mutex_unlock(&perf->lock);
}

/**
 * i915_perf_unregister - hide i915-perf from userspace
 * @i915: i915 device instance
 *
 * i915-perf state cleanup is split up into an 'unregister' and
 * 'deinit' phase where the interface is first hidden from
 * userspace by i915_perf_unregister() before cleaning up
 * remaining state in i915_perf_fini().
 */
void i915_perf_unregister(struct drm_i915_private *i915)
{
	struct i915_perf *perf = &i915->perf;

	if (!perf->metrics_kobj)
		return;

	kobject_put(perf->metrics_kobj);
	perf->metrics_kobj = NULL;
}

static bool gen8_is_valid_flex_addr(struct i915_perf *perf, u32 addr)
{
	static const i915_reg_t flex_eu_regs[] = {
		EU_PERF_CNTL0,
		EU_PERF_CNTL1,
		EU_PERF_CNTL2,
		EU_PERF_CNTL3,
		EU_PERF_CNTL4,
		EU_PERF_CNTL5,
		EU_PERF_CNTL6,
	};
	int i;

	for (i = 0; i < ARRAY_SIZE(flex_eu_regs); i++) {
		if (i915_mmio_reg_offset(flex_eu_regs[i]) == addr)
			return true;
	}
	return false;
}

#define ADDR_IN_RANGE(addr, start, end) \
	((addr) >= (start) && \
	 (addr) <= (end))

#define REG_IN_RANGE(addr, start, end) \
	((addr) >= i915_mmio_reg_offset(start) && \
	 (addr) <= i915_mmio_reg_offset(end))

#define REG_EQUAL(addr, mmio) \
	((addr) == i915_mmio_reg_offset(mmio))

static bool gen7_is_valid_b_counter_addr(struct i915_perf *perf, u32 addr)
{
	return REG_IN_RANGE(addr, OASTARTTRIG1, OASTARTTRIG8) ||
	       REG_IN_RANGE(addr, OAREPORTTRIG1, OAREPORTTRIG8) ||
	       REG_IN_RANGE(addr, OACEC0_0, OACEC7_1);
}

static bool gen7_is_valid_mux_addr(struct i915_perf *perf, u32 addr)
{
	return REG_EQUAL(addr, HALF_SLICE_CHICKEN2) ||
	       REG_IN_RANGE(addr, MICRO_BP0_0, NOA_WRITE) ||
	       REG_IN_RANGE(addr, OA_PERFCNT1_LO, OA_PERFCNT2_HI) ||
	       REG_IN_RANGE(addr, OA_PERFMATRIX_LO, OA_PERFMATRIX_HI);
}

static bool gen8_is_valid_mux_addr(struct i915_perf *perf, u32 addr)
{
	return gen7_is_valid_mux_addr(perf, addr) ||
	       REG_EQUAL(addr, WAIT_FOR_RC6_EXIT) ||
	       REG_IN_RANGE(addr, RPM_CONFIG0, NOA_CONFIG(8));
}

static bool gen10_is_valid_mux_addr(struct i915_perf *perf, u32 addr)
{
	return gen8_is_valid_mux_addr(perf, addr) ||
	       REG_EQUAL(addr, GEN10_NOA_WRITE_HIGH) ||
	       REG_IN_RANGE(addr, OA_PERFCNT3_LO, OA_PERFCNT4_HI);
}

static bool hsw_is_valid_mux_addr(struct i915_perf *perf, u32 addr)
{
	return gen7_is_valid_mux_addr(perf, addr) ||
	       ADDR_IN_RANGE(addr, 0x25100, 0x2FF90) ||
	       REG_IN_RANGE(addr, HSW_MBVID2_NOA0, HSW_MBVID2_NOA9) ||
	       REG_EQUAL(addr, HSW_MBVID2_MISR0);
}

static bool chv_is_valid_mux_addr(struct i915_perf *perf, u32 addr)
{
	return gen7_is_valid_mux_addr(perf, addr) ||
	       ADDR_IN_RANGE(addr, 0x182300, 0x1823A4);
}

static bool gen12_is_valid_b_counter_addr(struct i915_perf *perf, u32 addr)
{
	return REG_IN_RANGE(addr, GEN12_OAG_OASTARTTRIG1, GEN12_OAG_OASTARTTRIG8) ||
	       REG_IN_RANGE(addr, GEN12_OAG_OAREPORTTRIG1, GEN12_OAG_OAREPORTTRIG8) ||
	       REG_IN_RANGE(addr, GEN12_OAG_CEC0_0, GEN12_OAG_CEC7_1) ||
	       REG_IN_RANGE(addr, GEN12_OAG_SCEC0_0, GEN12_OAG_SCEC7_1) ||
	       REG_EQUAL(addr, GEN12_OAA_DBG_REG) ||
	       REG_EQUAL(addr, GEN12_OAG_OA_PESS) ||
	       REG_EQUAL(addr, GEN12_OAG_SPCTR_CNF);
}

static bool gen12_is_valid_mux_addr(struct i915_perf *perf, u32 addr)
{
	return REG_EQUAL(addr, NOA_WRITE) ||
	       REG_EQUAL(addr, GEN10_NOA_WRITE_HIGH) ||
	       REG_EQUAL(addr, GDT_CHICKEN_BITS) ||
	       REG_EQUAL(addr, WAIT_FOR_RC6_EXIT) ||
	       REG_EQUAL(addr, RPM_CONFIG0) ||
	       REG_EQUAL(addr, RPM_CONFIG1) ||
	       REG_IN_RANGE(addr, NOA_CONFIG(0), NOA_CONFIG(8));
}

static u32 mask_reg_value(u32 reg, u32 val)
{
	/* HALF_SLICE_CHICKEN2 is programmed with a the
	 * WaDisableSTUnitPowerOptimization workaround. Make sure the value
	 * programmed by userspace doesn't change this.
	 */
	if (REG_EQUAL(reg, HALF_SLICE_CHICKEN2))
		val = val & ~_MASKED_BIT_ENABLE(GEN8_ST_PO_DISABLE);

	/* WAIT_FOR_RC6_EXIT has only one bit fullfilling the function
	 * indicated by its name and a bunch of selection fields used by OA
	 * configs.
	 */
	if (REG_EQUAL(reg, WAIT_FOR_RC6_EXIT))
		val = val & ~_MASKED_BIT_ENABLE(HSW_WAIT_FOR_RC6_EXIT_ENABLE);

	return val;
}

static struct i915_oa_reg *alloc_oa_regs(struct i915_perf *perf,
					 bool (*is_valid)(struct i915_perf *perf, u32 addr),
					 u32 __user *regs,
					 u32 n_regs)
{
	struct i915_oa_reg *oa_regs;
	int err;
	u32 i;

	if (!n_regs)
		return NULL;

	if (!access_ok(regs, n_regs * sizeof(u32) * 2))
		return ERR_PTR(-EFAULT);

	/* No is_valid function means we're not allowing any register to be programmed. */
	GEM_BUG_ON(!is_valid);
	if (!is_valid)
		return ERR_PTR(-EINVAL);

	oa_regs = kmalloc_array(n_regs, sizeof(*oa_regs), GFP_KERNEL);
	if (!oa_regs)
		return ERR_PTR(-ENOMEM);

	for (i = 0; i < n_regs; i++) {
		u32 addr, value;

		err = get_user(addr, regs);
		if (err)
			goto addr_err;

		if (!is_valid(perf, addr)) {
			DRM_DEBUG("Invalid oa_reg address: %X\n", addr);
			err = -EINVAL;
			goto addr_err;
		}

		err = get_user(value, regs + 1);
		if (err)
			goto addr_err;

		oa_regs[i].addr = _MMIO(addr);
		oa_regs[i].value = mask_reg_value(addr, value);

		regs += 2;
	}

	return oa_regs;

addr_err:
	kfree(oa_regs);
	return ERR_PTR(err);
}

static ssize_t show_dynamic_id(struct device *dev,
			       struct device_attribute *attr,
			       char *buf)
{
	struct i915_oa_config *oa_config =
		container_of(attr, typeof(*oa_config), sysfs_metric_id);

	return sprintf(buf, "%d\n", oa_config->id);
}

static int create_dynamic_oa_sysfs_entry(struct i915_perf *perf,
					 struct i915_oa_config *oa_config)
{
	sysfs_attr_init(&oa_config->sysfs_metric_id.attr);
	oa_config->sysfs_metric_id.attr.name = "id";
	oa_config->sysfs_metric_id.attr.mode = S_IRUGO;
	oa_config->sysfs_metric_id.show = show_dynamic_id;
	oa_config->sysfs_metric_id.store = NULL;

	oa_config->attrs[0] = &oa_config->sysfs_metric_id.attr;
	oa_config->attrs[1] = NULL;

	oa_config->sysfs_metric.name = oa_config->uuid;
	oa_config->sysfs_metric.attrs = oa_config->attrs;

	return sysfs_create_group(perf->metrics_kobj,
				  &oa_config->sysfs_metric);
}

/**
 * i915_perf_add_config_ioctl - DRM ioctl() for userspace to add a new OA config
 * @dev: drm device
 * @data: ioctl data (pointer to struct drm_i915_perf_oa_config) copied from
 *        userspace (unvalidated)
 * @file: drm file
 *
 * Validates the submitted OA register to be saved into a new OA config that
 * can then be used for programming the OA unit and its NOA network.
 *
 * Returns: A new allocated config number to be used with the perf open ioctl
 * or a negative error code on failure.
 */
int i915_perf_add_config_ioctl(struct drm_device *dev, void *data,
			       struct drm_file *file)
{
	struct i915_perf *perf = &to_i915(dev)->perf;
	struct drm_i915_perf_oa_config *args = data;
	struct i915_oa_config *oa_config, *tmp;
	struct i915_oa_reg *regs;
	int err, id;

	if (!perf->i915) {
		DRM_DEBUG("i915 perf interface not available for this system\n");
		return -ENOTSUPP;
	}

	if (!perf->metrics_kobj) {
		DRM_DEBUG("OA metrics weren't advertised via sysfs\n");
		return -EINVAL;
	}

	if (i915_perf_stream_paranoid && !capable(CAP_SYS_ADMIN)) {
		DRM_DEBUG("Insufficient privileges to add i915 OA config\n");
		return -EACCES;
	}

	if ((!args->mux_regs_ptr || !args->n_mux_regs) &&
	    (!args->boolean_regs_ptr || !args->n_boolean_regs) &&
	    (!args->flex_regs_ptr || !args->n_flex_regs)) {
		DRM_DEBUG("No OA registers given\n");
		return -EINVAL;
	}

	oa_config = kzalloc(sizeof(*oa_config), GFP_KERNEL);
	if (!oa_config) {
		DRM_DEBUG("Failed to allocate memory for the OA config\n");
		return -ENOMEM;
	}

	oa_config->perf = perf;
	kref_init(&oa_config->ref);

	if (!uuid_is_valid(args->uuid)) {
		DRM_DEBUG("Invalid uuid format for OA config\n");
		err = -EINVAL;
		goto reg_err;
	}

	/* Last character in oa_config->uuid will be 0 because oa_config is
	 * kzalloc.
	 */
	memcpy(oa_config->uuid, args->uuid, sizeof(args->uuid));

	oa_config->mux_regs_len = args->n_mux_regs;
	regs = alloc_oa_regs(perf,
			     perf->ops.is_valid_mux_reg,
			     u64_to_user_ptr(args->mux_regs_ptr),
			     args->n_mux_regs);

	if (IS_ERR(regs)) {
		DRM_DEBUG("Failed to create OA config for mux_regs\n");
		err = PTR_ERR(regs);
		goto reg_err;
	}
	oa_config->mux_regs = regs;

	oa_config->b_counter_regs_len = args->n_boolean_regs;
	regs = alloc_oa_regs(perf,
			     perf->ops.is_valid_b_counter_reg,
			     u64_to_user_ptr(args->boolean_regs_ptr),
			     args->n_boolean_regs);

	if (IS_ERR(regs)) {
		DRM_DEBUG("Failed to create OA config for b_counter_regs\n");
		err = PTR_ERR(regs);
		goto reg_err;
	}
	oa_config->b_counter_regs = regs;

	if (INTEL_GEN(perf->i915) < 8) {
		if (args->n_flex_regs != 0) {
			err = -EINVAL;
			goto reg_err;
		}
	} else {
		oa_config->flex_regs_len = args->n_flex_regs;
		regs = alloc_oa_regs(perf,
				     perf->ops.is_valid_flex_reg,
				     u64_to_user_ptr(args->flex_regs_ptr),
				     args->n_flex_regs);

		if (IS_ERR(regs)) {
			DRM_DEBUG("Failed to create OA config for flex_regs\n");
			err = PTR_ERR(regs);
			goto reg_err;
		}
		oa_config->flex_regs = regs;
	}

	err = mutex_lock_interruptible(&perf->metrics_lock);
	if (err)
		goto reg_err;

	/* We shouldn't have too many configs, so this iteration shouldn't be
	 * too costly.
	 */
	idr_for_each_entry(&perf->metrics_idr, tmp, id) {
		if (!strcmp(tmp->uuid, oa_config->uuid)) {
			DRM_DEBUG("OA config already exists with this uuid\n");
			err = -EADDRINUSE;
			goto sysfs_err;
		}
	}

	err = create_dynamic_oa_sysfs_entry(perf, oa_config);
	if (err) {
		DRM_DEBUG("Failed to create sysfs entry for OA config\n");
		goto sysfs_err;
	}

	/* Config id 0 is invalid, id 1 for kernel stored test config. */
	oa_config->id = idr_alloc(&perf->metrics_idr,
				  oa_config, 2,
				  0, GFP_KERNEL);
	if (oa_config->id < 0) {
		DRM_DEBUG("Failed to create sysfs entry for OA config\n");
		err = oa_config->id;
		goto sysfs_err;
	}

	mutex_unlock(&perf->metrics_lock);

	DRM_DEBUG("Added config %s id=%i\n", oa_config->uuid, oa_config->id);

	return oa_config->id;

sysfs_err:
	mutex_unlock(&perf->metrics_lock);
reg_err:
	i915_oa_config_put(oa_config);
	DRM_DEBUG("Failed to add new OA config\n");
	return err;
}

/**
 * i915_perf_remove_config_ioctl - DRM ioctl() for userspace to remove an OA config
 * @dev: drm device
 * @data: ioctl data (pointer to u64 integer) copied from userspace
 * @file: drm file
 *
 * Configs can be removed while being used, the will stop appearing in sysfs
 * and their content will be freed when the stream using the config is closed.
 *
 * Returns: 0 on success or a negative error code on failure.
 */
int i915_perf_remove_config_ioctl(struct drm_device *dev, void *data,
				  struct drm_file *file)
{
	struct i915_perf *perf = &to_i915(dev)->perf;
	u64 *arg = data;
	struct i915_oa_config *oa_config;
	int ret;

	if (!perf->i915) {
		DRM_DEBUG("i915 perf interface not available for this system\n");
		return -ENOTSUPP;
	}

	if (i915_perf_stream_paranoid && !capable(CAP_SYS_ADMIN)) {
		DRM_DEBUG("Insufficient privileges to remove i915 OA config\n");
		return -EACCES;
	}

	ret = mutex_lock_interruptible(&perf->metrics_lock);
	if (ret)
		return ret;

	oa_config = idr_find(&perf->metrics_idr, *arg);
	if (!oa_config) {
		DRM_DEBUG("Failed to remove unknown OA config\n");
		ret = -ENOENT;
		goto err_unlock;
	}

	GEM_BUG_ON(*arg != oa_config->id);

	sysfs_remove_group(perf->metrics_kobj, &oa_config->sysfs_metric);

	idr_remove(&perf->metrics_idr, *arg);

	mutex_unlock(&perf->metrics_lock);

	DRM_DEBUG("Removed config %s id=%i\n", oa_config->uuid, oa_config->id);

	i915_oa_config_put(oa_config);

	return 0;

err_unlock:
	mutex_unlock(&perf->metrics_lock);
	return ret;
}

static struct ctl_table oa_table[] = {
	{
	 .procname = "perf_stream_paranoid",
	 .data = &i915_perf_stream_paranoid,
	 .maxlen = sizeof(i915_perf_stream_paranoid),
	 .mode = 0644,
	 .proc_handler = proc_dointvec_minmax,
	 .extra1 = SYSCTL_ZERO,
	 .extra2 = SYSCTL_ONE,
	 },
	{
	 .procname = "oa_max_sample_rate",
	 .data = &i915_oa_max_sample_rate,
	 .maxlen = sizeof(i915_oa_max_sample_rate),
	 .mode = 0644,
	 .proc_handler = proc_dointvec_minmax,
	 .extra1 = SYSCTL_ZERO,
	 .extra2 = &oa_sample_rate_hard_limit,
	 },
	{}
};

static struct ctl_table i915_root[] = {
	{
	 .procname = "i915",
	 .maxlen = 0,
	 .mode = 0555,
	 .child = oa_table,
	 },
	{}
};

static struct ctl_table dev_root[] = {
	{
	 .procname = "dev",
	 .maxlen = 0,
	 .mode = 0555,
	 .child = i915_root,
	 },
	{}
};

/**
 * i915_perf_init - initialize i915-perf state on module bind
 * @i915: i915 device instance
 *
 * Initializes i915-perf state without exposing anything to userspace.
 *
 * Note: i915-perf initialization is split into an 'init' and 'register'
 * phase with the i915_perf_register() exposing state to userspace.
 */
void i915_perf_init(struct drm_i915_private *i915)
{
	struct i915_perf *perf = &i915->perf;

	/* XXX const struct i915_perf_ops! */

	if (IS_HASWELL(i915)) {
		perf->ops.is_valid_b_counter_reg = gen7_is_valid_b_counter_addr;
		perf->ops.is_valid_mux_reg = hsw_is_valid_mux_addr;
		perf->ops.is_valid_flex_reg = NULL;
		perf->ops.enable_metric_set = hsw_enable_metric_set;
		perf->ops.disable_metric_set = hsw_disable_metric_set;
		perf->ops.oa_enable = gen7_oa_enable;
		perf->ops.oa_disable = gen7_oa_disable;
		perf->ops.read = gen7_oa_read;
		perf->ops.oa_hw_tail_read = gen7_oa_hw_tail_read;

		perf->oa_formats = hsw_oa_formats;
	} else if (HAS_LOGICAL_RING_CONTEXTS(i915)) {
		/* Note: that although we could theoretically also support the
		 * legacy ringbuffer mode on BDW (and earlier iterations of
		 * this driver, before upstreaming did this) it didn't seem
		 * worth the complexity to maintain now that BDW+ enable
		 * execlist mode by default.
		 */
		perf->ops.read = gen8_oa_read;

		if (IS_GEN_RANGE(i915, 8, 9)) {
			perf->oa_formats = gen8_plus_oa_formats;

			perf->ops.is_valid_b_counter_reg =
				gen7_is_valid_b_counter_addr;
			perf->ops.is_valid_mux_reg =
				gen8_is_valid_mux_addr;
			perf->ops.is_valid_flex_reg =
				gen8_is_valid_flex_addr;

			if (IS_CHERRYVIEW(i915)) {
				perf->ops.is_valid_mux_reg =
					chv_is_valid_mux_addr;
			}

			perf->ops.oa_enable = gen8_oa_enable;
			perf->ops.oa_disable = gen8_oa_disable;
			perf->ops.enable_metric_set = gen8_enable_metric_set;
			perf->ops.disable_metric_set = gen8_disable_metric_set;
			perf->ops.oa_hw_tail_read = gen8_oa_hw_tail_read;

			if (IS_GEN(i915, 8)) {
				perf->ctx_oactxctrl_offset = 0x120;
				perf->ctx_flexeu0_offset = 0x2ce;

				perf->gen8_valid_ctx_bit = BIT(25);
			} else {
				perf->ctx_oactxctrl_offset = 0x128;
				perf->ctx_flexeu0_offset = 0x3de;

				perf->gen8_valid_ctx_bit = BIT(16);
			}
		} else if (IS_GEN_RANGE(i915, 10, 11)) {
			perf->oa_formats = gen8_plus_oa_formats;

			perf->ops.is_valid_b_counter_reg =
				gen7_is_valid_b_counter_addr;
			perf->ops.is_valid_mux_reg =
				gen10_is_valid_mux_addr;
			perf->ops.is_valid_flex_reg =
				gen8_is_valid_flex_addr;

			perf->ops.oa_enable = gen8_oa_enable;
			perf->ops.oa_disable = gen8_oa_disable;
			perf->ops.enable_metric_set = gen8_enable_metric_set;
			perf->ops.disable_metric_set = gen10_disable_metric_set;
			perf->ops.oa_hw_tail_read = gen8_oa_hw_tail_read;

			if (IS_GEN(i915, 10)) {
				perf->ctx_oactxctrl_offset = 0x128;
				perf->ctx_flexeu0_offset = 0x3de;
			} else {
				perf->ctx_oactxctrl_offset = 0x124;
				perf->ctx_flexeu0_offset = 0x78e;
			}
			perf->gen8_valid_ctx_bit = BIT(16);
		} else if (IS_GEN(i915, 12)) {
			perf->oa_formats = gen12_oa_formats;

			perf->ops.is_valid_b_counter_reg =
				gen12_is_valid_b_counter_addr;
			perf->ops.is_valid_mux_reg =
				gen12_is_valid_mux_addr;
			perf->ops.is_valid_flex_reg =
				gen8_is_valid_flex_addr;

			perf->ops.oa_enable = gen12_oa_enable;
			perf->ops.oa_disable = gen12_oa_disable;
			perf->ops.enable_metric_set = gen12_enable_metric_set;
			perf->ops.disable_metric_set = gen12_disable_metric_set;
			perf->ops.oa_hw_tail_read = gen12_oa_hw_tail_read;

			perf->ctx_flexeu0_offset = 0;
			perf->ctx_oactxctrl_offset = 0x144;
		}
	}

	if (perf->ops.enable_metric_set) {
		mutex_init(&perf->lock);

		oa_sample_rate_hard_limit = 1000 *
			(RUNTIME_INFO(i915)->cs_timestamp_frequency_khz / 2);

		mutex_init(&perf->metrics_lock);
		idr_init(&perf->metrics_idr);

		/* We set up some ratelimit state to potentially throttle any
		 * _NOTES about spurious, invalid OA reports which we don't
		 * forward to userspace.
		 *
		 * We print a _NOTE about any throttling when closing the
		 * stream instead of waiting until driver _fini which no one
		 * would ever see.
		 *
		 * Using the same limiting factors as printk_ratelimit()
		 */
		ratelimit_state_init(&perf->spurious_report_rs, 5 * HZ, 10);
		/* Since we use a DRM_NOTE for spurious reports it would be
		 * inconsistent to let __ratelimit() automatically print a
		 * warning for throttling.
		 */
		ratelimit_set_flags(&perf->spurious_report_rs,
				    RATELIMIT_MSG_ON_RELEASE);

		atomic64_set(&perf->noa_programming_delay,
			     500 * 1000 /* 500us */);

		perf->i915 = i915;
	}
}

static int destroy_config(int id, void *p, void *data)
{
	i915_oa_config_put(p);
	return 0;
}

void i915_perf_sysctl_register(void)
{
	sysctl_header = register_sysctl_table(dev_root);
}

void i915_perf_sysctl_unregister(void)
{
	unregister_sysctl_table(sysctl_header);
}

/**
 * i915_perf_fini - Counter part to i915_perf_init()
 * @i915: i915 device instance
 */
void i915_perf_fini(struct drm_i915_private *i915)
{
	struct i915_perf *perf = &i915->perf;

	if (!perf->i915)
		return;

	idr_for_each(&perf->metrics_idr, destroy_config, perf);
	idr_destroy(&perf->metrics_idr);

	memset(&perf->ops, 0, sizeof(perf->ops));
	perf->i915 = NULL;
}

/**
 * i915_perf_ioctl_version - Version of the i915-perf subsystem
 *
 * This version number is used by userspace to detect available features.
 */
int i915_perf_ioctl_version(void)
{
	/*
	 * 1: Initial version
	 *   I915_PERF_IOCTL_ENABLE
	 *   I915_PERF_IOCTL_DISABLE
	 *
	 * 2: Added runtime modification of OA config.
	 *   I915_PERF_IOCTL_CONFIG
	 *
	 * 3: Add DRM_I915_PERF_PROP_HOLD_PREEMPTION parameter to hold
	 *    preemption on a particular context so that performance data is
	 *    accessible from a delta of MI_RPC reports without looking at the
	 *    OA buffer.
	 *
	 * 4: Add DRM_I915_PERF_PROP_ALLOWED_SSEU to limit what contexts can
	 *    be run for the duration of the performance recording based on
	 *    their SSEU configuration.
	 */
	return 4;
}

#if IS_ENABLED(CONFIG_DRM_I915_SELFTEST)
#include "selftests/i915_perf.c"
#endif<|MERGE_RESOLUTION|>--- conflicted
+++ resolved
@@ -2735,8 +2735,6 @@
 	return 0;
 }
 
-<<<<<<< HEAD
-=======
 static void
 get_default_sseu_config(struct intel_sseu *out_sseu,
 			struct intel_engine_cs *engine)
@@ -2770,7 +2768,6 @@
 	return i915_gem_user_to_context_sseu(engine->i915, drm_sseu, out_sseu);
 }
 
->>>>>>> a639b0c1
 /**
  * i915_oa_stream_init - validate combined props for OA stream and init
  * @stream: An i915 perf stream
@@ -2904,12 +2901,9 @@
 
 	stream->ops = &i915_oa_stream_ops;
 
-<<<<<<< HEAD
-=======
 	perf->sseu = props->sseu;
 	WRITE_ONCE(perf->exclusive_stream, stream);
 
->>>>>>> a639b0c1
 	ret = i915_perf_stream_enable_sync(stream);
 	if (ret) {
 		DRM_DEBUG("Unable to enable metric set\n");
