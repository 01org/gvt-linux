--- conflicted
+++ resolved
@@ -163,21 +163,7 @@
 	unsigned long start = jiffies;
 
 	while (1) {
-<<<<<<< HEAD
-		struct intel_dp_desc desc;
-
-		/*
-		 * The w/a only applies in PCON mode and we don't expect any
-		 * AUX errors.
-		 */
-		if (!__intel_dp_read_desc(intel_dp, &desc))
-			return;
-
-		if (intel_digital_port_connected(dev_priv, dig_port) &&
-		    !memcmp(&intel_dp->desc, &desc, sizeof(desc))) {
-=======
 		if (intel_digital_port_connected(dev_priv, dig_port)) {
->>>>>>> 99c181a0
 			DRM_DEBUG_KMS("LSPCON recovering in PCON mode after %u ms\n",
 				      jiffies_to_msecs(jiffies - start));
 			return;
