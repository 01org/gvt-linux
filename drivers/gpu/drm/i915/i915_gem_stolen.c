/*
 * Copyright © 2008-2012 Intel Corporation
 *
 * Permission is hereby granted, free of charge, to any person obtaining a
 * copy of this software and associated documentation files (the "Software"),
 * to deal in the Software without restriction, including without limitation
 * the rights to use, copy, modify, merge, publish, distribute, sublicense,
 * and/or sell copies of the Software, and to permit persons to whom the
 * Software is furnished to do so, subject to the following conditions:
 *
 * The above copyright notice and this permission notice (including the next
 * paragraph) shall be included in all copies or substantial portions of the
 * Software.
 *
 * THE SOFTWARE IS PROVIDED "AS IS", WITHOUT WARRANTY OF ANY KIND, EXPRESS OR
 * IMPLIED, INCLUDING BUT NOT LIMITED TO THE WARRANTIES OF MERCHANTABILITY,
 * FITNESS FOR A PARTICULAR PURPOSE AND NONINFRINGEMENT.  IN NO EVENT SHALL
 * THE AUTHORS OR COPYRIGHT HOLDERS BE LIABLE FOR ANY CLAIM, DAMAGES OR OTHER
 * LIABILITY, WHETHER IN AN ACTION OF CONTRACT, TORT OR OTHERWISE, ARISING
 * FROM, OUT OF OR IN CONNECTION WITH THE SOFTWARE OR THE USE OR OTHER DEALINGS
 * IN THE SOFTWARE.
 *
 * Authors:
 *    Eric Anholt <eric@anholt.net>
 *    Chris Wilson <chris@chris-wilson.co.uk>
 *
 */

#include <drm/drmP.h>
#include <drm/i915_drm.h>
#include "i915_drv.h"

#define KB(x) ((x) * 1024)
#define MB(x) (KB(x) * 1024)

/*
 * The BIOS typically reserves some of the system's memory for the exclusive
 * use of the integrated graphics. This memory is no longer available for
 * use by the OS and so the user finds that his system has less memory
 * available than he put in. We refer to this memory as stolen.
 *
 * The BIOS will allocate its framebuffer from the stolen memory. Our
 * goal is try to reuse that object for our own fbcon which must always
 * be available for panics. Anything else we can reuse the stolen memory
 * for is a boon.
 */

int i915_gem_stolen_insert_node_in_range(struct drm_i915_private *dev_priv,
					 struct drm_mm_node *node, u64 size,
					 unsigned alignment, u64 start, u64 end)
{
	int ret;

	if (!drm_mm_initialized(&dev_priv->mm.stolen))
		return -ENODEV;

	/* See the comment at the drm_mm_init() call for more about this check.
	 * WaSkipStolenMemoryFirstPage:bdw,chv,kbl (incomplete)
	 */
	if (start < 4096 && (IS_GEN8(dev_priv) ||
			     IS_KBL_REVID(dev_priv, 0, KBL_REVID_A0)))
		start = 4096;

	mutex_lock(&dev_priv->mm.stolen_lock);
	ret = drm_mm_insert_node_in_range(&dev_priv->mm.stolen, node, size,
					  alignment, start, end,
					  DRM_MM_SEARCH_DEFAULT);
	mutex_unlock(&dev_priv->mm.stolen_lock);

	return ret;
}

int i915_gem_stolen_insert_node(struct drm_i915_private *dev_priv,
				struct drm_mm_node *node, u64 size,
				unsigned alignment)
{
	struct i915_ggtt *ggtt = &dev_priv->ggtt;

	return i915_gem_stolen_insert_node_in_range(dev_priv, node, size,
						    alignment, 0,
						    ggtt->stolen_usable_size);
}

void i915_gem_stolen_remove_node(struct drm_i915_private *dev_priv,
				 struct drm_mm_node *node)
{
	mutex_lock(&dev_priv->mm.stolen_lock);
	drm_mm_remove_node(node);
	mutex_unlock(&dev_priv->mm.stolen_lock);
}

static unsigned long i915_stolen_to_physical(struct drm_i915_private *dev_priv)
{
	struct pci_dev *pdev = dev_priv->drm.pdev;
	struct i915_ggtt *ggtt = &dev_priv->ggtt;
	struct resource *r;
	u32 base;

	/* Almost universally we can find the Graphics Base of Stolen Memory
	 * at register BSM (0x5c) in the igfx configuration space. On a few
	 * (desktop) machines this is also mirrored in the bridge device at
	 * different locations, or in the MCHBAR.
	 *
	 * On 865 we just check the TOUD register.
	 *
	 * On 830/845/85x the stolen memory base isn't available in any
	 * register. We need to calculate it as TOM-TSEG_SIZE-stolen_size.
	 *
	 */
	base = 0;
	if (INTEL_GEN(dev_priv) >= 3) {
		u32 bsm;

		pci_read_config_dword(pdev, INTEL_BSM, &bsm);

		base = bsm & INTEL_BSM_MASK;
	} else if (IS_I865G(dev_priv)) {
		u32 tseg_size = 0;
		u16 toud = 0;
		u8 tmp;

		pci_bus_read_config_byte(pdev->bus, PCI_DEVFN(0, 0),
					 I845_ESMRAMC, &tmp);

		if (tmp & TSEG_ENABLE) {
			switch (tmp & I845_TSEG_SIZE_MASK) {
			case I845_TSEG_SIZE_512K:
				tseg_size = KB(512);
				break;
			case I845_TSEG_SIZE_1M:
				tseg_size = MB(1);
				break;
			}
		}

		pci_bus_read_config_word(pdev->bus, PCI_DEVFN(0, 0),
					 I865_TOUD, &toud);

		base = (toud << 16) + tseg_size;
	} else if (IS_I85X(dev_priv)) {
		u32 tseg_size = 0;
		u32 tom;
		u8 tmp;

		pci_bus_read_config_byte(pdev->bus, PCI_DEVFN(0, 0),
					 I85X_ESMRAMC, &tmp);

		if (tmp & TSEG_ENABLE)
			tseg_size = MB(1);

		pci_bus_read_config_byte(pdev->bus, PCI_DEVFN(0, 1),
					 I85X_DRB3, &tmp);
		tom = tmp * MB(32);

		base = tom - tseg_size - ggtt->stolen_size;
<<<<<<< HEAD
	} else if (IS_845G(dev_priv)) {
=======
	} else if (IS_I845G(dev_priv)) {
>>>>>>> b3b8e999
		u32 tseg_size = 0;
		u32 tom;
		u8 tmp;

		pci_bus_read_config_byte(pdev->bus, PCI_DEVFN(0, 0),
					 I845_ESMRAMC, &tmp);

		if (tmp & TSEG_ENABLE) {
			switch (tmp & I845_TSEG_SIZE_MASK) {
			case I845_TSEG_SIZE_512K:
				tseg_size = KB(512);
				break;
			case I845_TSEG_SIZE_1M:
				tseg_size = MB(1);
				break;
			}
		}

		pci_bus_read_config_byte(pdev->bus, PCI_DEVFN(0, 0),
					 I830_DRB3, &tmp);
		tom = tmp * MB(32);

		base = tom - tseg_size - ggtt->stolen_size;
	} else if (IS_I830(dev_priv)) {
		u32 tseg_size = 0;
		u32 tom;
		u8 tmp;

		pci_bus_read_config_byte(pdev->bus, PCI_DEVFN(0, 0),
					 I830_ESMRAMC, &tmp);

		if (tmp & TSEG_ENABLE) {
			if (tmp & I830_TSEG_SIZE_1M)
				tseg_size = MB(1);
			else
				tseg_size = KB(512);
		}

		pci_bus_read_config_byte(pdev->bus, PCI_DEVFN(0, 0),
					 I830_DRB3, &tmp);
		tom = tmp * MB(32);

		base = tom - tseg_size - ggtt->stolen_size;
	}

	if (base == 0)
		return 0;

	/* make sure we don't clobber the GTT if it's within stolen memory */
<<<<<<< HEAD
	if (INTEL_GEN(dev_priv) <= 4 && !IS_G33(dev_priv) &&
	    !IS_G4X(dev_priv)) {
=======
	if (INTEL_GEN(dev_priv) <= 4 &&
	    !IS_G33(dev_priv) && !IS_PINEVIEW(dev_priv) && !IS_G4X(dev_priv)) {
>>>>>>> b3b8e999
		struct {
			u32 start, end;
		} stolen[2] = {
			{ .start = base, .end = base + ggtt->stolen_size, },
			{ .start = base, .end = base + ggtt->stolen_size, },
		};
		u64 ggtt_start, ggtt_end;

		ggtt_start = I915_READ(PGTBL_CTL);
		if (IS_GEN4(dev_priv))
			ggtt_start = (ggtt_start & PGTBL_ADDRESS_LO_MASK) |
				     (ggtt_start & PGTBL_ADDRESS_HI_MASK) << 28;
		else
			ggtt_start &= PGTBL_ADDRESS_LO_MASK;
		ggtt_end = ggtt_start + ggtt_total_entries(ggtt) * 4;

		if (ggtt_start >= stolen[0].start && ggtt_start < stolen[0].end)
			stolen[0].end = ggtt_start;
		if (ggtt_end > stolen[1].start && ggtt_end <= stolen[1].end)
			stolen[1].start = ggtt_end;

		/* pick the larger of the two chunks */
		if (stolen[0].end - stolen[0].start >
		    stolen[1].end - stolen[1].start) {
			base = stolen[0].start;
			ggtt->stolen_size = stolen[0].end - stolen[0].start;
		} else {
			base = stolen[1].start;
			ggtt->stolen_size = stolen[1].end - stolen[1].start;
		}

		if (stolen[0].start != stolen[1].start ||
		    stolen[0].end != stolen[1].end) {
			DRM_DEBUG_KMS("GTT within stolen memory at 0x%llx-0x%llx\n",
				      (unsigned long long)ggtt_start,
				      (unsigned long long)ggtt_end - 1);
			DRM_DEBUG_KMS("Stolen memory adjusted to 0x%x-0x%x\n",
				      base, base + (u32)ggtt->stolen_size - 1);
		}
	}


	/* Verify that nothing else uses this physical address. Stolen
	 * memory should be reserved by the BIOS and hidden from the
	 * kernel. So if the region is already marked as busy, something
	 * is seriously wrong.
	 */
	r = devm_request_mem_region(dev_priv->drm.dev, base, ggtt->stolen_size,
				    "Graphics Stolen Memory");
	if (r == NULL) {
		/*
		 * One more attempt but this time requesting region from
		 * base + 1, as we have seen that this resolves the region
		 * conflict with the PCI Bus.
		 * This is a BIOS w/a: Some BIOS wrap stolen in the root
		 * PCI bus, but have an off-by-one error. Hence retry the
		 * reservation starting from 1 instead of 0.
		 */
		r = devm_request_mem_region(dev_priv->drm.dev, base + 1,
					    ggtt->stolen_size - 1,
					    "Graphics Stolen Memory");
		/*
		 * GEN3 firmware likes to smash pci bridges into the stolen
		 * range. Apparently this works.
		 */
		if (r == NULL && !IS_GEN3(dev_priv)) {
			DRM_ERROR("conflict detected with stolen region: [0x%08x - 0x%08x]\n",
				  base, base + (uint32_t)ggtt->stolen_size);
			base = 0;
		}
	}

	return base;
}

void i915_gem_cleanup_stolen(struct drm_device *dev)
{
	struct drm_i915_private *dev_priv = to_i915(dev);

	if (!drm_mm_initialized(&dev_priv->mm.stolen))
		return;

	drm_mm_takedown(&dev_priv->mm.stolen);
}

static void g4x_get_stolen_reserved(struct drm_i915_private *dev_priv,
				    unsigned long *base, unsigned long *size)
{
	struct i915_ggtt *ggtt = &dev_priv->ggtt;
	uint32_t reg_val = I915_READ(IS_GM45(dev_priv) ?
				     CTG_STOLEN_RESERVED :
				     ELK_STOLEN_RESERVED);
	unsigned long stolen_top = dev_priv->mm.stolen_base +
				   ggtt->stolen_size;

	*base = (reg_val & G4X_STOLEN_RESERVED_ADDR2_MASK) << 16;

	WARN_ON((reg_val & G4X_STOLEN_RESERVED_ADDR1_MASK) < *base);

	/* On these platforms, the register doesn't have a size field, so the
	 * size is the distance between the base and the top of the stolen
	 * memory. We also have the genuine case where base is zero and there's
	 * nothing reserved. */
	if (*base == 0)
		*size = 0;
	else
		*size = stolen_top - *base;
}

static void gen6_get_stolen_reserved(struct drm_i915_private *dev_priv,
				     unsigned long *base, unsigned long *size)
{
	uint32_t reg_val = I915_READ(GEN6_STOLEN_RESERVED);

	*base = reg_val & GEN6_STOLEN_RESERVED_ADDR_MASK;

	switch (reg_val & GEN6_STOLEN_RESERVED_SIZE_MASK) {
	case GEN6_STOLEN_RESERVED_1M:
		*size = 1024 * 1024;
		break;
	case GEN6_STOLEN_RESERVED_512K:
		*size = 512 * 1024;
		break;
	case GEN6_STOLEN_RESERVED_256K:
		*size = 256 * 1024;
		break;
	case GEN6_STOLEN_RESERVED_128K:
		*size = 128 * 1024;
		break;
	default:
		*size = 1024 * 1024;
		MISSING_CASE(reg_val & GEN6_STOLEN_RESERVED_SIZE_MASK);
	}
}

static void gen7_get_stolen_reserved(struct drm_i915_private *dev_priv,
				     unsigned long *base, unsigned long *size)
{
	uint32_t reg_val = I915_READ(GEN6_STOLEN_RESERVED);

	*base = reg_val & GEN7_STOLEN_RESERVED_ADDR_MASK;

	switch (reg_val & GEN7_STOLEN_RESERVED_SIZE_MASK) {
	case GEN7_STOLEN_RESERVED_1M:
		*size = 1024 * 1024;
		break;
	case GEN7_STOLEN_RESERVED_256K:
		*size = 256 * 1024;
		break;
	default:
		*size = 1024 * 1024;
		MISSING_CASE(reg_val & GEN7_STOLEN_RESERVED_SIZE_MASK);
	}
}

static void gen8_get_stolen_reserved(struct drm_i915_private *dev_priv,
				     unsigned long *base, unsigned long *size)
{
	uint32_t reg_val = I915_READ(GEN6_STOLEN_RESERVED);

	*base = reg_val & GEN6_STOLEN_RESERVED_ADDR_MASK;

	switch (reg_val & GEN8_STOLEN_RESERVED_SIZE_MASK) {
	case GEN8_STOLEN_RESERVED_1M:
		*size = 1024 * 1024;
		break;
	case GEN8_STOLEN_RESERVED_2M:
		*size = 2 * 1024 * 1024;
		break;
	case GEN8_STOLEN_RESERVED_4M:
		*size = 4 * 1024 * 1024;
		break;
	case GEN8_STOLEN_RESERVED_8M:
		*size = 8 * 1024 * 1024;
		break;
	default:
		*size = 8 * 1024 * 1024;
		MISSING_CASE(reg_val & GEN8_STOLEN_RESERVED_SIZE_MASK);
	}
}

static void bdw_get_stolen_reserved(struct drm_i915_private *dev_priv,
				    unsigned long *base, unsigned long *size)
{
	struct i915_ggtt *ggtt = &dev_priv->ggtt;
	uint32_t reg_val = I915_READ(GEN6_STOLEN_RESERVED);
	unsigned long stolen_top;

	stolen_top = dev_priv->mm.stolen_base + ggtt->stolen_size;

	*base = reg_val & GEN6_STOLEN_RESERVED_ADDR_MASK;

	/* On these platforms, the register doesn't have a size field, so the
	 * size is the distance between the base and the top of the stolen
	 * memory. We also have the genuine case where base is zero and there's
	 * nothing reserved. */
	if (*base == 0)
		*size = 0;
	else
		*size = stolen_top - *base;
}

int i915_gem_init_stolen(struct drm_i915_private *dev_priv)
{
	struct i915_ggtt *ggtt = &dev_priv->ggtt;
	unsigned long reserved_total, reserved_base = 0, reserved_size;
	unsigned long stolen_top;

	mutex_init(&dev_priv->mm.stolen_lock);

#ifdef CONFIG_INTEL_IOMMU
	if (intel_iommu_gfx_mapped && INTEL_GEN(dev_priv) < 8) {
		DRM_INFO("DMAR active, disabling use of stolen memory\n");
		return 0;
	}
#endif

	if (ggtt->stolen_size == 0)
		return 0;

	dev_priv->mm.stolen_base = i915_stolen_to_physical(dev_priv);
	if (dev_priv->mm.stolen_base == 0)
		return 0;

	stolen_top = dev_priv->mm.stolen_base + ggtt->stolen_size;

	switch (INTEL_INFO(dev_priv)->gen) {
	case 2:
	case 3:
		break;
	case 4:
		if (IS_G4X(dev_priv))
			g4x_get_stolen_reserved(dev_priv, &reserved_base,
						&reserved_size);
		break;
	case 5:
		/* Assume the gen6 maximum for the older platforms. */
		reserved_size = 1024 * 1024;
		reserved_base = stolen_top - reserved_size;
		break;
	case 6:
		gen6_get_stolen_reserved(dev_priv, &reserved_base,
					 &reserved_size);
		break;
	case 7:
		gen7_get_stolen_reserved(dev_priv, &reserved_base,
					 &reserved_size);
		break;
	default:
		if (IS_BROADWELL(dev_priv) ||
		    IS_SKYLAKE(dev_priv) || IS_KABYLAKE(dev_priv))
			bdw_get_stolen_reserved(dev_priv, &reserved_base,
						&reserved_size);
		else
			gen8_get_stolen_reserved(dev_priv, &reserved_base,
						 &reserved_size);
		break;
	}

	/* It is possible for the reserved base to be zero, but the register
	 * field for size doesn't have a zero option. */
	if (reserved_base == 0) {
		reserved_size = 0;
		reserved_base = stolen_top;
	}

	if (reserved_base < dev_priv->mm.stolen_base ||
	    reserved_base + reserved_size > stolen_top) {
		DRM_DEBUG_KMS("Stolen reserved area [0x%08lx - 0x%08lx] outside stolen memory [0x%08lx - 0x%08lx]\n",
			      reserved_base, reserved_base + reserved_size,
			      dev_priv->mm.stolen_base, stolen_top);
		return 0;
	}

	ggtt->stolen_reserved_base = reserved_base;
	ggtt->stolen_reserved_size = reserved_size;

	/* It is possible for the reserved area to end before the end of stolen
	 * memory, so just consider the start. */
	reserved_total = stolen_top - reserved_base;

	DRM_DEBUG_KMS("Memory reserved for graphics device: %zuK, usable: %luK\n",
		      ggtt->stolen_size >> 10,
		      (ggtt->stolen_size - reserved_total) >> 10);

	ggtt->stolen_usable_size = ggtt->stolen_size - reserved_total;

	/*
	 * Basic memrange allocator for stolen space.
	 *
	 * TODO: Notice that some platforms require us to not use the first page
	 * of the stolen memory but their BIOSes may still put the framebuffer
	 * on the first page. So we don't reserve this page for now because of
	 * that. Our current solution is to just prevent new nodes from being
	 * inserted on the first page - see the check we have at
	 * i915_gem_stolen_insert_node_in_range(). We may want to fix the fbcon
	 * problem later.
	 */
	drm_mm_init(&dev_priv->mm.stolen, 0, ggtt->stolen_usable_size);

	return 0;
}

static struct sg_table *
i915_pages_create_for_stolen(struct drm_device *dev,
			     u32 offset, u32 size)
{
	struct drm_i915_private *dev_priv = to_i915(dev);
	struct sg_table *st;
	struct scatterlist *sg;

	GEM_BUG_ON(offset > dev_priv->ggtt.stolen_size - size);

	/* We hide that we have no struct page backing our stolen object
	 * by wrapping the contiguous physical allocation with a fake
	 * dma mapping in a single scatterlist.
	 */

	st = kmalloc(sizeof(*st), GFP_KERNEL);
	if (st == NULL)
		return ERR_PTR(-ENOMEM);

	if (sg_alloc_table(st, 1, GFP_KERNEL)) {
		kfree(st);
		return ERR_PTR(-ENOMEM);
	}

	sg = st->sgl;
	sg->offset = 0;
	sg->length = size;

	sg_dma_address(sg) = (dma_addr_t)dev_priv->mm.stolen_base + offset;
	sg_dma_len(sg) = size;

	return st;
}

static struct sg_table *
i915_gem_object_get_pages_stolen(struct drm_i915_gem_object *obj)
{
	return i915_pages_create_for_stolen(obj->base.dev,
					    obj->stolen->start,
					    obj->stolen->size);
}

static void i915_gem_object_put_pages_stolen(struct drm_i915_gem_object *obj,
					     struct sg_table *pages)
{
	/* Should only be called from i915_gem_object_release_stolen() */
	sg_free_table(pages);
	kfree(pages);
}

static void
i915_gem_object_release_stolen(struct drm_i915_gem_object *obj)
{
	struct drm_i915_private *dev_priv = to_i915(obj->base.dev);
	struct drm_mm_node *stolen = fetch_and_zero(&obj->stolen);

	GEM_BUG_ON(!stolen);

	__i915_gem_object_unpin_pages(obj);

	i915_gem_stolen_remove_node(dev_priv, stolen);
	kfree(stolen);
}

static const struct drm_i915_gem_object_ops i915_gem_object_stolen_ops = {
	.get_pages = i915_gem_object_get_pages_stolen,
	.put_pages = i915_gem_object_put_pages_stolen,
	.release = i915_gem_object_release_stolen,
};

static struct drm_i915_gem_object *
_i915_gem_object_create_stolen(struct drm_i915_private *dev_priv,
			       struct drm_mm_node *stolen)
{
	struct drm_i915_gem_object *obj;

	obj = i915_gem_object_alloc(dev_priv);
	if (obj == NULL)
		return NULL;

	drm_gem_private_object_init(&dev_priv->drm, &obj->base, stolen->size);
	i915_gem_object_init(obj, &i915_gem_object_stolen_ops);

	obj->stolen = stolen;
	obj->base.read_domains = I915_GEM_DOMAIN_CPU | I915_GEM_DOMAIN_GTT;
<<<<<<< HEAD
	obj->cache_level = HAS_LLC(to_i915(dev)) ?
			   I915_CACHE_LLC : I915_CACHE_NONE;
=======
	obj->cache_level = HAS_LLC(dev_priv) ? I915_CACHE_LLC : I915_CACHE_NONE;
>>>>>>> b3b8e999

	if (i915_gem_object_pin_pages(obj))
		goto cleanup;

	return obj;

cleanup:
	i915_gem_object_free(obj);
	return NULL;
}

struct drm_i915_gem_object *
i915_gem_object_create_stolen(struct drm_i915_private *dev_priv, u32 size)
{
	struct drm_i915_gem_object *obj;
	struct drm_mm_node *stolen;
	int ret;

	if (!drm_mm_initialized(&dev_priv->mm.stolen))
		return NULL;

	if (size == 0)
		return NULL;

	stolen = kzalloc(sizeof(*stolen), GFP_KERNEL);
	if (!stolen)
		return NULL;

	ret = i915_gem_stolen_insert_node(dev_priv, stolen, size, 4096);
	if (ret) {
		kfree(stolen);
		return NULL;
	}

	obj = _i915_gem_object_create_stolen(dev_priv, stolen);
	if (obj)
		return obj;

	i915_gem_stolen_remove_node(dev_priv, stolen);
	kfree(stolen);
	return NULL;
}

struct drm_i915_gem_object *
i915_gem_object_create_stolen_for_preallocated(struct drm_i915_private *dev_priv,
					       u32 stolen_offset,
					       u32 gtt_offset,
					       u32 size)
{
	struct i915_ggtt *ggtt = &dev_priv->ggtt;
	struct drm_i915_gem_object *obj;
	struct drm_mm_node *stolen;
	struct i915_vma *vma;
	int ret;

	if (!drm_mm_initialized(&dev_priv->mm.stolen))
		return NULL;

	lockdep_assert_held(&dev_priv->drm.struct_mutex);

	DRM_DEBUG_KMS("creating preallocated stolen object: stolen_offset=%x, gtt_offset=%x, size=%x\n",
			stolen_offset, gtt_offset, size);

	/* KISS and expect everything to be page-aligned */
	if (WARN_ON(size == 0) || WARN_ON(size & 4095) ||
	    WARN_ON(stolen_offset & 4095))
		return NULL;

	stolen = kzalloc(sizeof(*stolen), GFP_KERNEL);
	if (!stolen)
		return NULL;

	stolen->start = stolen_offset;
	stolen->size = size;
	mutex_lock(&dev_priv->mm.stolen_lock);
	ret = drm_mm_reserve_node(&dev_priv->mm.stolen, stolen);
	mutex_unlock(&dev_priv->mm.stolen_lock);
	if (ret) {
		DRM_DEBUG_KMS("failed to allocate stolen space\n");
		kfree(stolen);
		return NULL;
	}

	obj = _i915_gem_object_create_stolen(dev_priv, stolen);
	if (obj == NULL) {
		DRM_DEBUG_KMS("failed to allocate stolen object\n");
		i915_gem_stolen_remove_node(dev_priv, stolen);
		kfree(stolen);
		return NULL;
	}

	/* Some objects just need physical mem from stolen space */
	if (gtt_offset == I915_GTT_OFFSET_NONE)
		return obj;

	ret = i915_gem_object_pin_pages(obj);
	if (ret)
		goto err;

	vma = i915_gem_obj_lookup_or_create_vma(obj, &ggtt->base, NULL);
	if (IS_ERR(vma)) {
		ret = PTR_ERR(vma);
		goto err_pages;
	}

	/* To simplify the initialisation sequence between KMS and GTT,
	 * we allow construction of the stolen object prior to
	 * setting up the GTT space. The actual reservation will occur
	 * later.
	 */
	vma->node.start = gtt_offset;
	vma->node.size = size;

	ret = drm_mm_reserve_node(&ggtt->base.mm, &vma->node);
	if (ret) {
		DRM_DEBUG_KMS("failed to allocate stolen GTT space\n");
		goto err_pages;
	}

	vma->pages = obj->mm.pages;
	vma->flags |= I915_VMA_GLOBAL_BIND;
	__i915_vma_set_map_and_fenceable(vma);
	list_move_tail(&vma->vm_link, &ggtt->base.inactive_list);
	list_move_tail(&obj->global_link, &dev_priv->mm.bound_list);
	obj->bind_count++;

	return obj;

err_pages:
	i915_gem_object_unpin_pages(obj);
err:
	i915_gem_object_put(obj);
	return NULL;
}<|MERGE_RESOLUTION|>--- conflicted
+++ resolved
@@ -153,11 +153,7 @@
 		tom = tmp * MB(32);
 
 		base = tom - tseg_size - ggtt->stolen_size;
-<<<<<<< HEAD
-	} else if (IS_845G(dev_priv)) {
-=======
 	} else if (IS_I845G(dev_priv)) {
->>>>>>> b3b8e999
 		u32 tseg_size = 0;
 		u32 tom;
 		u8 tmp;
@@ -207,13 +203,8 @@
 		return 0;
 
 	/* make sure we don't clobber the GTT if it's within stolen memory */
-<<<<<<< HEAD
-	if (INTEL_GEN(dev_priv) <= 4 && !IS_G33(dev_priv) &&
-	    !IS_G4X(dev_priv)) {
-=======
 	if (INTEL_GEN(dev_priv) <= 4 &&
 	    !IS_G33(dev_priv) && !IS_PINEVIEW(dev_priv) && !IS_G4X(dev_priv)) {
->>>>>>> b3b8e999
 		struct {
 			u32 start, end;
 		} stolen[2] = {
@@ -602,12 +593,7 @@
 
 	obj->stolen = stolen;
 	obj->base.read_domains = I915_GEM_DOMAIN_CPU | I915_GEM_DOMAIN_GTT;
-<<<<<<< HEAD
-	obj->cache_level = HAS_LLC(to_i915(dev)) ?
-			   I915_CACHE_LLC : I915_CACHE_NONE;
-=======
 	obj->cache_level = HAS_LLC(dev_priv) ? I915_CACHE_LLC : I915_CACHE_NONE;
->>>>>>> b3b8e999
 
 	if (i915_gem_object_pin_pages(obj))
 		goto cleanup;
