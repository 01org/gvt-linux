/*
 * Copyright 2006 Dave Airlie <airlied@linux.ie>
 * Copyright © 2006-2007 Intel Corporation
 *
 * Permission is hereby granted, free of charge, to any person obtaining a
 * copy of this software and associated documentation files (the "Software"),
 * to deal in the Software without restriction, including without limitation
 * the rights to use, copy, modify, merge, publish, distribute, sublicense,
 * and/or sell copies of the Software, and to permit persons to whom the
 * Software is furnished to do so, subject to the following conditions:
 *
 * The above copyright notice and this permission notice (including the next
 * paragraph) shall be included in all copies or substantial portions of the
 * Software.
 *
 * THE SOFTWARE IS PROVIDED "AS IS", WITHOUT WARRANTY OF ANY KIND, EXPRESS OR
 * IMPLIED, INCLUDING BUT NOT LIMITED TO THE WARRANTIES OF MERCHANTABILITY,
 * FITNESS FOR A PARTICULAR PURPOSE AND NONINFRINGEMENT.  IN NO EVENT SHALL
 * THE AUTHORS OR COPYRIGHT HOLDERS BE LIABLE FOR ANY CLAIM, DAMAGES OR OTHER
 * LIABILITY, WHETHER IN AN ACTION OF CONTRACT, TORT OR OTHERWISE, ARISING
 * FROM, OUT OF OR IN CONNECTION WITH THE SOFTWARE OR THE USE OR OTHER
 * DEALINGS IN THE SOFTWARE.
 *
 * Authors:
 *	Eric Anholt <eric@anholt.net>
 */
#include <linux/i2c.h>
#include <linux/slab.h>
#include <drm/drmP.h>
#include <drm/drm_atomic_helper.h>
#include <drm/drm_crtc.h>
#include "intel_drv.h"
#include <drm/i915_drm.h>
#include "i915_drv.h"
#include "dvo.h"

#define SIL164_ADDR	0x38
#define CH7xxx_ADDR	0x76
#define TFP410_ADDR	0x38
#define NS2501_ADDR     0x38

static const struct intel_dvo_device intel_dvo_devices[] = {
	{
		.type = INTEL_DVO_CHIP_TMDS,
		.name = "sil164",
		.dvo_reg = DVOC,
		.dvo_srcdim_reg = DVOC_SRCDIM,
		.slave_addr = SIL164_ADDR,
		.dev_ops = &sil164_ops,
	},
	{
		.type = INTEL_DVO_CHIP_TMDS,
		.name = "ch7xxx",
		.dvo_reg = DVOC,
		.dvo_srcdim_reg = DVOC_SRCDIM,
		.slave_addr = CH7xxx_ADDR,
		.dev_ops = &ch7xxx_ops,
	},
	{
		.type = INTEL_DVO_CHIP_TMDS,
		.name = "ch7xxx",
		.dvo_reg = DVOC,
		.dvo_srcdim_reg = DVOC_SRCDIM,
		.slave_addr = 0x75, /* For some ch7010 */
		.dev_ops = &ch7xxx_ops,
	},
	{
		.type = INTEL_DVO_CHIP_LVDS,
		.name = "ivch",
		.dvo_reg = DVOA,
		.dvo_srcdim_reg = DVOA_SRCDIM,
		.slave_addr = 0x02, /* Might also be 0x44, 0x84, 0xc4 */
		.dev_ops = &ivch_ops,
	},
	{
		.type = INTEL_DVO_CHIP_TMDS,
		.name = "tfp410",
		.dvo_reg = DVOC,
		.dvo_srcdim_reg = DVOC_SRCDIM,
		.slave_addr = TFP410_ADDR,
		.dev_ops = &tfp410_ops,
	},
	{
		.type = INTEL_DVO_CHIP_LVDS,
		.name = "ch7017",
		.dvo_reg = DVOC,
		.dvo_srcdim_reg = DVOC_SRCDIM,
		.slave_addr = 0x75,
		.gpio = GMBUS_PIN_DPB,
		.dev_ops = &ch7017_ops,
	},
	{
	        .type = INTEL_DVO_CHIP_TMDS,
		.name = "ns2501",
		.dvo_reg = DVOB,
		.dvo_srcdim_reg = DVOB_SRCDIM,
		.slave_addr = NS2501_ADDR,
		.dev_ops = &ns2501_ops,
       }
};

struct intel_dvo {
	struct intel_encoder base;

	struct intel_dvo_device dev;

	struct intel_connector *attached_connector;

	bool panel_wants_dither;
};

static struct intel_dvo *enc_to_dvo(struct intel_encoder *encoder)
{
	return container_of(encoder, struct intel_dvo, base);
}

static struct intel_dvo *intel_attached_dvo(struct drm_connector *connector)
{
	return enc_to_dvo(intel_attached_encoder(connector));
}

static bool intel_dvo_connector_get_hw_state(struct intel_connector *connector)
{
	struct drm_device *dev = connector->base.dev;
	struct drm_i915_private *dev_priv = to_i915(dev);
	struct intel_dvo *intel_dvo = intel_attached_dvo(&connector->base);
	u32 tmp;

	tmp = I915_READ(intel_dvo->dev.dvo_reg);

	if (!(tmp & DVO_ENABLE))
		return false;

	return intel_dvo->dev.dev_ops->get_hw_state(&intel_dvo->dev);
}

static bool intel_dvo_get_hw_state(struct intel_encoder *encoder,
				   enum pipe *pipe)
{
	struct drm_device *dev = encoder->base.dev;
	struct drm_i915_private *dev_priv = to_i915(dev);
	struct intel_dvo *intel_dvo = enc_to_dvo(encoder);
	u32 tmp;

	tmp = I915_READ(intel_dvo->dev.dvo_reg);

	if (!(tmp & DVO_ENABLE))
		return false;

	*pipe = PORT_TO_PIPE(tmp);

	return true;
}

static void intel_dvo_get_config(struct intel_encoder *encoder,
				 struct intel_crtc_state *pipe_config)
{
	struct drm_i915_private *dev_priv = to_i915(encoder->base.dev);
	struct intel_dvo *intel_dvo = enc_to_dvo(encoder);
	u32 tmp, flags = 0;

	tmp = I915_READ(intel_dvo->dev.dvo_reg);
	if (tmp & DVO_HSYNC_ACTIVE_HIGH)
		flags |= DRM_MODE_FLAG_PHSYNC;
	else
		flags |= DRM_MODE_FLAG_NHSYNC;
	if (tmp & DVO_VSYNC_ACTIVE_HIGH)
		flags |= DRM_MODE_FLAG_PVSYNC;
	else
		flags |= DRM_MODE_FLAG_NVSYNC;

	pipe_config->base.adjusted_mode.flags |= flags;

	pipe_config->base.adjusted_mode.crtc_clock = pipe_config->port_clock;
}

static void intel_disable_dvo(struct intel_encoder *encoder,
			      struct intel_crtc_state *old_crtc_state,
			      struct drm_connector_state *old_conn_state)
{
	struct drm_i915_private *dev_priv = to_i915(encoder->base.dev);
	struct intel_dvo *intel_dvo = enc_to_dvo(encoder);
	i915_reg_t dvo_reg = intel_dvo->dev.dvo_reg;
	u32 temp = I915_READ(dvo_reg);

	intel_dvo->dev.dev_ops->dpms(&intel_dvo->dev, false);
	I915_WRITE(dvo_reg, temp & ~DVO_ENABLE);
	I915_READ(dvo_reg);
}

static void intel_enable_dvo(struct intel_encoder *encoder,
			     struct intel_crtc_state *pipe_config,
			     struct drm_connector_state *conn_state)
{
	struct drm_i915_private *dev_priv = to_i915(encoder->base.dev);
	struct intel_dvo *intel_dvo = enc_to_dvo(encoder);
	i915_reg_t dvo_reg = intel_dvo->dev.dvo_reg;
	u32 temp = I915_READ(dvo_reg);

	intel_dvo->dev.dev_ops->mode_set(&intel_dvo->dev,
					 &pipe_config->base.mode,
					 &pipe_config->base.adjusted_mode);

	I915_WRITE(dvo_reg, temp | DVO_ENABLE);
	I915_READ(dvo_reg);

	intel_dvo->dev.dev_ops->dpms(&intel_dvo->dev, true);
}

static enum drm_mode_status
intel_dvo_mode_valid(struct drm_connector *connector,
		     struct drm_display_mode *mode)
{
	struct intel_dvo *intel_dvo = intel_attached_dvo(connector);
	const struct drm_display_mode *fixed_mode =
		to_intel_connector(connector)->panel.fixed_mode;
	int max_dotclk = to_i915(connector->dev)->max_dotclk_freq;
	int target_clock = mode->clock;

	if (mode->flags & DRM_MODE_FLAG_DBLSCAN)
		return MODE_NO_DBLESCAN;

	/* XXX: Validate clock range */

	if (fixed_mode) {
		if (mode->hdisplay > fixed_mode->hdisplay)
			return MODE_PANEL;
		if (mode->vdisplay > fixed_mode->vdisplay)
			return MODE_PANEL;

		target_clock = fixed_mode->clock;
	}

	if (target_clock > max_dotclk)
		return MODE_CLOCK_HIGH;

	return intel_dvo->dev.dev_ops->mode_valid(&intel_dvo->dev, mode);
}

static bool intel_dvo_compute_config(struct intel_encoder *encoder,
				     struct intel_crtc_state *pipe_config,
				     struct drm_connector_state *conn_state)
{
	struct intel_dvo *intel_dvo = enc_to_dvo(encoder);
	const struct drm_display_mode *fixed_mode =
		intel_dvo->attached_connector->panel.fixed_mode;
	struct drm_display_mode *adjusted_mode = &pipe_config->base.adjusted_mode;

	/* If we have timings from the BIOS for the panel, put them in
	 * to the adjusted mode.  The CRTC will be set up for this mode,
	 * with the panel scaling set up to source from the H/VDisplay
	 * of the original mode.
	 */
	if (fixed_mode)
		intel_fixed_panel_mode(fixed_mode, adjusted_mode);

	return true;
}

static void intel_dvo_pre_enable(struct intel_encoder *encoder,
				 struct intel_crtc_state *pipe_config,
				 struct drm_connector_state *conn_state)
{
	struct drm_i915_private *dev_priv = to_i915(encoder->base.dev);
	struct intel_crtc *crtc = to_intel_crtc(pipe_config->base.crtc);
	const struct drm_display_mode *adjusted_mode = &pipe_config->base.adjusted_mode;
	struct intel_dvo *intel_dvo = enc_to_dvo(encoder);
	int pipe = crtc->pipe;
	u32 dvo_val;
	i915_reg_t dvo_reg = intel_dvo->dev.dvo_reg;
	i915_reg_t dvo_srcdim_reg = intel_dvo->dev.dvo_srcdim_reg;

	/* Save the data order, since I don't know what it should be set to. */
	dvo_val = I915_READ(dvo_reg) &
		  (DVO_PRESERVE_MASK | DVO_DATA_ORDER_GBRG);
	dvo_val |= DVO_DATA_ORDER_FP | DVO_BORDER_ENABLE |
		   DVO_BLANK_ACTIVE_HIGH;

	if (pipe == 1)
		dvo_val |= DVO_PIPE_B_SELECT;
	dvo_val |= DVO_PIPE_STALL;
	if (adjusted_mode->flags & DRM_MODE_FLAG_PHSYNC)
		dvo_val |= DVO_HSYNC_ACTIVE_HIGH;
	if (adjusted_mode->flags & DRM_MODE_FLAG_PVSYNC)
		dvo_val |= DVO_VSYNC_ACTIVE_HIGH;

	/*I915_WRITE(DVOB_SRCDIM,
	  (adjusted_mode->crtc_hdisplay << DVO_SRCDIM_HORIZONTAL_SHIFT) |
	  (adjusted_mode->crtc_vdisplay << DVO_SRCDIM_VERTICAL_SHIFT));*/
	I915_WRITE(dvo_srcdim_reg,
		   (adjusted_mode->crtc_hdisplay << DVO_SRCDIM_HORIZONTAL_SHIFT) |
		   (adjusted_mode->crtc_vdisplay << DVO_SRCDIM_VERTICAL_SHIFT));
	/*I915_WRITE(DVOB, dvo_val);*/
	I915_WRITE(dvo_reg, dvo_val);
}

/**
 * Detect the output connection on our DVO device.
 *
 * Unimplemented.
 */
static enum drm_connector_status
intel_dvo_detect(struct drm_connector *connector, bool force)
{
	struct intel_dvo *intel_dvo = intel_attached_dvo(connector);
	DRM_DEBUG_KMS("[CONNECTOR:%d:%s]\n",
		      connector->base.id, connector->name);
	return intel_dvo->dev.dev_ops->detect(&intel_dvo->dev);
}

static int intel_dvo_get_modes(struct drm_connector *connector)
{
	struct drm_i915_private *dev_priv = to_i915(connector->dev);
	const struct drm_display_mode *fixed_mode =
		to_intel_connector(connector)->panel.fixed_mode;

	/* We should probably have an i2c driver get_modes function for those
	 * devices which will have a fixed set of modes determined by the chip
	 * (TV-out, for example), but for now with just TMDS and LVDS,
	 * that's not the case.
	 */
	intel_ddc_get_modes(connector,
			    intel_gmbus_get_adapter(dev_priv, GMBUS_PIN_DPC));
	if (!list_empty(&connector->probed_modes))
		return 1;

	if (fixed_mode) {
		struct drm_display_mode *mode;
		mode = drm_mode_duplicate(connector->dev, fixed_mode);
		if (mode) {
			drm_mode_probed_add(connector, mode);
			return 1;
		}
	}

	return 0;
}

static void intel_dvo_destroy(struct drm_connector *connector)
{
	drm_connector_cleanup(connector);
	intel_panel_fini(&to_intel_connector(connector)->panel);
	kfree(connector);
}

static const struct drm_connector_funcs intel_dvo_connector_funcs = {
	.dpms = drm_atomic_helper_connector_dpms,
	.detect = intel_dvo_detect,
	.late_register = intel_connector_register,
	.early_unregister = intel_connector_unregister,
	.destroy = intel_dvo_destroy,
	.fill_modes = drm_helper_probe_single_connector_modes,
	.atomic_get_property = intel_connector_atomic_get_property,
	.atomic_destroy_state = drm_atomic_helper_connector_destroy_state,
	.atomic_duplicate_state = drm_atomic_helper_connector_duplicate_state,
};

static const struct drm_connector_helper_funcs intel_dvo_connector_helper_funcs = {
	.mode_valid = intel_dvo_mode_valid,
	.get_modes = intel_dvo_get_modes,
};

static void intel_dvo_enc_destroy(struct drm_encoder *encoder)
{
	struct intel_dvo *intel_dvo = enc_to_dvo(to_intel_encoder(encoder));

	if (intel_dvo->dev.dev_ops->destroy)
		intel_dvo->dev.dev_ops->destroy(&intel_dvo->dev);

	intel_encoder_destroy(encoder);
}

static const struct drm_encoder_funcs intel_dvo_enc_funcs = {
	.destroy = intel_dvo_enc_destroy,
};

/**
 * Attempts to get a fixed panel timing for LVDS (currently only the i830).
 *
 * Other chips with DVO LVDS will need to extend this to deal with the LVDS
 * chip being on DVOB/C and having multiple pipes.
 */
static struct drm_display_mode *
intel_dvo_get_current_mode(struct drm_connector *connector)
{
	struct drm_device *dev = connector->dev;
	struct drm_i915_private *dev_priv = to_i915(dev);
	struct intel_dvo *intel_dvo = intel_attached_dvo(connector);
	uint32_t dvo_val = I915_READ(intel_dvo->dev.dvo_reg);
	struct drm_display_mode *mode = NULL;

	/* If the DVO port is active, that'll be the LVDS, so we can pull out
	 * its timings to get how the BIOS set up the panel.
	 */
	if (dvo_val & DVO_ENABLE) {
		struct intel_crtc *crtc;
		int pipe = (dvo_val & DVO_PIPE_B_SELECT) ? 1 : 0;

		crtc = intel_get_crtc_for_pipe(dev_priv, pipe);
		if (crtc) {
			mode = intel_crtc_mode_get(dev, &crtc->base);
			if (mode) {
				mode->type |= DRM_MODE_TYPE_PREFERRED;
				if (dvo_val & DVO_HSYNC_ACTIVE_HIGH)
					mode->flags |= DRM_MODE_FLAG_PHSYNC;
				if (dvo_val & DVO_VSYNC_ACTIVE_HIGH)
					mode->flags |= DRM_MODE_FLAG_PVSYNC;
			}
		}
	}

	return mode;
}

static enum port intel_dvo_port(i915_reg_t dvo_reg)
{
	if (i915_mmio_reg_equal(dvo_reg, DVOA))
		return PORT_A;
	else if (i915_mmio_reg_equal(dvo_reg, DVOB))
		return PORT_B;
	else
		return PORT_C;
}

void intel_dvo_init(struct drm_i915_private *dev_priv)
{
	struct intel_encoder *intel_encoder;
	struct intel_dvo *intel_dvo;
	struct intel_connector *intel_connector;
	int i;
	int encoder_type = DRM_MODE_ENCODER_NONE;

	intel_dvo = kzalloc(sizeof(*intel_dvo), GFP_KERNEL);
	if (!intel_dvo)
		return;

	intel_connector = intel_connector_alloc();
	if (!intel_connector) {
		kfree(intel_dvo);
		return;
	}

	intel_dvo->attached_connector = intel_connector;

	intel_encoder = &intel_dvo->base;

	intel_encoder->disable = intel_disable_dvo;
	intel_encoder->enable = intel_enable_dvo;
	intel_encoder->get_hw_state = intel_dvo_get_hw_state;
	intel_encoder->get_config = intel_dvo_get_config;
	intel_encoder->compute_config = intel_dvo_compute_config;
	intel_encoder->pre_enable = intel_dvo_pre_enable;
	intel_connector->get_hw_state = intel_dvo_connector_get_hw_state;

	/* Now, try to find a controller */
	for (i = 0; i < ARRAY_SIZE(intel_dvo_devices); i++) {
		struct drm_connector *connector = &intel_connector->base;
		const struct intel_dvo_device *dvo = &intel_dvo_devices[i];
		struct i2c_adapter *i2c;
		int gpio;
		bool dvoinit;
		enum pipe pipe;
		uint32_t dpll[I915_MAX_PIPES];
		enum port port;

		/* Allow the I2C driver info to specify the GPIO to be used in
		 * special cases, but otherwise default to what's defined
		 * in the spec.
		 */
		if (intel_gmbus_is_valid_pin(dev_priv, dvo->gpio))
			gpio = dvo->gpio;
		else if (dvo->type == INTEL_DVO_CHIP_LVDS)
			gpio = GMBUS_PIN_SSC;
		else
			gpio = GMBUS_PIN_DPB;

		/* Set up the I2C bus necessary for the chip we're probing.
		 * It appears that everything is on GPIOE except for panels
		 * on i830 laptops, which are on GPIOB (DVOA).
		 */
		i2c = intel_gmbus_get_adapter(dev_priv, gpio);

		intel_dvo->dev = *dvo;

		/* GMBUS NAK handling seems to be unstable, hence let the
		 * transmitter detection run in bit banging mode for now.
		 */
		intel_gmbus_force_bit(i2c, true);

		/* ns2501 requires the DVO 2x clock before it will
		 * respond to i2c accesses, so make sure we have
		 * have the clock enabled before we attempt to
		 * initialize the device.
		 */
		for_each_pipe(dev_priv, pipe) {
			dpll[pipe] = I915_READ(DPLL(pipe));
			I915_WRITE(DPLL(pipe), dpll[pipe] | DPLL_DVO_2X_MODE);
		}

		dvoinit = dvo->dev_ops->init(&intel_dvo->dev, i2c);

		/* restore the DVO 2x clock state to original */
		for_each_pipe(dev_priv, pipe) {
			I915_WRITE(DPLL(pipe), dpll[pipe]);
		}

		intel_gmbus_force_bit(i2c, false);

		if (!dvoinit)
			continue;

		port = intel_dvo_port(dvo->dvo_reg);
<<<<<<< HEAD
		drm_encoder_init(dev, &intel_encoder->base,
=======
		drm_encoder_init(&dev_priv->drm, &intel_encoder->base,
>>>>>>> add03379
				 &intel_dvo_enc_funcs, encoder_type,
				 "DVO %c", port_name(port));

		intel_encoder->type = INTEL_OUTPUT_DVO;
		intel_encoder->port = port;
		intel_encoder->crtc_mask = (1 << 0) | (1 << 1);

		switch (dvo->type) {
		case INTEL_DVO_CHIP_TMDS:
			intel_encoder->cloneable = (1 << INTEL_OUTPUT_ANALOG) |
				(1 << INTEL_OUTPUT_DVO);
			drm_connector_init(&dev_priv->drm, connector,
					   &intel_dvo_connector_funcs,
					   DRM_MODE_CONNECTOR_DVII);
			encoder_type = DRM_MODE_ENCODER_TMDS;
			break;
		case INTEL_DVO_CHIP_LVDS:
			intel_encoder->cloneable = 0;
			drm_connector_init(&dev_priv->drm, connector,
					   &intel_dvo_connector_funcs,
					   DRM_MODE_CONNECTOR_LVDS);
			encoder_type = DRM_MODE_ENCODER_LVDS;
			break;
		}

		drm_connector_helper_add(connector,
					 &intel_dvo_connector_helper_funcs);
		connector->display_info.subpixel_order = SubPixelHorizontalRGB;
		connector->interlace_allowed = false;
		connector->doublescan_allowed = false;

		intel_connector_attach_encoder(intel_connector, intel_encoder);
		if (dvo->type == INTEL_DVO_CHIP_LVDS) {
			/* For our LVDS chipsets, we should hopefully be able
			 * to dig the fixed panel mode out of the BIOS data.
			 * However, it's in a different format from the BIOS
			 * data on chipsets with integrated LVDS (stored in AIM
			 * headers, likely), so for now, just get the current
			 * mode being output through DVO.
			 */
			intel_panel_init(&intel_connector->panel,
					 intel_dvo_get_current_mode(connector),
					 NULL);
			intel_dvo->panel_wants_dither = true;
		}

		return;
	}

	kfree(intel_dvo);
	kfree(intel_connector);
}<|MERGE_RESOLUTION|>--- conflicted
+++ resolved
@@ -510,11 +510,7 @@
 			continue;
 
 		port = intel_dvo_port(dvo->dvo_reg);
-<<<<<<< HEAD
-		drm_encoder_init(dev, &intel_encoder->base,
-=======
 		drm_encoder_init(&dev_priv->drm, &intel_encoder->base,
->>>>>>> add03379
 				 &intel_dvo_enc_funcs, encoder_type,
 				 "DVO %c", port_name(port));
 
