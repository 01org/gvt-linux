--- conflicted
+++ resolved
@@ -823,19 +823,9 @@
 	dev_priv->psr_mmio_base = IS_HASWELL(dev_priv) ?
 		HSW_EDP_PSR_BASE : BDW_EDP_PSR_BASE;
 
-<<<<<<< HEAD
-	/* Per platform default */
-	if (i915.enable_psr == -1) {
-		if (IS_HASWELL(dev_priv) || IS_BROADWELL(dev_priv))
-			i915.enable_psr = 1;
-		else
-			i915.enable_psr = 0;
-	}
-=======
 	/* Per platform default: all disabled. */
 	if (i915.enable_psr == -1)
 		i915.enable_psr = 0;
->>>>>>> f73e7399
 
 	/* Set link_standby x link_off defaults */
 	if (IS_HASWELL(dev_priv) || IS_BROADWELL(dev_priv))
