--- conflicted
+++ resolved
@@ -512,18 +512,6 @@
 		RB_CLEAR_NODE(&cursor->priotree.node);
 		cursor->priotree.priority = INT_MAX;
 
-<<<<<<< HEAD
-		/* We keep the previous context alive until we retire the
-		 * following request. This ensures that any the context object
-		 * is still pinned for any residual writes the HW makes into it
-		 * on the context switch into the next object following the
-		 * breadcrumb. Otherwise, we may retire the context too early.
-		 */
-		cursor->previous_context = engine->last_context;
-		engine->last_context = cursor->ctx;
-
-=======
->>>>>>> f73e7399
 		__i915_gem_request_submit(cursor);
 		last = cursor;
 		submit = true;
@@ -675,7 +663,6 @@
 		tasklet_hi_schedule(&engine->irq_tasklet);
 
 	spin_unlock_irqrestore(&engine->timeline->lock, flags);
-<<<<<<< HEAD
 }
 
 static struct intel_engine_cs *
@@ -697,7 +684,6 @@
 
 static void execlists_schedule(struct drm_i915_gem_request *request, int prio)
 {
-	static DEFINE_MUTEX(lock);
 	struct intel_engine_cs *engine = NULL;
 	struct i915_dependency *dep, *p;
 	struct i915_dependency stack;
@@ -706,8 +692,8 @@
 	if (prio <= READ_ONCE(request->priotree.priority))
 		return;
 
-	/* Need global lock to use the temporary link inside i915_dependency */
-	mutex_lock(&lock);
+	/* Need BKL in order to use the temporary link inside i915_dependency */
+	lockdep_assert_held(&request->i915->drm.struct_mutex);
 
 	stack.signaler = &request->priotree;
 	list_add(&stack.dfs_link, &dfs);
@@ -736,7 +722,7 @@
 			if (prio > READ_ONCE(p->signaler->priority))
 				list_move_tail(&p->dfs_link, &dfs);
 
-		p = list_next_entry(dep, dfs_link);
+		list_safe_reset_next(dep, p, dfs_link);
 		if (!RB_EMPTY_NODE(&pt->node))
 			continue;
 
@@ -774,118 +760,11 @@
 	if (engine)
 		spin_unlock_irq(&engine->timeline->lock);
 
-	mutex_unlock(&lock);
-
-	/* XXX Do we need to preempt to make room for us and our deps? */
-=======
->>>>>>> f73e7399
-}
-
-static struct intel_engine_cs *
-pt_lock_engine(struct i915_priotree *pt, struct intel_engine_cs *locked)
-{
-	struct intel_engine_cs *engine;
-
-	engine = container_of(pt,
-			      struct drm_i915_gem_request,
-			      priotree)->engine;
-	if (engine != locked) {
-		if (locked)
-			spin_unlock_irq(&locked->timeline->lock);
-		spin_lock_irq(&engine->timeline->lock);
-	}
-
-	return engine;
-}
-
-static void execlists_schedule(struct drm_i915_gem_request *request, int prio)
-{
-	struct intel_engine_cs *engine = NULL;
-	struct i915_dependency *dep, *p;
-	struct i915_dependency stack;
-	LIST_HEAD(dfs);
-
-	if (prio <= READ_ONCE(request->priotree.priority))
-		return;
-
-	/* Need BKL in order to use the temporary link inside i915_dependency */
-	lockdep_assert_held(&request->i915->drm.struct_mutex);
-
-	stack.signaler = &request->priotree;
-	list_add(&stack.dfs_link, &dfs);
-
-	/* Recursively bump all dependent priorities to match the new request.
-	 *
-	 * A naive approach would be to use recursion:
-	 * static void update_priorities(struct i915_priotree *pt, prio) {
-	 *	list_for_each_entry(dep, &pt->signalers_list, signal_link)
-	 *		update_priorities(dep->signal, prio)
-	 *	insert_request(pt);
-	 * }
-	 * but that may have unlimited recursion depth and so runs a very
-	 * real risk of overunning the kernel stack. Instead, we build
-	 * a flat list of all dependencies starting with the current request.
-	 * As we walk the list of dependencies, we add all of its dependencies
-	 * to the end of the list (this may include an already visited
-	 * request) and continue to walk onwards onto the new dependencies. The
-	 * end result is a topological list of requests in reverse order, the
-	 * last element in the list is the request we must execute first.
-	 */
-	list_for_each_entry_safe(dep, p, &dfs, dfs_link) {
-		struct i915_priotree *pt = dep->signaler;
-
-		list_for_each_entry(p, &pt->signalers_list, signal_link)
-			if (prio > READ_ONCE(p->signaler->priority))
-				list_move_tail(&p->dfs_link, &dfs);
-
-		list_safe_reset_next(dep, p, dfs_link);
-		if (!RB_EMPTY_NODE(&pt->node))
-			continue;
-
-		engine = pt_lock_engine(pt, engine);
-
-		/* If it is not already in the rbtree, we can update the
-		 * priority inplace and skip over it (and its dependencies)
-		 * if it is referenced *again* as we descend the dfs.
-		 */
-		if (prio > pt->priority && RB_EMPTY_NODE(&pt->node)) {
-			pt->priority = prio;
-			list_del_init(&dep->dfs_link);
-		}
-	}
-
-	/* Fifo and depth-first replacement ensure our deps execute before us */
-	list_for_each_entry_safe_reverse(dep, p, &dfs, dfs_link) {
-		struct i915_priotree *pt = dep->signaler;
-
-		INIT_LIST_HEAD(&dep->dfs_link);
-
-		engine = pt_lock_engine(pt, engine);
-
-<<<<<<< HEAD
-static int intel_lr_context_pin(struct i915_gem_context *ctx,
-				struct intel_engine_cs *engine)
-=======
-		if (prio <= pt->priority)
-			continue;
-
-		GEM_BUG_ON(RB_EMPTY_NODE(&pt->node));
-
-		pt->priority = prio;
-		rb_erase(&pt->node, &engine->execlist_queue);
-		if (insert_request(pt, &engine->execlist_queue))
-			engine->execlist_first = &pt->node;
-	}
-
-	if (engine)
-		spin_unlock_irq(&engine->timeline->lock);
-
 	/* XXX Do we need to preempt to make room for us and our deps? */
 }
 
 static int execlists_context_pin(struct intel_engine_cs *engine,
 				 struct i915_gem_context *ctx)
->>>>>>> f73e7399
 {
 	struct intel_context *ce = &ctx->engine[engine->id];
 	unsigned int flags;
