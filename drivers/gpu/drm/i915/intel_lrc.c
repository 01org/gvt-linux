/*
 * Copyright © 2014 Intel Corporation
 *
 * Permission is hereby granted, free of charge, to any person obtaining a
 * copy of this software and associated documentation files (the "Software"),
 * to deal in the Software without restriction, including without limitation
 * the rights to use, copy, modify, merge, publish, distribute, sublicense,
 * and/or sell copies of the Software, and to permit persons to whom the
 * Software is furnished to do so, subject to the following conditions:
 *
 * The above copyright notice and this permission notice (including the next
 * paragraph) shall be included in all copies or substantial portions of the
 * Software.
 *
 * THE SOFTWARE IS PROVIDED "AS IS", WITHOUT WARRANTY OF ANY KIND, EXPRESS OR
 * IMPLIED, INCLUDING BUT NOT LIMITED TO THE WARRANTIES OF MERCHANTABILITY,
 * FITNESS FOR A PARTICULAR PURPOSE AND NONINFRINGEMENT.  IN NO EVENT SHALL
 * THE AUTHORS OR COPYRIGHT HOLDERS BE LIABLE FOR ANY CLAIM, DAMAGES OR OTHER
 * LIABILITY, WHETHER IN AN ACTION OF CONTRACT, TORT OR OTHERWISE, ARISING
 * FROM, OUT OF OR IN CONNECTION WITH THE SOFTWARE OR THE USE OR OTHER DEALINGS
 * IN THE SOFTWARE.
 *
 * Authors:
 *    Ben Widawsky <ben@bwidawsk.net>
 *    Michel Thierry <michel.thierry@intel.com>
 *    Thomas Daniel <thomas.daniel@intel.com>
 *    Oscar Mateo <oscar.mateo@intel.com>
 *
 */

/**
 * DOC: Logical Rings, Logical Ring Contexts and Execlists
 *
 * Motivation:
 * GEN8 brings an expansion of the HW contexts: "Logical Ring Contexts".
 * These expanded contexts enable a number of new abilities, especially
 * "Execlists" (also implemented in this file).
 *
 * One of the main differences with the legacy HW contexts is that logical
 * ring contexts incorporate many more things to the context's state, like
 * PDPs or ringbuffer control registers:
 *
 * The reason why PDPs are included in the context is straightforward: as
 * PPGTTs (per-process GTTs) are actually per-context, having the PDPs
 * contained there mean you don't need to do a ppgtt->switch_mm yourself,
 * instead, the GPU will do it for you on the context switch.
 *
 * But, what about the ringbuffer control registers (head, tail, etc..)?
 * shouldn't we just need a set of those per engine command streamer? This is
 * where the name "Logical Rings" starts to make sense: by virtualizing the
 * rings, the engine cs shifts to a new "ring buffer" with every context
 * switch. When you want to submit a workload to the GPU you: A) choose your
 * context, B) find its appropriate virtualized ring, C) write commands to it
 * and then, finally, D) tell the GPU to switch to that context.
 *
 * Instead of the legacy MI_SET_CONTEXT, the way you tell the GPU to switch
 * to a contexts is via a context execution list, ergo "Execlists".
 *
 * LRC implementation:
 * Regarding the creation of contexts, we have:
 *
 * - One global default context.
 * - One local default context for each opened fd.
 * - One local extra context for each context create ioctl call.
 *
 * Now that ringbuffers belong per-context (and not per-engine, like before)
 * and that contexts are uniquely tied to a given engine (and not reusable,
 * like before) we need:
 *
 * - One ringbuffer per-engine inside each context.
 * - One backing object per-engine inside each context.
 *
 * The global default context starts its life with these new objects fully
 * allocated and populated. The local default context for each opened fd is
 * more complex, because we don't know at creation time which engine is going
 * to use them. To handle this, we have implemented a deferred creation of LR
 * contexts:
 *
 * The local context starts its life as a hollow or blank holder, that only
 * gets populated for a given engine once we receive an execbuffer. If later
 * on we receive another execbuffer ioctl for the same context but a different
 * engine, we allocate/populate a new ringbuffer and context backing object and
 * so on.
 *
 * Finally, regarding local contexts created using the ioctl call: as they are
 * only allowed with the render ring, we can allocate & populate them right
 * away (no need to defer anything, at least for now).
 *
 * Execlists implementation:
 * Execlists are the new method by which, on gen8+ hardware, workloads are
 * submitted for execution (as opposed to the legacy, ringbuffer-based, method).
 * This method works as follows:
 *
 * When a request is committed, its commands (the BB start and any leading or
 * trailing commands, like the seqno breadcrumbs) are placed in the ringbuffer
 * for the appropriate context. The tail pointer in the hardware context is not
 * updated at this time, but instead, kept by the driver in the ringbuffer
 * structure. A structure representing this request is added to a request queue
 * for the appropriate engine: this structure contains a copy of the context's
 * tail after the request was written to the ring buffer and a pointer to the
 * context itself.
 *
 * If the engine's request queue was empty before the request was added, the
 * queue is processed immediately. Otherwise the queue will be processed during
 * a context switch interrupt. In any case, elements on the queue will get sent
 * (in pairs) to the GPU's ExecLists Submit Port (ELSP, for short) with a
 * globally unique 20-bits submission ID.
 *
 * When execution of a request completes, the GPU updates the context status
 * buffer with a context complete event and generates a context switch interrupt.
 * During the interrupt handling, the driver examines the events in the buffer:
 * for each context complete event, if the announced ID matches that on the head
 * of the request queue, then that request is retired and removed from the queue.
 *
 * After processing, if any requests were retired and the queue is not empty
 * then a new execution list can be submitted. The two requests at the front of
 * the queue are next to be submitted but since a context may not occur twice in
 * an execution list, if subsequent requests have the same ID as the first then
 * the two requests must be combined. This is done simply by discarding requests
 * at the head of the queue until either only one requests is left (in which case
 * we use a NULL second context) or the first two requests have unique IDs.
 *
 * By always executing the first two requests in the queue the driver ensures
 * that the GPU is kept as busy as possible. In the case where a single context
 * completes but a second context is still executing, the request for this second
 * context will be at the head of the queue when we remove the first one. This
 * request will then be resubmitted along with a new request for a different context,
 * which will cause the hardware to continue executing the second request and queue
 * the new request (the GPU detects the condition of a context getting preempted
 * with the same context and optimizes the context switch flow by not doing
 * preemption, but just sampling the new tail pointer).
 *
 */
#include <linux/interrupt.h>

#include <drm/drmP.h>
#include <drm/i915_drm.h>
#include "i915_drv.h"
#include "i915_gem_render_state.h"
#include "i915_vgpu.h"
#include "intel_lrc_reg.h"
#include "intel_mocs.h"
#include "intel_workarounds.h"

#define RING_EXECLIST_QFULL		(1 << 0x2)
#define RING_EXECLIST1_VALID		(1 << 0x3)
#define RING_EXECLIST0_VALID		(1 << 0x4)
#define RING_EXECLIST_ACTIVE_STATUS	(3 << 0xE)
#define RING_EXECLIST1_ACTIVE		(1 << 0x11)
#define RING_EXECLIST0_ACTIVE		(1 << 0x12)

#define GEN8_CTX_STATUS_IDLE_ACTIVE	(1 << 0)
#define GEN8_CTX_STATUS_PREEMPTED	(1 << 1)
#define GEN8_CTX_STATUS_ELEMENT_SWITCH	(1 << 2)
#define GEN8_CTX_STATUS_ACTIVE_IDLE	(1 << 3)
#define GEN8_CTX_STATUS_COMPLETE	(1 << 4)
#define GEN8_CTX_STATUS_LITE_RESTORE	(1 << 15)

#define GEN8_CTX_STATUS_COMPLETED_MASK \
	 (GEN8_CTX_STATUS_COMPLETE | GEN8_CTX_STATUS_PREEMPTED)

/* Typical size of the average request (2 pipecontrols and a MI_BB) */
#define EXECLISTS_REQUEST_SIZE 64 /* bytes */
#define WA_TAIL_DWORDS 2
#define WA_TAIL_BYTES (sizeof(u32) * WA_TAIL_DWORDS)

static int execlists_context_deferred_alloc(struct i915_gem_context *ctx,
					    struct intel_engine_cs *engine,
					    struct intel_context *ce);
static void execlists_init_reg_state(u32 *reg_state,
				     struct i915_gem_context *ctx,
				     struct intel_engine_cs *engine,
				     struct intel_ring *ring);

static inline struct i915_priolist *to_priolist(struct rb_node *rb)
{
	return rb_entry(rb, struct i915_priolist, node);
}

static inline int rq_prio(const struct i915_request *rq)
{
	return rq->sched.attr.priority;
}

static inline bool need_preempt(const struct intel_engine_cs *engine,
				const struct i915_request *last,
				int prio)
{
	return (intel_engine_has_preemption(engine) &&
		__execlists_need_preempt(prio, rq_prio(last)) &&
		!i915_request_completed(last));
}

/*
 * The context descriptor encodes various attributes of a context,
 * including its GTT address and some flags. Because it's fairly
 * expensive to calculate, we'll just do it once and cache the result,
 * which remains valid until the context is unpinned.
 *
 * This is what a descriptor looks like, from LSB to MSB::
 *
 *      bits  0-11:    flags, GEN8_CTX_* (cached in ctx->desc_template)
 *      bits 12-31:    LRCA, GTT address of (the HWSP of) this context
 *      bits 32-52:    ctx ID, a globally unique tag (highest bit used by GuC)
 *      bits 53-54:    mbz, reserved for use by hardware
 *      bits 55-63:    group ID, currently unused and set to 0
 *
 * Starting from Gen11, the upper dword of the descriptor has a new format:
 *
 *      bits 32-36:    reserved
 *      bits 37-47:    SW context ID
 *      bits 48:53:    engine instance
 *      bit 54:        mbz, reserved for use by hardware
 *      bits 55-60:    SW counter
 *      bits 61-63:    engine class
 *
 * engine info, SW context ID and SW counter need to form a unique number
 * (Context ID) per lrc.
 */
static void
intel_lr_context_descriptor_update(struct i915_gem_context *ctx,
				   struct intel_engine_cs *engine,
				   struct intel_context *ce)
{
	u64 desc;

	BUILD_BUG_ON(MAX_CONTEXT_HW_ID > (BIT(GEN8_CTX_ID_WIDTH)));
	BUILD_BUG_ON(GEN11_MAX_CONTEXT_HW_ID > (BIT(GEN11_SW_CTX_ID_WIDTH)));

	desc = ctx->desc_template;				/* bits  0-11 */
	GEM_BUG_ON(desc & GENMASK_ULL(63, 12));

	desc |= i915_ggtt_offset(ce->state) + LRC_HEADER_PAGES * PAGE_SIZE;
								/* bits 12-31 */
	GEM_BUG_ON(desc & GENMASK_ULL(63, 32));

	/*
	 * The following 32bits are copied into the OA reports (dword 2).
	 * Consider updating oa_get_render_ctx_id in i915_perf.c when changing
	 * anything below.
	 */
	if (INTEL_GEN(ctx->i915) >= 11) {
		GEM_BUG_ON(ctx->hw_id >= BIT(GEN11_SW_CTX_ID_WIDTH));
		desc |= (u64)ctx->hw_id << GEN11_SW_CTX_ID_SHIFT;
								/* bits 37-47 */

		desc |= (u64)engine->instance << GEN11_ENGINE_INSTANCE_SHIFT;
								/* bits 48-53 */

		/* TODO: decide what to do with SW counter (bits 55-60) */

		desc |= (u64)engine->class << GEN11_ENGINE_CLASS_SHIFT;
								/* bits 61-63 */
	} else {
		GEM_BUG_ON(ctx->hw_id >= BIT(GEN8_CTX_ID_WIDTH));
		desc |= (u64)ctx->hw_id << GEN8_CTX_ID_SHIFT;	/* bits 32-52 */
	}

	ce->lrc_desc = desc;
}

static struct i915_priolist *
lookup_priolist(struct intel_engine_cs *engine, int prio)
{
	struct intel_engine_execlists * const execlists = &engine->execlists;
	struct i915_priolist *p;
	struct rb_node **parent, *rb;
	bool first = true;

	if (unlikely(execlists->no_priolist))
		prio = I915_PRIORITY_NORMAL;

find_priolist:
	/* most positive priority is scheduled first, equal priorities fifo */
	rb = NULL;
	parent = &execlists->queue.rb_root.rb_node;
	while (*parent) {
		rb = *parent;
		p = to_priolist(rb);
		if (prio > p->priority) {
			parent = &rb->rb_left;
		} else if (prio < p->priority) {
			parent = &rb->rb_right;
			first = false;
		} else {
			return p;
		}
	}

	if (prio == I915_PRIORITY_NORMAL) {
		p = &execlists->default_priolist;
	} else {
		p = kmem_cache_alloc(engine->i915->priorities, GFP_ATOMIC);
		/* Convert an allocation failure to a priority bump */
		if (unlikely(!p)) {
			prio = I915_PRIORITY_NORMAL; /* recurses just once */

			/* To maintain ordering with all rendering, after an
			 * allocation failure we have to disable all scheduling.
			 * Requests will then be executed in fifo, and schedule
			 * will ensure that dependencies are emitted in fifo.
			 * There will be still some reordering with existing
			 * requests, so if userspace lied about their
			 * dependencies that reordering may be visible.
			 */
			execlists->no_priolist = true;
			goto find_priolist;
		}
	}

	p->priority = prio;
	INIT_LIST_HEAD(&p->requests);
	rb_link_node(&p->node, rb, parent);
	rb_insert_color_cached(&p->node, &execlists->queue, first);

	return p;
}

static void unwind_wa_tail(struct i915_request *rq)
{
	rq->tail = intel_ring_wrap(rq->ring, rq->wa_tail - WA_TAIL_BYTES);
	assert_ring_tail_valid(rq->ring, rq->tail);
}

static void __unwind_incomplete_requests(struct intel_engine_cs *engine)
{
	struct i915_request *rq, *rn;
	struct i915_priolist *uninitialized_var(p);
	int last_prio = I915_PRIORITY_INVALID;

	lockdep_assert_held(&engine->timeline.lock);

	list_for_each_entry_safe_reverse(rq, rn,
					 &engine->timeline.requests,
					 link) {
		if (i915_request_completed(rq))
			return;

		__i915_request_unsubmit(rq);
		unwind_wa_tail(rq);

		GEM_BUG_ON(rq_prio(rq) == I915_PRIORITY_INVALID);
		if (rq_prio(rq) != last_prio) {
			last_prio = rq_prio(rq);
			p = lookup_priolist(engine, last_prio);
		}

		GEM_BUG_ON(p->priority != rq_prio(rq));
		list_add(&rq->sched.link, &p->requests);
	}
}

void
execlists_unwind_incomplete_requests(struct intel_engine_execlists *execlists)
{
	struct intel_engine_cs *engine =
		container_of(execlists, typeof(*engine), execlists);
	unsigned long flags;

	spin_lock_irqsave(&engine->timeline.lock, flags);

	__unwind_incomplete_requests(engine);

	spin_unlock_irqrestore(&engine->timeline.lock, flags);
}

static inline void
execlists_context_status_change(struct i915_request *rq, unsigned long status)
{
	/*
	 * Only used when GVT-g is enabled now. When GVT-g is disabled,
	 * The compiler should eliminate this function as dead-code.
	 */
	if (!IS_ENABLED(CONFIG_DRM_I915_GVT))
		return;

	atomic_notifier_call_chain(&rq->engine->context_status_notifier,
				   status, rq);
}

inline void
execlists_user_begin(struct intel_engine_execlists *execlists,
		     const struct execlist_port *port)
{
	execlists_set_active_once(execlists, EXECLISTS_ACTIVE_USER);
}

inline void
execlists_user_end(struct intel_engine_execlists *execlists)
{
	execlists_clear_active(execlists, EXECLISTS_ACTIVE_USER);
}

static inline void
execlists_context_schedule_in(struct i915_request *rq)
{
	execlists_context_status_change(rq, INTEL_CONTEXT_SCHEDULE_IN);
	intel_engine_context_in(rq->engine);
}

static inline void
execlists_context_schedule_out(struct i915_request *rq, unsigned long status)
{
	intel_engine_context_out(rq->engine);
	execlists_context_status_change(rq, status);
	trace_i915_request_out(rq);
}

static void
execlists_update_context_pdps(struct i915_hw_ppgtt *ppgtt, u32 *reg_state)
{
	ASSIGN_CTX_PDP(ppgtt, reg_state, 3);
	ASSIGN_CTX_PDP(ppgtt, reg_state, 2);
	ASSIGN_CTX_PDP(ppgtt, reg_state, 1);
	ASSIGN_CTX_PDP(ppgtt, reg_state, 0);
}

static u64 execlists_update_context(struct i915_request *rq)
{
	struct intel_context *ce = rq->hw_context;
	struct i915_hw_ppgtt *ppgtt =
		rq->gem_context->ppgtt ?: rq->i915->mm.aliasing_ppgtt;
	u32 *reg_state = ce->lrc_reg_state;

	reg_state[CTX_RING_TAIL+1] = intel_ring_set_tail(rq->ring, rq->tail);

	/* True 32b PPGTT with dynamic page allocation: update PDP
	 * registers and point the unallocated PDPs to scratch page.
	 * PML4 is allocated during ppgtt init, so this is not needed
	 * in 48-bit mode.
	 */
	if (ppgtt && !i915_vm_is_48bit(&ppgtt->vm))
		execlists_update_context_pdps(ppgtt, reg_state);

	return ce->lrc_desc;
}

static inline void write_desc(struct intel_engine_execlists *execlists, u64 desc, u32 port)
{
	if (execlists->ctrl_reg) {
		writel(lower_32_bits(desc), execlists->submit_reg + port * 2);
		writel(upper_32_bits(desc), execlists->submit_reg + port * 2 + 1);
	} else {
		writel(upper_32_bits(desc), execlists->submit_reg);
		writel(lower_32_bits(desc), execlists->submit_reg);
	}
}

static void execlists_submit_ports(struct intel_engine_cs *engine)
{
	struct intel_engine_execlists *execlists = &engine->execlists;
	struct execlist_port *port = execlists->port;
	unsigned int n;

	/*
	 * ELSQ note: the submit queue is not cleared after being submitted
	 * to the HW so we need to make sure we always clean it up. This is
	 * currently ensured by the fact that we always write the same number
	 * of elsq entries, keep this in mind before changing the loop below.
	 */
	for (n = execlists_num_ports(execlists); n--; ) {
		struct i915_request *rq;
		unsigned int count;
		u64 desc;

		rq = port_unpack(&port[n], &count);
		if (rq) {
			GEM_BUG_ON(count > !n);
			if (!count++)
				execlists_context_schedule_in(rq);
			port_set(&port[n], port_pack(rq, count));
			desc = execlists_update_context(rq);
			GEM_DEBUG_EXEC(port[n].context_id = upper_32_bits(desc));

			GEM_TRACE("%s in[%d]:  ctx=%d.%d, global=%d (fence %llx:%d) (current %d), prio=%d\n",
				  engine->name, n,
				  port[n].context_id, count,
				  rq->global_seqno,
				  rq->fence.context, rq->fence.seqno,
				  intel_engine_get_seqno(engine),
				  rq_prio(rq));
		} else {
			GEM_BUG_ON(!n);
			desc = 0;
		}

		write_desc(execlists, desc, n);
	}

	/* we need to manually load the submit queue */
	if (execlists->ctrl_reg)
		writel(EL_CTRL_LOAD, execlists->ctrl_reg);

	execlists_clear_active(execlists, EXECLISTS_ACTIVE_HWACK);
}

static bool ctx_single_port_submission(const struct intel_context *ce)
{
	return (IS_ENABLED(CONFIG_DRM_I915_GVT) &&
		i915_gem_context_force_single_submission(ce->gem_context));
}

static bool can_merge_ctx(const struct intel_context *prev,
			  const struct intel_context *next)
{
	if (prev != next)
		return false;

	if (ctx_single_port_submission(prev))
		return false;

	return true;
}

static void port_assign(struct execlist_port *port, struct i915_request *rq)
{
	GEM_BUG_ON(rq == port_request(port));

	if (port_isset(port))
		i915_request_put(port_request(port));

	port_set(port, port_pack(i915_request_get(rq), port_count(port)));
}

static void inject_preempt_context(struct intel_engine_cs *engine)
{
	struct intel_engine_execlists *execlists = &engine->execlists;
	struct intel_context *ce =
		to_intel_context(engine->i915->preempt_context, engine);
	unsigned int n;

	GEM_BUG_ON(execlists->preempt_complete_status !=
		   upper_32_bits(ce->lrc_desc));
	GEM_BUG_ON((ce->lrc_reg_state[CTX_CONTEXT_CONTROL + 1] &
		    _MASKED_BIT_ENABLE(CTX_CTRL_ENGINE_CTX_RESTORE_INHIBIT |
				       CTX_CTRL_ENGINE_CTX_SAVE_INHIBIT)) !=
		   _MASKED_BIT_ENABLE(CTX_CTRL_ENGINE_CTX_RESTORE_INHIBIT |
				      CTX_CTRL_ENGINE_CTX_SAVE_INHIBIT));

	/*
	 * Switch to our empty preempt context so
	 * the state of the GPU is known (idle).
	 */
	GEM_TRACE("%s\n", engine->name);
	for (n = execlists_num_ports(execlists); --n; )
		write_desc(execlists, 0, n);

	write_desc(execlists, ce->lrc_desc, n);

	/* we need to manually load the submit queue */
	if (execlists->ctrl_reg)
		writel(EL_CTRL_LOAD, execlists->ctrl_reg);

	execlists_clear_active(execlists, EXECLISTS_ACTIVE_HWACK);
	execlists_set_active(execlists, EXECLISTS_ACTIVE_PREEMPT);
}

static void complete_preempt_context(struct intel_engine_execlists *execlists)
{
	GEM_BUG_ON(!execlists_is_active(execlists, EXECLISTS_ACTIVE_PREEMPT));

	if (inject_preempt_hang(execlists))
		return;

	execlists_cancel_port_requests(execlists);
	__unwind_incomplete_requests(container_of(execlists,
						  struct intel_engine_cs,
						  execlists));
}

static void execlists_dequeue(struct intel_engine_cs *engine)
{
	struct intel_engine_execlists * const execlists = &engine->execlists;
	struct execlist_port *port = execlists->port;
	const struct execlist_port * const last_port =
		&execlists->port[execlists->port_mask];
	struct i915_request *last = port_request(port);
	struct rb_node *rb;
	bool submit = false;

	/*
	 * Hardware submission is through 2 ports. Conceptually each port
	 * has a (RING_START, RING_HEAD, RING_TAIL) tuple. RING_START is
	 * static for a context, and unique to each, so we only execute
	 * requests belonging to a single context from each ring. RING_HEAD
	 * is maintained by the CS in the context image, it marks the place
	 * where it got up to last time, and through RING_TAIL we tell the CS
	 * where we want to execute up to this time.
	 *
	 * In this list the requests are in order of execution. Consecutive
	 * requests from the same context are adjacent in the ringbuffer. We
	 * can combine these requests into a single RING_TAIL update:
	 *
	 *              RING_HEAD...req1...req2
	 *                                    ^- RING_TAIL
	 * since to execute req2 the CS must first execute req1.
	 *
	 * Our goal then is to point each port to the end of a consecutive
	 * sequence of requests as being the most optimal (fewest wake ups
	 * and context switches) submission.
	 */

	if (last) {
		/*
		 * Don't resubmit or switch until all outstanding
		 * preemptions (lite-restore) are seen. Then we
		 * know the next preemption status we see corresponds
		 * to this ELSP update.
		 */
		GEM_BUG_ON(!execlists_is_active(execlists,
						EXECLISTS_ACTIVE_USER));
		GEM_BUG_ON(!port_count(&port[0]));

		/*
		 * If we write to ELSP a second time before the HW has had
		 * a chance to respond to the previous write, we can confuse
		 * the HW and hit "undefined behaviour". After writing to ELSP,
		 * we must then wait until we see a context-switch event from
		 * the HW to indicate that it has had a chance to respond.
		 */
		if (!execlists_is_active(execlists, EXECLISTS_ACTIVE_HWACK))
			return;

		if (need_preempt(engine, last, execlists->queue_priority)) {
			inject_preempt_context(engine);
			return;
		}

		/*
		 * In theory, we could coalesce more requests onto
		 * the second port (the first port is active, with
		 * no preemptions pending). However, that means we
		 * then have to deal with the possible lite-restore
		 * of the second port (as we submit the ELSP, there
		 * may be a context-switch) but also we may complete
		 * the resubmission before the context-switch. Ergo,
		 * coalescing onto the second port will cause a
		 * preemption event, but we cannot predict whether
		 * that will affect port[0] or port[1].
		 *
		 * If the second port is already active, we can wait
		 * until the next context-switch before contemplating
		 * new requests. The GPU will be busy and we should be
		 * able to resubmit the new ELSP before it idles,
		 * avoiding pipeline bubbles (momentary pauses where
		 * the driver is unable to keep up the supply of new
		 * work). However, we have to double check that the
		 * priorities of the ports haven't been switch.
		 */
		if (port_count(&port[1]))
			return;

		/*
		 * WaIdleLiteRestore:bdw,skl
		 * Apply the wa NOOPs to prevent
		 * ring:HEAD == rq:TAIL as we resubmit the
		 * request. See gen8_emit_breadcrumb() for
		 * where we prepare the padding after the
		 * end of the request.
		 */
		last->tail = last->wa_tail;
	}

	while ((rb = rb_first_cached(&execlists->queue))) {
		struct i915_priolist *p = to_priolist(rb);
		struct i915_request *rq, *rn;

		list_for_each_entry_safe(rq, rn, &p->requests, sched.link) {
			/*
			 * Can we combine this request with the current port?
			 * It has to be the same context/ringbuffer and not
			 * have any exceptions (e.g. GVT saying never to
			 * combine contexts).
			 *
			 * If we can combine the requests, we can execute both
			 * by updating the RING_TAIL to point to the end of the
			 * second request, and so we never need to tell the
			 * hardware about the first.
			 */
			if (last &&
			    !can_merge_ctx(rq->hw_context, last->hw_context)) {
				/*
				 * If we are on the second port and cannot
				 * combine this request with the last, then we
				 * are done.
				 */
				if (port == last_port) {
					__list_del_many(&p->requests,
							&rq->sched.link);
					goto done;
				}

				/*
				 * If GVT overrides us we only ever submit
				 * port[0], leaving port[1] empty. Note that we
				 * also have to be careful that we don't queue
				 * the same context (even though a different
				 * request) to the second port.
				 */
				if (ctx_single_port_submission(last->hw_context) ||
				    ctx_single_port_submission(rq->hw_context)) {
					__list_del_many(&p->requests,
							&rq->sched.link);
					goto done;
				}

				GEM_BUG_ON(last->hw_context == rq->hw_context);

				if (submit)
					port_assign(port, last);
				port++;

				GEM_BUG_ON(port_isset(port));
			}

			INIT_LIST_HEAD(&rq->sched.link);
			__i915_request_submit(rq);
			trace_i915_request_in(rq, port_index(port, execlists));
			last = rq;
			submit = true;
		}

		rb_erase_cached(&p->node, &execlists->queue);
		INIT_LIST_HEAD(&p->requests);
		if (p->priority != I915_PRIORITY_NORMAL)
			kmem_cache_free(engine->i915->priorities, p);
	}

done:
	/*
	 * Here be a bit of magic! Or sleight-of-hand, whichever you prefer.
	 *
	 * We choose queue_priority such that if we add a request of greater
	 * priority than this, we kick the submission tasklet to decide on
	 * the right order of submitting the requests to hardware. We must
	 * also be prepared to reorder requests as they are in-flight on the
	 * HW. We derive the queue_priority then as the first "hole" in
	 * the HW submission ports and if there are no available slots,
	 * the priority of the lowest executing request, i.e. last.
	 *
	 * When we do receive a higher priority request ready to run from the
	 * user, see queue_request(), the queue_priority is bumped to that
	 * request triggering preemption on the next dequeue (or subsequent
	 * interrupt for secondary ports).
	 */
	execlists->queue_priority =
		port != execlists->port ? rq_prio(last) : INT_MIN;

	if (submit) {
		port_assign(port, last);
		execlists_submit_ports(engine);
	}

	/* We must always keep the beast fed if we have work piled up */
	GEM_BUG_ON(rb_first_cached(&execlists->queue) &&
		   !port_isset(execlists->port));

	/* Re-evaluate the executing context setup after each preemptive kick */
	if (last)
		execlists_user_begin(execlists, execlists->port);

	/* If the engine is now idle, so should be the flag; and vice versa. */
	GEM_BUG_ON(execlists_is_active(&engine->execlists,
				       EXECLISTS_ACTIVE_USER) ==
		   !port_isset(engine->execlists.port));
}

void
execlists_cancel_port_requests(struct intel_engine_execlists * const execlists)
{
	struct execlist_port *port = execlists->port;
	unsigned int num_ports = execlists_num_ports(execlists);

	while (num_ports-- && port_isset(port)) {
		struct i915_request *rq = port_request(port);

		GEM_TRACE("%s:port%u global=%d (fence %llx:%d), (current %d)\n",
			  rq->engine->name,
			  (unsigned int)(port - execlists->port),
			  rq->global_seqno,
			  rq->fence.context, rq->fence.seqno,
			  intel_engine_get_seqno(rq->engine));

		GEM_BUG_ON(!execlists->active);
		execlists_context_schedule_out(rq,
					       i915_request_completed(rq) ?
					       INTEL_CONTEXT_SCHEDULE_OUT :
					       INTEL_CONTEXT_SCHEDULE_PREEMPTED);

		i915_request_put(rq);

		memset(port, 0, sizeof(*port));
		port++;
	}

<<<<<<< HEAD
	execlists_user_end(execlists);
=======
	execlists_clear_all_active(execlists);
>>>>>>> eb5f43d4
}

static void reset_csb_pointers(struct intel_engine_execlists *execlists)
{
	/*
	 * After a reset, the HW starts writing into CSB entry [0]. We
	 * therefore have to set our HEAD pointer back one entry so that
	 * the *first* entry we check is entry 0. To complicate this further,
	 * as we don't wait for the first interrupt after reset, we have to
	 * fake the HW write to point back to the last entry so that our
	 * inline comparison of our cached head position against the last HW
	 * write works even before the first interrupt.
	 */
	execlists->csb_head = execlists->csb_write_reset;
	WRITE_ONCE(*execlists->csb_write, execlists->csb_write_reset);
}

static void nop_submission_tasklet(unsigned long data)
{
	/* The driver is wedged; don't process any more events. */
}

static void execlists_cancel_requests(struct intel_engine_cs *engine)
{
	struct intel_engine_execlists * const execlists = &engine->execlists;
	struct i915_request *rq, *rn;
	struct rb_node *rb;
	unsigned long flags;

	GEM_TRACE("%s current %d\n",
		  engine->name, intel_engine_get_seqno(engine));

	/*
	 * Before we call engine->cancel_requests(), we should have exclusive
	 * access to the submission state. This is arranged for us by the
	 * caller disabling the interrupt generation, the tasklet and other
	 * threads that may then access the same state, giving us a free hand
	 * to reset state. However, we still need to let lockdep be aware that
	 * we know this state may be accessed in hardirq context, so we
	 * disable the irq around this manipulation and we want to keep
	 * the spinlock focused on its duties and not accidentally conflate
	 * coverage to the submission's irq state. (Similarly, although we
	 * shouldn't need to disable irq around the manipulation of the
	 * submission's irq state, we also wish to remind ourselves that
	 * it is irq state.)
	 */
	spin_lock_irqsave(&engine->timeline.lock, flags);

	/* Cancel the requests on the HW and clear the ELSP tracker. */
	execlists_cancel_port_requests(execlists);
	execlists_user_end(execlists);

	/* Mark all executing requests as skipped. */
	list_for_each_entry(rq, &engine->timeline.requests, link) {
		GEM_BUG_ON(!rq->global_seqno);
		if (!i915_request_completed(rq))
			dma_fence_set_error(&rq->fence, -EIO);
	}

	/* Flush the queued requests to the timeline list (for retiring). */
	while ((rb = rb_first_cached(&execlists->queue))) {
		struct i915_priolist *p = to_priolist(rb);

		list_for_each_entry_safe(rq, rn, &p->requests, sched.link) {
			INIT_LIST_HEAD(&rq->sched.link);

			dma_fence_set_error(&rq->fence, -EIO);
			__i915_request_submit(rq);
		}

		rb_erase_cached(&p->node, &execlists->queue);
		INIT_LIST_HEAD(&p->requests);
		if (p->priority != I915_PRIORITY_NORMAL)
			kmem_cache_free(engine->i915->priorities, p);
	}

	/* Remaining _unready_ requests will be nop'ed when submitted */

	execlists->queue_priority = INT_MIN;
	execlists->queue = RB_ROOT_CACHED;
	GEM_BUG_ON(port_isset(execlists->port));

	GEM_BUG_ON(__tasklet_is_enabled(&execlists->tasklet));
	execlists->tasklet.func = nop_submission_tasklet;

	spin_unlock_irqrestore(&engine->timeline.lock, flags);
}

static inline bool
reset_in_progress(const struct intel_engine_execlists *execlists)
{
	return unlikely(!__tasklet_is_enabled(&execlists->tasklet));
}

static void process_csb(struct intel_engine_cs *engine)
{
	struct intel_engine_execlists * const execlists = &engine->execlists;
	struct execlist_port *port = execlists->port;
	const u32 * const buf = execlists->csb_status;
	u8 head, tail;

	/*
	 * Note that csb_write, csb_status may be either in HWSP or mmio.
	 * When reading from the csb_write mmio register, we have to be
	 * careful to only use the GEN8_CSB_WRITE_PTR portion, which is
	 * the low 4bits. As it happens we know the next 4bits are always
	 * zero and so we can simply masked off the low u8 of the register
	 * and treat it identically to reading from the HWSP (without having
	 * to use explicit shifting and masking, and probably bifurcating
	 * the code to handle the legacy mmio read).
	 */
	head = execlists->csb_head;
	tail = READ_ONCE(*execlists->csb_write);
	GEM_TRACE("%s cs-irq head=%d, tail=%d\n", engine->name, head, tail);
	if (unlikely(head == tail))
		return;

	/*
	 * Hopefully paired with a wmb() in HW!
	 *
	 * We must complete the read of the write pointer before any reads
	 * from the CSB, so that we do not see stale values. Without an rmb
	 * (lfence) the HW may speculatively perform the CSB[] reads *before*
	 * we perform the READ_ONCE(*csb_write).
	 */
	rmb();

	do {
		struct i915_request *rq;
		unsigned int status;
		unsigned int count;

		if (++head == GEN8_CSB_ENTRIES)
			head = 0;

		/*
		 * We are flying near dragons again.
		 *
		 * We hold a reference to the request in execlist_port[]
		 * but no more than that. We are operating in softirq
		 * context and so cannot hold any mutex or sleep. That
		 * prevents us stopping the requests we are processing
		 * in port[] from being retired simultaneously (the
		 * breadcrumb will be complete before we see the
		 * context-switch). As we only hold the reference to the
		 * request, any pointer chasing underneath the request
		 * is subject to a potential use-after-free. Thus we
		 * store all of the bookkeeping within port[] as
		 * required, and avoid using unguarded pointers beneath
		 * request itself. The same applies to the atomic
		 * status notifier.
		 */

		GEM_TRACE("%s csb[%d]: status=0x%08x:0x%08x, active=0x%x\n",
			  engine->name, head,
			  buf[2 * head + 0], buf[2 * head + 1],
			  execlists->active);

		status = buf[2 * head];
		if (status & (GEN8_CTX_STATUS_IDLE_ACTIVE |
			      GEN8_CTX_STATUS_PREEMPTED))
			execlists_set_active(execlists,
					     EXECLISTS_ACTIVE_HWACK);
		if (status & GEN8_CTX_STATUS_ACTIVE_IDLE)
			execlists_clear_active(execlists,
					       EXECLISTS_ACTIVE_HWACK);

		if (!(status & GEN8_CTX_STATUS_COMPLETED_MASK))
			continue;

		/* We should never get a COMPLETED | IDLE_ACTIVE! */
		GEM_BUG_ON(status & GEN8_CTX_STATUS_IDLE_ACTIVE);

		if (status & GEN8_CTX_STATUS_COMPLETE &&
		    buf[2*head + 1] == execlists->preempt_complete_status) {
			GEM_TRACE("%s preempt-idle\n", engine->name);
			complete_preempt_context(execlists);
			continue;
		}

		if (status & GEN8_CTX_STATUS_PREEMPTED &&
		    execlists_is_active(execlists,
					EXECLISTS_ACTIVE_PREEMPT))
			continue;

		GEM_BUG_ON(!execlists_is_active(execlists,
						EXECLISTS_ACTIVE_USER));

		rq = port_unpack(port, &count);
		GEM_TRACE("%s out[0]: ctx=%d.%d, global=%d (fence %llx:%d) (current %d), prio=%d\n",
			  engine->name,
			  port->context_id, count,
			  rq ? rq->global_seqno : 0,
			  rq ? rq->fence.context : 0,
			  rq ? rq->fence.seqno : 0,
			  intel_engine_get_seqno(engine),
			  rq ? rq_prio(rq) : 0);

		/* Check the context/desc id for this event matches */
		GEM_DEBUG_BUG_ON(buf[2 * head + 1] != port->context_id);

		GEM_BUG_ON(count == 0);
		if (--count == 0) {
			/*
			 * On the final event corresponding to the
			 * submission of this context, we expect either
			 * an element-switch event or a completion
			 * event (and on completion, the active-idle
			 * marker). No more preemptions, lite-restore
			 * or otherwise.
			 */
			GEM_BUG_ON(status & GEN8_CTX_STATUS_PREEMPTED);
			GEM_BUG_ON(port_isset(&port[1]) &&
				   !(status & GEN8_CTX_STATUS_ELEMENT_SWITCH));
			GEM_BUG_ON(!port_isset(&port[1]) &&
				   !(status & GEN8_CTX_STATUS_ACTIVE_IDLE));

			/*
			 * We rely on the hardware being strongly
			 * ordered, that the breadcrumb write is
			 * coherent (visible from the CPU) before the
			 * user interrupt and CSB is processed.
			 */
			GEM_BUG_ON(!i915_request_completed(rq));

			execlists_context_schedule_out(rq,
						       INTEL_CONTEXT_SCHEDULE_OUT);
			i915_request_put(rq);

			GEM_TRACE("%s completed ctx=%d\n",
				  engine->name, port->context_id);

			port = execlists_port_complete(execlists, port);
			if (port_isset(port))
				execlists_user_begin(execlists, port);
			else
				execlists_user_end(execlists);
		} else {
			port_set(port, port_pack(rq, count));
		}
	} while (head != tail);

	execlists->csb_head = head;
}

static void __execlists_submission_tasklet(struct intel_engine_cs *const engine)
{
	lockdep_assert_held(&engine->timeline.lock);

	/*
	 * We can skip acquiring intel_runtime_pm_get() here as it was taken
	 * on our behalf by the request (see i915_gem_mark_busy()) and it will
	 * not be relinquished until the device is idle (see
	 * i915_gem_idle_work_handler()). As a precaution, we make sure
	 * that all ELSP are drained i.e. we have processed the CSB,
	 * before allowing ourselves to idle and calling intel_runtime_pm_put().
	 */
	GEM_BUG_ON(!engine->i915->gt.awake);

	process_csb(engine);
	if (!execlists_is_active(&engine->execlists, EXECLISTS_ACTIVE_PREEMPT))
		execlists_dequeue(engine);
}

/*
 * Check the unread Context Status Buffers and manage the submission of new
 * contexts to the ELSP accordingly.
 */
static void execlists_submission_tasklet(unsigned long data)
{
	struct intel_engine_cs * const engine = (struct intel_engine_cs *)data;
	unsigned long flags;

	GEM_TRACE("%s awake?=%d, active=%x\n",
		  engine->name,
		  engine->i915->gt.awake,
		  engine->execlists.active);

	spin_lock_irqsave(&engine->timeline.lock, flags);

	if (engine->i915->gt.awake) /* we may be delayed until after we idle! */
		__execlists_submission_tasklet(engine);

	spin_unlock_irqrestore(&engine->timeline.lock, flags);
}

static void queue_request(struct intel_engine_cs *engine,
			  struct i915_sched_node *node,
			  int prio)
{
	list_add_tail(&node->link,
		      &lookup_priolist(engine, prio)->requests);
}

static void __update_queue(struct intel_engine_cs *engine, int prio)
{
	engine->execlists.queue_priority = prio;
}

static void __submit_queue_imm(struct intel_engine_cs *engine)
{
	struct intel_engine_execlists * const execlists = &engine->execlists;

	if (reset_in_progress(execlists))
		return; /* defer until we restart the engine following reset */

	if (execlists->tasklet.func == execlists_submission_tasklet)
		__execlists_submission_tasklet(engine);
	else
		tasklet_hi_schedule(&execlists->tasklet);
}

static void submit_queue(struct intel_engine_cs *engine, int prio)
{
	if (prio > engine->execlists.queue_priority) {
		__update_queue(engine, prio);
		__submit_queue_imm(engine);
	}
}

static void execlists_submit_request(struct i915_request *request)
{
	struct intel_engine_cs *engine = request->engine;
	unsigned long flags;

	/* Will be called from irq-context when using foreign fences. */
	spin_lock_irqsave(&engine->timeline.lock, flags);

	queue_request(engine, &request->sched, rq_prio(request));

	GEM_BUG_ON(RB_EMPTY_ROOT(&engine->execlists.queue.rb_root));
	GEM_BUG_ON(list_empty(&request->sched.link));

	submit_queue(engine, rq_prio(request));

	spin_unlock_irqrestore(&engine->timeline.lock, flags);
}

static struct i915_request *sched_to_request(struct i915_sched_node *node)
{
	return container_of(node, struct i915_request, sched);
}

static struct intel_engine_cs *
sched_lock_engine(struct i915_sched_node *node, struct intel_engine_cs *locked)
{
	struct intel_engine_cs *engine = sched_to_request(node)->engine;

	GEM_BUG_ON(!locked);

	if (engine != locked) {
		spin_unlock(&locked->timeline.lock);
		spin_lock(&engine->timeline.lock);
	}

	return engine;
}

static void execlists_schedule(struct i915_request *request,
			       const struct i915_sched_attr *attr)
{
	struct i915_priolist *uninitialized_var(pl);
	struct intel_engine_cs *engine, *last;
	struct i915_dependency *dep, *p;
	struct i915_dependency stack;
	const int prio = attr->priority;
	LIST_HEAD(dfs);

	GEM_BUG_ON(prio == I915_PRIORITY_INVALID);

	if (i915_request_completed(request))
		return;

	if (prio <= READ_ONCE(request->sched.attr.priority))
		return;

	/* Need BKL in order to use the temporary link inside i915_dependency */
	lockdep_assert_held(&request->i915->drm.struct_mutex);

	stack.signaler = &request->sched;
	list_add(&stack.dfs_link, &dfs);

	/*
	 * Recursively bump all dependent priorities to match the new request.
	 *
	 * A naive approach would be to use recursion:
	 * static void update_priorities(struct i915_sched_node *node, prio) {
	 *	list_for_each_entry(dep, &node->signalers_list, signal_link)
	 *		update_priorities(dep->signal, prio)
	 *	queue_request(node);
	 * }
	 * but that may have unlimited recursion depth and so runs a very
	 * real risk of overunning the kernel stack. Instead, we build
	 * a flat list of all dependencies starting with the current request.
	 * As we walk the list of dependencies, we add all of its dependencies
	 * to the end of the list (this may include an already visited
	 * request) and continue to walk onwards onto the new dependencies. The
	 * end result is a topological list of requests in reverse order, the
	 * last element in the list is the request we must execute first.
	 */
	list_for_each_entry(dep, &dfs, dfs_link) {
		struct i915_sched_node *node = dep->signaler;

		/*
		 * Within an engine, there can be no cycle, but we may
		 * refer to the same dependency chain multiple times
		 * (redundant dependencies are not eliminated) and across
		 * engines.
		 */
		list_for_each_entry(p, &node->signalers_list, signal_link) {
			GEM_BUG_ON(p == dep); /* no cycles! */

			if (i915_sched_node_signaled(p->signaler))
				continue;

			GEM_BUG_ON(p->signaler->attr.priority < node->attr.priority);
			if (prio > READ_ONCE(p->signaler->attr.priority))
				list_move_tail(&p->dfs_link, &dfs);
		}
	}

	/*
	 * If we didn't need to bump any existing priorities, and we haven't
	 * yet submitted this request (i.e. there is no potential race with
	 * execlists_submit_request()), we can set our own priority and skip
	 * acquiring the engine locks.
	 */
	if (request->sched.attr.priority == I915_PRIORITY_INVALID) {
		GEM_BUG_ON(!list_empty(&request->sched.link));
		request->sched.attr = *attr;
		if (stack.dfs_link.next == stack.dfs_link.prev)
			return;
		__list_del_entry(&stack.dfs_link);
	}

	last = NULL;
	engine = request->engine;
	spin_lock_irq(&engine->timeline.lock);

	/* Fifo and depth-first replacement ensure our deps execute before us */
	list_for_each_entry_safe_reverse(dep, p, &dfs, dfs_link) {
		struct i915_sched_node *node = dep->signaler;

		INIT_LIST_HEAD(&dep->dfs_link);

		engine = sched_lock_engine(node, engine);

		if (prio <= node->attr.priority)
			continue;

		node->attr.priority = prio;
		if (!list_empty(&node->link)) {
			if (last != engine) {
				pl = lookup_priolist(engine, prio);
				last = engine;
			}
			GEM_BUG_ON(pl->priority != prio);
			list_move_tail(&node->link, &pl->requests);
		}

		if (prio > engine->execlists.queue_priority &&
		    i915_sw_fence_done(&sched_to_request(node)->submit)) {
			/* defer submission until after all of our updates */
			__update_queue(engine, prio);
			tasklet_hi_schedule(&engine->execlists.tasklet);
		}
	}

	spin_unlock_irq(&engine->timeline.lock);
}

static void execlists_context_destroy(struct intel_context *ce)
{
	GEM_BUG_ON(ce->pin_count);

	if (!ce->state)
		return;

	intel_ring_free(ce->ring);

	GEM_BUG_ON(i915_gem_object_is_active(ce->state->obj));
	i915_gem_object_put(ce->state->obj);
}

static void execlists_context_unpin(struct intel_context *ce)
{
	intel_ring_unpin(ce->ring);

	ce->state->obj->pin_global--;
	i915_gem_object_unpin_map(ce->state->obj);
	i915_vma_unpin(ce->state);

	i915_gem_context_put(ce->gem_context);
}

static int __context_pin(struct i915_gem_context *ctx, struct i915_vma *vma)
{
	unsigned int flags;
	int err;

	/*
	 * Clear this page out of any CPU caches for coherent swap-in/out.
	 * We only want to do this on the first bind so that we do not stall
	 * on an active context (which by nature is already on the GPU).
	 */
	if (!(vma->flags & I915_VMA_GLOBAL_BIND)) {
		err = i915_gem_object_set_to_gtt_domain(vma->obj, true);
		if (err)
			return err;
	}

	flags = PIN_GLOBAL | PIN_HIGH;
	if (ctx->ggtt_offset_bias)
		flags |= PIN_OFFSET_BIAS | ctx->ggtt_offset_bias;

	return i915_vma_pin(vma, 0, GEN8_LR_CONTEXT_ALIGN, flags);
}

static struct intel_context *
__execlists_context_pin(struct intel_engine_cs *engine,
			struct i915_gem_context *ctx,
			struct intel_context *ce)
{
	void *vaddr;
	int ret;

	ret = execlists_context_deferred_alloc(ctx, engine, ce);
	if (ret)
		goto err;
	GEM_BUG_ON(!ce->state);

	ret = __context_pin(ctx, ce->state);
	if (ret)
		goto err;

	vaddr = i915_gem_object_pin_map(ce->state->obj, I915_MAP_WB);
	if (IS_ERR(vaddr)) {
		ret = PTR_ERR(vaddr);
		goto unpin_vma;
	}

	ret = intel_ring_pin(ce->ring, ctx->i915, ctx->ggtt_offset_bias);
	if (ret)
		goto unpin_map;

	intel_lr_context_descriptor_update(ctx, engine, ce);

	ce->lrc_reg_state = vaddr + LRC_STATE_PN * PAGE_SIZE;
	ce->lrc_reg_state[CTX_RING_BUFFER_START+1] =
		i915_ggtt_offset(ce->ring->vma);
	GEM_BUG_ON(!intel_ring_offset_valid(ce->ring, ce->ring->head));
	ce->lrc_reg_state[CTX_RING_HEAD+1] = ce->ring->head;

	ce->state->obj->pin_global++;
	i915_gem_context_get(ctx);
	return ce;

unpin_map:
	i915_gem_object_unpin_map(ce->state->obj);
unpin_vma:
	__i915_vma_unpin(ce->state);
err:
	ce->pin_count = 0;
	return ERR_PTR(ret);
}

static const struct intel_context_ops execlists_context_ops = {
	.unpin = execlists_context_unpin,
	.destroy = execlists_context_destroy,
};

static struct intel_context *
execlists_context_pin(struct intel_engine_cs *engine,
		      struct i915_gem_context *ctx)
{
	struct intel_context *ce = to_intel_context(ctx, engine);

	lockdep_assert_held(&ctx->i915->drm.struct_mutex);

	if (likely(ce->pin_count++))
		return ce;
	GEM_BUG_ON(!ce->pin_count); /* no overflow please! */

	ce->ops = &execlists_context_ops;

	return __execlists_context_pin(engine, ctx, ce);
}

static int execlists_request_alloc(struct i915_request *request)
{
	int ret;

	GEM_BUG_ON(!request->hw_context->pin_count);

	/* Flush enough space to reduce the likelihood of waiting after
	 * we start building the request - in which case we will just
	 * have to repeat work.
	 */
	request->reserved_space += EXECLISTS_REQUEST_SIZE;

	ret = intel_ring_wait_for_space(request->ring, request->reserved_space);
	if (ret)
		return ret;

	/* Note that after this point, we have committed to using
	 * this request as it is being used to both track the
	 * state of engine initialisation and liveness of the
	 * golden renderstate above. Think twice before you try
	 * to cancel/unwind this request now.
	 */

	request->reserved_space -= EXECLISTS_REQUEST_SIZE;
	return 0;
}

/*
 * In this WA we need to set GEN8_L3SQCREG4[21:21] and reset it after
 * PIPE_CONTROL instruction. This is required for the flush to happen correctly
 * but there is a slight complication as this is applied in WA batch where the
 * values are only initialized once so we cannot take register value at the
 * beginning and reuse it further; hence we save its value to memory, upload a
 * constant value with bit21 set and then we restore it back with the saved value.
 * To simplify the WA, a constant value is formed by using the default value
 * of this register. This shouldn't be a problem because we are only modifying
 * it for a short period and this batch in non-premptible. We can ofcourse
 * use additional instructions that read the actual value of the register
 * at that time and set our bit of interest but it makes the WA complicated.
 *
 * This WA is also required for Gen9 so extracting as a function avoids
 * code duplication.
 */
static u32 *
gen8_emit_flush_coherentl3_wa(struct intel_engine_cs *engine, u32 *batch)
{
	*batch++ = MI_STORE_REGISTER_MEM_GEN8 | MI_SRM_LRM_GLOBAL_GTT;
	*batch++ = i915_mmio_reg_offset(GEN8_L3SQCREG4);
	*batch++ = i915_ggtt_offset(engine->scratch) + 256;
	*batch++ = 0;

	*batch++ = MI_LOAD_REGISTER_IMM(1);
	*batch++ = i915_mmio_reg_offset(GEN8_L3SQCREG4);
	*batch++ = 0x40400000 | GEN8_LQSC_FLUSH_COHERENT_LINES;

	batch = gen8_emit_pipe_control(batch,
				       PIPE_CONTROL_CS_STALL |
				       PIPE_CONTROL_DC_FLUSH_ENABLE,
				       0);

	*batch++ = MI_LOAD_REGISTER_MEM_GEN8 | MI_SRM_LRM_GLOBAL_GTT;
	*batch++ = i915_mmio_reg_offset(GEN8_L3SQCREG4);
	*batch++ = i915_ggtt_offset(engine->scratch) + 256;
	*batch++ = 0;

	return batch;
}

/*
 * Typically we only have one indirect_ctx and per_ctx batch buffer which are
 * initialized at the beginning and shared across all contexts but this field
 * helps us to have multiple batches at different offsets and select them based
 * on a criteria. At the moment this batch always start at the beginning of the page
 * and at this point we don't have multiple wa_ctx batch buffers.
 *
 * The number of WA applied are not known at the beginning; we use this field
 * to return the no of DWORDS written.
 *
 * It is to be noted that this batch does not contain MI_BATCH_BUFFER_END
 * so it adds NOOPs as padding to make it cacheline aligned.
 * MI_BATCH_BUFFER_END will be added to perctx batch and both of them together
 * makes a complete batch buffer.
 */
static u32 *gen8_init_indirectctx_bb(struct intel_engine_cs *engine, u32 *batch)
{
	/* WaDisableCtxRestoreArbitration:bdw,chv */
	*batch++ = MI_ARB_ON_OFF | MI_ARB_DISABLE;

	/* WaFlushCoherentL3CacheLinesAtContextSwitch:bdw */
	if (IS_BROADWELL(engine->i915))
		batch = gen8_emit_flush_coherentl3_wa(engine, batch);

	/* WaClearSlmSpaceAtContextSwitch:bdw,chv */
	/* Actual scratch location is at 128 bytes offset */
	batch = gen8_emit_pipe_control(batch,
				       PIPE_CONTROL_FLUSH_L3 |
				       PIPE_CONTROL_GLOBAL_GTT_IVB |
				       PIPE_CONTROL_CS_STALL |
				       PIPE_CONTROL_QW_WRITE,
				       i915_ggtt_offset(engine->scratch) +
				       2 * CACHELINE_BYTES);

	*batch++ = MI_ARB_ON_OFF | MI_ARB_ENABLE;

	/* Pad to end of cacheline */
	while ((unsigned long)batch % CACHELINE_BYTES)
		*batch++ = MI_NOOP;

	/*
	 * MI_BATCH_BUFFER_END is not required in Indirect ctx BB because
	 * execution depends on the length specified in terms of cache lines
	 * in the register CTX_RCS_INDIRECT_CTX
	 */

	return batch;
}

struct lri {
	i915_reg_t reg;
	u32 value;
};

static u32 *emit_lri(u32 *batch, const struct lri *lri, unsigned int count)
{
	GEM_BUG_ON(!count || count > 63);

	*batch++ = MI_LOAD_REGISTER_IMM(count);
	do {
		*batch++ = i915_mmio_reg_offset(lri->reg);
		*batch++ = lri->value;
	} while (lri++, --count);
	*batch++ = MI_NOOP;

	return batch;
}

static u32 *gen9_init_indirectctx_bb(struct intel_engine_cs *engine, u32 *batch)
{
	static const struct lri lri[] = {
		/* WaDisableGatherAtSetShaderCommonSlice:skl,bxt,kbl,glk */
		{
			COMMON_SLICE_CHICKEN2,
			__MASKED_FIELD(GEN9_DISABLE_GATHER_AT_SET_SHADER_COMMON_SLICE,
				       0),
		},

		/* BSpec: 11391 */
		{
			FF_SLICE_CHICKEN,
			__MASKED_FIELD(FF_SLICE_CHICKEN_CL_PROVOKING_VERTEX_FIX,
				       FF_SLICE_CHICKEN_CL_PROVOKING_VERTEX_FIX),
		},

		/* BSpec: 11299 */
		{
			_3D_CHICKEN3,
			__MASKED_FIELD(_3D_CHICKEN_SF_PROVOKING_VERTEX_FIX,
				       _3D_CHICKEN_SF_PROVOKING_VERTEX_FIX),
		}
	};

	*batch++ = MI_ARB_ON_OFF | MI_ARB_DISABLE;

	/* WaFlushCoherentL3CacheLinesAtContextSwitch:skl,bxt,glk */
	batch = gen8_emit_flush_coherentl3_wa(engine, batch);

	batch = emit_lri(batch, lri, ARRAY_SIZE(lri));

	/* WaClearSlmSpaceAtContextSwitch:kbl */
	/* Actual scratch location is at 128 bytes offset */
	if (IS_KBL_REVID(engine->i915, 0, KBL_REVID_A0)) {
		batch = gen8_emit_pipe_control(batch,
					       PIPE_CONTROL_FLUSH_L3 |
					       PIPE_CONTROL_GLOBAL_GTT_IVB |
					       PIPE_CONTROL_CS_STALL |
					       PIPE_CONTROL_QW_WRITE,
					       i915_ggtt_offset(engine->scratch)
					       + 2 * CACHELINE_BYTES);
	}

	/* WaMediaPoolStateCmdInWABB:bxt,glk */
	if (HAS_POOLED_EU(engine->i915)) {
		/*
		 * EU pool configuration is setup along with golden context
		 * during context initialization. This value depends on
		 * device type (2x6 or 3x6) and needs to be updated based
		 * on which subslice is disabled especially for 2x6
		 * devices, however it is safe to load default
		 * configuration of 3x6 device instead of masking off
		 * corresponding bits because HW ignores bits of a disabled
		 * subslice and drops down to appropriate config. Please
		 * see render_state_setup() in i915_gem_render_state.c for
		 * possible configurations, to avoid duplication they are
		 * not shown here again.
		 */
		*batch++ = GEN9_MEDIA_POOL_STATE;
		*batch++ = GEN9_MEDIA_POOL_ENABLE;
		*batch++ = 0x00777000;
		*batch++ = 0;
		*batch++ = 0;
		*batch++ = 0;
	}

	*batch++ = MI_ARB_ON_OFF | MI_ARB_ENABLE;

	/* Pad to end of cacheline */
	while ((unsigned long)batch % CACHELINE_BYTES)
		*batch++ = MI_NOOP;

	return batch;
}

static u32 *
gen10_init_indirectctx_bb(struct intel_engine_cs *engine, u32 *batch)
{
	int i;

	/*
	 * WaPipeControlBefore3DStateSamplePattern: cnl
	 *
	 * Ensure the engine is idle prior to programming a
	 * 3DSTATE_SAMPLE_PATTERN during a context restore.
	 */
	batch = gen8_emit_pipe_control(batch,
				       PIPE_CONTROL_CS_STALL,
				       0);
	/*
	 * WaPipeControlBefore3DStateSamplePattern says we need 4 dwords for
	 * the PIPE_CONTROL followed by 12 dwords of 0x0, so 16 dwords in
	 * total. However, a PIPE_CONTROL is 6 dwords long, not 4, which is
	 * confusing. Since gen8_emit_pipe_control() already advances the
	 * batch by 6 dwords, we advance the other 10 here, completing a
	 * cacheline. It's not clear if the workaround requires this padding
	 * before other commands, or if it's just the regular padding we would
	 * already have for the workaround bb, so leave it here for now.
	 */
	for (i = 0; i < 10; i++)
		*batch++ = MI_NOOP;

	/* Pad to end of cacheline */
	while ((unsigned long)batch % CACHELINE_BYTES)
		*batch++ = MI_NOOP;

	return batch;
}

#define CTX_WA_BB_OBJ_SIZE (PAGE_SIZE)

static int lrc_setup_wa_ctx(struct intel_engine_cs *engine)
{
	struct drm_i915_gem_object *obj;
	struct i915_vma *vma;
	int err;

	obj = i915_gem_object_create(engine->i915, CTX_WA_BB_OBJ_SIZE);
	if (IS_ERR(obj))
		return PTR_ERR(obj);

	vma = i915_vma_instance(obj, &engine->i915->ggtt.vm, NULL);
	if (IS_ERR(vma)) {
		err = PTR_ERR(vma);
		goto err;
	}

	err = i915_vma_pin(vma, 0, PAGE_SIZE, PIN_GLOBAL | PIN_HIGH);
	if (err)
		goto err;

	engine->wa_ctx.vma = vma;
	return 0;

err:
	i915_gem_object_put(obj);
	return err;
}

static void lrc_destroy_wa_ctx(struct intel_engine_cs *engine)
{
	i915_vma_unpin_and_release(&engine->wa_ctx.vma);
}

typedef u32 *(*wa_bb_func_t)(struct intel_engine_cs *engine, u32 *batch);

static int intel_init_workaround_bb(struct intel_engine_cs *engine)
{
	struct i915_ctx_workarounds *wa_ctx = &engine->wa_ctx;
	struct i915_wa_ctx_bb *wa_bb[2] = { &wa_ctx->indirect_ctx,
					    &wa_ctx->per_ctx };
	wa_bb_func_t wa_bb_fn[2];
	struct page *page;
	void *batch, *batch_ptr;
	unsigned int i;
	int ret;

	if (GEM_WARN_ON(engine->id != RCS))
		return -EINVAL;

	switch (INTEL_GEN(engine->i915)) {
	case 11:
		return 0;
	case 10:
		wa_bb_fn[0] = gen10_init_indirectctx_bb;
		wa_bb_fn[1] = NULL;
		break;
	case 9:
		wa_bb_fn[0] = gen9_init_indirectctx_bb;
		wa_bb_fn[1] = NULL;
		break;
	case 8:
		wa_bb_fn[0] = gen8_init_indirectctx_bb;
		wa_bb_fn[1] = NULL;
		break;
	default:
		MISSING_CASE(INTEL_GEN(engine->i915));
		return 0;
	}

	ret = lrc_setup_wa_ctx(engine);
	if (ret) {
		DRM_DEBUG_DRIVER("Failed to setup context WA page: %d\n", ret);
		return ret;
	}

	page = i915_gem_object_get_dirty_page(wa_ctx->vma->obj, 0);
	batch = batch_ptr = kmap_atomic(page);

	/*
	 * Emit the two workaround batch buffers, recording the offset from the
	 * start of the workaround batch buffer object for each and their
	 * respective sizes.
	 */
	for (i = 0; i < ARRAY_SIZE(wa_bb_fn); i++) {
		wa_bb[i]->offset = batch_ptr - batch;
		if (GEM_WARN_ON(!IS_ALIGNED(wa_bb[i]->offset,
					    CACHELINE_BYTES))) {
			ret = -EINVAL;
			break;
		}
		if (wa_bb_fn[i])
			batch_ptr = wa_bb_fn[i](engine, batch_ptr);
		wa_bb[i]->size = batch_ptr - (batch + wa_bb[i]->offset);
	}

	BUG_ON(batch_ptr - batch > CTX_WA_BB_OBJ_SIZE);

	kunmap_atomic(batch);
	if (ret)
		lrc_destroy_wa_ctx(engine);

	return ret;
}

static void enable_execlists(struct intel_engine_cs *engine)
{
	struct drm_i915_private *dev_priv = engine->i915;

	I915_WRITE(RING_HWSTAM(engine->mmio_base), 0xffffffff);

	/*
	 * Make sure we're not enabling the new 12-deep CSB
	 * FIFO as that requires a slightly updated handling
	 * in the ctx switch irq. Since we're currently only
	 * using only 2 elements of the enhanced execlists the
	 * deeper FIFO it's not needed and it's not worth adding
	 * more statements to the irq handler to support it.
	 */
	if (INTEL_GEN(dev_priv) >= 11)
		I915_WRITE(RING_MODE_GEN7(engine),
			   _MASKED_BIT_DISABLE(GEN11_GFX_DISABLE_LEGACY_MODE));
	else
		I915_WRITE(RING_MODE_GEN7(engine),
			   _MASKED_BIT_ENABLE(GFX_RUN_LIST_ENABLE));

	I915_WRITE(RING_MI_MODE(engine->mmio_base),
		   _MASKED_BIT_DISABLE(STOP_RING));

	I915_WRITE(RING_HWS_PGA(engine->mmio_base),
		   engine->status_page.ggtt_offset);
	POSTING_READ(RING_HWS_PGA(engine->mmio_base));
}

static bool unexpected_starting_state(struct intel_engine_cs *engine)
{
	struct drm_i915_private *dev_priv = engine->i915;
	bool unexpected = false;

	if (I915_READ(RING_MI_MODE(engine->mmio_base)) & STOP_RING) {
		DRM_DEBUG_DRIVER("STOP_RING still set in RING_MI_MODE\n");
		unexpected = true;
	}

	return unexpected;
}

static int gen8_init_common_ring(struct intel_engine_cs *engine)
{
	int ret;

	ret = intel_mocs_init_engine(engine);
	if (ret)
		return ret;

	intel_engine_reset_breadcrumbs(engine);

	if (GEM_SHOW_DEBUG() && unexpected_starting_state(engine)) {
		struct drm_printer p = drm_debug_printer(__func__);

		intel_engine_dump(engine, &p, NULL);
	}

	enable_execlists(engine);

	return 0;
}

static int gen8_init_render_ring(struct intel_engine_cs *engine)
{
	struct drm_i915_private *dev_priv = engine->i915;
	int ret;

	ret = gen8_init_common_ring(engine);
	if (ret)
		return ret;

	intel_whitelist_workarounds_apply(engine);

	/* We need to disable the AsyncFlip performance optimisations in order
	 * to use MI_WAIT_FOR_EVENT within the CS. It should already be
	 * programmed to '1' on all products.
	 *
	 * WaDisableAsyncFlipPerfMode:snb,ivb,hsw,vlv,bdw,chv
	 */
	I915_WRITE(MI_MODE, _MASKED_BIT_ENABLE(ASYNC_FLIP_PERF_DISABLE));

	I915_WRITE(INSTPM, _MASKED_BIT_ENABLE(INSTPM_FORCE_ORDERING));

	return 0;
}

static int gen9_init_render_ring(struct intel_engine_cs *engine)
{
	int ret;

	ret = gen8_init_common_ring(engine);
	if (ret)
		return ret;

	intel_whitelist_workarounds_apply(engine);

	return 0;
}

static struct i915_request *
execlists_reset_prepare(struct intel_engine_cs *engine)
{
	struct intel_engine_execlists * const execlists = &engine->execlists;
	struct i915_request *request, *active;
	unsigned long flags;

	GEM_TRACE("%s\n", engine->name);

	/*
	 * Prevent request submission to the hardware until we have
	 * completed the reset in i915_gem_reset_finish(). If a request
	 * is completed by one engine, it may then queue a request
	 * to a second via its execlists->tasklet *just* as we are
	 * calling engine->init_hw() and also writing the ELSP.
	 * Turning off the execlists->tasklet until the reset is over
	 * prevents the race.
	 */
	__tasklet_disable_sync_once(&execlists->tasklet);

	spin_lock_irqsave(&engine->timeline.lock, flags);

	/*
	 * We want to flush the pending context switches, having disabled
	 * the tasklet above, we can assume exclusive access to the execlists.
	 * For this allows us to catch up with an inflight preemption event,
	 * and avoid blaming an innocent request if the stall was due to the
	 * preemption itself.
	 */
	process_csb(engine);

	/*
	 * The last active request can then be no later than the last request
	 * now in ELSP[0]. So search backwards from there, so that if the GPU
	 * has advanced beyond the last CSB update, it will be pardoned.
	 */
	active = NULL;
	request = port_request(execlists->port);
	if (request) {
		/*
		 * Prevent the breadcrumb from advancing before we decide
		 * which request is currently active.
		 */
		intel_engine_stop_cs(engine);

		list_for_each_entry_from_reverse(request,
						 &engine->timeline.requests,
						 link) {
			if (__i915_request_completed(request,
						     request->global_seqno))
				break;

			active = request;
		}
	}

	spin_unlock_irqrestore(&engine->timeline.lock, flags);

	return active;
}

static void execlists_reset(struct intel_engine_cs *engine,
			    struct i915_request *request)
{
	struct intel_engine_execlists * const execlists = &engine->execlists;
	unsigned long flags;
	u32 *regs;

	GEM_TRACE("%s request global=%x, current=%d\n",
		  engine->name, request ? request->global_seqno : 0,
		  intel_engine_get_seqno(engine));

	spin_lock_irqsave(&engine->timeline.lock, flags);

	/*
	 * Catch up with any missed context-switch interrupts.
	 *
	 * Ideally we would just read the remaining CSB entries now that we
	 * know the gpu is idle. However, the CSB registers are sometimes^W
	 * often trashed across a GPU reset! Instead we have to rely on
	 * guessing the missed context-switch events by looking at what
	 * requests were completed.
	 */
	execlists_cancel_port_requests(execlists);

	/* Push back any incomplete requests for replay after the reset. */
	__unwind_incomplete_requests(engine);

	/* Following the reset, we need to reload the CSB read/write pointers */
	reset_csb_pointers(&engine->execlists);

	spin_unlock_irqrestore(&engine->timeline.lock, flags);

	/*
	 * If the request was innocent, we leave the request in the ELSP
	 * and will try to replay it on restarting. The context image may
	 * have been corrupted by the reset, in which case we may have
	 * to service a new GPU hang, but more likely we can continue on
	 * without impact.
	 *
	 * If the request was guilty, we presume the context is corrupt
	 * and have to at least restore the RING register in the context
	 * image back to the expected values to skip over the guilty request.
	 */
	if (!request || request->fence.error != -EIO)
		return;

	/*
	 * We want a simple context + ring to execute the breadcrumb update.
	 * We cannot rely on the context being intact across the GPU hang,
	 * so clear it and rebuild just what we need for the breadcrumb.
	 * All pending requests for this context will be zapped, and any
	 * future request will be after userspace has had the opportunity
	 * to recreate its own state.
	 */
	regs = request->hw_context->lrc_reg_state;
	if (engine->pinned_default_state) {
		memcpy(regs, /* skip restoring the vanilla PPHWSP */
		       engine->pinned_default_state + LRC_STATE_PN * PAGE_SIZE,
		       engine->context_size - PAGE_SIZE);
	}
	execlists_init_reg_state(regs,
				 request->gem_context, engine, request->ring);

	/* Move the RING_HEAD onto the breadcrumb, past the hanging batch */
	regs[CTX_RING_BUFFER_START + 1] = i915_ggtt_offset(request->ring->vma);

	request->ring->head = intel_ring_wrap(request->ring, request->postfix);
	regs[CTX_RING_HEAD + 1] = request->ring->head;

	intel_ring_update_space(request->ring);

	/* Reset WaIdleLiteRestore:bdw,skl as well */
	unwind_wa_tail(request);
}

static void execlists_reset_finish(struct intel_engine_cs *engine)
{
	struct intel_engine_execlists * const execlists = &engine->execlists;

	/* After a GPU reset, we may have requests to replay */
	if (!RB_EMPTY_ROOT(&execlists->queue.rb_root))
		tasklet_schedule(&execlists->tasklet);

	/*
	 * Flush the tasklet while we still have the forcewake to be sure
	 * that it is not allowed to sleep before we restart and reload a
	 * context.
	 *
	 * As before (with execlists_reset_prepare) we rely on the caller
	 * serialising multiple attempts to reset so that we know that we
	 * are the only one manipulating tasklet state.
	 */
	__tasklet_enable_sync_once(&execlists->tasklet);

	GEM_TRACE("%s\n", engine->name);
}

static int intel_logical_ring_emit_pdps(struct i915_request *rq)
{
	struct i915_hw_ppgtt *ppgtt = rq->gem_context->ppgtt;
	struct intel_engine_cs *engine = rq->engine;
	const int num_lri_cmds = GEN8_3LVL_PDPES * 2;
	u32 *cs;
	int i;

	cs = intel_ring_begin(rq, num_lri_cmds * 2 + 2);
	if (IS_ERR(cs))
		return PTR_ERR(cs);

	*cs++ = MI_LOAD_REGISTER_IMM(num_lri_cmds);
	for (i = GEN8_3LVL_PDPES - 1; i >= 0; i--) {
		const dma_addr_t pd_daddr = i915_page_dir_dma_addr(ppgtt, i);

		*cs++ = i915_mmio_reg_offset(GEN8_RING_PDP_UDW(engine, i));
		*cs++ = upper_32_bits(pd_daddr);
		*cs++ = i915_mmio_reg_offset(GEN8_RING_PDP_LDW(engine, i));
		*cs++ = lower_32_bits(pd_daddr);
	}

	*cs++ = MI_NOOP;
	intel_ring_advance(rq, cs);

	return 0;
}

static int gen8_emit_bb_start(struct i915_request *rq,
			      u64 offset, u32 len,
			      const unsigned int flags)
{
	u32 *cs;
	int ret;

	/* Don't rely in hw updating PDPs, specially in lite-restore.
	 * Ideally, we should set Force PD Restore in ctx descriptor,
	 * but we can't. Force Restore would be a second option, but
	 * it is unsafe in case of lite-restore (because the ctx is
	 * not idle). PML4 is allocated during ppgtt init so this is
	 * not needed in 48-bit.*/
	if (rq->gem_context->ppgtt &&
	    (intel_engine_flag(rq->engine) & rq->gem_context->ppgtt->pd_dirty_rings) &&
	    !i915_vm_is_48bit(&rq->gem_context->ppgtt->vm) &&
	    !intel_vgpu_active(rq->i915)) {
		ret = intel_logical_ring_emit_pdps(rq);
		if (ret)
			return ret;

		rq->gem_context->ppgtt->pd_dirty_rings &= ~intel_engine_flag(rq->engine);
	}

	cs = intel_ring_begin(rq, 6);
	if (IS_ERR(cs))
		return PTR_ERR(cs);

	/*
	 * WaDisableCtxRestoreArbitration:bdw,chv
	 *
	 * We don't need to perform MI_ARB_ENABLE as often as we do (in
	 * particular all the gen that do not need the w/a at all!), if we
	 * took care to make sure that on every switch into this context
	 * (both ordinary and for preemption) that arbitrartion was enabled
	 * we would be fine. However, there doesn't seem to be a downside to
	 * being paranoid and making sure it is set before each batch and
	 * every context-switch.
	 *
	 * Note that if we fail to enable arbitration before the request
	 * is complete, then we do not see the context-switch interrupt and
	 * the engine hangs (with RING_HEAD == RING_TAIL).
	 *
	 * That satisfies both the GPGPU w/a and our heavy-handed paranoia.
	 */
	*cs++ = MI_ARB_ON_OFF | MI_ARB_ENABLE;

	/* FIXME(BDW): Address space and security selectors. */
	*cs++ = MI_BATCH_BUFFER_START_GEN8 |
		(flags & I915_DISPATCH_SECURE ? 0 : BIT(8)) |
		(flags & I915_DISPATCH_RS ? MI_BATCH_RESOURCE_STREAMER : 0);
	*cs++ = lower_32_bits(offset);
	*cs++ = upper_32_bits(offset);

	*cs++ = MI_ARB_ON_OFF | MI_ARB_DISABLE;
	*cs++ = MI_NOOP;
	intel_ring_advance(rq, cs);

	return 0;
}

static void gen8_logical_ring_enable_irq(struct intel_engine_cs *engine)
{
	struct drm_i915_private *dev_priv = engine->i915;
	I915_WRITE_IMR(engine,
		       ~(engine->irq_enable_mask | engine->irq_keep_mask));
	POSTING_READ_FW(RING_IMR(engine->mmio_base));
}

static void gen8_logical_ring_disable_irq(struct intel_engine_cs *engine)
{
	struct drm_i915_private *dev_priv = engine->i915;
	I915_WRITE_IMR(engine, ~engine->irq_keep_mask);
}

static int gen8_emit_flush(struct i915_request *request, u32 mode)
{
	u32 cmd, *cs;

	cs = intel_ring_begin(request, 4);
	if (IS_ERR(cs))
		return PTR_ERR(cs);

	cmd = MI_FLUSH_DW + 1;

	/* We always require a command barrier so that subsequent
	 * commands, such as breadcrumb interrupts, are strictly ordered
	 * wrt the contents of the write cache being flushed to memory
	 * (and thus being coherent from the CPU).
	 */
	cmd |= MI_FLUSH_DW_STORE_INDEX | MI_FLUSH_DW_OP_STOREDW;

	if (mode & EMIT_INVALIDATE) {
		cmd |= MI_INVALIDATE_TLB;
		if (request->engine->id == VCS)
			cmd |= MI_INVALIDATE_BSD;
	}

	*cs++ = cmd;
	*cs++ = I915_GEM_HWS_SCRATCH_ADDR | MI_FLUSH_DW_USE_GTT;
	*cs++ = 0; /* upper addr */
	*cs++ = 0; /* value */
	intel_ring_advance(request, cs);

	return 0;
}

static int gen8_emit_flush_render(struct i915_request *request,
				  u32 mode)
{
	struct intel_engine_cs *engine = request->engine;
	u32 scratch_addr =
		i915_ggtt_offset(engine->scratch) + 2 * CACHELINE_BYTES;
	bool vf_flush_wa = false, dc_flush_wa = false;
	u32 *cs, flags = 0;
	int len;

	flags |= PIPE_CONTROL_CS_STALL;

	if (mode & EMIT_FLUSH) {
		flags |= PIPE_CONTROL_RENDER_TARGET_CACHE_FLUSH;
		flags |= PIPE_CONTROL_DEPTH_CACHE_FLUSH;
		flags |= PIPE_CONTROL_DC_FLUSH_ENABLE;
		flags |= PIPE_CONTROL_FLUSH_ENABLE;
	}

	if (mode & EMIT_INVALIDATE) {
		flags |= PIPE_CONTROL_TLB_INVALIDATE;
		flags |= PIPE_CONTROL_INSTRUCTION_CACHE_INVALIDATE;
		flags |= PIPE_CONTROL_TEXTURE_CACHE_INVALIDATE;
		flags |= PIPE_CONTROL_VF_CACHE_INVALIDATE;
		flags |= PIPE_CONTROL_CONST_CACHE_INVALIDATE;
		flags |= PIPE_CONTROL_STATE_CACHE_INVALIDATE;
		flags |= PIPE_CONTROL_QW_WRITE;
		flags |= PIPE_CONTROL_GLOBAL_GTT_IVB;

		/*
		 * On GEN9: before VF_CACHE_INVALIDATE we need to emit a NULL
		 * pipe control.
		 */
		if (IS_GEN9(request->i915))
			vf_flush_wa = true;

		/* WaForGAMHang:kbl */
		if (IS_KBL_REVID(request->i915, 0, KBL_REVID_B0))
			dc_flush_wa = true;
	}

	len = 6;

	if (vf_flush_wa)
		len += 6;

	if (dc_flush_wa)
		len += 12;

	cs = intel_ring_begin(request, len);
	if (IS_ERR(cs))
		return PTR_ERR(cs);

	if (vf_flush_wa)
		cs = gen8_emit_pipe_control(cs, 0, 0);

	if (dc_flush_wa)
		cs = gen8_emit_pipe_control(cs, PIPE_CONTROL_DC_FLUSH_ENABLE,
					    0);

	cs = gen8_emit_pipe_control(cs, flags, scratch_addr);

	if (dc_flush_wa)
		cs = gen8_emit_pipe_control(cs, PIPE_CONTROL_CS_STALL, 0);

	intel_ring_advance(request, cs);

	return 0;
}

/*
 * Reserve space for 2 NOOPs at the end of each request to be
 * used as a workaround for not being allowed to do lite
 * restore with HEAD==TAIL (WaIdleLiteRestore).
 */
static void gen8_emit_wa_tail(struct i915_request *request, u32 *cs)
{
	/* Ensure there's always at least one preemption point per-request. */
	*cs++ = MI_ARB_CHECK;
	*cs++ = MI_NOOP;
	request->wa_tail = intel_ring_offset(request, cs);
}

static void gen8_emit_breadcrumb(struct i915_request *request, u32 *cs)
{
	/* w/a: bit 5 needs to be zero for MI_FLUSH_DW address. */
	BUILD_BUG_ON(I915_GEM_HWS_INDEX_ADDR & (1 << 5));

	cs = gen8_emit_ggtt_write(cs, request->global_seqno,
				  intel_hws_seqno_address(request->engine));
	*cs++ = MI_USER_INTERRUPT;
	*cs++ = MI_ARB_ON_OFF | MI_ARB_ENABLE;
	request->tail = intel_ring_offset(request, cs);
	assert_ring_tail_valid(request->ring, request->tail);

	gen8_emit_wa_tail(request, cs);
}
static const int gen8_emit_breadcrumb_sz = 6 + WA_TAIL_DWORDS;

static void gen8_emit_breadcrumb_rcs(struct i915_request *request, u32 *cs)
{
	/* We're using qword write, seqno should be aligned to 8 bytes. */
	BUILD_BUG_ON(I915_GEM_HWS_INDEX & 1);

	cs = gen8_emit_ggtt_write_rcs(cs, request->global_seqno,
				      intel_hws_seqno_address(request->engine));
	*cs++ = MI_USER_INTERRUPT;
	*cs++ = MI_ARB_ON_OFF | MI_ARB_ENABLE;
	request->tail = intel_ring_offset(request, cs);
	assert_ring_tail_valid(request->ring, request->tail);

	gen8_emit_wa_tail(request, cs);
}
static const int gen8_emit_breadcrumb_rcs_sz = 8 + WA_TAIL_DWORDS;

static int gen8_init_rcs_context(struct i915_request *rq)
{
	int ret;

	ret = intel_ctx_workarounds_emit(rq);
	if (ret)
		return ret;

	ret = intel_rcs_context_init_mocs(rq);
	/*
	 * Failing to program the MOCS is non-fatal.The system will not
	 * run at peak performance. So generate an error and carry on.
	 */
	if (ret)
		DRM_ERROR("MOCS failed to program: expect performance issues.\n");

	return i915_gem_render_state_emit(rq);
}

/**
 * intel_logical_ring_cleanup() - deallocate the Engine Command Streamer
 * @engine: Engine Command Streamer.
 */
void intel_logical_ring_cleanup(struct intel_engine_cs *engine)
{
	struct drm_i915_private *dev_priv;

	/*
	 * Tasklet cannot be active at this point due intel_mark_active/idle
	 * so this is just for documentation.
	 */
	if (WARN_ON(test_bit(TASKLET_STATE_SCHED,
			     &engine->execlists.tasklet.state)))
		tasklet_kill(&engine->execlists.tasklet);

	dev_priv = engine->i915;

	if (engine->buffer) {
		WARN_ON((I915_READ_MODE(engine) & MODE_IDLE) == 0);
	}

	if (engine->cleanup)
		engine->cleanup(engine);

	intel_engine_cleanup_common(engine);

	lrc_destroy_wa_ctx(engine);

	engine->i915 = NULL;
	dev_priv->engine[engine->id] = NULL;
	kfree(engine);
}

static void execlists_set_default_submission(struct intel_engine_cs *engine)
{
	engine->submit_request = execlists_submit_request;
	engine->cancel_requests = execlists_cancel_requests;
	engine->schedule = execlists_schedule;
	engine->execlists.tasklet.func = execlists_submission_tasklet;

	engine->reset.prepare = execlists_reset_prepare;

	engine->park = NULL;
	engine->unpark = NULL;

	engine->flags |= I915_ENGINE_SUPPORTS_STATS;
	if (engine->i915->preempt_context)
		engine->flags |= I915_ENGINE_HAS_PREEMPTION;

	engine->i915->caps.scheduler =
		I915_SCHEDULER_CAP_ENABLED |
		I915_SCHEDULER_CAP_PRIORITY;
	if (intel_engine_has_preemption(engine))
		engine->i915->caps.scheduler |= I915_SCHEDULER_CAP_PREEMPTION;
}

static void
logical_ring_default_vfuncs(struct intel_engine_cs *engine)
{
	/* Default vfuncs which can be overriden by each engine. */
	engine->init_hw = gen8_init_common_ring;

	engine->reset.prepare = execlists_reset_prepare;
	engine->reset.reset = execlists_reset;
	engine->reset.finish = execlists_reset_finish;

	engine->context_pin = execlists_context_pin;
	engine->request_alloc = execlists_request_alloc;

	engine->emit_flush = gen8_emit_flush;
	engine->emit_breadcrumb = gen8_emit_breadcrumb;
	engine->emit_breadcrumb_sz = gen8_emit_breadcrumb_sz;

	engine->set_default_submission = execlists_set_default_submission;

	if (INTEL_GEN(engine->i915) < 11) {
		engine->irq_enable = gen8_logical_ring_enable_irq;
		engine->irq_disable = gen8_logical_ring_disable_irq;
	} else {
		/*
		 * TODO: On Gen11 interrupt masks need to be clear
		 * to allow C6 entry. Keep interrupts enabled at
		 * and take the hit of generating extra interrupts
		 * until a more refined solution exists.
		 */
	}
	engine->emit_bb_start = gen8_emit_bb_start;
}

static inline void
logical_ring_default_irqs(struct intel_engine_cs *engine)
{
	unsigned int shift = 0;

	if (INTEL_GEN(engine->i915) < 11) {
		const u8 irq_shifts[] = {
			[RCS]  = GEN8_RCS_IRQ_SHIFT,
			[BCS]  = GEN8_BCS_IRQ_SHIFT,
			[VCS]  = GEN8_VCS1_IRQ_SHIFT,
			[VCS2] = GEN8_VCS2_IRQ_SHIFT,
			[VECS] = GEN8_VECS_IRQ_SHIFT,
		};

		shift = irq_shifts[engine->id];
	}

	engine->irq_enable_mask = GT_RENDER_USER_INTERRUPT << shift;
	engine->irq_keep_mask = GT_CONTEXT_SWITCH_INTERRUPT << shift;
}

static void
logical_ring_setup(struct intel_engine_cs *engine)
{
	intel_engine_setup_common(engine);

	/* Intentionally left blank. */
	engine->buffer = NULL;

	tasklet_init(&engine->execlists.tasklet,
		     execlists_submission_tasklet, (unsigned long)engine);

	logical_ring_default_vfuncs(engine);
	logical_ring_default_irqs(engine);
}

static bool csb_force_mmio(struct drm_i915_private *i915)
{
	/* Older GVT emulation depends upon intercepting CSB mmio */
	return intel_vgpu_active(i915) && !intel_vgpu_has_hwsp_emulation(i915);
}

static int logical_ring_init(struct intel_engine_cs *engine)
{
	struct drm_i915_private *i915 = engine->i915;
	struct intel_engine_execlists * const execlists = &engine->execlists;
	int ret;

	ret = intel_engine_init_common(engine);
	if (ret)
		goto error;

	if (HAS_LOGICAL_RING_ELSQ(i915)) {
		execlists->submit_reg = i915->regs +
			i915_mmio_reg_offset(RING_EXECLIST_SQ_CONTENTS(engine));
		execlists->ctrl_reg = i915->regs +
			i915_mmio_reg_offset(RING_EXECLIST_CONTROL(engine));
	} else {
		execlists->submit_reg = i915->regs +
			i915_mmio_reg_offset(RING_ELSP(engine));
	}

	execlists->preempt_complete_status = ~0u;
	if (i915->preempt_context) {
		struct intel_context *ce =
			to_intel_context(i915->preempt_context, engine);

		execlists->preempt_complete_status =
			upper_32_bits(ce->lrc_desc);
	}

	execlists->csb_read =
		i915->regs + i915_mmio_reg_offset(RING_CONTEXT_STATUS_PTR(engine));
	if (csb_force_mmio(i915)) {
		execlists->csb_status = (u32 __force *)
			(i915->regs + i915_mmio_reg_offset(RING_CONTEXT_STATUS_BUF_LO(engine, 0)));

		execlists->csb_write = (u32 __force *)execlists->csb_read;
		execlists->csb_write_reset =
			_MASKED_FIELD(GEN8_CSB_WRITE_PTR_MASK,
				      GEN8_CSB_ENTRIES - 1);
	} else {
		execlists->csb_status =
			&engine->status_page.page_addr[I915_HWS_CSB_BUF0_INDEX];

		execlists->csb_write =
			&engine->status_page.page_addr[intel_hws_csb_write_index(i915)];
		execlists->csb_write_reset = GEN8_CSB_ENTRIES - 1;
	}
	reset_csb_pointers(execlists);

	return 0;

error:
	intel_logical_ring_cleanup(engine);
	return ret;
}

int logical_render_ring_init(struct intel_engine_cs *engine)
{
	struct drm_i915_private *dev_priv = engine->i915;
	int ret;

	logical_ring_setup(engine);

	if (HAS_L3_DPF(dev_priv))
		engine->irq_keep_mask |= GT_RENDER_L3_PARITY_ERROR_INTERRUPT;

	/* Override some for render ring. */
	if (INTEL_GEN(dev_priv) >= 9)
		engine->init_hw = gen9_init_render_ring;
	else
		engine->init_hw = gen8_init_render_ring;
	engine->init_context = gen8_init_rcs_context;
	engine->emit_flush = gen8_emit_flush_render;
	engine->emit_breadcrumb = gen8_emit_breadcrumb_rcs;
	engine->emit_breadcrumb_sz = gen8_emit_breadcrumb_rcs_sz;

	ret = intel_engine_create_scratch(engine, PAGE_SIZE);
	if (ret)
		return ret;

	ret = intel_init_workaround_bb(engine);
	if (ret) {
		/*
		 * We continue even if we fail to initialize WA batch
		 * because we only expect rare glitches but nothing
		 * critical to prevent us from using GPU
		 */
		DRM_ERROR("WA batch buffer initialization failed: %d\n",
			  ret);
	}

	return logical_ring_init(engine);
}

int logical_xcs_ring_init(struct intel_engine_cs *engine)
{
	logical_ring_setup(engine);

	return logical_ring_init(engine);
}

static u32
make_rpcs(struct drm_i915_private *dev_priv)
{
	u32 rpcs = 0;

	/*
	 * No explicit RPCS request is needed to ensure full
	 * slice/subslice/EU enablement prior to Gen9.
	*/
	if (INTEL_GEN(dev_priv) < 9)
		return 0;

	/*
	 * Starting in Gen9, render power gating can leave
	 * slice/subslice/EU in a partially enabled state. We
	 * must make an explicit request through RPCS for full
	 * enablement.
	*/
	if (INTEL_INFO(dev_priv)->sseu.has_slice_pg) {
		rpcs |= GEN8_RPCS_S_CNT_ENABLE;
		rpcs |= hweight8(INTEL_INFO(dev_priv)->sseu.slice_mask) <<
			GEN8_RPCS_S_CNT_SHIFT;
		rpcs |= GEN8_RPCS_ENABLE;
	}

	if (INTEL_INFO(dev_priv)->sseu.has_subslice_pg) {
		rpcs |= GEN8_RPCS_SS_CNT_ENABLE;
		rpcs |= hweight8(INTEL_INFO(dev_priv)->sseu.subslice_mask[0]) <<
			GEN8_RPCS_SS_CNT_SHIFT;
		rpcs |= GEN8_RPCS_ENABLE;
	}

	if (INTEL_INFO(dev_priv)->sseu.has_eu_pg) {
		rpcs |= INTEL_INFO(dev_priv)->sseu.eu_per_subslice <<
			GEN8_RPCS_EU_MIN_SHIFT;
		rpcs |= INTEL_INFO(dev_priv)->sseu.eu_per_subslice <<
			GEN8_RPCS_EU_MAX_SHIFT;
		rpcs |= GEN8_RPCS_ENABLE;
	}

	return rpcs;
}

static u32 intel_lr_indirect_ctx_offset(struct intel_engine_cs *engine)
{
	u32 indirect_ctx_offset;

	switch (INTEL_GEN(engine->i915)) {
	default:
		MISSING_CASE(INTEL_GEN(engine->i915));
		/* fall through */
	case 11:
		indirect_ctx_offset =
			GEN11_CTX_RCS_INDIRECT_CTX_OFFSET_DEFAULT;
		break;
	case 10:
		indirect_ctx_offset =
			GEN10_CTX_RCS_INDIRECT_CTX_OFFSET_DEFAULT;
		break;
	case 9:
		indirect_ctx_offset =
			GEN9_CTX_RCS_INDIRECT_CTX_OFFSET_DEFAULT;
		break;
	case 8:
		indirect_ctx_offset =
			GEN8_CTX_RCS_INDIRECT_CTX_OFFSET_DEFAULT;
		break;
	}

	return indirect_ctx_offset;
}

static void execlists_init_reg_state(u32 *regs,
				     struct i915_gem_context *ctx,
				     struct intel_engine_cs *engine,
				     struct intel_ring *ring)
{
	struct drm_i915_private *dev_priv = engine->i915;
	struct i915_hw_ppgtt *ppgtt = ctx->ppgtt ?: dev_priv->mm.aliasing_ppgtt;
	u32 base = engine->mmio_base;
	bool rcs = engine->class == RENDER_CLASS;

	/* A context is actually a big batch buffer with several
	 * MI_LOAD_REGISTER_IMM commands followed by (reg, value) pairs. The
	 * values we are setting here are only for the first context restore:
	 * on a subsequent save, the GPU will recreate this batchbuffer with new
	 * values (including all the missing MI_LOAD_REGISTER_IMM commands that
	 * we are not initializing here).
	 */
	regs[CTX_LRI_HEADER_0] = MI_LOAD_REGISTER_IMM(rcs ? 14 : 11) |
				 MI_LRI_FORCE_POSTED;

	CTX_REG(regs, CTX_CONTEXT_CONTROL, RING_CONTEXT_CONTROL(engine),
		_MASKED_BIT_DISABLE(CTX_CTRL_ENGINE_CTX_RESTORE_INHIBIT |
				    CTX_CTRL_ENGINE_CTX_SAVE_INHIBIT) |
		_MASKED_BIT_ENABLE(CTX_CTRL_INHIBIT_SYN_CTX_SWITCH |
				   (HAS_RESOURCE_STREAMER(dev_priv) ?
				   CTX_CTRL_RS_CTX_ENABLE : 0)));
	CTX_REG(regs, CTX_RING_HEAD, RING_HEAD(base), 0);
	CTX_REG(regs, CTX_RING_TAIL, RING_TAIL(base), 0);
	CTX_REG(regs, CTX_RING_BUFFER_START, RING_START(base), 0);
	CTX_REG(regs, CTX_RING_BUFFER_CONTROL, RING_CTL(base),
		RING_CTL_SIZE(ring->size) | RING_VALID);
	CTX_REG(regs, CTX_BB_HEAD_U, RING_BBADDR_UDW(base), 0);
	CTX_REG(regs, CTX_BB_HEAD_L, RING_BBADDR(base), 0);
	CTX_REG(regs, CTX_BB_STATE, RING_BBSTATE(base), RING_BB_PPGTT);
	CTX_REG(regs, CTX_SECOND_BB_HEAD_U, RING_SBBADDR_UDW(base), 0);
	CTX_REG(regs, CTX_SECOND_BB_HEAD_L, RING_SBBADDR(base), 0);
	CTX_REG(regs, CTX_SECOND_BB_STATE, RING_SBBSTATE(base), 0);
	if (rcs) {
		struct i915_ctx_workarounds *wa_ctx = &engine->wa_ctx;

		CTX_REG(regs, CTX_RCS_INDIRECT_CTX, RING_INDIRECT_CTX(base), 0);
		CTX_REG(regs, CTX_RCS_INDIRECT_CTX_OFFSET,
			RING_INDIRECT_CTX_OFFSET(base), 0);
		if (wa_ctx->indirect_ctx.size) {
			u32 ggtt_offset = i915_ggtt_offset(wa_ctx->vma);

			regs[CTX_RCS_INDIRECT_CTX + 1] =
				(ggtt_offset + wa_ctx->indirect_ctx.offset) |
				(wa_ctx->indirect_ctx.size / CACHELINE_BYTES);

			regs[CTX_RCS_INDIRECT_CTX_OFFSET + 1] =
				intel_lr_indirect_ctx_offset(engine) << 6;
		}

		CTX_REG(regs, CTX_BB_PER_CTX_PTR, RING_BB_PER_CTX_PTR(base), 0);
		if (wa_ctx->per_ctx.size) {
			u32 ggtt_offset = i915_ggtt_offset(wa_ctx->vma);

			regs[CTX_BB_PER_CTX_PTR + 1] =
				(ggtt_offset + wa_ctx->per_ctx.offset) | 0x01;
		}
	}

	regs[CTX_LRI_HEADER_1] = MI_LOAD_REGISTER_IMM(9) | MI_LRI_FORCE_POSTED;

	CTX_REG(regs, CTX_CTX_TIMESTAMP, RING_CTX_TIMESTAMP(base), 0);
	/* PDP values well be assigned later if needed */
	CTX_REG(regs, CTX_PDP3_UDW, GEN8_RING_PDP_UDW(engine, 3), 0);
	CTX_REG(regs, CTX_PDP3_LDW, GEN8_RING_PDP_LDW(engine, 3), 0);
	CTX_REG(regs, CTX_PDP2_UDW, GEN8_RING_PDP_UDW(engine, 2), 0);
	CTX_REG(regs, CTX_PDP2_LDW, GEN8_RING_PDP_LDW(engine, 2), 0);
	CTX_REG(regs, CTX_PDP1_UDW, GEN8_RING_PDP_UDW(engine, 1), 0);
	CTX_REG(regs, CTX_PDP1_LDW, GEN8_RING_PDP_LDW(engine, 1), 0);
	CTX_REG(regs, CTX_PDP0_UDW, GEN8_RING_PDP_UDW(engine, 0), 0);
	CTX_REG(regs, CTX_PDP0_LDW, GEN8_RING_PDP_LDW(engine, 0), 0);

	if (ppgtt && i915_vm_is_48bit(&ppgtt->vm)) {
		/* 64b PPGTT (48bit canonical)
		 * PDP0_DESCRIPTOR contains the base address to PML4 and
		 * other PDP Descriptors are ignored.
		 */
		ASSIGN_CTX_PML4(ppgtt, regs);
	}

	if (rcs) {
		regs[CTX_LRI_HEADER_2] = MI_LOAD_REGISTER_IMM(1);
		CTX_REG(regs, CTX_R_PWR_CLK_STATE, GEN8_R_PWR_CLK_STATE,
			make_rpcs(dev_priv));

		i915_oa_init_reg_state(engine, ctx, regs);
	}
}

static int
populate_lr_context(struct i915_gem_context *ctx,
		    struct drm_i915_gem_object *ctx_obj,
		    struct intel_engine_cs *engine,
		    struct intel_ring *ring)
{
	void *vaddr;
	u32 *regs;
	int ret;

	ret = i915_gem_object_set_to_cpu_domain(ctx_obj, true);
	if (ret) {
		DRM_DEBUG_DRIVER("Could not set to CPU domain\n");
		return ret;
	}

	vaddr = i915_gem_object_pin_map(ctx_obj, I915_MAP_WB);
	if (IS_ERR(vaddr)) {
		ret = PTR_ERR(vaddr);
		DRM_DEBUG_DRIVER("Could not map object pages! (%d)\n", ret);
		return ret;
	}
	ctx_obj->mm.dirty = true;

	if (engine->default_state) {
		/*
		 * We only want to copy over the template context state;
		 * skipping over the headers reserved for GuC communication,
		 * leaving those as zero.
		 */
		const unsigned long start = LRC_HEADER_PAGES * PAGE_SIZE;
		void *defaults;

		defaults = i915_gem_object_pin_map(engine->default_state,
						   I915_MAP_WB);
		if (IS_ERR(defaults)) {
			ret = PTR_ERR(defaults);
			goto err_unpin_ctx;
		}

		memcpy(vaddr + start, defaults + start, engine->context_size);
		i915_gem_object_unpin_map(engine->default_state);
	}

	/* The second page of the context object contains some fields which must
	 * be set up prior to the first execution. */
	regs = vaddr + LRC_STATE_PN * PAGE_SIZE;
	execlists_init_reg_state(regs, ctx, engine, ring);
	if (!engine->default_state)
		regs[CTX_CONTEXT_CONTROL + 1] |=
			_MASKED_BIT_ENABLE(CTX_CTRL_ENGINE_CTX_RESTORE_INHIBIT);
	if (ctx == ctx->i915->preempt_context && INTEL_GEN(engine->i915) < 11)
		regs[CTX_CONTEXT_CONTROL + 1] |=
			_MASKED_BIT_ENABLE(CTX_CTRL_ENGINE_CTX_RESTORE_INHIBIT |
					   CTX_CTRL_ENGINE_CTX_SAVE_INHIBIT);

err_unpin_ctx:
	i915_gem_object_unpin_map(ctx_obj);
	return ret;
}

static int execlists_context_deferred_alloc(struct i915_gem_context *ctx,
					    struct intel_engine_cs *engine,
					    struct intel_context *ce)
{
	struct drm_i915_gem_object *ctx_obj;
	struct i915_vma *vma;
	uint32_t context_size;
	struct intel_ring *ring;
	struct i915_timeline *timeline;
	int ret;

	if (ce->state)
		return 0;

	context_size = round_up(engine->context_size, I915_GTT_PAGE_SIZE);

	/*
	 * Before the actual start of the context image, we insert a few pages
	 * for our own use and for sharing with the GuC.
	 */
	context_size += LRC_HEADER_PAGES * PAGE_SIZE;

	ctx_obj = i915_gem_object_create(ctx->i915, context_size);
	if (IS_ERR(ctx_obj))
		return PTR_ERR(ctx_obj);

	vma = i915_vma_instance(ctx_obj, &ctx->i915->ggtt.vm, NULL);
	if (IS_ERR(vma)) {
		ret = PTR_ERR(vma);
		goto error_deref_obj;
	}

	timeline = i915_timeline_create(ctx->i915, ctx->name);
	if (IS_ERR(timeline)) {
		ret = PTR_ERR(timeline);
		goto error_deref_obj;
	}

	ring = intel_engine_create_ring(engine, timeline, ctx->ring_size);
	i915_timeline_put(timeline);
	if (IS_ERR(ring)) {
		ret = PTR_ERR(ring);
		goto error_deref_obj;
	}

	ret = populate_lr_context(ctx, ctx_obj, engine, ring);
	if (ret) {
		DRM_DEBUG_DRIVER("Failed to populate LRC: %d\n", ret);
		goto error_ring_free;
	}

	ce->ring = ring;
	ce->state = vma;

	return 0;

error_ring_free:
	intel_ring_free(ring);
error_deref_obj:
	i915_gem_object_put(ctx_obj);
	return ret;
}

void intel_lr_context_resume(struct drm_i915_private *dev_priv)
{
	struct intel_engine_cs *engine;
	struct i915_gem_context *ctx;
	enum intel_engine_id id;

	/* Because we emit WA_TAIL_DWORDS there may be a disparity
	 * between our bookkeeping in ce->ring->head and ce->ring->tail and
	 * that stored in context. As we only write new commands from
	 * ce->ring->tail onwards, everything before that is junk. If the GPU
	 * starts reading from its RING_HEAD from the context, it may try to
	 * execute that junk and die.
	 *
	 * So to avoid that we reset the context images upon resume. For
	 * simplicity, we just zero everything out.
	 */
	list_for_each_entry(ctx, &dev_priv->contexts.list, link) {
		for_each_engine(engine, dev_priv, id) {
			struct intel_context *ce =
				to_intel_context(ctx, engine);
			u32 *reg;

			if (!ce->state)
				continue;

			reg = i915_gem_object_pin_map(ce->state->obj,
						      I915_MAP_WB);
			if (WARN_ON(IS_ERR(reg)))
				continue;

			reg += LRC_STATE_PN * PAGE_SIZE / sizeof(*reg);
			reg[CTX_RING_HEAD+1] = 0;
			reg[CTX_RING_TAIL+1] = 0;

			ce->state->obj->mm.dirty = true;
			i915_gem_object_unpin_map(ce->state->obj);

			intel_ring_reset(ce->ring, 0);
		}
	}
}

#if IS_ENABLED(CONFIG_DRM_I915_SELFTEST)
#include "selftests/intel_lrc.c"
#endif<|MERGE_RESOLUTION|>--- conflicted
+++ resolved
@@ -793,11 +793,7 @@
 		port++;
 	}
 
-<<<<<<< HEAD
-	execlists_user_end(execlists);
-=======
 	execlists_clear_all_active(execlists);
->>>>>>> eb5f43d4
 }
 
 static void reset_csb_pointers(struct intel_engine_execlists *execlists)
