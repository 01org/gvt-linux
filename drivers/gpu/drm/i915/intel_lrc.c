--- conflicted
+++ resolved
@@ -1618,26 +1618,7 @@
 	/* WaFlushCoherentL3CacheLinesAtContextSwitch:skl,bxt,glk */
 	batch = gen8_emit_flush_coherentl3_wa(engine, batch);
 
-<<<<<<< HEAD
-	*batch++ = MI_LOAD_REGISTER_IMM(3);
-
-	/* WaDisableGatherAtSetShaderCommonSlice:skl,bxt,kbl,glk */
-	*batch++ = i915_mmio_reg_offset(COMMON_SLICE_CHICKEN2);
-	*batch++ = _MASKED_BIT_DISABLE(
-			GEN9_DISABLE_GATHER_AT_SET_SHADER_COMMON_SLICE);
-
-	/* BSpec: 11391 */
-	*batch++ = i915_mmio_reg_offset(FF_SLICE_CHICKEN);
-	*batch++ = _MASKED_BIT_ENABLE(FF_SLICE_CHICKEN_CL_PROVOKING_VERTEX_FIX);
-
-	/* BSpec: 11299 */
-	*batch++ = i915_mmio_reg_offset(_3D_CHICKEN3);
-	*batch++ = _MASKED_BIT_ENABLE(_3D_CHICKEN_SF_PROVOKING_VERTEX_FIX);
-
-	*batch++ = MI_NOOP;
-=======
 	batch = emit_lri(batch, lri, ARRAY_SIZE(lri));
->>>>>>> efe79d48
 
 	/* WaClearSlmSpaceAtContextSwitch:kbl */
 	/* Actual scratch location is at 128 bytes offset */
