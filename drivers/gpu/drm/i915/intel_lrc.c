--- conflicted
+++ resolved
@@ -1736,12 +1736,7 @@
 	return 0;
 }
 
-<<<<<<< HEAD
-static struct i915_request *
-execlists_reset_prepare(struct intel_engine_cs *engine)
-=======
 static void execlists_reset_prepare(struct intel_engine_cs *engine)
->>>>>>> c5627461
 {
 	struct intel_engine_execlists * const execlists = &engine->execlists;
 	unsigned long flags;
