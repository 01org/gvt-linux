--- conflicted
+++ resolved
@@ -296,9 +296,6 @@
 	else
 		driver = &vc4_drm_driver;
 
-<<<<<<< HEAD
-	vc4 = devm_drm_dev_alloc(dev, driver, struct vc4_dev, base);
-=======
 	node = of_find_matching_node_and_match(NULL, vc4_dma_range_matches,
 					       NULL);
 	if (node) {
@@ -309,8 +306,7 @@
 			return ret;
 	}
 
-	vc4 = devm_drm_dev_alloc(dev, &vc4_drm_driver, struct vc4_dev, base);
->>>>>>> f9292174
+	vc4 = devm_drm_dev_alloc(dev, driver, struct vc4_dev, base);
 	if (IS_ERR(vc4))
 		return PTR_ERR(vc4);
 	vc4->is_vc5 = is_vc5;
