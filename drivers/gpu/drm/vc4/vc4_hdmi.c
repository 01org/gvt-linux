// SPDX-License-Identifier: GPL-2.0-only
/*
 * Copyright (C) 2015 Broadcom
 * Copyright (c) 2014 The Linux Foundation. All rights reserved.
 * Copyright (C) 2013 Red Hat
 * Author: Rob Clark <robdclark@gmail.com>
 */

/**
 * DOC: VC4 Falcon HDMI module
 *
 * The HDMI core has a state machine and a PHY.  On BCM2835, most of
 * the unit operates off of the HSM clock from CPRMAN.  It also
 * internally uses the PLLH_PIX clock for the PHY.
 *
 * HDMI infoframes are kept within a small packet ram, where each
 * packet can be individually enabled for including in a frame.
 *
 * HDMI audio is implemented entirely within the HDMI IP block.  A
 * register in the HDMI encoder takes SPDIF frames from the DMA engine
 * and transfers them over an internal MAI (multi-channel audio
 * interconnect) bus to the encoder side for insertion into the video
 * blank regions.
 *
 * The driver's HDMI encoder does not yet support power management.
 * The HDMI encoder's power domain and the HSM/pixel clocks are kept
 * continuously running, and only the HDMI logic and packet ram are
 * powered off/on at disable/enable time.
 *
 * The driver does not yet support CEC control, though the HDMI
 * encoder block has CEC support.
 */

#include <drm/drm_atomic_helper.h>
#include <drm/drm_edid.h>
#include <drm/drm_probe_helper.h>
#include <drm/drm_simple_kms_helper.h>
#include <drm/drm_scdc_helper.h>
#include <linux/clk.h>
#include <linux/component.h>
#include <linux/i2c.h>
#include <linux/of_address.h>
#include <linux/of_gpio.h>
#include <linux/of_platform.h>
#include <linux/pm_runtime.h>
#include <linux/rational.h>
#include <linux/reset.h>
#include <sound/dmaengine_pcm.h>
#include <sound/hdmi-codec.h>
#include <sound/pcm_drm_eld.h>
#include <sound/pcm_params.h>
#include <sound/soc.h>
#include "media/cec.h"
#include "vc4_drv.h"
#include "vc4_hdmi.h"
#include "vc4_hdmi_regs.h"
#include "vc4_regs.h"

#define VC5_HDMI_HORZA_HFP_SHIFT		16
#define VC5_HDMI_HORZA_HFP_MASK			VC4_MASK(28, 16)
#define VC5_HDMI_HORZA_VPOS			BIT(15)
#define VC5_HDMI_HORZA_HPOS			BIT(14)
#define VC5_HDMI_HORZA_HAP_SHIFT		0
#define VC5_HDMI_HORZA_HAP_MASK			VC4_MASK(13, 0)

#define VC5_HDMI_HORZB_HBP_SHIFT		16
#define VC5_HDMI_HORZB_HBP_MASK			VC4_MASK(26, 16)
#define VC5_HDMI_HORZB_HSP_SHIFT		0
#define VC5_HDMI_HORZB_HSP_MASK			VC4_MASK(10, 0)

#define VC5_HDMI_VERTA_VSP_SHIFT		24
#define VC5_HDMI_VERTA_VSP_MASK			VC4_MASK(28, 24)
#define VC5_HDMI_VERTA_VFP_SHIFT		16
#define VC5_HDMI_VERTA_VFP_MASK			VC4_MASK(22, 16)
#define VC5_HDMI_VERTA_VAL_SHIFT		0
#define VC5_HDMI_VERTA_VAL_MASK			VC4_MASK(12, 0)

#define VC5_HDMI_VERTB_VSPO_SHIFT		16
#define VC5_HDMI_VERTB_VSPO_MASK		VC4_MASK(29, 16)

#define VC5_HDMI_SCRAMBLER_CTL_ENABLE		BIT(0)

#define VC5_HDMI_DEEP_COLOR_CONFIG_1_INIT_PACK_PHASE_SHIFT	8
#define VC5_HDMI_DEEP_COLOR_CONFIG_1_INIT_PACK_PHASE_MASK	VC4_MASK(10, 8)

#define VC5_HDMI_DEEP_COLOR_CONFIG_1_COLOR_DEPTH_SHIFT		0
#define VC5_HDMI_DEEP_COLOR_CONFIG_1_COLOR_DEPTH_MASK		VC4_MASK(3, 0)

#define VC5_HDMI_GCP_CONFIG_GCP_ENABLE		BIT(31)

#define VC5_HDMI_GCP_WORD_1_GCP_SUBPACKET_BYTE_1_SHIFT	8
#define VC5_HDMI_GCP_WORD_1_GCP_SUBPACKET_BYTE_1_MASK	VC4_MASK(15, 8)

# define VC4_HD_M_SW_RST			BIT(2)
# define VC4_HD_M_ENABLE			BIT(0)

#define CEC_CLOCK_FREQ 40000

#define HDMI_14_MAX_TMDS_CLK   (340 * 1000 * 1000)

static bool vc4_hdmi_mode_needs_scrambling(const struct drm_display_mode *mode)
{
	return (mode->clock * 1000) > HDMI_14_MAX_TMDS_CLK;
}

static int vc4_hdmi_debugfs_regs(struct seq_file *m, void *unused)
{
	struct drm_info_node *node = (struct drm_info_node *)m->private;
	struct vc4_hdmi *vc4_hdmi = node->info_ent->data;
	struct drm_printer p = drm_seq_file_printer(m);

	drm_print_regset32(&p, &vc4_hdmi->hdmi_regset);
	drm_print_regset32(&p, &vc4_hdmi->hd_regset);

	return 0;
}

static void vc4_hdmi_reset(struct vc4_hdmi *vc4_hdmi)
{
	HDMI_WRITE(HDMI_M_CTL, VC4_HD_M_SW_RST);
	udelay(1);
	HDMI_WRITE(HDMI_M_CTL, 0);

	HDMI_WRITE(HDMI_M_CTL, VC4_HD_M_ENABLE);

	HDMI_WRITE(HDMI_SW_RESET_CONTROL,
		   VC4_HDMI_SW_RESET_HDMI |
		   VC4_HDMI_SW_RESET_FORMAT_DETECT);

	HDMI_WRITE(HDMI_SW_RESET_CONTROL, 0);
}

static void vc5_hdmi_reset(struct vc4_hdmi *vc4_hdmi)
{
	reset_control_reset(vc4_hdmi->reset);

	HDMI_WRITE(HDMI_DVP_CTL, 0);

	HDMI_WRITE(HDMI_CLOCK_STOP,
		   HDMI_READ(HDMI_CLOCK_STOP) | VC4_DVP_HT_CLOCK_STOP_PIXEL);
}

#ifdef CONFIG_DRM_VC4_HDMI_CEC
static void vc4_hdmi_cec_update_clk_div(struct vc4_hdmi *vc4_hdmi)
{
	u16 clk_cnt;
	u32 value;

	value = HDMI_READ(HDMI_CEC_CNTRL_1);
	value &= ~VC4_HDMI_CEC_DIV_CLK_CNT_MASK;

	/*
	 * Set the clock divider: the hsm_clock rate and this divider
	 * setting will give a 40 kHz CEC clock.
	 */
	clk_cnt = clk_get_rate(vc4_hdmi->cec_clock) / CEC_CLOCK_FREQ;
	value |= clk_cnt << VC4_HDMI_CEC_DIV_CLK_CNT_SHIFT;
	HDMI_WRITE(HDMI_CEC_CNTRL_1, value);
}
#else
static void vc4_hdmi_cec_update_clk_div(struct vc4_hdmi *vc4_hdmi) {}
#endif

static enum drm_connector_status
vc4_hdmi_connector_detect(struct drm_connector *connector, bool force)
{
	struct vc4_hdmi *vc4_hdmi = connector_to_vc4_hdmi(connector);
	bool connected = false;

	if (vc4_hdmi->hpd_gpio &&
	    gpiod_get_value_cansleep(vc4_hdmi->hpd_gpio)) {
		connected = true;
	} else if (drm_probe_ddc(vc4_hdmi->ddc)) {
		connected = true;
	} else if (HDMI_READ(HDMI_HOTPLUG) & VC4_HDMI_HOTPLUG_CONNECTED) {
		connected = true;
	}

	if (connected) {
		if (connector->status != connector_status_connected) {
			struct edid *edid = drm_get_edid(connector, vc4_hdmi->ddc);

			if (edid) {
				cec_s_phys_addr_from_edid(vc4_hdmi->cec_adap, edid);
				vc4_hdmi->encoder.hdmi_monitor = drm_detect_hdmi_monitor(edid);
				kfree(edid);
			}
		}

		return connector_status_connected;
	}

	cec_phys_addr_invalidate(vc4_hdmi->cec_adap);
	return connector_status_disconnected;
}

static void vc4_hdmi_connector_destroy(struct drm_connector *connector)
{
	drm_connector_unregister(connector);
	drm_connector_cleanup(connector);
}

static int vc4_hdmi_connector_get_modes(struct drm_connector *connector)
{
	struct vc4_hdmi *vc4_hdmi = connector_to_vc4_hdmi(connector);
	struct vc4_hdmi_encoder *vc4_encoder = &vc4_hdmi->encoder;
	int ret = 0;
	struct edid *edid;

	edid = drm_get_edid(connector, vc4_hdmi->ddc);
	cec_s_phys_addr_from_edid(vc4_hdmi->cec_adap, edid);
	if (!edid)
		return -ENODEV;

	vc4_encoder->hdmi_monitor = drm_detect_hdmi_monitor(edid);

	drm_connector_update_edid_property(connector, edid);
	ret = drm_add_edid_modes(connector, edid);
	kfree(edid);

	if (vc4_hdmi->disable_4kp60) {
		struct drm_device *drm = connector->dev;
		struct drm_display_mode *mode;

		list_for_each_entry(mode, &connector->probed_modes, head) {
			if (vc4_hdmi_mode_needs_scrambling(mode)) {
				drm_warn_once(drm, "The core clock cannot reach frequencies high enough to support 4k @ 60Hz.");
				drm_warn_once(drm, "Please change your config.txt file to add hdmi_enable_4kp60.");
			}
		}
	}

	return ret;
}

static int vc4_hdmi_connector_atomic_check(struct drm_connector *connector,
					   struct drm_atomic_state *state)
{
	struct drm_connector_state *old_state =
		drm_atomic_get_old_connector_state(state, connector);
	struct drm_connector_state *new_state =
		drm_atomic_get_new_connector_state(state, connector);
	struct drm_crtc *crtc = new_state->crtc;

	if (!crtc)
		return 0;

	if (old_state->colorspace != new_state->colorspace ||
	    !drm_connector_atomic_hdr_metadata_equal(old_state, new_state)) {
		struct drm_crtc_state *crtc_state;

		crtc_state = drm_atomic_get_crtc_state(state, crtc);
		if (IS_ERR(crtc_state))
			return PTR_ERR(crtc_state);

		crtc_state->mode_changed = true;
	}

	return 0;
}

static void vc4_hdmi_connector_reset(struct drm_connector *connector)
{
	struct vc4_hdmi_connector_state *old_state =
		conn_state_to_vc4_hdmi_conn_state(connector->state);
	struct vc4_hdmi_connector_state *new_state =
		kzalloc(sizeof(*new_state), GFP_KERNEL);

	if (connector->state)
		__drm_atomic_helper_connector_destroy_state(connector->state);

	kfree(old_state);
	__drm_atomic_helper_connector_reset(connector, &new_state->base);

	if (!new_state)
		return;

	new_state->base.max_bpc = 8;
	new_state->base.max_requested_bpc = 8;
	drm_atomic_helper_connector_tv_reset(connector);
}

static struct drm_connector_state *
vc4_hdmi_connector_duplicate_state(struct drm_connector *connector)
{
	struct drm_connector_state *conn_state = connector->state;
	struct vc4_hdmi_connector_state *vc4_state = conn_state_to_vc4_hdmi_conn_state(conn_state);
	struct vc4_hdmi_connector_state *new_state;

	new_state = kzalloc(sizeof(*new_state), GFP_KERNEL);
	if (!new_state)
		return NULL;

	new_state->pixel_rate = vc4_state->pixel_rate;
	__drm_atomic_helper_connector_duplicate_state(connector, &new_state->base);

	return &new_state->base;
}

static const struct drm_connector_funcs vc4_hdmi_connector_funcs = {
	.detect = vc4_hdmi_connector_detect,
	.fill_modes = drm_helper_probe_single_connector_modes,
	.destroy = vc4_hdmi_connector_destroy,
	.reset = vc4_hdmi_connector_reset,
	.atomic_duplicate_state = vc4_hdmi_connector_duplicate_state,
	.atomic_destroy_state = drm_atomic_helper_connector_destroy_state,
};

static const struct drm_connector_helper_funcs vc4_hdmi_connector_helper_funcs = {
	.get_modes = vc4_hdmi_connector_get_modes,
	.atomic_check = vc4_hdmi_connector_atomic_check,
};

static int vc4_hdmi_connector_init(struct drm_device *dev,
				   struct vc4_hdmi *vc4_hdmi)
{
	struct drm_connector *connector = &vc4_hdmi->connector;
	struct drm_encoder *encoder = &vc4_hdmi->encoder.base.base;
	int ret;

	drm_connector_init_with_ddc(dev, connector,
				    &vc4_hdmi_connector_funcs,
				    DRM_MODE_CONNECTOR_HDMIA,
				    vc4_hdmi->ddc);
	drm_connector_helper_add(connector, &vc4_hdmi_connector_helper_funcs);

	/*
	 * Some of the properties below require access to state, like bpc.
	 * Allocate some default initial connector state with our reset helper.
	 */
	if (connector->funcs->reset)
		connector->funcs->reset(connector);

	/* Create and attach TV margin props to this connector. */
	ret = drm_mode_create_tv_margin_properties(dev);
	if (ret)
		return ret;

	ret = drm_mode_create_hdmi_colorspace_property(connector);
	if (ret)
		return ret;

	drm_connector_attach_colorspace_property(connector);
	drm_connector_attach_tv_margin_properties(connector);
	drm_connector_attach_max_bpc_property(connector, 8, 12);

	connector->polled = (DRM_CONNECTOR_POLL_CONNECT |
			     DRM_CONNECTOR_POLL_DISCONNECT);

	connector->interlace_allowed = 1;
	connector->doublescan_allowed = 0;

	if (vc4_hdmi->variant->supports_hdr)
		drm_connector_attach_hdr_output_metadata_property(connector);

	drm_connector_attach_encoder(connector, encoder);

	return 0;
}

static int vc4_hdmi_stop_packet(struct drm_encoder *encoder,
				enum hdmi_infoframe_type type,
				bool poll)
{
	struct vc4_hdmi *vc4_hdmi = encoder_to_vc4_hdmi(encoder);
	u32 packet_id = type - 0x80;

	HDMI_WRITE(HDMI_RAM_PACKET_CONFIG,
		   HDMI_READ(HDMI_RAM_PACKET_CONFIG) & ~BIT(packet_id));

	if (!poll)
		return 0;

	return wait_for(!(HDMI_READ(HDMI_RAM_PACKET_STATUS) &
			  BIT(packet_id)), 100);
}

static void vc4_hdmi_write_infoframe(struct drm_encoder *encoder,
				     union hdmi_infoframe *frame)
{
	struct vc4_hdmi *vc4_hdmi = encoder_to_vc4_hdmi(encoder);
	u32 packet_id = frame->any.type - 0x80;
	const struct vc4_hdmi_register *ram_packet_start =
		&vc4_hdmi->variant->registers[HDMI_RAM_PACKET_START];
	u32 packet_reg = ram_packet_start->offset + VC4_HDMI_PACKET_STRIDE * packet_id;
	void __iomem *base = __vc4_hdmi_get_field_base(vc4_hdmi,
						       ram_packet_start->reg);
	uint8_t buffer[VC4_HDMI_PACKET_STRIDE];
	ssize_t len, i;
	int ret;

	WARN_ONCE(!(HDMI_READ(HDMI_RAM_PACKET_CONFIG) &
		    VC4_HDMI_RAM_PACKET_ENABLE),
		  "Packet RAM has to be on to store the packet.");

	len = hdmi_infoframe_pack(frame, buffer, sizeof(buffer));
	if (len < 0)
		return;

	ret = vc4_hdmi_stop_packet(encoder, frame->any.type, true);
	if (ret) {
		DRM_ERROR("Failed to wait for infoframe to go idle: %d\n", ret);
		return;
	}

	for (i = 0; i < len; i += 7) {
		writel(buffer[i + 0] << 0 |
		       buffer[i + 1] << 8 |
		       buffer[i + 2] << 16,
		       base + packet_reg);
		packet_reg += 4;

		writel(buffer[i + 3] << 0 |
		       buffer[i + 4] << 8 |
		       buffer[i + 5] << 16 |
		       buffer[i + 6] << 24,
		       base + packet_reg);
		packet_reg += 4;
	}

	HDMI_WRITE(HDMI_RAM_PACKET_CONFIG,
		   HDMI_READ(HDMI_RAM_PACKET_CONFIG) | BIT(packet_id));
	ret = wait_for((HDMI_READ(HDMI_RAM_PACKET_STATUS) &
			BIT(packet_id)), 100);
	if (ret)
		DRM_ERROR("Failed to wait for infoframe to start: %d\n", ret);
}

static void vc4_hdmi_set_avi_infoframe(struct drm_encoder *encoder)
{
	struct vc4_hdmi *vc4_hdmi = encoder_to_vc4_hdmi(encoder);
	struct vc4_hdmi_encoder *vc4_encoder = to_vc4_hdmi_encoder(encoder);
	struct drm_connector *connector = &vc4_hdmi->connector;
	struct drm_connector_state *cstate = connector->state;
	struct drm_crtc *crtc = encoder->crtc;
	const struct drm_display_mode *mode = &crtc->state->adjusted_mode;
	union hdmi_infoframe frame;
	int ret;

	ret = drm_hdmi_avi_infoframe_from_display_mode(&frame.avi,
						       connector, mode);
	if (ret < 0) {
		DRM_ERROR("couldn't fill AVI infoframe\n");
		return;
	}

	drm_hdmi_avi_infoframe_quant_range(&frame.avi,
					   connector, mode,
					   vc4_encoder->limited_rgb_range ?
					   HDMI_QUANTIZATION_RANGE_LIMITED :
					   HDMI_QUANTIZATION_RANGE_FULL);
	drm_hdmi_avi_infoframe_colorspace(&frame.avi, cstate);
	drm_hdmi_avi_infoframe_bars(&frame.avi, cstate);

	vc4_hdmi_write_infoframe(encoder, &frame);
}

static void vc4_hdmi_set_spd_infoframe(struct drm_encoder *encoder)
{
	union hdmi_infoframe frame;
	int ret;

	ret = hdmi_spd_infoframe_init(&frame.spd, "Broadcom", "Videocore");
	if (ret < 0) {
		DRM_ERROR("couldn't fill SPD infoframe\n");
		return;
	}

	frame.spd.sdi = HDMI_SPD_SDI_PC;

	vc4_hdmi_write_infoframe(encoder, &frame);
}

static void vc4_hdmi_set_audio_infoframe(struct drm_encoder *encoder)
{
	struct vc4_hdmi *vc4_hdmi = encoder_to_vc4_hdmi(encoder);
	struct hdmi_audio_infoframe *audio = &vc4_hdmi->audio.infoframe;
	union hdmi_infoframe frame;

	memcpy(&frame.audio, audio, sizeof(*audio));
	vc4_hdmi_write_infoframe(encoder, &frame);
}

static void vc4_hdmi_set_hdr_infoframe(struct drm_encoder *encoder)
{
	struct vc4_hdmi *vc4_hdmi = encoder_to_vc4_hdmi(encoder);
	struct drm_connector *connector = &vc4_hdmi->connector;
	struct drm_connector_state *conn_state = connector->state;
	union hdmi_infoframe frame;

	if (!vc4_hdmi->variant->supports_hdr)
		return;

	if (!conn_state->hdr_output_metadata)
		return;

	if (drm_hdmi_infoframe_set_hdr_metadata(&frame.drm, conn_state))
		return;

	vc4_hdmi_write_infoframe(encoder, &frame);
}

static void vc4_hdmi_set_infoframes(struct drm_encoder *encoder)
{
	struct vc4_hdmi *vc4_hdmi = encoder_to_vc4_hdmi(encoder);

	vc4_hdmi_set_avi_infoframe(encoder);
	vc4_hdmi_set_spd_infoframe(encoder);
	/*
	 * If audio was streaming, then we need to reenabled the audio
	 * infoframe here during encoder_enable.
	 */
	if (vc4_hdmi->audio.streaming)
		vc4_hdmi_set_audio_infoframe(encoder);

	vc4_hdmi_set_hdr_infoframe(encoder);
}

static bool vc4_hdmi_supports_scrambling(struct drm_encoder *encoder,
					 struct drm_display_mode *mode)
{
	struct vc4_hdmi_encoder *vc4_encoder = to_vc4_hdmi_encoder(encoder);
	struct vc4_hdmi *vc4_hdmi = encoder_to_vc4_hdmi(encoder);
	struct drm_display_info *display = &vc4_hdmi->connector.display_info;

	if (!vc4_encoder->hdmi_monitor)
		return false;

	if (!display->hdmi.scdc.supported ||
	    !display->hdmi.scdc.scrambling.supported)
		return false;

	return true;
}

#define SCRAMBLING_POLLING_DELAY_MS	1000

static void vc4_hdmi_enable_scrambling(struct drm_encoder *encoder)
{
	struct drm_display_mode *mode = &encoder->crtc->state->adjusted_mode;
	struct vc4_hdmi *vc4_hdmi = encoder_to_vc4_hdmi(encoder);

	if (!vc4_hdmi_supports_scrambling(encoder, mode))
		return;

	if (!vc4_hdmi_mode_needs_scrambling(mode))
		return;

	drm_scdc_set_high_tmds_clock_ratio(vc4_hdmi->ddc, true);
	drm_scdc_set_scrambling(vc4_hdmi->ddc, true);

	HDMI_WRITE(HDMI_SCRAMBLER_CTL, HDMI_READ(HDMI_SCRAMBLER_CTL) |
		   VC5_HDMI_SCRAMBLER_CTL_ENABLE);

	queue_delayed_work(system_wq, &vc4_hdmi->scrambling_work,
			   msecs_to_jiffies(SCRAMBLING_POLLING_DELAY_MS));
}

static void vc4_hdmi_disable_scrambling(struct drm_encoder *encoder)
{
	struct vc4_hdmi *vc4_hdmi = encoder_to_vc4_hdmi(encoder);
	struct drm_crtc *crtc = encoder->crtc;

	/*
	 * At boot, encoder->crtc will be NULL. Since we don't know the
	 * state of the scrambler and in order to avoid any
	 * inconsistency, let's disable it all the time.
	 */
	if (crtc && !vc4_hdmi_supports_scrambling(encoder, &crtc->mode))
		return;

	if (crtc && !vc4_hdmi_mode_needs_scrambling(&crtc->mode))
		return;

	if (delayed_work_pending(&vc4_hdmi->scrambling_work))
		cancel_delayed_work_sync(&vc4_hdmi->scrambling_work);

	HDMI_WRITE(HDMI_SCRAMBLER_CTL, HDMI_READ(HDMI_SCRAMBLER_CTL) &
		   ~VC5_HDMI_SCRAMBLER_CTL_ENABLE);

	drm_scdc_set_scrambling(vc4_hdmi->ddc, false);
	drm_scdc_set_high_tmds_clock_ratio(vc4_hdmi->ddc, false);
}

static void vc4_hdmi_scrambling_wq(struct work_struct *work)
{
	struct vc4_hdmi *vc4_hdmi = container_of(to_delayed_work(work),
						 struct vc4_hdmi,
						 scrambling_work);

	if (drm_scdc_get_scrambling_status(vc4_hdmi->ddc))
		return;

	drm_scdc_set_high_tmds_clock_ratio(vc4_hdmi->ddc, true);
	drm_scdc_set_scrambling(vc4_hdmi->ddc, true);

	queue_delayed_work(system_wq, &vc4_hdmi->scrambling_work,
			   msecs_to_jiffies(SCRAMBLING_POLLING_DELAY_MS));
}

static void vc4_hdmi_encoder_post_crtc_disable(struct drm_encoder *encoder,
					       struct drm_atomic_state *state)
{
	struct vc4_hdmi *vc4_hdmi = encoder_to_vc4_hdmi(encoder);

	HDMI_WRITE(HDMI_RAM_PACKET_CONFIG, 0);

	HDMI_WRITE(HDMI_VID_CTL, HDMI_READ(HDMI_VID_CTL) | VC4_HD_VID_CTL_CLRRGB);

	mdelay(1);

	HDMI_WRITE(HDMI_VID_CTL,
		   HDMI_READ(HDMI_VID_CTL) & ~VC4_HD_VID_CTL_ENABLE);
	vc4_hdmi_disable_scrambling(encoder);
}

static void vc4_hdmi_encoder_post_crtc_powerdown(struct drm_encoder *encoder,
						 struct drm_atomic_state *state)
{
	struct vc4_hdmi *vc4_hdmi = encoder_to_vc4_hdmi(encoder);
	int ret;

	HDMI_WRITE(HDMI_VID_CTL,
		   HDMI_READ(HDMI_VID_CTL) | VC4_HD_VID_CTL_BLANKPIX);

	if (vc4_hdmi->variant->phy_disable)
		vc4_hdmi->variant->phy_disable(vc4_hdmi);

	clk_disable_unprepare(vc4_hdmi->pixel_bvb_clock);
	clk_disable_unprepare(vc4_hdmi->hsm_clock);
	clk_disable_unprepare(vc4_hdmi->pixel_clock);

	ret = pm_runtime_put(&vc4_hdmi->pdev->dev);
	if (ret < 0)
		DRM_ERROR("Failed to release power domain: %d\n", ret);
}

static void vc4_hdmi_encoder_disable(struct drm_encoder *encoder)
{
}

static void vc4_hdmi_csc_setup(struct vc4_hdmi *vc4_hdmi, bool enable)
{
	u32 csc_ctl;

	csc_ctl = VC4_SET_FIELD(VC4_HD_CSC_CTL_ORDER_BGR,
				VC4_HD_CSC_CTL_ORDER);

	if (enable) {
		/* CEA VICs other than #1 requre limited range RGB
		 * output unless overridden by an AVI infoframe.
		 * Apply a colorspace conversion to squash 0-255 down
		 * to 16-235.  The matrix here is:
		 *
		 * [ 0      0      0.8594 16]
		 * [ 0      0.8594 0      16]
		 * [ 0.8594 0      0      16]
		 * [ 0      0      0       1]
		 */
		csc_ctl |= VC4_HD_CSC_CTL_ENABLE;
		csc_ctl |= VC4_HD_CSC_CTL_RGB2YCC;
		csc_ctl |= VC4_SET_FIELD(VC4_HD_CSC_CTL_MODE_CUSTOM,
					 VC4_HD_CSC_CTL_MODE);

		HDMI_WRITE(HDMI_CSC_12_11, (0x000 << 16) | 0x000);
		HDMI_WRITE(HDMI_CSC_14_13, (0x100 << 16) | 0x6e0);
		HDMI_WRITE(HDMI_CSC_22_21, (0x6e0 << 16) | 0x000);
		HDMI_WRITE(HDMI_CSC_24_23, (0x100 << 16) | 0x000);
		HDMI_WRITE(HDMI_CSC_32_31, (0x000 << 16) | 0x6e0);
		HDMI_WRITE(HDMI_CSC_34_33, (0x100 << 16) | 0x000);
	}

	/* The RGB order applies even when CSC is disabled. */
	HDMI_WRITE(HDMI_CSC_CTL, csc_ctl);
}

static void vc5_hdmi_csc_setup(struct vc4_hdmi *vc4_hdmi, bool enable)
{
	u32 csc_ctl;

	csc_ctl = 0x07;	/* RGB_CONVERT_MODE = custom matrix, || USE_RGB_TO_YCBCR */

	if (enable) {
		/* CEA VICs other than #1 requre limited range RGB
		 * output unless overridden by an AVI infoframe.
		 * Apply a colorspace conversion to squash 0-255 down
		 * to 16-235.  The matrix here is:
		 *
		 * [ 0.8594 0      0      16]
		 * [ 0      0.8594 0      16]
		 * [ 0      0      0.8594 16]
		 * [ 0      0      0       1]
		 * Matrix is signed 2p13 fixed point, with signed 9p6 offsets
		 */
		HDMI_WRITE(HDMI_CSC_12_11, (0x0000 << 16) | 0x1b80);
		HDMI_WRITE(HDMI_CSC_14_13, (0x0400 << 16) | 0x0000);
		HDMI_WRITE(HDMI_CSC_22_21, (0x1b80 << 16) | 0x0000);
		HDMI_WRITE(HDMI_CSC_24_23, (0x0400 << 16) | 0x0000);
		HDMI_WRITE(HDMI_CSC_32_31, (0x0000 << 16) | 0x0000);
		HDMI_WRITE(HDMI_CSC_34_33, (0x0400 << 16) | 0x1b80);
	} else {
		/* Still use the matrix for full range, but make it unity.
		 * Matrix is signed 2p13 fixed point, with signed 9p6 offsets
		 */
		HDMI_WRITE(HDMI_CSC_12_11, (0x0000 << 16) | 0x2000);
		HDMI_WRITE(HDMI_CSC_14_13, (0x0000 << 16) | 0x0000);
		HDMI_WRITE(HDMI_CSC_22_21, (0x2000 << 16) | 0x0000);
		HDMI_WRITE(HDMI_CSC_24_23, (0x0000 << 16) | 0x0000);
		HDMI_WRITE(HDMI_CSC_32_31, (0x0000 << 16) | 0x0000);
		HDMI_WRITE(HDMI_CSC_34_33, (0x0000 << 16) | 0x2000);
	}

	HDMI_WRITE(HDMI_CSC_CTL, csc_ctl);
}

static void vc4_hdmi_set_timings(struct vc4_hdmi *vc4_hdmi,
				 struct drm_connector_state *state,
				 struct drm_display_mode *mode)
{
	bool hsync_pos = mode->flags & DRM_MODE_FLAG_PHSYNC;
	bool vsync_pos = mode->flags & DRM_MODE_FLAG_PVSYNC;
	bool interlaced = mode->flags & DRM_MODE_FLAG_INTERLACE;
	u32 pixel_rep = (mode->flags & DRM_MODE_FLAG_DBLCLK) ? 2 : 1;
	u32 verta = (VC4_SET_FIELD(mode->crtc_vsync_end - mode->crtc_vsync_start,
				   VC4_HDMI_VERTA_VSP) |
		     VC4_SET_FIELD(mode->crtc_vsync_start - mode->crtc_vdisplay,
				   VC4_HDMI_VERTA_VFP) |
		     VC4_SET_FIELD(mode->crtc_vdisplay, VC4_HDMI_VERTA_VAL));
	u32 vertb = (VC4_SET_FIELD(0, VC4_HDMI_VERTB_VSPO) |
		     VC4_SET_FIELD(mode->crtc_vtotal - mode->crtc_vsync_end,
				   VC4_HDMI_VERTB_VBP));
	u32 vertb_even = (VC4_SET_FIELD(0, VC4_HDMI_VERTB_VSPO) |
			  VC4_SET_FIELD(mode->crtc_vtotal -
					mode->crtc_vsync_end -
					interlaced,
					VC4_HDMI_VERTB_VBP));

	HDMI_WRITE(HDMI_HORZA,
		   (vsync_pos ? VC4_HDMI_HORZA_VPOS : 0) |
		   (hsync_pos ? VC4_HDMI_HORZA_HPOS : 0) |
		   VC4_SET_FIELD(mode->hdisplay * pixel_rep,
				 VC4_HDMI_HORZA_HAP));

	HDMI_WRITE(HDMI_HORZB,
		   VC4_SET_FIELD((mode->htotal -
				  mode->hsync_end) * pixel_rep,
				 VC4_HDMI_HORZB_HBP) |
		   VC4_SET_FIELD((mode->hsync_end -
				  mode->hsync_start) * pixel_rep,
				 VC4_HDMI_HORZB_HSP) |
		   VC4_SET_FIELD((mode->hsync_start -
				  mode->hdisplay) * pixel_rep,
				 VC4_HDMI_HORZB_HFP));

	HDMI_WRITE(HDMI_VERTA0, verta);
	HDMI_WRITE(HDMI_VERTA1, verta);

	HDMI_WRITE(HDMI_VERTB0, vertb_even);
	HDMI_WRITE(HDMI_VERTB1, vertb);
}

static void vc5_hdmi_set_timings(struct vc4_hdmi *vc4_hdmi,
				 struct drm_connector_state *state,
				 struct drm_display_mode *mode)
{
	bool hsync_pos = mode->flags & DRM_MODE_FLAG_PHSYNC;
	bool vsync_pos = mode->flags & DRM_MODE_FLAG_PVSYNC;
	bool interlaced = mode->flags & DRM_MODE_FLAG_INTERLACE;
	u32 pixel_rep = (mode->flags & DRM_MODE_FLAG_DBLCLK) ? 2 : 1;
	u32 verta = (VC4_SET_FIELD(mode->crtc_vsync_end - mode->crtc_vsync_start,
				   VC5_HDMI_VERTA_VSP) |
		     VC4_SET_FIELD(mode->crtc_vsync_start - mode->crtc_vdisplay,
				   VC5_HDMI_VERTA_VFP) |
		     VC4_SET_FIELD(mode->crtc_vdisplay, VC5_HDMI_VERTA_VAL));
	u32 vertb = (VC4_SET_FIELD(0, VC5_HDMI_VERTB_VSPO) |
		     VC4_SET_FIELD(mode->crtc_vtotal - mode->crtc_vsync_end,
				   VC4_HDMI_VERTB_VBP));
	u32 vertb_even = (VC4_SET_FIELD(0, VC5_HDMI_VERTB_VSPO) |
			  VC4_SET_FIELD(mode->crtc_vtotal -
					mode->crtc_vsync_end -
					interlaced,
					VC4_HDMI_VERTB_VBP));
	unsigned char gcp;
	bool gcp_en;
	u32 reg;

	HDMI_WRITE(HDMI_VEC_INTERFACE_XBAR, 0x354021);
	HDMI_WRITE(HDMI_HORZA,
		   (vsync_pos ? VC5_HDMI_HORZA_VPOS : 0) |
		   (hsync_pos ? VC5_HDMI_HORZA_HPOS : 0) |
		   VC4_SET_FIELD(mode->hdisplay * pixel_rep,
				 VC5_HDMI_HORZA_HAP) |
		   VC4_SET_FIELD((mode->hsync_start -
				  mode->hdisplay) * pixel_rep,
				 VC5_HDMI_HORZA_HFP));

	HDMI_WRITE(HDMI_HORZB,
		   VC4_SET_FIELD((mode->htotal -
				  mode->hsync_end) * pixel_rep,
				 VC5_HDMI_HORZB_HBP) |
		   VC4_SET_FIELD((mode->hsync_end -
				  mode->hsync_start) * pixel_rep,
				 VC5_HDMI_HORZB_HSP));

	HDMI_WRITE(HDMI_VERTA0, verta);
	HDMI_WRITE(HDMI_VERTA1, verta);

	HDMI_WRITE(HDMI_VERTB0, vertb_even);
	HDMI_WRITE(HDMI_VERTB1, vertb);

	switch (state->max_bpc) {
	case 12:
		gcp = 6;
		gcp_en = true;
		break;
	case 10:
		gcp = 5;
		gcp_en = true;
		break;
	case 8:
	default:
		gcp = 4;
		gcp_en = false;
		break;
	}

	reg = HDMI_READ(HDMI_DEEP_COLOR_CONFIG_1);
	reg &= ~(VC5_HDMI_DEEP_COLOR_CONFIG_1_INIT_PACK_PHASE_MASK |
		 VC5_HDMI_DEEP_COLOR_CONFIG_1_COLOR_DEPTH_MASK);
	reg |= VC4_SET_FIELD(2, VC5_HDMI_DEEP_COLOR_CONFIG_1_INIT_PACK_PHASE) |
	       VC4_SET_FIELD(gcp, VC5_HDMI_DEEP_COLOR_CONFIG_1_COLOR_DEPTH);
	HDMI_WRITE(HDMI_DEEP_COLOR_CONFIG_1, reg);

	reg = HDMI_READ(HDMI_GCP_WORD_1);
	reg &= ~VC5_HDMI_GCP_WORD_1_GCP_SUBPACKET_BYTE_1_MASK;
	reg |= VC4_SET_FIELD(gcp, VC5_HDMI_GCP_WORD_1_GCP_SUBPACKET_BYTE_1);
	HDMI_WRITE(HDMI_GCP_WORD_1, reg);

	reg = HDMI_READ(HDMI_GCP_CONFIG);
	reg &= ~VC5_HDMI_GCP_CONFIG_GCP_ENABLE;
	reg |= gcp_en ? VC5_HDMI_GCP_CONFIG_GCP_ENABLE : 0;
	HDMI_WRITE(HDMI_GCP_CONFIG, reg);

	HDMI_WRITE(HDMI_CLOCK_STOP, 0);
}

static void vc4_hdmi_recenter_fifo(struct vc4_hdmi *vc4_hdmi)
{
	u32 drift;
	int ret;

	drift = HDMI_READ(HDMI_FIFO_CTL);
	drift &= VC4_HDMI_FIFO_VALID_WRITE_MASK;

	HDMI_WRITE(HDMI_FIFO_CTL,
		   drift & ~VC4_HDMI_FIFO_CTL_RECENTER);
	HDMI_WRITE(HDMI_FIFO_CTL,
		   drift | VC4_HDMI_FIFO_CTL_RECENTER);
	usleep_range(1000, 1100);
	HDMI_WRITE(HDMI_FIFO_CTL,
		   drift & ~VC4_HDMI_FIFO_CTL_RECENTER);
	HDMI_WRITE(HDMI_FIFO_CTL,
		   drift | VC4_HDMI_FIFO_CTL_RECENTER);

	ret = wait_for(HDMI_READ(HDMI_FIFO_CTL) &
		       VC4_HDMI_FIFO_CTL_RECENTER_DONE, 1);
	WARN_ONCE(ret, "Timeout waiting for "
		  "VC4_HDMI_FIFO_CTL_RECENTER_DONE");
}

static struct drm_connector_state *
vc4_hdmi_encoder_get_connector_state(struct drm_encoder *encoder,
				     struct drm_atomic_state *state)
{
	struct drm_connector_state *conn_state;
	struct drm_connector *connector;
	unsigned int i;

	for_each_new_connector_in_state(state, connector, conn_state, i) {
		if (conn_state->best_encoder == encoder)
			return conn_state;
	}

	return NULL;
}

static void vc4_hdmi_encoder_pre_crtc_configure(struct drm_encoder *encoder,
						struct drm_atomic_state *state)
{
	struct drm_connector_state *conn_state =
		vc4_hdmi_encoder_get_connector_state(encoder, state);
	struct vc4_hdmi_connector_state *vc4_conn_state =
		conn_state_to_vc4_hdmi_conn_state(conn_state);
	struct drm_display_mode *mode = &encoder->crtc->state->adjusted_mode;
	struct vc4_hdmi *vc4_hdmi = encoder_to_vc4_hdmi(encoder);
	unsigned long bvb_rate, pixel_rate, hsm_rate;
	int ret;

	ret = pm_runtime_resume_and_get(&vc4_hdmi->pdev->dev);
	if (ret < 0) {
		DRM_ERROR("Failed to retain power domain: %d\n", ret);
		return;
	}

	pixel_rate = vc4_conn_state->pixel_rate;
	ret = clk_set_rate(vc4_hdmi->pixel_clock, pixel_rate);
	if (ret) {
		DRM_ERROR("Failed to set pixel clock rate: %d\n", ret);
		goto err_put_runtime_pm;
	}

	ret = clk_prepare_enable(vc4_hdmi->pixel_clock);
	if (ret) {
		DRM_ERROR("Failed to turn on pixel clock: %d\n", ret);
		goto err_put_runtime_pm;
	}

	/*
	 * As stated in RPi's vc4 firmware "HDMI state machine (HSM) clock must
	 * be faster than pixel clock, infinitesimally faster, tested in
	 * simulation. Otherwise, exact value is unimportant for HDMI
	 * operation." This conflicts with bcm2835's vc4 documentation, which
	 * states HSM's clock has to be at least 108% of the pixel clock.
	 *
	 * Real life tests reveal that vc4's firmware statement holds up, and
	 * users are able to use pixel clocks closer to HSM's, namely for
	 * 1920x1200@60Hz. So it was decided to have leave a 1% margin between
	 * both clocks. Which, for RPi0-3 implies a maximum pixel clock of
	 * 162MHz.
	 *
	 * Additionally, the AXI clock needs to be at least 25% of
	 * pixel clock, but HSM ends up being the limiting factor.
	 */
	hsm_rate = max_t(unsigned long, 120000000, (pixel_rate / 100) * 101);
	ret = clk_set_min_rate(vc4_hdmi->hsm_clock, hsm_rate);
	if (ret) {
		DRM_ERROR("Failed to set HSM clock rate: %d\n", ret);
		goto err_disable_pixel_clock;
	}

	ret = clk_prepare_enable(vc4_hdmi->hsm_clock);
	if (ret) {
		DRM_ERROR("Failed to turn on HSM clock: %d\n", ret);
		clk_disable_unprepare(vc4_hdmi->pixel_clock);
		return;
	}

	vc4_hdmi_cec_update_clk_div(vc4_hdmi);

	if (pixel_rate > 297000000)
		bvb_rate = 300000000;
	else if (pixel_rate > 148500000)
		bvb_rate = 150000000;
	else
		bvb_rate = 75000000;

	ret = clk_set_min_rate(vc4_hdmi->pixel_bvb_clock, bvb_rate);
	if (ret) {
		DRM_ERROR("Failed to set pixel bvb clock rate: %d\n", ret);
<<<<<<< HEAD
		clk_disable_unprepare(vc4_hdmi->hsm_clock);
		clk_disable_unprepare(vc4_hdmi->pixel_clock);
		return;
=======
		goto err_disable_pixel_clock;
>>>>>>> 0239a1f7
	}

	ret = clk_prepare_enable(vc4_hdmi->pixel_bvb_clock);
	if (ret) {
		DRM_ERROR("Failed to turn on pixel bvb clock: %d\n", ret);
<<<<<<< HEAD
		clk_disable_unprepare(vc4_hdmi->hsm_clock);
		clk_disable_unprepare(vc4_hdmi->pixel_clock);
		return;
=======
		goto err_disable_pixel_clock;
>>>>>>> 0239a1f7
	}

	if (vc4_hdmi->variant->phy_init)
		vc4_hdmi->variant->phy_init(vc4_hdmi, vc4_conn_state);

	HDMI_WRITE(HDMI_SCHEDULER_CONTROL,
		   HDMI_READ(HDMI_SCHEDULER_CONTROL) |
		   VC4_HDMI_SCHEDULER_CONTROL_MANUAL_FORMAT |
		   VC4_HDMI_SCHEDULER_CONTROL_IGNORE_VSYNC_PREDICTS);

	if (vc4_hdmi->variant->set_timings)
		vc4_hdmi->variant->set_timings(vc4_hdmi, conn_state, mode);

	return;

err_disable_pixel_clock:
	clk_disable_unprepare(vc4_hdmi->pixel_clock);
err_put_runtime_pm:
	pm_runtime_put(&vc4_hdmi->pdev->dev);

	return;
}

static void vc4_hdmi_encoder_pre_crtc_enable(struct drm_encoder *encoder,
					     struct drm_atomic_state *state)
{
	struct drm_display_mode *mode = &encoder->crtc->state->adjusted_mode;
	struct vc4_hdmi_encoder *vc4_encoder = to_vc4_hdmi_encoder(encoder);
	struct vc4_hdmi *vc4_hdmi = encoder_to_vc4_hdmi(encoder);

	if (vc4_encoder->hdmi_monitor &&
	    drm_default_rgb_quant_range(mode) == HDMI_QUANTIZATION_RANGE_LIMITED) {
		if (vc4_hdmi->variant->csc_setup)
			vc4_hdmi->variant->csc_setup(vc4_hdmi, true);

		vc4_encoder->limited_rgb_range = true;
	} else {
		if (vc4_hdmi->variant->csc_setup)
			vc4_hdmi->variant->csc_setup(vc4_hdmi, false);

		vc4_encoder->limited_rgb_range = false;
	}

	HDMI_WRITE(HDMI_FIFO_CTL, VC4_HDMI_FIFO_CTL_MASTER_SLAVE_N);
}

static void vc4_hdmi_encoder_post_crtc_enable(struct drm_encoder *encoder,
					      struct drm_atomic_state *state)
{
	struct drm_display_mode *mode = &encoder->crtc->state->adjusted_mode;
	struct vc4_hdmi *vc4_hdmi = encoder_to_vc4_hdmi(encoder);
	struct vc4_hdmi_encoder *vc4_encoder = to_vc4_hdmi_encoder(encoder);
	bool hsync_pos = mode->flags & DRM_MODE_FLAG_PHSYNC;
	bool vsync_pos = mode->flags & DRM_MODE_FLAG_PVSYNC;
	int ret;

	HDMI_WRITE(HDMI_VID_CTL,
		   VC4_HD_VID_CTL_ENABLE |
		   VC4_HD_VID_CTL_CLRRGB |
		   VC4_HD_VID_CTL_UNDERFLOW_ENABLE |
		   VC4_HD_VID_CTL_FRAME_COUNTER_RESET |
		   (vsync_pos ? 0 : VC4_HD_VID_CTL_VSYNC_LOW) |
		   (hsync_pos ? 0 : VC4_HD_VID_CTL_HSYNC_LOW));

	HDMI_WRITE(HDMI_VID_CTL,
		   HDMI_READ(HDMI_VID_CTL) & ~VC4_HD_VID_CTL_BLANKPIX);

	if (vc4_encoder->hdmi_monitor) {
		HDMI_WRITE(HDMI_SCHEDULER_CONTROL,
			   HDMI_READ(HDMI_SCHEDULER_CONTROL) |
			   VC4_HDMI_SCHEDULER_CONTROL_MODE_HDMI);

		ret = wait_for(HDMI_READ(HDMI_SCHEDULER_CONTROL) &
			       VC4_HDMI_SCHEDULER_CONTROL_HDMI_ACTIVE, 1000);
		WARN_ONCE(ret, "Timeout waiting for "
			  "VC4_HDMI_SCHEDULER_CONTROL_HDMI_ACTIVE\n");
	} else {
		HDMI_WRITE(HDMI_RAM_PACKET_CONFIG,
			   HDMI_READ(HDMI_RAM_PACKET_CONFIG) &
			   ~(VC4_HDMI_RAM_PACKET_ENABLE));
		HDMI_WRITE(HDMI_SCHEDULER_CONTROL,
			   HDMI_READ(HDMI_SCHEDULER_CONTROL) &
			   ~VC4_HDMI_SCHEDULER_CONTROL_MODE_HDMI);

		ret = wait_for(!(HDMI_READ(HDMI_SCHEDULER_CONTROL) &
				 VC4_HDMI_SCHEDULER_CONTROL_HDMI_ACTIVE), 1000);
		WARN_ONCE(ret, "Timeout waiting for "
			  "!VC4_HDMI_SCHEDULER_CONTROL_HDMI_ACTIVE\n");
	}

	if (vc4_encoder->hdmi_monitor) {
		WARN_ON(!(HDMI_READ(HDMI_SCHEDULER_CONTROL) &
			  VC4_HDMI_SCHEDULER_CONTROL_HDMI_ACTIVE));
		HDMI_WRITE(HDMI_SCHEDULER_CONTROL,
			   HDMI_READ(HDMI_SCHEDULER_CONTROL) |
			   VC4_HDMI_SCHEDULER_CONTROL_VERT_ALWAYS_KEEPOUT);

		HDMI_WRITE(HDMI_RAM_PACKET_CONFIG,
			   VC4_HDMI_RAM_PACKET_ENABLE);

		vc4_hdmi_set_infoframes(encoder);
	}

	vc4_hdmi_recenter_fifo(vc4_hdmi);
	vc4_hdmi_enable_scrambling(encoder);
}

static void vc4_hdmi_encoder_enable(struct drm_encoder *encoder)
{
}

#define WIFI_2_4GHz_CH1_MIN_FREQ	2400000000ULL
#define WIFI_2_4GHz_CH1_MAX_FREQ	2422000000ULL

static int vc4_hdmi_encoder_atomic_check(struct drm_encoder *encoder,
					 struct drm_crtc_state *crtc_state,
					 struct drm_connector_state *conn_state)
{
	struct vc4_hdmi_connector_state *vc4_state = conn_state_to_vc4_hdmi_conn_state(conn_state);
	struct drm_display_mode *mode = &crtc_state->adjusted_mode;
	struct vc4_hdmi *vc4_hdmi = encoder_to_vc4_hdmi(encoder);
	unsigned long long pixel_rate = mode->clock * 1000;
	unsigned long long tmds_rate;

	if (vc4_hdmi->variant->unsupported_odd_h_timings &&
	    ((mode->hdisplay % 2) || (mode->hsync_start % 2) ||
	     (mode->hsync_end % 2) || (mode->htotal % 2)))
		return -EINVAL;

	/*
	 * The 1440p@60 pixel rate is in the same range than the first
	 * WiFi channel (between 2.4GHz and 2.422GHz with 22MHz
	 * bandwidth). Slightly lower the frequency to bring it out of
	 * the WiFi range.
	 */
	tmds_rate = pixel_rate * 10;
	if (vc4_hdmi->disable_wifi_frequencies &&
	    (tmds_rate >= WIFI_2_4GHz_CH1_MIN_FREQ &&
	     tmds_rate <= WIFI_2_4GHz_CH1_MAX_FREQ)) {
		mode->clock = 238560;
		pixel_rate = mode->clock * 1000;
	}

	if (conn_state->max_bpc == 12) {
		pixel_rate = pixel_rate * 150;
		do_div(pixel_rate, 100);
	} else if (conn_state->max_bpc == 10) {
		pixel_rate = pixel_rate * 125;
		do_div(pixel_rate, 100);
	}

	if (mode->flags & DRM_MODE_FLAG_DBLCLK)
		pixel_rate = pixel_rate * 2;

	if (pixel_rate > vc4_hdmi->variant->max_pixel_clock)
		return -EINVAL;

	if (vc4_hdmi->disable_4kp60 && (pixel_rate > HDMI_14_MAX_TMDS_CLK))
		return -EINVAL;

	vc4_state->pixel_rate = pixel_rate;

	return 0;
}

static enum drm_mode_status
vc4_hdmi_encoder_mode_valid(struct drm_encoder *encoder,
			    const struct drm_display_mode *mode)
{
	struct vc4_hdmi *vc4_hdmi = encoder_to_vc4_hdmi(encoder);

	if (vc4_hdmi->variant->unsupported_odd_h_timings &&
	    ((mode->hdisplay % 2) || (mode->hsync_start % 2) ||
	     (mode->hsync_end % 2) || (mode->htotal % 2)))
		return MODE_H_ILLEGAL;

	if ((mode->clock * 1000) > vc4_hdmi->variant->max_pixel_clock)
		return MODE_CLOCK_HIGH;

	if (vc4_hdmi->disable_4kp60 && vc4_hdmi_mode_needs_scrambling(mode))
		return MODE_CLOCK_HIGH;

	return MODE_OK;
}

static const struct drm_encoder_helper_funcs vc4_hdmi_encoder_helper_funcs = {
	.atomic_check = vc4_hdmi_encoder_atomic_check,
	.mode_valid = vc4_hdmi_encoder_mode_valid,
	.disable = vc4_hdmi_encoder_disable,
	.enable = vc4_hdmi_encoder_enable,
};

static u32 vc4_hdmi_channel_map(struct vc4_hdmi *vc4_hdmi, u32 channel_mask)
{
	int i;
	u32 channel_map = 0;

	for (i = 0; i < 8; i++) {
		if (channel_mask & BIT(i))
			channel_map |= i << (3 * i);
	}
	return channel_map;
}

static u32 vc5_hdmi_channel_map(struct vc4_hdmi *vc4_hdmi, u32 channel_mask)
{
	int i;
	u32 channel_map = 0;

	for (i = 0; i < 8; i++) {
		if (channel_mask & BIT(i))
			channel_map |= i << (4 * i);
	}
	return channel_map;
}

/* HDMI audio codec callbacks */
static void vc4_hdmi_audio_set_mai_clock(struct vc4_hdmi *vc4_hdmi,
					 unsigned int samplerate)
{
	u32 hsm_clock = clk_get_rate(vc4_hdmi->audio_clock);
	unsigned long n, m;

	rational_best_approximation(hsm_clock, samplerate,
				    VC4_HD_MAI_SMP_N_MASK >>
				    VC4_HD_MAI_SMP_N_SHIFT,
				    (VC4_HD_MAI_SMP_M_MASK >>
				     VC4_HD_MAI_SMP_M_SHIFT) + 1,
				    &n, &m);

	HDMI_WRITE(HDMI_MAI_SMP,
		   VC4_SET_FIELD(n, VC4_HD_MAI_SMP_N) |
		   VC4_SET_FIELD(m - 1, VC4_HD_MAI_SMP_M));
}

static void vc4_hdmi_set_n_cts(struct vc4_hdmi *vc4_hdmi, unsigned int samplerate)
{
	struct drm_encoder *encoder = &vc4_hdmi->encoder.base.base;
	struct drm_crtc *crtc = encoder->crtc;
	const struct drm_display_mode *mode = &crtc->state->adjusted_mode;
	u32 n, cts;
	u64 tmp;

	n = 128 * samplerate / 1000;
	tmp = (u64)(mode->clock * 1000) * n;
	do_div(tmp, 128 * samplerate);
	cts = tmp;

	HDMI_WRITE(HDMI_CRP_CFG,
		   VC4_HDMI_CRP_CFG_EXTERNAL_CTS_EN |
		   VC4_SET_FIELD(n, VC4_HDMI_CRP_CFG_N));

	/*
	 * We could get slightly more accurate clocks in some cases by
	 * providing a CTS_1 value.  The two CTS values are alternated
	 * between based on the period fields
	 */
	HDMI_WRITE(HDMI_CTS_0, cts);
	HDMI_WRITE(HDMI_CTS_1, cts);
}

static inline struct vc4_hdmi *dai_to_hdmi(struct snd_soc_dai *dai)
{
	struct snd_soc_card *card = snd_soc_dai_get_drvdata(dai);

	return snd_soc_card_get_drvdata(card);
}

static int vc4_hdmi_audio_startup(struct device *dev, void *data)
{
	struct vc4_hdmi *vc4_hdmi = dev_get_drvdata(dev);
	struct drm_encoder *encoder = &vc4_hdmi->encoder.base.base;

	/*
	 * If the HDMI encoder hasn't probed, or the encoder is
	 * currently in DVI mode, treat the codec dai as missing.
	 */
	if (!encoder->crtc || !(HDMI_READ(HDMI_RAM_PACKET_CONFIG) &
				VC4_HDMI_RAM_PACKET_ENABLE))
		return -ENODEV;

	vc4_hdmi->audio.streaming = true;

	HDMI_WRITE(HDMI_MAI_CTL,
		   VC4_HD_MAI_CTL_RESET |
		   VC4_HD_MAI_CTL_FLUSH |
		   VC4_HD_MAI_CTL_DLATE |
		   VC4_HD_MAI_CTL_ERRORE |
		   VC4_HD_MAI_CTL_ERRORF);

	if (vc4_hdmi->variant->phy_rng_enable)
		vc4_hdmi->variant->phy_rng_enable(vc4_hdmi);

	return 0;
}

static void vc4_hdmi_audio_reset(struct vc4_hdmi *vc4_hdmi)
{
	struct drm_encoder *encoder = &vc4_hdmi->encoder.base.base;
	struct device *dev = &vc4_hdmi->pdev->dev;
	int ret;

	vc4_hdmi->audio.streaming = false;
	ret = vc4_hdmi_stop_packet(encoder, HDMI_INFOFRAME_TYPE_AUDIO, false);
	if (ret)
		dev_err(dev, "Failed to stop audio infoframe: %d\n", ret);

	HDMI_WRITE(HDMI_MAI_CTL, VC4_HD_MAI_CTL_RESET);
	HDMI_WRITE(HDMI_MAI_CTL, VC4_HD_MAI_CTL_ERRORF);
	HDMI_WRITE(HDMI_MAI_CTL, VC4_HD_MAI_CTL_FLUSH);
}

static void vc4_hdmi_audio_shutdown(struct device *dev, void *data)
{
	struct vc4_hdmi *vc4_hdmi = dev_get_drvdata(dev);

	HDMI_WRITE(HDMI_MAI_CTL,
		   VC4_HD_MAI_CTL_DLATE |
		   VC4_HD_MAI_CTL_ERRORE |
		   VC4_HD_MAI_CTL_ERRORF);

	if (vc4_hdmi->variant->phy_rng_disable)
		vc4_hdmi->variant->phy_rng_disable(vc4_hdmi);

	vc4_hdmi->audio.streaming = false;
	vc4_hdmi_audio_reset(vc4_hdmi);
}

static int sample_rate_to_mai_fmt(int samplerate)
{
	switch (samplerate) {
	case 8000:
		return VC4_HDMI_MAI_SAMPLE_RATE_8000;
	case 11025:
		return VC4_HDMI_MAI_SAMPLE_RATE_11025;
	case 12000:
		return VC4_HDMI_MAI_SAMPLE_RATE_12000;
	case 16000:
		return VC4_HDMI_MAI_SAMPLE_RATE_16000;
	case 22050:
		return VC4_HDMI_MAI_SAMPLE_RATE_22050;
	case 24000:
		return VC4_HDMI_MAI_SAMPLE_RATE_24000;
	case 32000:
		return VC4_HDMI_MAI_SAMPLE_RATE_32000;
	case 44100:
		return VC4_HDMI_MAI_SAMPLE_RATE_44100;
	case 48000:
		return VC4_HDMI_MAI_SAMPLE_RATE_48000;
	case 64000:
		return VC4_HDMI_MAI_SAMPLE_RATE_64000;
	case 88200:
		return VC4_HDMI_MAI_SAMPLE_RATE_88200;
	case 96000:
		return VC4_HDMI_MAI_SAMPLE_RATE_96000;
	case 128000:
		return VC4_HDMI_MAI_SAMPLE_RATE_128000;
	case 176400:
		return VC4_HDMI_MAI_SAMPLE_RATE_176400;
	case 192000:
		return VC4_HDMI_MAI_SAMPLE_RATE_192000;
	default:
		return VC4_HDMI_MAI_SAMPLE_RATE_NOT_INDICATED;
	}
}

/* HDMI audio codec callbacks */
static int vc4_hdmi_audio_prepare(struct device *dev, void *data,
				  struct hdmi_codec_daifmt *daifmt,
				  struct hdmi_codec_params *params)
{
	struct vc4_hdmi *vc4_hdmi = dev_get_drvdata(dev);
	struct drm_encoder *encoder = &vc4_hdmi->encoder.base.base;
	unsigned int sample_rate = params->sample_rate;
	unsigned int channels = params->channels;
	u32 audio_packet_config, channel_mask;
	u32 channel_map;
	u32 mai_audio_format;
	u32 mai_sample_rate;

	dev_dbg(dev, "%s: %u Hz, %d bit, %d channels\n", __func__,
		sample_rate, params->sample_width, channels);

	HDMI_WRITE(HDMI_MAI_CTL,
		   VC4_SET_FIELD(channels, VC4_HD_MAI_CTL_CHNUM) |
		   VC4_HD_MAI_CTL_WHOLSMP |
		   VC4_HD_MAI_CTL_CHALIGN |
		   VC4_HD_MAI_CTL_ENABLE);

	vc4_hdmi_audio_set_mai_clock(vc4_hdmi, sample_rate);

	mai_sample_rate = sample_rate_to_mai_fmt(sample_rate);
	if (params->iec.status[0] & IEC958_AES0_NONAUDIO &&
	    params->channels == 8)
		mai_audio_format = VC4_HDMI_MAI_FORMAT_HBR;
	else
		mai_audio_format = VC4_HDMI_MAI_FORMAT_PCM;
	HDMI_WRITE(HDMI_MAI_FMT,
		   VC4_SET_FIELD(mai_sample_rate,
				 VC4_HDMI_MAI_FORMAT_SAMPLE_RATE) |
		   VC4_SET_FIELD(mai_audio_format,
				 VC4_HDMI_MAI_FORMAT_AUDIO_FORMAT));

	/* The B frame identifier should match the value used by alsa-lib (8) */
	audio_packet_config =
		VC4_HDMI_AUDIO_PACKET_ZERO_DATA_ON_SAMPLE_FLAT |
		VC4_HDMI_AUDIO_PACKET_ZERO_DATA_ON_INACTIVE_CHANNELS |
		VC4_SET_FIELD(0x8, VC4_HDMI_AUDIO_PACKET_B_FRAME_IDENTIFIER);

	channel_mask = GENMASK(channels - 1, 0);
	audio_packet_config |= VC4_SET_FIELD(channel_mask,
					     VC4_HDMI_AUDIO_PACKET_CEA_MASK);

	/* Set the MAI threshold */
	HDMI_WRITE(HDMI_MAI_THR,
		   VC4_SET_FIELD(0x10, VC4_HD_MAI_THR_PANICHIGH) |
		   VC4_SET_FIELD(0x10, VC4_HD_MAI_THR_PANICLOW) |
		   VC4_SET_FIELD(0x10, VC4_HD_MAI_THR_DREQHIGH) |
		   VC4_SET_FIELD(0x10, VC4_HD_MAI_THR_DREQLOW));

	HDMI_WRITE(HDMI_MAI_CONFIG,
		   VC4_HDMI_MAI_CONFIG_BIT_REVERSE |
		   VC4_HDMI_MAI_CONFIG_FORMAT_REVERSE |
		   VC4_SET_FIELD(channel_mask, VC4_HDMI_MAI_CHANNEL_MASK));

	channel_map = vc4_hdmi->variant->channel_map(vc4_hdmi, channel_mask);
	HDMI_WRITE(HDMI_MAI_CHANNEL_MAP, channel_map);
	HDMI_WRITE(HDMI_AUDIO_PACKET_CONFIG, audio_packet_config);
	vc4_hdmi_set_n_cts(vc4_hdmi, sample_rate);

	memcpy(&vc4_hdmi->audio.infoframe, &params->cea, sizeof(params->cea));
	vc4_hdmi_set_audio_infoframe(encoder);

	return 0;
}

static const struct snd_soc_component_driver vc4_hdmi_audio_cpu_dai_comp = {
	.name = "vc4-hdmi-cpu-dai-component",
};

static int vc4_hdmi_audio_cpu_dai_probe(struct snd_soc_dai *dai)
{
	struct vc4_hdmi *vc4_hdmi = dai_to_hdmi(dai);

	snd_soc_dai_init_dma_data(dai, &vc4_hdmi->audio.dma_data, NULL);

	return 0;
}

static struct snd_soc_dai_driver vc4_hdmi_audio_cpu_dai_drv = {
	.name = "vc4-hdmi-cpu-dai",
	.probe  = vc4_hdmi_audio_cpu_dai_probe,
	.playback = {
		.stream_name = "Playback",
		.channels_min = 1,
		.channels_max = 8,
		.rates = SNDRV_PCM_RATE_32000 | SNDRV_PCM_RATE_44100 |
			 SNDRV_PCM_RATE_48000 | SNDRV_PCM_RATE_88200 |
			 SNDRV_PCM_RATE_96000 | SNDRV_PCM_RATE_176400 |
			 SNDRV_PCM_RATE_192000,
		.formats = SNDRV_PCM_FMTBIT_IEC958_SUBFRAME_LE,
	},
};

static const struct snd_dmaengine_pcm_config pcm_conf = {
	.chan_names[SNDRV_PCM_STREAM_PLAYBACK] = "audio-rx",
	.prepare_slave_config = snd_dmaengine_pcm_prepare_slave_config,
};

static int vc4_hdmi_audio_get_eld(struct device *dev, void *data,
				  uint8_t *buf, size_t len)
{
	struct vc4_hdmi *vc4_hdmi = dev_get_drvdata(dev);
	struct drm_connector *connector = &vc4_hdmi->connector;

	memcpy(buf, connector->eld, min(sizeof(connector->eld), len));

	return 0;
}

static const struct hdmi_codec_ops vc4_hdmi_codec_ops = {
	.get_eld = vc4_hdmi_audio_get_eld,
	.prepare = vc4_hdmi_audio_prepare,
	.audio_shutdown = vc4_hdmi_audio_shutdown,
	.audio_startup = vc4_hdmi_audio_startup,
};

static struct hdmi_codec_pdata vc4_hdmi_codec_pdata = {
	.ops = &vc4_hdmi_codec_ops,
	.max_i2s_channels = 8,
	.i2s = 1,
};

static int vc4_hdmi_audio_init(struct vc4_hdmi *vc4_hdmi)
{
	const struct vc4_hdmi_register *mai_data =
		&vc4_hdmi->variant->registers[HDMI_MAI_DATA];
	struct snd_soc_dai_link *dai_link = &vc4_hdmi->audio.link;
	struct snd_soc_card *card = &vc4_hdmi->audio.card;
	struct device *dev = &vc4_hdmi->pdev->dev;
	struct platform_device *codec_pdev;
	const __be32 *addr;
	int index;
	int ret;

	if (!of_find_property(dev->of_node, "dmas", NULL)) {
		dev_warn(dev,
			 "'dmas' DT property is missing, no HDMI audio\n");
		return 0;
	}

	if (mai_data->reg != VC4_HD) {
		WARN_ONCE(true, "MAI isn't in the HD block\n");
		return -EINVAL;
	}

	/*
	 * Get the physical address of VC4_HD_MAI_DATA. We need to retrieve
	 * the bus address specified in the DT, because the physical address
	 * (the one returned by platform_get_resource()) is not appropriate
	 * for DMA transfers.
	 * This VC/MMU should probably be exposed to avoid this kind of hacks.
	 */
	index = of_property_match_string(dev->of_node, "reg-names", "hd");
	/* Before BCM2711, we don't have a named register range */
	if (index < 0)
		index = 1;

	addr = of_get_address(dev->of_node, index, NULL, NULL);

	vc4_hdmi->audio.dma_data.addr = be32_to_cpup(addr) + mai_data->offset;
	vc4_hdmi->audio.dma_data.addr_width = DMA_SLAVE_BUSWIDTH_4_BYTES;
	vc4_hdmi->audio.dma_data.maxburst = 2;

	ret = devm_snd_dmaengine_pcm_register(dev, &pcm_conf, 0);
	if (ret) {
		dev_err(dev, "Could not register PCM component: %d\n", ret);
		return ret;
	}

	ret = devm_snd_soc_register_component(dev, &vc4_hdmi_audio_cpu_dai_comp,
					      &vc4_hdmi_audio_cpu_dai_drv, 1);
	if (ret) {
		dev_err(dev, "Could not register CPU DAI: %d\n", ret);
		return ret;
	}

	codec_pdev = platform_device_register_data(dev, HDMI_CODEC_DRV_NAME,
						   PLATFORM_DEVID_AUTO,
						   &vc4_hdmi_codec_pdata,
						   sizeof(vc4_hdmi_codec_pdata));
	if (IS_ERR(codec_pdev)) {
		dev_err(dev, "Couldn't register the HDMI codec: %ld\n", PTR_ERR(codec_pdev));
		return PTR_ERR(codec_pdev);
	}

	dai_link->cpus		= &vc4_hdmi->audio.cpu;
	dai_link->codecs	= &vc4_hdmi->audio.codec;
	dai_link->platforms	= &vc4_hdmi->audio.platform;

	dai_link->num_cpus	= 1;
	dai_link->num_codecs	= 1;
	dai_link->num_platforms	= 1;

	dai_link->name = "MAI";
	dai_link->stream_name = "MAI PCM";
	dai_link->codecs->dai_name = "i2s-hifi";
	dai_link->cpus->dai_name = dev_name(dev);
	dai_link->codecs->name = dev_name(&codec_pdev->dev);
	dai_link->platforms->name = dev_name(dev);

	card->dai_link = dai_link;
	card->num_links = 1;
	card->name = vc4_hdmi->variant->card_name;
	card->driver_name = "vc4-hdmi";
	card->dev = dev;
	card->owner = THIS_MODULE;

	/*
	 * Be careful, snd_soc_register_card() calls dev_set_drvdata() and
	 * stores a pointer to the snd card object in dev->driver_data. This
	 * means we cannot use it for something else. The hdmi back-pointer is
	 * now stored in card->drvdata and should be retrieved with
	 * snd_soc_card_get_drvdata() if needed.
	 */
	snd_soc_card_set_drvdata(card, vc4_hdmi);
	ret = devm_snd_soc_register_card(dev, card);
	if (ret)
		dev_err_probe(dev, ret, "Could not register sound card\n");

	return ret;

}

static irqreturn_t vc4_hdmi_hpd_irq_thread(int irq, void *priv)
{
	struct vc4_hdmi *vc4_hdmi = priv;
	struct drm_device *dev = vc4_hdmi->connector.dev;

	if (dev && dev->registered)
		drm_kms_helper_hotplug_event(dev);

	return IRQ_HANDLED;
}

static int vc4_hdmi_hotplug_init(struct vc4_hdmi *vc4_hdmi)
{
	struct drm_connector *connector = &vc4_hdmi->connector;
	struct platform_device *pdev = vc4_hdmi->pdev;
	int ret;

	if (vc4_hdmi->variant->external_irq_controller) {
		unsigned int hpd_con = platform_get_irq_byname(pdev, "hpd-connected");
		unsigned int hpd_rm = platform_get_irq_byname(pdev, "hpd-removed");

		ret = request_threaded_irq(hpd_con,
					   NULL,
					   vc4_hdmi_hpd_irq_thread, IRQF_ONESHOT,
					   "vc4 hdmi hpd connected", vc4_hdmi);
		if (ret)
			return ret;

		ret = request_threaded_irq(hpd_rm,
					   NULL,
					   vc4_hdmi_hpd_irq_thread, IRQF_ONESHOT,
					   "vc4 hdmi hpd disconnected", vc4_hdmi);
		if (ret) {
			free_irq(hpd_con, vc4_hdmi);
			return ret;
		}

		connector->polled = DRM_CONNECTOR_POLL_HPD;
	}

	return 0;
}

static void vc4_hdmi_hotplug_exit(struct vc4_hdmi *vc4_hdmi)
{
	struct platform_device *pdev = vc4_hdmi->pdev;

	if (vc4_hdmi->variant->external_irq_controller) {
		free_irq(platform_get_irq_byname(pdev, "hpd-connected"), vc4_hdmi);
		free_irq(platform_get_irq_byname(pdev, "hpd-removed"), vc4_hdmi);
	}
}

#ifdef CONFIG_DRM_VC4_HDMI_CEC
static irqreturn_t vc4_cec_irq_handler_rx_thread(int irq, void *priv)
{
	struct vc4_hdmi *vc4_hdmi = priv;

	if (vc4_hdmi->cec_rx_msg.len)
		cec_received_msg(vc4_hdmi->cec_adap,
				 &vc4_hdmi->cec_rx_msg);

	return IRQ_HANDLED;
}

static irqreturn_t vc4_cec_irq_handler_tx_thread(int irq, void *priv)
{
	struct vc4_hdmi *vc4_hdmi = priv;

	if (vc4_hdmi->cec_tx_ok) {
		cec_transmit_done(vc4_hdmi->cec_adap, CEC_TX_STATUS_OK,
				  0, 0, 0, 0);
	} else {
		/*
		 * This CEC implementation makes 1 retry, so if we
		 * get a NACK, then that means it made 2 attempts.
		 */
		cec_transmit_done(vc4_hdmi->cec_adap, CEC_TX_STATUS_NACK,
				  0, 2, 0, 0);
	}
	return IRQ_HANDLED;
}

static irqreturn_t vc4_cec_irq_handler_thread(int irq, void *priv)
{
	struct vc4_hdmi *vc4_hdmi = priv;
	irqreturn_t ret;

	if (vc4_hdmi->cec_irq_was_rx)
		ret = vc4_cec_irq_handler_rx_thread(irq, priv);
	else
		ret = vc4_cec_irq_handler_tx_thread(irq, priv);

	return ret;
}

static void vc4_cec_read_msg(struct vc4_hdmi *vc4_hdmi, u32 cntrl1)
{
	struct drm_device *dev = vc4_hdmi->connector.dev;
	struct cec_msg *msg = &vc4_hdmi->cec_rx_msg;
	unsigned int i;

	msg->len = 1 + ((cntrl1 & VC4_HDMI_CEC_REC_WRD_CNT_MASK) >>
					VC4_HDMI_CEC_REC_WRD_CNT_SHIFT);

	if (msg->len > 16) {
		drm_err(dev, "Attempting to read too much data (%d)\n", msg->len);
		return;
	}

	for (i = 0; i < msg->len; i += 4) {
		u32 val = HDMI_READ(HDMI_CEC_RX_DATA_1 + (i >> 2));

		msg->msg[i] = val & 0xff;
		msg->msg[i + 1] = (val >> 8) & 0xff;
		msg->msg[i + 2] = (val >> 16) & 0xff;
		msg->msg[i + 3] = (val >> 24) & 0xff;
	}
}

static irqreturn_t vc4_cec_irq_handler_tx_bare(int irq, void *priv)
{
	struct vc4_hdmi *vc4_hdmi = priv;
	u32 cntrl1;

	cntrl1 = HDMI_READ(HDMI_CEC_CNTRL_1);
	vc4_hdmi->cec_tx_ok = cntrl1 & VC4_HDMI_CEC_TX_STATUS_GOOD;
	cntrl1 &= ~VC4_HDMI_CEC_START_XMIT_BEGIN;
	HDMI_WRITE(HDMI_CEC_CNTRL_1, cntrl1);

	return IRQ_WAKE_THREAD;
}

static irqreturn_t vc4_cec_irq_handler_rx_bare(int irq, void *priv)
{
	struct vc4_hdmi *vc4_hdmi = priv;
	u32 cntrl1;

	vc4_hdmi->cec_rx_msg.len = 0;
	cntrl1 = HDMI_READ(HDMI_CEC_CNTRL_1);
	vc4_cec_read_msg(vc4_hdmi, cntrl1);
	cntrl1 |= VC4_HDMI_CEC_CLEAR_RECEIVE_OFF;
	HDMI_WRITE(HDMI_CEC_CNTRL_1, cntrl1);
	cntrl1 &= ~VC4_HDMI_CEC_CLEAR_RECEIVE_OFF;

	HDMI_WRITE(HDMI_CEC_CNTRL_1, cntrl1);

	return IRQ_WAKE_THREAD;
}

static irqreturn_t vc4_cec_irq_handler(int irq, void *priv)
{
	struct vc4_hdmi *vc4_hdmi = priv;
	u32 stat = HDMI_READ(HDMI_CEC_CPU_STATUS);
	irqreturn_t ret;
	u32 cntrl5;

	if (!(stat & VC4_HDMI_CPU_CEC))
		return IRQ_NONE;

	cntrl5 = HDMI_READ(HDMI_CEC_CNTRL_5);
	vc4_hdmi->cec_irq_was_rx = cntrl5 & VC4_HDMI_CEC_RX_CEC_INT;
	if (vc4_hdmi->cec_irq_was_rx)
		ret = vc4_cec_irq_handler_rx_bare(irq, priv);
	else
		ret = vc4_cec_irq_handler_tx_bare(irq, priv);

	HDMI_WRITE(HDMI_CEC_CPU_CLEAR, VC4_HDMI_CPU_CEC);
	return ret;
}

static int vc4_hdmi_cec_enable(struct cec_adapter *adap)
{
	struct vc4_hdmi *vc4_hdmi = cec_get_drvdata(adap);
	/* clock period in microseconds */
	const u32 usecs = 1000000 / CEC_CLOCK_FREQ;
	u32 val;
	int ret;

	ret = pm_runtime_resume_and_get(&vc4_hdmi->pdev->dev);
	if (ret)
		return ret;

	val = HDMI_READ(HDMI_CEC_CNTRL_5);
	val &= ~(VC4_HDMI_CEC_TX_SW_RESET | VC4_HDMI_CEC_RX_SW_RESET |
		 VC4_HDMI_CEC_CNT_TO_4700_US_MASK |
		 VC4_HDMI_CEC_CNT_TO_4500_US_MASK);
	val |= ((4700 / usecs) << VC4_HDMI_CEC_CNT_TO_4700_US_SHIFT) |
	       ((4500 / usecs) << VC4_HDMI_CEC_CNT_TO_4500_US_SHIFT);

	HDMI_WRITE(HDMI_CEC_CNTRL_5, val |
		   VC4_HDMI_CEC_TX_SW_RESET | VC4_HDMI_CEC_RX_SW_RESET);
	HDMI_WRITE(HDMI_CEC_CNTRL_5, val);
	HDMI_WRITE(HDMI_CEC_CNTRL_2,
		   ((1500 / usecs) << VC4_HDMI_CEC_CNT_TO_1500_US_SHIFT) |
		   ((1300 / usecs) << VC4_HDMI_CEC_CNT_TO_1300_US_SHIFT) |
		   ((800 / usecs) << VC4_HDMI_CEC_CNT_TO_800_US_SHIFT) |
		   ((600 / usecs) << VC4_HDMI_CEC_CNT_TO_600_US_SHIFT) |
		   ((400 / usecs) << VC4_HDMI_CEC_CNT_TO_400_US_SHIFT));
	HDMI_WRITE(HDMI_CEC_CNTRL_3,
		   ((2750 / usecs) << VC4_HDMI_CEC_CNT_TO_2750_US_SHIFT) |
		   ((2400 / usecs) << VC4_HDMI_CEC_CNT_TO_2400_US_SHIFT) |
		   ((2050 / usecs) << VC4_HDMI_CEC_CNT_TO_2050_US_SHIFT) |
		   ((1700 / usecs) << VC4_HDMI_CEC_CNT_TO_1700_US_SHIFT));
	HDMI_WRITE(HDMI_CEC_CNTRL_4,
		   ((4300 / usecs) << VC4_HDMI_CEC_CNT_TO_4300_US_SHIFT) |
		   ((3900 / usecs) << VC4_HDMI_CEC_CNT_TO_3900_US_SHIFT) |
		   ((3600 / usecs) << VC4_HDMI_CEC_CNT_TO_3600_US_SHIFT) |
		   ((3500 / usecs) << VC4_HDMI_CEC_CNT_TO_3500_US_SHIFT));

	if (!vc4_hdmi->variant->external_irq_controller)
		HDMI_WRITE(HDMI_CEC_CPU_MASK_CLEAR, VC4_HDMI_CPU_CEC);

	return 0;
}

static int vc4_hdmi_cec_disable(struct cec_adapter *adap)
{
	struct vc4_hdmi *vc4_hdmi = cec_get_drvdata(adap);

	if (!vc4_hdmi->variant->external_irq_controller)
		HDMI_WRITE(HDMI_CEC_CPU_MASK_SET, VC4_HDMI_CPU_CEC);

	HDMI_WRITE(HDMI_CEC_CNTRL_5, HDMI_READ(HDMI_CEC_CNTRL_5) |
		   VC4_HDMI_CEC_TX_SW_RESET | VC4_HDMI_CEC_RX_SW_RESET);

	pm_runtime_put(&vc4_hdmi->pdev->dev);

	return 0;
}

static int vc4_hdmi_cec_adap_enable(struct cec_adapter *adap, bool enable)
{
	if (enable)
		return vc4_hdmi_cec_enable(adap);
	else
		return vc4_hdmi_cec_disable(adap);
}

static int vc4_hdmi_cec_adap_log_addr(struct cec_adapter *adap, u8 log_addr)
{
	struct vc4_hdmi *vc4_hdmi = cec_get_drvdata(adap);

	HDMI_WRITE(HDMI_CEC_CNTRL_1,
		   (HDMI_READ(HDMI_CEC_CNTRL_1) & ~VC4_HDMI_CEC_ADDR_MASK) |
		   (log_addr & 0xf) << VC4_HDMI_CEC_ADDR_SHIFT);
	return 0;
}

static int vc4_hdmi_cec_adap_transmit(struct cec_adapter *adap, u8 attempts,
				      u32 signal_free_time, struct cec_msg *msg)
{
	struct vc4_hdmi *vc4_hdmi = cec_get_drvdata(adap);
	struct drm_device *dev = vc4_hdmi->connector.dev;
	u32 val;
	unsigned int i;

	if (msg->len > 16) {
		drm_err(dev, "Attempting to transmit too much data (%d)\n", msg->len);
		return -ENOMEM;
	}

	for (i = 0; i < msg->len; i += 4)
		HDMI_WRITE(HDMI_CEC_TX_DATA_1 + (i >> 2),
			   (msg->msg[i]) |
			   (msg->msg[i + 1] << 8) |
			   (msg->msg[i + 2] << 16) |
			   (msg->msg[i + 3] << 24));

	val = HDMI_READ(HDMI_CEC_CNTRL_1);
	val &= ~VC4_HDMI_CEC_START_XMIT_BEGIN;
	HDMI_WRITE(HDMI_CEC_CNTRL_1, val);
	val &= ~VC4_HDMI_CEC_MESSAGE_LENGTH_MASK;
	val |= (msg->len - 1) << VC4_HDMI_CEC_MESSAGE_LENGTH_SHIFT;
	val |= VC4_HDMI_CEC_START_XMIT_BEGIN;

	HDMI_WRITE(HDMI_CEC_CNTRL_1, val);
	return 0;
}

static const struct cec_adap_ops vc4_hdmi_cec_adap_ops = {
	.adap_enable = vc4_hdmi_cec_adap_enable,
	.adap_log_addr = vc4_hdmi_cec_adap_log_addr,
	.adap_transmit = vc4_hdmi_cec_adap_transmit,
};

static int vc4_hdmi_cec_init(struct vc4_hdmi *vc4_hdmi)
{
	struct cec_connector_info conn_info;
	struct platform_device *pdev = vc4_hdmi->pdev;
	struct device *dev = &pdev->dev;
	u32 value;
	int ret;

	if (!of_find_property(dev->of_node, "interrupts", NULL)) {
		dev_warn(dev, "'interrupts' DT property is missing, no CEC\n");
		return 0;
	}

	vc4_hdmi->cec_adap = cec_allocate_adapter(&vc4_hdmi_cec_adap_ops,
						  vc4_hdmi, "vc4",
						  CEC_CAP_DEFAULTS |
						  CEC_CAP_CONNECTOR_INFO, 1);
	ret = PTR_ERR_OR_ZERO(vc4_hdmi->cec_adap);
	if (ret < 0)
		return ret;

	cec_fill_conn_info_from_drm(&conn_info, &vc4_hdmi->connector);
	cec_s_conn_info(vc4_hdmi->cec_adap, &conn_info);

	value = HDMI_READ(HDMI_CEC_CNTRL_1);
	/* Set the logical address to Unregistered */
	value |= VC4_HDMI_CEC_ADDR_MASK;
	HDMI_WRITE(HDMI_CEC_CNTRL_1, value);

	vc4_hdmi_cec_update_clk_div(vc4_hdmi);

	if (vc4_hdmi->variant->external_irq_controller) {
		ret = request_threaded_irq(platform_get_irq_byname(pdev, "cec-rx"),
					   vc4_cec_irq_handler_rx_bare,
					   vc4_cec_irq_handler_rx_thread, 0,
					   "vc4 hdmi cec rx", vc4_hdmi);
		if (ret)
			goto err_delete_cec_adap;

		ret = request_threaded_irq(platform_get_irq_byname(pdev, "cec-tx"),
					   vc4_cec_irq_handler_tx_bare,
					   vc4_cec_irq_handler_tx_thread, 0,
					   "vc4 hdmi cec tx", vc4_hdmi);
		if (ret)
			goto err_remove_cec_rx_handler;
	} else {
		HDMI_WRITE(HDMI_CEC_CPU_MASK_SET, 0xffffffff);

		ret = request_threaded_irq(platform_get_irq(pdev, 0),
					   vc4_cec_irq_handler,
					   vc4_cec_irq_handler_thread, 0,
					   "vc4 hdmi cec", vc4_hdmi);
		if (ret)
			goto err_delete_cec_adap;
	}

	ret = cec_register_adapter(vc4_hdmi->cec_adap, &pdev->dev);
	if (ret < 0)
		goto err_remove_handlers;

	return 0;

err_remove_handlers:
	if (vc4_hdmi->variant->external_irq_controller)
		free_irq(platform_get_irq_byname(pdev, "cec-tx"), vc4_hdmi);
	else
		free_irq(platform_get_irq(pdev, 0), vc4_hdmi);

err_remove_cec_rx_handler:
	if (vc4_hdmi->variant->external_irq_controller)
		free_irq(platform_get_irq_byname(pdev, "cec-rx"), vc4_hdmi);

err_delete_cec_adap:
	cec_delete_adapter(vc4_hdmi->cec_adap);

	return ret;
}

static void vc4_hdmi_cec_exit(struct vc4_hdmi *vc4_hdmi)
{
	struct platform_device *pdev = vc4_hdmi->pdev;

	if (vc4_hdmi->variant->external_irq_controller) {
		free_irq(platform_get_irq_byname(pdev, "cec-rx"), vc4_hdmi);
		free_irq(platform_get_irq_byname(pdev, "cec-tx"), vc4_hdmi);
	} else {
		free_irq(platform_get_irq(pdev, 0), vc4_hdmi);
	}

	cec_unregister_adapter(vc4_hdmi->cec_adap);
}
#else
static int vc4_hdmi_cec_init(struct vc4_hdmi *vc4_hdmi)
{
	return 0;
}

static void vc4_hdmi_cec_exit(struct vc4_hdmi *vc4_hdmi) {};

#endif

static int vc4_hdmi_build_regset(struct vc4_hdmi *vc4_hdmi,
				 struct debugfs_regset32 *regset,
				 enum vc4_hdmi_regs reg)
{
	const struct vc4_hdmi_variant *variant = vc4_hdmi->variant;
	struct debugfs_reg32 *regs, *new_regs;
	unsigned int count = 0;
	unsigned int i;

	regs = kcalloc(variant->num_registers, sizeof(*regs),
		       GFP_KERNEL);
	if (!regs)
		return -ENOMEM;

	for (i = 0; i < variant->num_registers; i++) {
		const struct vc4_hdmi_register *field =	&variant->registers[i];

		if (field->reg != reg)
			continue;

		regs[count].name = field->name;
		regs[count].offset = field->offset;
		count++;
	}

	new_regs = krealloc(regs, count * sizeof(*regs), GFP_KERNEL);
	if (!new_regs)
		return -ENOMEM;

	regset->base = __vc4_hdmi_get_field_base(vc4_hdmi, reg);
	regset->regs = new_regs;
	regset->nregs = count;

	return 0;
}

static int vc4_hdmi_init_resources(struct vc4_hdmi *vc4_hdmi)
{
	struct platform_device *pdev = vc4_hdmi->pdev;
	struct device *dev = &pdev->dev;
	int ret;

	vc4_hdmi->hdmicore_regs = vc4_ioremap_regs(pdev, 0);
	if (IS_ERR(vc4_hdmi->hdmicore_regs))
		return PTR_ERR(vc4_hdmi->hdmicore_regs);

	vc4_hdmi->hd_regs = vc4_ioremap_regs(pdev, 1);
	if (IS_ERR(vc4_hdmi->hd_regs))
		return PTR_ERR(vc4_hdmi->hd_regs);

	ret = vc4_hdmi_build_regset(vc4_hdmi, &vc4_hdmi->hd_regset, VC4_HD);
	if (ret)
		return ret;

	ret = vc4_hdmi_build_regset(vc4_hdmi, &vc4_hdmi->hdmi_regset, VC4_HDMI);
	if (ret)
		return ret;

	vc4_hdmi->pixel_clock = devm_clk_get(dev, "pixel");
	if (IS_ERR(vc4_hdmi->pixel_clock)) {
		ret = PTR_ERR(vc4_hdmi->pixel_clock);
		if (ret != -EPROBE_DEFER)
			DRM_ERROR("Failed to get pixel clock\n");
		return ret;
	}

	vc4_hdmi->hsm_clock = devm_clk_get(dev, "hdmi");
	if (IS_ERR(vc4_hdmi->hsm_clock)) {
		DRM_ERROR("Failed to get HDMI state machine clock\n");
		return PTR_ERR(vc4_hdmi->hsm_clock);
	}
	vc4_hdmi->audio_clock = vc4_hdmi->hsm_clock;
	vc4_hdmi->cec_clock = vc4_hdmi->hsm_clock;

	return 0;
}

static int vc5_hdmi_init_resources(struct vc4_hdmi *vc4_hdmi)
{
	struct platform_device *pdev = vc4_hdmi->pdev;
	struct device *dev = &pdev->dev;
	struct resource *res;

	res = platform_get_resource_byname(pdev, IORESOURCE_MEM, "hdmi");
	if (!res)
		return -ENODEV;

	vc4_hdmi->hdmicore_regs = devm_ioremap(dev, res->start,
					       resource_size(res));
	if (!vc4_hdmi->hdmicore_regs)
		return -ENOMEM;

	res = platform_get_resource_byname(pdev, IORESOURCE_MEM, "hd");
	if (!res)
		return -ENODEV;

	vc4_hdmi->hd_regs = devm_ioremap(dev, res->start, resource_size(res));
	if (!vc4_hdmi->hd_regs)
		return -ENOMEM;

	res = platform_get_resource_byname(pdev, IORESOURCE_MEM, "cec");
	if (!res)
		return -ENODEV;

	vc4_hdmi->cec_regs = devm_ioremap(dev, res->start, resource_size(res));
	if (!vc4_hdmi->cec_regs)
		return -ENOMEM;

	res = platform_get_resource_byname(pdev, IORESOURCE_MEM, "csc");
	if (!res)
		return -ENODEV;

	vc4_hdmi->csc_regs = devm_ioremap(dev, res->start, resource_size(res));
	if (!vc4_hdmi->csc_regs)
		return -ENOMEM;

	res = platform_get_resource_byname(pdev, IORESOURCE_MEM, "dvp");
	if (!res)
		return -ENODEV;

	vc4_hdmi->dvp_regs = devm_ioremap(dev, res->start, resource_size(res));
	if (!vc4_hdmi->dvp_regs)
		return -ENOMEM;

	res = platform_get_resource_byname(pdev, IORESOURCE_MEM, "phy");
	if (!res)
		return -ENODEV;

	vc4_hdmi->phy_regs = devm_ioremap(dev, res->start, resource_size(res));
	if (!vc4_hdmi->phy_regs)
		return -ENOMEM;

	res = platform_get_resource_byname(pdev, IORESOURCE_MEM, "packet");
	if (!res)
		return -ENODEV;

	vc4_hdmi->ram_regs = devm_ioremap(dev, res->start, resource_size(res));
	if (!vc4_hdmi->ram_regs)
		return -ENOMEM;

	res = platform_get_resource_byname(pdev, IORESOURCE_MEM, "rm");
	if (!res)
		return -ENODEV;

	vc4_hdmi->rm_regs = devm_ioremap(dev, res->start, resource_size(res));
	if (!vc4_hdmi->rm_regs)
		return -ENOMEM;

	vc4_hdmi->hsm_clock = devm_clk_get(dev, "hdmi");
	if (IS_ERR(vc4_hdmi->hsm_clock)) {
		DRM_ERROR("Failed to get HDMI state machine clock\n");
		return PTR_ERR(vc4_hdmi->hsm_clock);
	}

	vc4_hdmi->pixel_bvb_clock = devm_clk_get(dev, "bvb");
	if (IS_ERR(vc4_hdmi->pixel_bvb_clock)) {
		DRM_ERROR("Failed to get pixel bvb clock\n");
		return PTR_ERR(vc4_hdmi->pixel_bvb_clock);
	}

	vc4_hdmi->audio_clock = devm_clk_get(dev, "audio");
	if (IS_ERR(vc4_hdmi->audio_clock)) {
		DRM_ERROR("Failed to get audio clock\n");
		return PTR_ERR(vc4_hdmi->audio_clock);
	}

	vc4_hdmi->cec_clock = devm_clk_get(dev, "cec");
	if (IS_ERR(vc4_hdmi->cec_clock)) {
		DRM_ERROR("Failed to get CEC clock\n");
		return PTR_ERR(vc4_hdmi->cec_clock);
	}

	vc4_hdmi->reset = devm_reset_control_get(dev, NULL);
	if (IS_ERR(vc4_hdmi->reset)) {
		DRM_ERROR("Failed to get HDMI reset line\n");
		return PTR_ERR(vc4_hdmi->reset);
	}

	return 0;
}

<<<<<<< HEAD
=======
static int vc4_hdmi_runtime_suspend(struct device *dev)
{
	struct vc4_hdmi *vc4_hdmi = dev_get_drvdata(dev);

	clk_disable_unprepare(vc4_hdmi->hsm_clock);

	return 0;
}

static int vc4_hdmi_runtime_resume(struct device *dev)
{
	struct vc4_hdmi *vc4_hdmi = dev_get_drvdata(dev);
	int ret;

	ret = clk_prepare_enable(vc4_hdmi->hsm_clock);
	if (ret)
		return ret;

	return 0;
}

>>>>>>> 0239a1f7
static int vc4_hdmi_bind(struct device *dev, struct device *master, void *data)
{
	const struct vc4_hdmi_variant *variant = of_device_get_match_data(dev);
	struct platform_device *pdev = to_platform_device(dev);
	struct drm_device *drm = dev_get_drvdata(master);
	struct vc4_hdmi *vc4_hdmi;
	struct drm_encoder *encoder;
	struct device_node *ddc_node;
	int ret;

	vc4_hdmi = devm_kzalloc(dev, sizeof(*vc4_hdmi), GFP_KERNEL);
	if (!vc4_hdmi)
		return -ENOMEM;
	INIT_DELAYED_WORK(&vc4_hdmi->scrambling_work, vc4_hdmi_scrambling_wq);

	dev_set_drvdata(dev, vc4_hdmi);
	encoder = &vc4_hdmi->encoder.base.base;
	vc4_hdmi->encoder.base.type = variant->encoder_type;
	vc4_hdmi->encoder.base.pre_crtc_configure = vc4_hdmi_encoder_pre_crtc_configure;
	vc4_hdmi->encoder.base.pre_crtc_enable = vc4_hdmi_encoder_pre_crtc_enable;
	vc4_hdmi->encoder.base.post_crtc_enable = vc4_hdmi_encoder_post_crtc_enable;
	vc4_hdmi->encoder.base.post_crtc_disable = vc4_hdmi_encoder_post_crtc_disable;
	vc4_hdmi->encoder.base.post_crtc_powerdown = vc4_hdmi_encoder_post_crtc_powerdown;
	vc4_hdmi->pdev = pdev;
	vc4_hdmi->variant = variant;

	ret = variant->init_resources(vc4_hdmi);
	if (ret)
		return ret;

	ddc_node = of_parse_phandle(dev->of_node, "ddc", 0);
	if (!ddc_node) {
		DRM_ERROR("Failed to find ddc node in device tree\n");
		return -ENODEV;
	}

	vc4_hdmi->ddc = of_find_i2c_adapter_by_node(ddc_node);
	of_node_put(ddc_node);
	if (!vc4_hdmi->ddc) {
		DRM_DEBUG("Failed to get ddc i2c adapter by node\n");
		return -EPROBE_DEFER;
	}

	/* Only use the GPIO HPD pin if present in the DT, otherwise
	 * we'll use the HDMI core's register.
	 */
	vc4_hdmi->hpd_gpio = devm_gpiod_get_optional(dev, "hpd", GPIOD_IN);
	if (IS_ERR(vc4_hdmi->hpd_gpio)) {
		ret = PTR_ERR(vc4_hdmi->hpd_gpio);
		goto err_put_ddc;
	}

	vc4_hdmi->disable_wifi_frequencies =
		of_property_read_bool(dev->of_node, "wifi-2.4ghz-coexistence");

	if (variant->max_pixel_clock == 600000000) {
		struct vc4_dev *vc4 = to_vc4_dev(drm);
		long max_rate = clk_round_rate(vc4->hvs->core_clk, 550000000);

		if (max_rate < 550000000)
			vc4_hdmi->disable_4kp60 = true;
	}

	/*
	 * We need to have the device powered up at this point to call
	 * our reset hook and for the CEC init.
	 */
	ret = vc4_hdmi_runtime_resume(dev);
	if (ret)
		goto err_put_ddc;

	pm_runtime_get_noresume(dev);
	pm_runtime_set_active(dev);
	pm_runtime_enable(dev);

	if (vc4_hdmi->variant->reset)
		vc4_hdmi->variant->reset(vc4_hdmi);

	if ((of_device_is_compatible(dev->of_node, "brcm,bcm2711-hdmi0") ||
	     of_device_is_compatible(dev->of_node, "brcm,bcm2711-hdmi1")) &&
	    HDMI_READ(HDMI_VID_CTL) & VC4_HD_VID_CTL_ENABLE) {
		clk_prepare_enable(vc4_hdmi->pixel_clock);
		clk_prepare_enable(vc4_hdmi->hsm_clock);
		clk_prepare_enable(vc4_hdmi->pixel_bvb_clock);
	}

	drm_simple_encoder_init(drm, encoder, DRM_MODE_ENCODER_TMDS);
	drm_encoder_helper_add(encoder, &vc4_hdmi_encoder_helper_funcs);

	ret = vc4_hdmi_connector_init(drm, vc4_hdmi);
	if (ret)
		goto err_destroy_encoder;

	ret = vc4_hdmi_hotplug_init(vc4_hdmi);
	if (ret)
		goto err_destroy_conn;

	ret = vc4_hdmi_cec_init(vc4_hdmi);
	if (ret)
		goto err_free_hotplug;

	ret = vc4_hdmi_audio_init(vc4_hdmi);
	if (ret)
		goto err_free_cec;

	vc4_debugfs_add_file(drm, variant->debugfs_name,
			     vc4_hdmi_debugfs_regs,
			     vc4_hdmi);

	pm_runtime_put_sync(dev);

	return 0;

err_free_cec:
	vc4_hdmi_cec_exit(vc4_hdmi);
err_free_hotplug:
	vc4_hdmi_hotplug_exit(vc4_hdmi);
err_destroy_conn:
	vc4_hdmi_connector_destroy(&vc4_hdmi->connector);
err_destroy_encoder:
	drm_encoder_cleanup(encoder);
	pm_runtime_put_sync(dev);
	pm_runtime_disable(dev);
err_put_ddc:
	put_device(&vc4_hdmi->ddc->dev);

	return ret;
}

static void vc4_hdmi_unbind(struct device *dev, struct device *master,
			    void *data)
{
	struct vc4_hdmi *vc4_hdmi;

	/*
	 * ASoC makes it a bit hard to retrieve a pointer to the
	 * vc4_hdmi structure. Registering the card will overwrite our
	 * device drvdata with a pointer to the snd_soc_card structure,
	 * which can then be used to retrieve whatever drvdata we want
	 * to associate.
	 *
	 * However, that doesn't fly in the case where we wouldn't
	 * register an ASoC card (because of an old DT that is missing
	 * the dmas properties for example), then the card isn't
	 * registered and the device drvdata wouldn't be set.
	 *
	 * We can deal with both cases by making sure a snd_soc_card
	 * pointer and a vc4_hdmi structure are pointing to the same
	 * memory address, so we can treat them indistinctly without any
	 * issue.
	 */
	BUILD_BUG_ON(offsetof(struct vc4_hdmi_audio, card) != 0);
	BUILD_BUG_ON(offsetof(struct vc4_hdmi, audio) != 0);
	vc4_hdmi = dev_get_drvdata(dev);

	kfree(vc4_hdmi->hdmi_regset.regs);
	kfree(vc4_hdmi->hd_regset.regs);

	vc4_hdmi_cec_exit(vc4_hdmi);
	vc4_hdmi_hotplug_exit(vc4_hdmi);
	vc4_hdmi_connector_destroy(&vc4_hdmi->connector);
	drm_encoder_cleanup(&vc4_hdmi->encoder.base.base);

	pm_runtime_disable(dev);

	put_device(&vc4_hdmi->ddc->dev);
}

static const struct component_ops vc4_hdmi_ops = {
	.bind   = vc4_hdmi_bind,
	.unbind = vc4_hdmi_unbind,
};

static int vc4_hdmi_dev_probe(struct platform_device *pdev)
{
	return component_add(&pdev->dev, &vc4_hdmi_ops);
}

static int vc4_hdmi_dev_remove(struct platform_device *pdev)
{
	component_del(&pdev->dev, &vc4_hdmi_ops);
	return 0;
}

static const struct vc4_hdmi_variant bcm2835_variant = {
	.encoder_type		= VC4_ENCODER_TYPE_HDMI0,
	.debugfs_name		= "hdmi_regs",
	.card_name		= "vc4-hdmi",
	.max_pixel_clock	= 162000000,
	.registers		= vc4_hdmi_fields,
	.num_registers		= ARRAY_SIZE(vc4_hdmi_fields),

	.init_resources		= vc4_hdmi_init_resources,
	.csc_setup		= vc4_hdmi_csc_setup,
	.reset			= vc4_hdmi_reset,
	.set_timings		= vc4_hdmi_set_timings,
	.phy_init		= vc4_hdmi_phy_init,
	.phy_disable		= vc4_hdmi_phy_disable,
	.phy_rng_enable		= vc4_hdmi_phy_rng_enable,
	.phy_rng_disable	= vc4_hdmi_phy_rng_disable,
	.channel_map		= vc4_hdmi_channel_map,
	.supports_hdr		= false,
};

static const struct vc4_hdmi_variant bcm2711_hdmi0_variant = {
	.encoder_type		= VC4_ENCODER_TYPE_HDMI0,
	.debugfs_name		= "hdmi0_regs",
	.card_name		= "vc4-hdmi-0",
	.max_pixel_clock	= HDMI_14_MAX_TMDS_CLK,
	.registers		= vc5_hdmi_hdmi0_fields,
	.num_registers		= ARRAY_SIZE(vc5_hdmi_hdmi0_fields),
	.phy_lane_mapping	= {
		PHY_LANE_0,
		PHY_LANE_1,
		PHY_LANE_2,
		PHY_LANE_CK,
	},
	.unsupported_odd_h_timings	= true,
	.external_irq_controller	= true,

	.init_resources		= vc5_hdmi_init_resources,
	.csc_setup		= vc5_hdmi_csc_setup,
	.reset			= vc5_hdmi_reset,
	.set_timings		= vc5_hdmi_set_timings,
	.phy_init		= vc5_hdmi_phy_init,
	.phy_disable		= vc5_hdmi_phy_disable,
	.phy_rng_enable		= vc5_hdmi_phy_rng_enable,
	.phy_rng_disable	= vc5_hdmi_phy_rng_disable,
	.channel_map		= vc5_hdmi_channel_map,
	.supports_hdr		= true,
};

static const struct vc4_hdmi_variant bcm2711_hdmi1_variant = {
	.encoder_type		= VC4_ENCODER_TYPE_HDMI1,
	.debugfs_name		= "hdmi1_regs",
	.card_name		= "vc4-hdmi-1",
	.max_pixel_clock	= HDMI_14_MAX_TMDS_CLK,
	.registers		= vc5_hdmi_hdmi1_fields,
	.num_registers		= ARRAY_SIZE(vc5_hdmi_hdmi1_fields),
	.phy_lane_mapping	= {
		PHY_LANE_1,
		PHY_LANE_0,
		PHY_LANE_CK,
		PHY_LANE_2,
	},
	.unsupported_odd_h_timings	= true,
	.external_irq_controller	= true,

	.init_resources		= vc5_hdmi_init_resources,
	.csc_setup		= vc5_hdmi_csc_setup,
	.reset			= vc5_hdmi_reset,
	.set_timings		= vc5_hdmi_set_timings,
	.phy_init		= vc5_hdmi_phy_init,
	.phy_disable		= vc5_hdmi_phy_disable,
	.phy_rng_enable		= vc5_hdmi_phy_rng_enable,
	.phy_rng_disable	= vc5_hdmi_phy_rng_disable,
	.channel_map		= vc5_hdmi_channel_map,
	.supports_hdr		= true,
};

static const struct of_device_id vc4_hdmi_dt_match[] = {
	{ .compatible = "brcm,bcm2835-hdmi", .data = &bcm2835_variant },
	{ .compatible = "brcm,bcm2711-hdmi0", .data = &bcm2711_hdmi0_variant },
	{ .compatible = "brcm,bcm2711-hdmi1", .data = &bcm2711_hdmi1_variant },
	{}
};

struct platform_driver vc4_hdmi_driver = {
	.probe = vc4_hdmi_dev_probe,
	.remove = vc4_hdmi_dev_remove,
	.driver = {
		.name = "vc4_hdmi",
		.of_match_table = vc4_hdmi_dt_match,
	},
};<|MERGE_RESOLUTION|>--- conflicted
+++ resolved
@@ -941,8 +941,7 @@
 	ret = clk_prepare_enable(vc4_hdmi->hsm_clock);
 	if (ret) {
 		DRM_ERROR("Failed to turn on HSM clock: %d\n", ret);
-		clk_disable_unprepare(vc4_hdmi->pixel_clock);
-		return;
+		goto err_disable_pixel_clock;
 	}
 
 	vc4_hdmi_cec_update_clk_div(vc4_hdmi);
@@ -957,25 +956,13 @@
 	ret = clk_set_min_rate(vc4_hdmi->pixel_bvb_clock, bvb_rate);
 	if (ret) {
 		DRM_ERROR("Failed to set pixel bvb clock rate: %d\n", ret);
-<<<<<<< HEAD
-		clk_disable_unprepare(vc4_hdmi->hsm_clock);
-		clk_disable_unprepare(vc4_hdmi->pixel_clock);
-		return;
-=======
-		goto err_disable_pixel_clock;
->>>>>>> 0239a1f7
+		goto err_disable_hsm_clock;
 	}
 
 	ret = clk_prepare_enable(vc4_hdmi->pixel_bvb_clock);
 	if (ret) {
 		DRM_ERROR("Failed to turn on pixel bvb clock: %d\n", ret);
-<<<<<<< HEAD
-		clk_disable_unprepare(vc4_hdmi->hsm_clock);
-		clk_disable_unprepare(vc4_hdmi->pixel_clock);
-		return;
-=======
-		goto err_disable_pixel_clock;
->>>>>>> 0239a1f7
+		goto err_disable_hsm_clock;
 	}
 
 	if (vc4_hdmi->variant->phy_init)
@@ -991,6 +978,8 @@
 
 	return;
 
+err_disable_hsm_clock:
+	clk_disable_unprepare(vc4_hdmi->hsm_clock);
 err_disable_pixel_clock:
 	clk_disable_unprepare(vc4_hdmi->pixel_clock);
 err_put_runtime_pm:
@@ -2138,30 +2127,6 @@
 	return 0;
 }
 
-<<<<<<< HEAD
-=======
-static int vc4_hdmi_runtime_suspend(struct device *dev)
-{
-	struct vc4_hdmi *vc4_hdmi = dev_get_drvdata(dev);
-
-	clk_disable_unprepare(vc4_hdmi->hsm_clock);
-
-	return 0;
-}
-
-static int vc4_hdmi_runtime_resume(struct device *dev)
-{
-	struct vc4_hdmi *vc4_hdmi = dev_get_drvdata(dev);
-	int ret;
-
-	ret = clk_prepare_enable(vc4_hdmi->hsm_clock);
-	if (ret)
-		return ret;
-
-	return 0;
-}
-
->>>>>>> 0239a1f7
 static int vc4_hdmi_bind(struct device *dev, struct device *master, void *data)
 {
 	const struct vc4_hdmi_variant *variant = of_device_get_match_data(dev);
