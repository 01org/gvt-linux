// SPDX-License-Identifier: GPL-2.0-only
/*
 * Copyright (C) 2015 Broadcom
 * Copyright (c) 2014 The Linux Foundation. All rights reserved.
 * Copyright (C) 2013 Red Hat
 * Author: Rob Clark <robdclark@gmail.com>
 */

/**
 * DOC: VC4 Falcon HDMI module
 *
 * The HDMI core has a state machine and a PHY.  On BCM2835, most of
 * the unit operates off of the HSM clock from CPRMAN.  It also
 * internally uses the PLLH_PIX clock for the PHY.
 *
 * HDMI infoframes are kept within a small packet ram, where each
 * packet can be individually enabled for including in a frame.
 *
 * HDMI audio is implemented entirely within the HDMI IP block.  A
 * register in the HDMI encoder takes SPDIF frames from the DMA engine
 * and transfers them over an internal MAI (multi-channel audio
 * interconnect) bus to the encoder side for insertion into the video
 * blank regions.
 *
 * The driver's HDMI encoder does not yet support power management.
 * The HDMI encoder's power domain and the HSM/pixel clocks are kept
 * continuously running, and only the HDMI logic and packet ram are
 * powered off/on at disable/enable time.
 *
 * The driver does not yet support CEC control, though the HDMI
 * encoder block has CEC support.
 */

#include <drm/drm_atomic_helper.h>
#include <drm/drm_edid.h>
#include <drm/drm_probe_helper.h>
#include <drm/drm_simple_kms_helper.h>
#include <drm/drm_scdc_helper.h>
#include <linux/clk.h>
#include <linux/component.h>
#include <linux/i2c.h>
#include <linux/of_address.h>
#include <linux/of_gpio.h>
#include <linux/of_platform.h>
#include <linux/pm_runtime.h>
#include <linux/rational.h>
#include <linux/reset.h>
#include <sound/dmaengine_pcm.h>
#include <sound/hdmi-codec.h>
#include <sound/pcm_drm_eld.h>
#include <sound/pcm_params.h>
#include <sound/soc.h>
#include "media/cec.h"
#include "vc4_drv.h"
#include "vc4_hdmi.h"
#include "vc4_hdmi_regs.h"
#include "vc4_regs.h"

#define VC5_HDMI_HORZA_HFP_SHIFT		16
#define VC5_HDMI_HORZA_HFP_MASK			VC4_MASK(28, 16)
#define VC5_HDMI_HORZA_VPOS			BIT(15)
#define VC5_HDMI_HORZA_HPOS			BIT(14)
#define VC5_HDMI_HORZA_HAP_SHIFT		0
#define VC5_HDMI_HORZA_HAP_MASK			VC4_MASK(13, 0)

#define VC5_HDMI_HORZB_HBP_SHIFT		16
#define VC5_HDMI_HORZB_HBP_MASK			VC4_MASK(26, 16)
#define VC5_HDMI_HORZB_HSP_SHIFT		0
#define VC5_HDMI_HORZB_HSP_MASK			VC4_MASK(10, 0)

#define VC5_HDMI_VERTA_VSP_SHIFT		24
#define VC5_HDMI_VERTA_VSP_MASK			VC4_MASK(28, 24)
#define VC5_HDMI_VERTA_VFP_SHIFT		16
#define VC5_HDMI_VERTA_VFP_MASK			VC4_MASK(22, 16)
#define VC5_HDMI_VERTA_VAL_SHIFT		0
#define VC5_HDMI_VERTA_VAL_MASK			VC4_MASK(12, 0)

#define VC5_HDMI_VERTB_VSPO_SHIFT		16
#define VC5_HDMI_VERTB_VSPO_MASK		VC4_MASK(29, 16)

#define VC5_HDMI_SCRAMBLER_CTL_ENABLE		BIT(0)

#define VC5_HDMI_DEEP_COLOR_CONFIG_1_INIT_PACK_PHASE_SHIFT	8
#define VC5_HDMI_DEEP_COLOR_CONFIG_1_INIT_PACK_PHASE_MASK	VC4_MASK(10, 8)

#define VC5_HDMI_DEEP_COLOR_CONFIG_1_COLOR_DEPTH_SHIFT		0
#define VC5_HDMI_DEEP_COLOR_CONFIG_1_COLOR_DEPTH_MASK		VC4_MASK(3, 0)

#define VC5_HDMI_GCP_CONFIG_GCP_ENABLE		BIT(31)

#define VC5_HDMI_GCP_WORD_1_GCP_SUBPACKET_BYTE_1_SHIFT	8
#define VC5_HDMI_GCP_WORD_1_GCP_SUBPACKET_BYTE_1_MASK	VC4_MASK(15, 8)

# define VC4_HD_M_SW_RST			BIT(2)
# define VC4_HD_M_ENABLE			BIT(0)

#define CEC_CLOCK_FREQ 40000

#define HDMI_14_MAX_TMDS_CLK   (340 * 1000 * 1000)

static bool vc4_hdmi_mode_needs_scrambling(const struct drm_display_mode *mode)
{
	return (mode->clock * 1000) > HDMI_14_MAX_TMDS_CLK;
}

static int vc4_hdmi_debugfs_regs(struct seq_file *m, void *unused)
{
	struct drm_info_node *node = (struct drm_info_node *)m->private;
	struct vc4_hdmi *vc4_hdmi = node->info_ent->data;
	struct drm_printer p = drm_seq_file_printer(m);

	drm_print_regset32(&p, &vc4_hdmi->hdmi_regset);
	drm_print_regset32(&p, &vc4_hdmi->hd_regset);

	return 0;
}

static void vc4_hdmi_reset(struct vc4_hdmi *vc4_hdmi)
{
	HDMI_WRITE(HDMI_M_CTL, VC4_HD_M_SW_RST);
	udelay(1);
	HDMI_WRITE(HDMI_M_CTL, 0);

	HDMI_WRITE(HDMI_M_CTL, VC4_HD_M_ENABLE);

	HDMI_WRITE(HDMI_SW_RESET_CONTROL,
		   VC4_HDMI_SW_RESET_HDMI |
		   VC4_HDMI_SW_RESET_FORMAT_DETECT);

	HDMI_WRITE(HDMI_SW_RESET_CONTROL, 0);
}

static void vc5_hdmi_reset(struct vc4_hdmi *vc4_hdmi)
{
	reset_control_reset(vc4_hdmi->reset);

	HDMI_WRITE(HDMI_DVP_CTL, 0);

	HDMI_WRITE(HDMI_CLOCK_STOP,
		   HDMI_READ(HDMI_CLOCK_STOP) | VC4_DVP_HT_CLOCK_STOP_PIXEL);
}

#ifdef CONFIG_DRM_VC4_HDMI_CEC
static void vc4_hdmi_cec_update_clk_div(struct vc4_hdmi *vc4_hdmi)
{
	u16 clk_cnt;
	u32 value;

	value = HDMI_READ(HDMI_CEC_CNTRL_1);
	value &= ~VC4_HDMI_CEC_DIV_CLK_CNT_MASK;

	/*
	 * Set the clock divider: the hsm_clock rate and this divider
	 * setting will give a 40 kHz CEC clock.
	 */
	clk_cnt = clk_get_rate(vc4_hdmi->cec_clock) / CEC_CLOCK_FREQ;
	value |= clk_cnt << VC4_HDMI_CEC_DIV_CLK_CNT_SHIFT;
	HDMI_WRITE(HDMI_CEC_CNTRL_1, value);
}
#else
static void vc4_hdmi_cec_update_clk_div(struct vc4_hdmi *vc4_hdmi) {}
#endif

static enum drm_connector_status
vc4_hdmi_connector_detect(struct drm_connector *connector, bool force)
{
	struct vc4_hdmi *vc4_hdmi = connector_to_vc4_hdmi(connector);
	bool connected = false;

	if (vc4_hdmi->hpd_gpio &&
	    gpiod_get_value_cansleep(vc4_hdmi->hpd_gpio)) {
		connected = true;
	} else if (drm_probe_ddc(vc4_hdmi->ddc)) {
		connected = true;
	} else if (HDMI_READ(HDMI_HOTPLUG) & VC4_HDMI_HOTPLUG_CONNECTED) {
		connected = true;
	}

	if (connected) {
		if (connector->status != connector_status_connected) {
			struct edid *edid = drm_get_edid(connector, vc4_hdmi->ddc);

			if (edid) {
				cec_s_phys_addr_from_edid(vc4_hdmi->cec_adap, edid);
				vc4_hdmi->encoder.hdmi_monitor = drm_detect_hdmi_monitor(edid);
				kfree(edid);
			}
		}

		return connector_status_connected;
	}

	cec_phys_addr_invalidate(vc4_hdmi->cec_adap);
	return connector_status_disconnected;
}

static void vc4_hdmi_connector_destroy(struct drm_connector *connector)
{
	drm_connector_unregister(connector);
	drm_connector_cleanup(connector);
}

static int vc4_hdmi_connector_get_modes(struct drm_connector *connector)
{
	struct vc4_hdmi *vc4_hdmi = connector_to_vc4_hdmi(connector);
	struct vc4_hdmi_encoder *vc4_encoder = &vc4_hdmi->encoder;
	int ret = 0;
	struct edid *edid;

	edid = drm_get_edid(connector, vc4_hdmi->ddc);
	cec_s_phys_addr_from_edid(vc4_hdmi->cec_adap, edid);
	if (!edid)
		return -ENODEV;

	vc4_encoder->hdmi_monitor = drm_detect_hdmi_monitor(edid);

	drm_connector_update_edid_property(connector, edid);
	ret = drm_add_edid_modes(connector, edid);
	kfree(edid);

	if (vc4_hdmi->disable_4kp60) {
		struct drm_device *drm = connector->dev;
		struct drm_display_mode *mode;

		list_for_each_entry(mode, &connector->probed_modes, head) {
			if (vc4_hdmi_mode_needs_scrambling(mode)) {
				drm_warn_once(drm, "The core clock cannot reach frequencies high enough to support 4k @ 60Hz.");
				drm_warn_once(drm, "Please change your config.txt file to add hdmi_enable_4kp60.");
			}
		}
	}

	return ret;
}

static int vc4_hdmi_connector_atomic_check(struct drm_connector *connector,
					   struct drm_atomic_state *state)
{
	struct drm_connector_state *old_state =
		drm_atomic_get_old_connector_state(state, connector);
	struct drm_connector_state *new_state =
		drm_atomic_get_new_connector_state(state, connector);
	struct drm_crtc *crtc = new_state->crtc;

	if (!crtc)
		return 0;

	if (old_state->colorspace != new_state->colorspace ||
	    !drm_connector_atomic_hdr_metadata_equal(old_state, new_state)) {
		struct drm_crtc_state *crtc_state;

		crtc_state = drm_atomic_get_crtc_state(state, crtc);
		if (IS_ERR(crtc_state))
			return PTR_ERR(crtc_state);

		crtc_state->mode_changed = true;
	}

	return 0;
}

static void vc4_hdmi_connector_reset(struct drm_connector *connector)
{
	struct vc4_hdmi_connector_state *old_state =
		conn_state_to_vc4_hdmi_conn_state(connector->state);
	struct vc4_hdmi_connector_state *new_state =
		kzalloc(sizeof(*new_state), GFP_KERNEL);

	if (connector->state)
		__drm_atomic_helper_connector_destroy_state(connector->state);

	kfree(old_state);
	__drm_atomic_helper_connector_reset(connector, &new_state->base);

	if (!new_state)
		return;

	new_state->base.max_bpc = 8;
	new_state->base.max_requested_bpc = 8;
	drm_atomic_helper_connector_tv_reset(connector);
}

static struct drm_connector_state *
vc4_hdmi_connector_duplicate_state(struct drm_connector *connector)
{
	struct drm_connector_state *conn_state = connector->state;
	struct vc4_hdmi_connector_state *vc4_state = conn_state_to_vc4_hdmi_conn_state(conn_state);
	struct vc4_hdmi_connector_state *new_state;

	new_state = kzalloc(sizeof(*new_state), GFP_KERNEL);
	if (!new_state)
		return NULL;

	new_state->pixel_rate = vc4_state->pixel_rate;
	__drm_atomic_helper_connector_duplicate_state(connector, &new_state->base);

	return &new_state->base;
}

static const struct drm_connector_funcs vc4_hdmi_connector_funcs = {
	.detect = vc4_hdmi_connector_detect,
	.fill_modes = drm_helper_probe_single_connector_modes,
	.destroy = vc4_hdmi_connector_destroy,
	.reset = vc4_hdmi_connector_reset,
	.atomic_duplicate_state = vc4_hdmi_connector_duplicate_state,
	.atomic_destroy_state = drm_atomic_helper_connector_destroy_state,
};

static const struct drm_connector_helper_funcs vc4_hdmi_connector_helper_funcs = {
	.get_modes = vc4_hdmi_connector_get_modes,
	.atomic_check = vc4_hdmi_connector_atomic_check,
};

static int vc4_hdmi_connector_init(struct drm_device *dev,
				   struct vc4_hdmi *vc4_hdmi)
{
	struct drm_connector *connector = &vc4_hdmi->connector;
	struct drm_encoder *encoder = &vc4_hdmi->encoder.base.base;
	int ret;

	drm_connector_init_with_ddc(dev, connector,
				    &vc4_hdmi_connector_funcs,
				    DRM_MODE_CONNECTOR_HDMIA,
				    vc4_hdmi->ddc);
	drm_connector_helper_add(connector, &vc4_hdmi_connector_helper_funcs);

	/*
	 * Some of the properties below require access to state, like bpc.
	 * Allocate some default initial connector state with our reset helper.
	 */
	if (connector->funcs->reset)
		connector->funcs->reset(connector);

	/* Create and attach TV margin props to this connector. */
	ret = drm_mode_create_tv_margin_properties(dev);
	if (ret)
		return ret;

	ret = drm_mode_create_hdmi_colorspace_property(connector);
	if (ret)
		return ret;

	drm_connector_attach_colorspace_property(connector);
	drm_connector_attach_tv_margin_properties(connector);
	drm_connector_attach_max_bpc_property(connector, 8, 12);

	connector->polled = (DRM_CONNECTOR_POLL_CONNECT |
			     DRM_CONNECTOR_POLL_DISCONNECT);

	connector->interlace_allowed = 1;
	connector->doublescan_allowed = 0;

	if (vc4_hdmi->variant->supports_hdr)
		drm_connector_attach_hdr_output_metadata_property(connector);

	drm_connector_attach_encoder(connector, encoder);

	return 0;
}

static int vc4_hdmi_stop_packet(struct drm_encoder *encoder,
				enum hdmi_infoframe_type type,
				bool poll)
{
	struct vc4_hdmi *vc4_hdmi = encoder_to_vc4_hdmi(encoder);
	u32 packet_id = type - 0x80;

	HDMI_WRITE(HDMI_RAM_PACKET_CONFIG,
		   HDMI_READ(HDMI_RAM_PACKET_CONFIG) & ~BIT(packet_id));

	if (!poll)
		return 0;

	return wait_for(!(HDMI_READ(HDMI_RAM_PACKET_STATUS) &
			  BIT(packet_id)), 100);
}

static void vc4_hdmi_write_infoframe(struct drm_encoder *encoder,
				     union hdmi_infoframe *frame)
{
	struct vc4_hdmi *vc4_hdmi = encoder_to_vc4_hdmi(encoder);
	u32 packet_id = frame->any.type - 0x80;
	const struct vc4_hdmi_register *ram_packet_start =
		&vc4_hdmi->variant->registers[HDMI_RAM_PACKET_START];
	u32 packet_reg = ram_packet_start->offset + VC4_HDMI_PACKET_STRIDE * packet_id;
	void __iomem *base = __vc4_hdmi_get_field_base(vc4_hdmi,
						       ram_packet_start->reg);
	uint8_t buffer[VC4_HDMI_PACKET_STRIDE];
	ssize_t len, i;
	int ret;

	WARN_ONCE(!(HDMI_READ(HDMI_RAM_PACKET_CONFIG) &
		    VC4_HDMI_RAM_PACKET_ENABLE),
		  "Packet RAM has to be on to store the packet.");

	len = hdmi_infoframe_pack(frame, buffer, sizeof(buffer));
	if (len < 0)
		return;

	ret = vc4_hdmi_stop_packet(encoder, frame->any.type, true);
	if (ret) {
		DRM_ERROR("Failed to wait for infoframe to go idle: %d\n", ret);
		return;
	}

	for (i = 0; i < len; i += 7) {
		writel(buffer[i + 0] << 0 |
		       buffer[i + 1] << 8 |
		       buffer[i + 2] << 16,
		       base + packet_reg);
		packet_reg += 4;

		writel(buffer[i + 3] << 0 |
		       buffer[i + 4] << 8 |
		       buffer[i + 5] << 16 |
		       buffer[i + 6] << 24,
		       base + packet_reg);
		packet_reg += 4;
	}

	HDMI_WRITE(HDMI_RAM_PACKET_CONFIG,
		   HDMI_READ(HDMI_RAM_PACKET_CONFIG) | BIT(packet_id));
	ret = wait_for((HDMI_READ(HDMI_RAM_PACKET_STATUS) &
			BIT(packet_id)), 100);
	if (ret)
		DRM_ERROR("Failed to wait for infoframe to start: %d\n", ret);
}

static void vc4_hdmi_set_avi_infoframe(struct drm_encoder *encoder)
{
	struct vc4_hdmi *vc4_hdmi = encoder_to_vc4_hdmi(encoder);
	struct vc4_hdmi_encoder *vc4_encoder = to_vc4_hdmi_encoder(encoder);
	struct drm_connector *connector = &vc4_hdmi->connector;
	struct drm_connector_state *cstate = connector->state;
	struct drm_crtc *crtc = encoder->crtc;
	const struct drm_display_mode *mode = &crtc->state->adjusted_mode;
	union hdmi_infoframe frame;
	int ret;

	ret = drm_hdmi_avi_infoframe_from_display_mode(&frame.avi,
						       connector, mode);
	if (ret < 0) {
		DRM_ERROR("couldn't fill AVI infoframe\n");
		return;
	}

	drm_hdmi_avi_infoframe_quant_range(&frame.avi,
					   connector, mode,
					   vc4_encoder->limited_rgb_range ?
					   HDMI_QUANTIZATION_RANGE_LIMITED :
					   HDMI_QUANTIZATION_RANGE_FULL);
	drm_hdmi_avi_infoframe_colorspace(&frame.avi, cstate);
	drm_hdmi_avi_infoframe_bars(&frame.avi, cstate);

	vc4_hdmi_write_infoframe(encoder, &frame);
}

static void vc4_hdmi_set_spd_infoframe(struct drm_encoder *encoder)
{
	union hdmi_infoframe frame;
	int ret;

	ret = hdmi_spd_infoframe_init(&frame.spd, "Broadcom", "Videocore");
	if (ret < 0) {
		DRM_ERROR("couldn't fill SPD infoframe\n");
		return;
	}

	frame.spd.sdi = HDMI_SPD_SDI_PC;

	vc4_hdmi_write_infoframe(encoder, &frame);
}

static void vc4_hdmi_set_audio_infoframe(struct drm_encoder *encoder)
{
	struct vc4_hdmi *vc4_hdmi = encoder_to_vc4_hdmi(encoder);
	struct hdmi_audio_infoframe *audio = &vc4_hdmi->audio.infoframe;
	union hdmi_infoframe frame;

	memcpy(&frame.audio, audio, sizeof(*audio));
	vc4_hdmi_write_infoframe(encoder, &frame);
}

static void vc4_hdmi_set_hdr_infoframe(struct drm_encoder *encoder)
{
	struct vc4_hdmi *vc4_hdmi = encoder_to_vc4_hdmi(encoder);
	struct drm_connector *connector = &vc4_hdmi->connector;
	struct drm_connector_state *conn_state = connector->state;
	union hdmi_infoframe frame;

	if (!vc4_hdmi->variant->supports_hdr)
		return;

	if (!conn_state->hdr_output_metadata)
		return;

	if (drm_hdmi_infoframe_set_hdr_metadata(&frame.drm, conn_state))
		return;

	vc4_hdmi_write_infoframe(encoder, &frame);
}

static void vc4_hdmi_set_infoframes(struct drm_encoder *encoder)
{
	struct vc4_hdmi *vc4_hdmi = encoder_to_vc4_hdmi(encoder);

	vc4_hdmi_set_avi_infoframe(encoder);
	vc4_hdmi_set_spd_infoframe(encoder);
	/*
	 * If audio was streaming, then we need to reenabled the audio
	 * infoframe here during encoder_enable.
	 */
	if (vc4_hdmi->audio.streaming)
		vc4_hdmi_set_audio_infoframe(encoder);

	vc4_hdmi_set_hdr_infoframe(encoder);
}

static bool vc4_hdmi_supports_scrambling(struct drm_encoder *encoder,
					 struct drm_display_mode *mode)
{
	struct vc4_hdmi_encoder *vc4_encoder = to_vc4_hdmi_encoder(encoder);
	struct vc4_hdmi *vc4_hdmi = encoder_to_vc4_hdmi(encoder);
	struct drm_display_info *display = &vc4_hdmi->connector.display_info;

	if (!vc4_encoder->hdmi_monitor)
		return false;

	if (!display->hdmi.scdc.supported ||
	    !display->hdmi.scdc.scrambling.supported)
		return false;

	return true;
}

#define SCRAMBLING_POLLING_DELAY_MS	1000

static void vc4_hdmi_enable_scrambling(struct drm_encoder *encoder)
{
	struct drm_display_mode *mode = &encoder->crtc->state->adjusted_mode;
	struct vc4_hdmi *vc4_hdmi = encoder_to_vc4_hdmi(encoder);

	if (!vc4_hdmi_supports_scrambling(encoder, mode))
		return;

	if (!vc4_hdmi_mode_needs_scrambling(mode))
		return;

	drm_scdc_set_high_tmds_clock_ratio(vc4_hdmi->ddc, true);
	drm_scdc_set_scrambling(vc4_hdmi->ddc, true);

	HDMI_WRITE(HDMI_SCRAMBLER_CTL, HDMI_READ(HDMI_SCRAMBLER_CTL) |
		   VC5_HDMI_SCRAMBLER_CTL_ENABLE);

	queue_delayed_work(system_wq, &vc4_hdmi->scrambling_work,
			   msecs_to_jiffies(SCRAMBLING_POLLING_DELAY_MS));
}

static void vc4_hdmi_disable_scrambling(struct drm_encoder *encoder)
{
	struct vc4_hdmi *vc4_hdmi = encoder_to_vc4_hdmi(encoder);
	struct drm_crtc *crtc = encoder->crtc;

	/*
	 * At boot, encoder->crtc will be NULL. Since we don't know the
	 * state of the scrambler and in order to avoid any
	 * inconsistency, let's disable it all the time.
	 */
	if (crtc && !vc4_hdmi_supports_scrambling(encoder, &crtc->mode))
		return;

	if (crtc && !vc4_hdmi_mode_needs_scrambling(&crtc->mode))
		return;

	if (delayed_work_pending(&vc4_hdmi->scrambling_work))
		cancel_delayed_work_sync(&vc4_hdmi->scrambling_work);

	HDMI_WRITE(HDMI_SCRAMBLER_CTL, HDMI_READ(HDMI_SCRAMBLER_CTL) &
		   ~VC5_HDMI_SCRAMBLER_CTL_ENABLE);

	drm_scdc_set_scrambling(vc4_hdmi->ddc, false);
	drm_scdc_set_high_tmds_clock_ratio(vc4_hdmi->ddc, false);
}

static void vc4_hdmi_scrambling_wq(struct work_struct *work)
{
	struct vc4_hdmi *vc4_hdmi = container_of(to_delayed_work(work),
						 struct vc4_hdmi,
						 scrambling_work);

	if (drm_scdc_get_scrambling_status(vc4_hdmi->ddc))
		return;

	drm_scdc_set_high_tmds_clock_ratio(vc4_hdmi->ddc, true);
	drm_scdc_set_scrambling(vc4_hdmi->ddc, true);

	queue_delayed_work(system_wq, &vc4_hdmi->scrambling_work,
			   msecs_to_jiffies(SCRAMBLING_POLLING_DELAY_MS));
}

static void vc4_hdmi_encoder_post_crtc_disable(struct drm_encoder *encoder,
					       struct drm_atomic_state *state)
{
	struct vc4_hdmi *vc4_hdmi = encoder_to_vc4_hdmi(encoder);

	HDMI_WRITE(HDMI_RAM_PACKET_CONFIG, 0);

	HDMI_WRITE(HDMI_VID_CTL, HDMI_READ(HDMI_VID_CTL) | VC4_HD_VID_CTL_CLRRGB);

	mdelay(1);

	HDMI_WRITE(HDMI_VID_CTL,
		   HDMI_READ(HDMI_VID_CTL) & ~VC4_HD_VID_CTL_ENABLE);
	vc4_hdmi_disable_scrambling(encoder);
}

static void vc4_hdmi_encoder_post_crtc_powerdown(struct drm_encoder *encoder,
						 struct drm_atomic_state *state)
{
	struct vc4_hdmi *vc4_hdmi = encoder_to_vc4_hdmi(encoder);
	int ret;

	HDMI_WRITE(HDMI_VID_CTL,
		   HDMI_READ(HDMI_VID_CTL) | VC4_HD_VID_CTL_BLANKPIX);

	if (vc4_hdmi->variant->phy_disable)
		vc4_hdmi->variant->phy_disable(vc4_hdmi);

	clk_disable_unprepare(vc4_hdmi->pixel_bvb_clock);
	clk_disable_unprepare(vc4_hdmi->hsm_clock);
	clk_disable_unprepare(vc4_hdmi->pixel_clock);

	ret = pm_runtime_put(&vc4_hdmi->pdev->dev);
	if (ret < 0)
		DRM_ERROR("Failed to release power domain: %d\n", ret);
}

static void vc4_hdmi_encoder_disable(struct drm_encoder *encoder)
{
}

static void vc4_hdmi_csc_setup(struct vc4_hdmi *vc4_hdmi, bool enable)
{
	u32 csc_ctl;

	csc_ctl = VC4_SET_FIELD(VC4_HD_CSC_CTL_ORDER_BGR,
				VC4_HD_CSC_CTL_ORDER);

	if (enable) {
		/* CEA VICs other than #1 requre limited range RGB
		 * output unless overridden by an AVI infoframe.
		 * Apply a colorspace conversion to squash 0-255 down
		 * to 16-235.  The matrix here is:
		 *
		 * [ 0      0      0.8594 16]
		 * [ 0      0.8594 0      16]
		 * [ 0.8594 0      0      16]
		 * [ 0      0      0       1]
		 */
		csc_ctl |= VC4_HD_CSC_CTL_ENABLE;
		csc_ctl |= VC4_HD_CSC_CTL_RGB2YCC;
		csc_ctl |= VC4_SET_FIELD(VC4_HD_CSC_CTL_MODE_CUSTOM,
					 VC4_HD_CSC_CTL_MODE);

		HDMI_WRITE(HDMI_CSC_12_11, (0x000 << 16) | 0x000);
		HDMI_WRITE(HDMI_CSC_14_13, (0x100 << 16) | 0x6e0);
		HDMI_WRITE(HDMI_CSC_22_21, (0x6e0 << 16) | 0x000);
		HDMI_WRITE(HDMI_CSC_24_23, (0x100 << 16) | 0x000);
		HDMI_WRITE(HDMI_CSC_32_31, (0x000 << 16) | 0x6e0);
		HDMI_WRITE(HDMI_CSC_34_33, (0x100 << 16) | 0x000);
	}

	/* The RGB order applies even when CSC is disabled. */
	HDMI_WRITE(HDMI_CSC_CTL, csc_ctl);
}

static void vc5_hdmi_csc_setup(struct vc4_hdmi *vc4_hdmi, bool enable)
{
	u32 csc_ctl;

	csc_ctl = 0x07;	/* RGB_CONVERT_MODE = custom matrix, || USE_RGB_TO_YCBCR */

	if (enable) {
		/* CEA VICs other than #1 requre limited range RGB
		 * output unless overridden by an AVI infoframe.
		 * Apply a colorspace conversion to squash 0-255 down
		 * to 16-235.  The matrix here is:
		 *
		 * [ 0.8594 0      0      16]
		 * [ 0      0.8594 0      16]
		 * [ 0      0      0.8594 16]
		 * [ 0      0      0       1]
		 * Matrix is signed 2p13 fixed point, with signed 9p6 offsets
		 */
		HDMI_WRITE(HDMI_CSC_12_11, (0x0000 << 16) | 0x1b80);
		HDMI_WRITE(HDMI_CSC_14_13, (0x0400 << 16) | 0x0000);
		HDMI_WRITE(HDMI_CSC_22_21, (0x1b80 << 16) | 0x0000);
		HDMI_WRITE(HDMI_CSC_24_23, (0x0400 << 16) | 0x0000);
		HDMI_WRITE(HDMI_CSC_32_31, (0x0000 << 16) | 0x0000);
		HDMI_WRITE(HDMI_CSC_34_33, (0x0400 << 16) | 0x1b80);
	} else {
		/* Still use the matrix for full range, but make it unity.
		 * Matrix is signed 2p13 fixed point, with signed 9p6 offsets
		 */
		HDMI_WRITE(HDMI_CSC_12_11, (0x0000 << 16) | 0x2000);
		HDMI_WRITE(HDMI_CSC_14_13, (0x0000 << 16) | 0x0000);
		HDMI_WRITE(HDMI_CSC_22_21, (0x2000 << 16) | 0x0000);
		HDMI_WRITE(HDMI_CSC_24_23, (0x0000 << 16) | 0x0000);
		HDMI_WRITE(HDMI_CSC_32_31, (0x0000 << 16) | 0x0000);
		HDMI_WRITE(HDMI_CSC_34_33, (0x0000 << 16) | 0x2000);
	}

	HDMI_WRITE(HDMI_CSC_CTL, csc_ctl);
}

static void vc4_hdmi_set_timings(struct vc4_hdmi *vc4_hdmi,
				 struct drm_connector_state *state,
				 struct drm_display_mode *mode)
{
	bool hsync_pos = mode->flags & DRM_MODE_FLAG_PHSYNC;
	bool vsync_pos = mode->flags & DRM_MODE_FLAG_PVSYNC;
	bool interlaced = mode->flags & DRM_MODE_FLAG_INTERLACE;
	u32 pixel_rep = (mode->flags & DRM_MODE_FLAG_DBLCLK) ? 2 : 1;
	u32 verta = (VC4_SET_FIELD(mode->crtc_vsync_end - mode->crtc_vsync_start,
				   VC4_HDMI_VERTA_VSP) |
		     VC4_SET_FIELD(mode->crtc_vsync_start - mode->crtc_vdisplay,
				   VC4_HDMI_VERTA_VFP) |
		     VC4_SET_FIELD(mode->crtc_vdisplay, VC4_HDMI_VERTA_VAL));
	u32 vertb = (VC4_SET_FIELD(0, VC4_HDMI_VERTB_VSPO) |
		     VC4_SET_FIELD(mode->crtc_vtotal - mode->crtc_vsync_end,
				   VC4_HDMI_VERTB_VBP));
	u32 vertb_even = (VC4_SET_FIELD(0, VC4_HDMI_VERTB_VSPO) |
			  VC4_SET_FIELD(mode->crtc_vtotal -
					mode->crtc_vsync_end -
					interlaced,
					VC4_HDMI_VERTB_VBP));

	HDMI_WRITE(HDMI_HORZA,
		   (vsync_pos ? VC4_HDMI_HORZA_VPOS : 0) |
		   (hsync_pos ? VC4_HDMI_HORZA_HPOS : 0) |
		   VC4_SET_FIELD(mode->hdisplay * pixel_rep,
				 VC4_HDMI_HORZA_HAP));

	HDMI_WRITE(HDMI_HORZB,
		   VC4_SET_FIELD((mode->htotal -
				  mode->hsync_end) * pixel_rep,
				 VC4_HDMI_HORZB_HBP) |
		   VC4_SET_FIELD((mode->hsync_end -
				  mode->hsync_start) * pixel_rep,
				 VC4_HDMI_HORZB_HSP) |
		   VC4_SET_FIELD((mode->hsync_start -
				  mode->hdisplay) * pixel_rep,
				 VC4_HDMI_HORZB_HFP));

	HDMI_WRITE(HDMI_VERTA0, verta);
	HDMI_WRITE(HDMI_VERTA1, verta);

	HDMI_WRITE(HDMI_VERTB0, vertb_even);
	HDMI_WRITE(HDMI_VERTB1, vertb);
}

static void vc5_hdmi_set_timings(struct vc4_hdmi *vc4_hdmi,
				 struct drm_connector_state *state,
				 struct drm_display_mode *mode)
{
	bool hsync_pos = mode->flags & DRM_MODE_FLAG_PHSYNC;
	bool vsync_pos = mode->flags & DRM_MODE_FLAG_PVSYNC;
	bool interlaced = mode->flags & DRM_MODE_FLAG_INTERLACE;
	u32 pixel_rep = (mode->flags & DRM_MODE_FLAG_DBLCLK) ? 2 : 1;
	u32 verta = (VC4_SET_FIELD(mode->crtc_vsync_end - mode->crtc_vsync_start,
				   VC5_HDMI_VERTA_VSP) |
		     VC4_SET_FIELD(mode->crtc_vsync_start - mode->crtc_vdisplay,
				   VC5_HDMI_VERTA_VFP) |
		     VC4_SET_FIELD(mode->crtc_vdisplay, VC5_HDMI_VERTA_VAL));
	u32 vertb = (VC4_SET_FIELD(0, VC5_HDMI_VERTB_VSPO) |
		     VC4_SET_FIELD(mode->crtc_vtotal - mode->crtc_vsync_end,
				   VC4_HDMI_VERTB_VBP));
	u32 vertb_even = (VC4_SET_FIELD(0, VC5_HDMI_VERTB_VSPO) |
			  VC4_SET_FIELD(mode->crtc_vtotal -
					mode->crtc_vsync_end -
					interlaced,
					VC4_HDMI_VERTB_VBP));
	unsigned char gcp;
	bool gcp_en;
	u32 reg;

	HDMI_WRITE(HDMI_VEC_INTERFACE_XBAR, 0x354021);
	HDMI_WRITE(HDMI_HORZA,
		   (vsync_pos ? VC5_HDMI_HORZA_VPOS : 0) |
		   (hsync_pos ? VC5_HDMI_HORZA_HPOS : 0) |
		   VC4_SET_FIELD(mode->hdisplay * pixel_rep,
				 VC5_HDMI_HORZA_HAP) |
		   VC4_SET_FIELD((mode->hsync_start -
				  mode->hdisplay) * pixel_rep,
				 VC5_HDMI_HORZA_HFP));

	HDMI_WRITE(HDMI_HORZB,
		   VC4_SET_FIELD((mode->htotal -
				  mode->hsync_end) * pixel_rep,
				 VC5_HDMI_HORZB_HBP) |
		   VC4_SET_FIELD((mode->hsync_end -
				  mode->hsync_start) * pixel_rep,
				 VC5_HDMI_HORZB_HSP));

	HDMI_WRITE(HDMI_VERTA0, verta);
	HDMI_WRITE(HDMI_VERTA1, verta);

	HDMI_WRITE(HDMI_VERTB0, vertb_even);
	HDMI_WRITE(HDMI_VERTB1, vertb);

	switch (state->max_bpc) {
	case 12:
		gcp = 6;
		gcp_en = true;
		break;
	case 10:
		gcp = 5;
		gcp_en = true;
		break;
	case 8:
	default:
		gcp = 4;
		gcp_en = false;
		break;
	}

	reg = HDMI_READ(HDMI_DEEP_COLOR_CONFIG_1);
	reg &= ~(VC5_HDMI_DEEP_COLOR_CONFIG_1_INIT_PACK_PHASE_MASK |
		 VC5_HDMI_DEEP_COLOR_CONFIG_1_COLOR_DEPTH_MASK);
	reg |= VC4_SET_FIELD(2, VC5_HDMI_DEEP_COLOR_CONFIG_1_INIT_PACK_PHASE) |
	       VC4_SET_FIELD(gcp, VC5_HDMI_DEEP_COLOR_CONFIG_1_COLOR_DEPTH);
	HDMI_WRITE(HDMI_DEEP_COLOR_CONFIG_1, reg);

	reg = HDMI_READ(HDMI_GCP_WORD_1);
	reg &= ~VC5_HDMI_GCP_WORD_1_GCP_SUBPACKET_BYTE_1_MASK;
	reg |= VC4_SET_FIELD(gcp, VC5_HDMI_GCP_WORD_1_GCP_SUBPACKET_BYTE_1);
	HDMI_WRITE(HDMI_GCP_WORD_1, reg);

	reg = HDMI_READ(HDMI_GCP_CONFIG);
	reg &= ~VC5_HDMI_GCP_CONFIG_GCP_ENABLE;
	reg |= gcp_en ? VC5_HDMI_GCP_CONFIG_GCP_ENABLE : 0;
	HDMI_WRITE(HDMI_GCP_CONFIG, reg);

	HDMI_WRITE(HDMI_CLOCK_STOP, 0);
}

static void vc4_hdmi_recenter_fifo(struct vc4_hdmi *vc4_hdmi)
{
	u32 drift;
	int ret;

	drift = HDMI_READ(HDMI_FIFO_CTL);
	drift &= VC4_HDMI_FIFO_VALID_WRITE_MASK;

	HDMI_WRITE(HDMI_FIFO_CTL,
		   drift & ~VC4_HDMI_FIFO_CTL_RECENTER);
	HDMI_WRITE(HDMI_FIFO_CTL,
		   drift | VC4_HDMI_FIFO_CTL_RECENTER);
	usleep_range(1000, 1100);
	HDMI_WRITE(HDMI_FIFO_CTL,
		   drift & ~VC4_HDMI_FIFO_CTL_RECENTER);
	HDMI_WRITE(HDMI_FIFO_CTL,
		   drift | VC4_HDMI_FIFO_CTL_RECENTER);

	ret = wait_for(HDMI_READ(HDMI_FIFO_CTL) &
		       VC4_HDMI_FIFO_CTL_RECENTER_DONE, 1);
	WARN_ONCE(ret, "Timeout waiting for "
		  "VC4_HDMI_FIFO_CTL_RECENTER_DONE");
}

static struct drm_connector_state *
vc4_hdmi_encoder_get_connector_state(struct drm_encoder *encoder,
				     struct drm_atomic_state *state)
{
	struct drm_connector_state *conn_state;
	struct drm_connector *connector;
	unsigned int i;

	for_each_new_connector_in_state(state, connector, conn_state, i) {
		if (conn_state->best_encoder == encoder)
			return conn_state;
	}

	return NULL;
}

static void vc4_hdmi_encoder_pre_crtc_configure(struct drm_encoder *encoder,
						struct drm_atomic_state *state)
{
	struct drm_connector_state *conn_state =
		vc4_hdmi_encoder_get_connector_state(encoder, state);
	struct vc4_hdmi_connector_state *vc4_conn_state =
		conn_state_to_vc4_hdmi_conn_state(conn_state);
	struct drm_display_mode *mode = &encoder->crtc->state->adjusted_mode;
	struct vc4_hdmi *vc4_hdmi = encoder_to_vc4_hdmi(encoder);
	unsigned long bvb_rate, pixel_rate, hsm_rate;
	int ret;

	ret = pm_runtime_resume_and_get(&vc4_hdmi->pdev->dev);
	if (ret < 0) {
		DRM_ERROR("Failed to retain power domain: %d\n", ret);
		return;
	}

	pixel_rate = vc4_conn_state->pixel_rate;
	ret = clk_set_rate(vc4_hdmi->pixel_clock, pixel_rate);
	if (ret) {
		DRM_ERROR("Failed to set pixel clock rate: %d\n", ret);
		return;
	}

	ret = clk_prepare_enable(vc4_hdmi->pixel_clock);
	if (ret) {
		DRM_ERROR("Failed to turn on pixel clock: %d\n", ret);
		return;
	}

	/*
	 * As stated in RPi's vc4 firmware "HDMI state machine (HSM) clock must
	 * be faster than pixel clock, infinitesimally faster, tested in
	 * simulation. Otherwise, exact value is unimportant for HDMI
	 * operation." This conflicts with bcm2835's vc4 documentation, which
	 * states HSM's clock has to be at least 108% of the pixel clock.
	 *
	 * Real life tests reveal that vc4's firmware statement holds up, and
	 * users are able to use pixel clocks closer to HSM's, namely for
	 * 1920x1200@60Hz. So it was decided to have leave a 1% margin between
	 * both clocks. Which, for RPi0-3 implies a maximum pixel clock of
	 * 162MHz.
	 *
	 * Additionally, the AXI clock needs to be at least 25% of
	 * pixel clock, but HSM ends up being the limiting factor.
	 */
	hsm_rate = max_t(unsigned long, 120000000, (pixel_rate / 100) * 101);
	ret = clk_set_min_rate(vc4_hdmi->hsm_clock, hsm_rate);
	if (ret) {
		DRM_ERROR("Failed to set HSM clock rate: %d\n", ret);
		return;
	}

	ret = clk_prepare_enable(vc4_hdmi->hsm_clock);
	if (ret) {
		DRM_ERROR("Failed to turn on HSM clock: %d\n", ret);
		clk_disable_unprepare(vc4_hdmi->pixel_clock);
		return;
	}

	vc4_hdmi_cec_update_clk_div(vc4_hdmi);

	if (pixel_rate > 297000000)
		bvb_rate = 300000000;
	else if (pixel_rate > 148500000)
		bvb_rate = 150000000;
	else
		bvb_rate = 75000000;

	ret = clk_set_min_rate(vc4_hdmi->pixel_bvb_clock, bvb_rate);
	if (ret) {
		DRM_ERROR("Failed to set pixel bvb clock rate: %d\n", ret);
		clk_disable_unprepare(vc4_hdmi->hsm_clock);
		clk_disable_unprepare(vc4_hdmi->pixel_clock);
		return;
	}

	ret = clk_prepare_enable(vc4_hdmi->pixel_bvb_clock);
	if (ret) {
		DRM_ERROR("Failed to turn on pixel bvb clock: %d\n", ret);
		clk_disable_unprepare(vc4_hdmi->hsm_clock);
		clk_disable_unprepare(vc4_hdmi->pixel_clock);
		return;
	}

	if (vc4_hdmi->variant->phy_init)
		vc4_hdmi->variant->phy_init(vc4_hdmi, vc4_conn_state);

	HDMI_WRITE(HDMI_SCHEDULER_CONTROL,
		   HDMI_READ(HDMI_SCHEDULER_CONTROL) |
		   VC4_HDMI_SCHEDULER_CONTROL_MANUAL_FORMAT |
		   VC4_HDMI_SCHEDULER_CONTROL_IGNORE_VSYNC_PREDICTS);

	if (vc4_hdmi->variant->set_timings)
		vc4_hdmi->variant->set_timings(vc4_hdmi, conn_state, mode);
}

static void vc4_hdmi_encoder_pre_crtc_enable(struct drm_encoder *encoder,
					     struct drm_atomic_state *state)
{
	struct drm_display_mode *mode = &encoder->crtc->state->adjusted_mode;
	struct vc4_hdmi_encoder *vc4_encoder = to_vc4_hdmi_encoder(encoder);
	struct vc4_hdmi *vc4_hdmi = encoder_to_vc4_hdmi(encoder);

	if (vc4_encoder->hdmi_monitor &&
	    drm_default_rgb_quant_range(mode) == HDMI_QUANTIZATION_RANGE_LIMITED) {
		if (vc4_hdmi->variant->csc_setup)
			vc4_hdmi->variant->csc_setup(vc4_hdmi, true);

		vc4_encoder->limited_rgb_range = true;
	} else {
		if (vc4_hdmi->variant->csc_setup)
			vc4_hdmi->variant->csc_setup(vc4_hdmi, false);

		vc4_encoder->limited_rgb_range = false;
	}

	HDMI_WRITE(HDMI_FIFO_CTL, VC4_HDMI_FIFO_CTL_MASTER_SLAVE_N);
}

static void vc4_hdmi_encoder_post_crtc_enable(struct drm_encoder *encoder,
					      struct drm_atomic_state *state)
{
	struct drm_display_mode *mode = &encoder->crtc->state->adjusted_mode;
	struct vc4_hdmi *vc4_hdmi = encoder_to_vc4_hdmi(encoder);
	struct vc4_hdmi_encoder *vc4_encoder = to_vc4_hdmi_encoder(encoder);
	bool hsync_pos = mode->flags & DRM_MODE_FLAG_PHSYNC;
	bool vsync_pos = mode->flags & DRM_MODE_FLAG_PVSYNC;
	int ret;

	HDMI_WRITE(HDMI_VID_CTL,
		   VC4_HD_VID_CTL_ENABLE |
		   VC4_HD_VID_CTL_CLRRGB |
		   VC4_HD_VID_CTL_UNDERFLOW_ENABLE |
		   VC4_HD_VID_CTL_FRAME_COUNTER_RESET |
		   (vsync_pos ? 0 : VC4_HD_VID_CTL_VSYNC_LOW) |
		   (hsync_pos ? 0 : VC4_HD_VID_CTL_HSYNC_LOW));

	HDMI_WRITE(HDMI_VID_CTL,
		   HDMI_READ(HDMI_VID_CTL) & ~VC4_HD_VID_CTL_BLANKPIX);

	if (vc4_encoder->hdmi_monitor) {
		HDMI_WRITE(HDMI_SCHEDULER_CONTROL,
			   HDMI_READ(HDMI_SCHEDULER_CONTROL) |
			   VC4_HDMI_SCHEDULER_CONTROL_MODE_HDMI);

		ret = wait_for(HDMI_READ(HDMI_SCHEDULER_CONTROL) &
			       VC4_HDMI_SCHEDULER_CONTROL_HDMI_ACTIVE, 1000);
		WARN_ONCE(ret, "Timeout waiting for "
			  "VC4_HDMI_SCHEDULER_CONTROL_HDMI_ACTIVE\n");
	} else {
		HDMI_WRITE(HDMI_RAM_PACKET_CONFIG,
			   HDMI_READ(HDMI_RAM_PACKET_CONFIG) &
			   ~(VC4_HDMI_RAM_PACKET_ENABLE));
		HDMI_WRITE(HDMI_SCHEDULER_CONTROL,
			   HDMI_READ(HDMI_SCHEDULER_CONTROL) &
			   ~VC4_HDMI_SCHEDULER_CONTROL_MODE_HDMI);

		ret = wait_for(!(HDMI_READ(HDMI_SCHEDULER_CONTROL) &
				 VC4_HDMI_SCHEDULER_CONTROL_HDMI_ACTIVE), 1000);
		WARN_ONCE(ret, "Timeout waiting for "
			  "!VC4_HDMI_SCHEDULER_CONTROL_HDMI_ACTIVE\n");
	}

	if (vc4_encoder->hdmi_monitor) {
		WARN_ON(!(HDMI_READ(HDMI_SCHEDULER_CONTROL) &
			  VC4_HDMI_SCHEDULER_CONTROL_HDMI_ACTIVE));
		HDMI_WRITE(HDMI_SCHEDULER_CONTROL,
			   HDMI_READ(HDMI_SCHEDULER_CONTROL) |
			   VC4_HDMI_SCHEDULER_CONTROL_VERT_ALWAYS_KEEPOUT);

		HDMI_WRITE(HDMI_RAM_PACKET_CONFIG,
			   VC4_HDMI_RAM_PACKET_ENABLE);

		vc4_hdmi_set_infoframes(encoder);
	}

	vc4_hdmi_recenter_fifo(vc4_hdmi);
	vc4_hdmi_enable_scrambling(encoder);
}

static void vc4_hdmi_encoder_enable(struct drm_encoder *encoder)
{
}

#define WIFI_2_4GHz_CH1_MIN_FREQ	2400000000ULL
#define WIFI_2_4GHz_CH1_MAX_FREQ	2422000000ULL

static int vc4_hdmi_encoder_atomic_check(struct drm_encoder *encoder,
					 struct drm_crtc_state *crtc_state,
					 struct drm_connector_state *conn_state)
{
	struct vc4_hdmi_connector_state *vc4_state = conn_state_to_vc4_hdmi_conn_state(conn_state);
	struct drm_display_mode *mode = &crtc_state->adjusted_mode;
	struct vc4_hdmi *vc4_hdmi = encoder_to_vc4_hdmi(encoder);
	unsigned long long pixel_rate = mode->clock * 1000;
	unsigned long long tmds_rate;

	if (vc4_hdmi->variant->unsupported_odd_h_timings &&
	    ((mode->hdisplay % 2) || (mode->hsync_start % 2) ||
	     (mode->hsync_end % 2) || (mode->htotal % 2)))
		return -EINVAL;

	/*
	 * The 1440p@60 pixel rate is in the same range than the first
	 * WiFi channel (between 2.4GHz and 2.422GHz with 22MHz
	 * bandwidth). Slightly lower the frequency to bring it out of
	 * the WiFi range.
	 */
	tmds_rate = pixel_rate * 10;
	if (vc4_hdmi->disable_wifi_frequencies &&
	    (tmds_rate >= WIFI_2_4GHz_CH1_MIN_FREQ &&
	     tmds_rate <= WIFI_2_4GHz_CH1_MAX_FREQ)) {
		mode->clock = 238560;
		pixel_rate = mode->clock * 1000;
	}

	if (conn_state->max_bpc == 12) {
		pixel_rate = pixel_rate * 150;
		do_div(pixel_rate, 100);
	} else if (conn_state->max_bpc == 10) {
		pixel_rate = pixel_rate * 125;
		do_div(pixel_rate, 100);
	}

	if (mode->flags & DRM_MODE_FLAG_DBLCLK)
		pixel_rate = pixel_rate * 2;

	if (pixel_rate > vc4_hdmi->variant->max_pixel_clock)
		return -EINVAL;

	if (vc4_hdmi->disable_4kp60 && (pixel_rate > HDMI_14_MAX_TMDS_CLK))
		return -EINVAL;

	vc4_state->pixel_rate = pixel_rate;

	return 0;
}

static enum drm_mode_status
vc4_hdmi_encoder_mode_valid(struct drm_encoder *encoder,
			    const struct drm_display_mode *mode)
{
	struct vc4_hdmi *vc4_hdmi = encoder_to_vc4_hdmi(encoder);

	if (vc4_hdmi->variant->unsupported_odd_h_timings &&
	    ((mode->hdisplay % 2) || (mode->hsync_start % 2) ||
	     (mode->hsync_end % 2) || (mode->htotal % 2)))
		return MODE_H_ILLEGAL;

	if ((mode->clock * 1000) > vc4_hdmi->variant->max_pixel_clock)
		return MODE_CLOCK_HIGH;

	if (vc4_hdmi->disable_4kp60 && vc4_hdmi_mode_needs_scrambling(mode))
		return MODE_CLOCK_HIGH;

	return MODE_OK;
}

static const struct drm_encoder_helper_funcs vc4_hdmi_encoder_helper_funcs = {
	.atomic_check = vc4_hdmi_encoder_atomic_check,
	.mode_valid = vc4_hdmi_encoder_mode_valid,
	.disable = vc4_hdmi_encoder_disable,
	.enable = vc4_hdmi_encoder_enable,
};

static u32 vc4_hdmi_channel_map(struct vc4_hdmi *vc4_hdmi, u32 channel_mask)
{
	int i;
	u32 channel_map = 0;

	for (i = 0; i < 8; i++) {
		if (channel_mask & BIT(i))
			channel_map |= i << (3 * i);
	}
	return channel_map;
}

static u32 vc5_hdmi_channel_map(struct vc4_hdmi *vc4_hdmi, u32 channel_mask)
{
	int i;
	u32 channel_map = 0;

	for (i = 0; i < 8; i++) {
		if (channel_mask & BIT(i))
			channel_map |= i << (4 * i);
	}
	return channel_map;
}

/* HDMI audio codec callbacks */
static void vc4_hdmi_audio_set_mai_clock(struct vc4_hdmi *vc4_hdmi,
					 unsigned int samplerate)
{
	u32 hsm_clock = clk_get_rate(vc4_hdmi->audio_clock);
	unsigned long n, m;

	rational_best_approximation(hsm_clock, samplerate,
				    VC4_HD_MAI_SMP_N_MASK >>
				    VC4_HD_MAI_SMP_N_SHIFT,
				    (VC4_HD_MAI_SMP_M_MASK >>
				     VC4_HD_MAI_SMP_M_SHIFT) + 1,
				    &n, &m);

	HDMI_WRITE(HDMI_MAI_SMP,
		   VC4_SET_FIELD(n, VC4_HD_MAI_SMP_N) |
		   VC4_SET_FIELD(m - 1, VC4_HD_MAI_SMP_M));
}

static void vc4_hdmi_set_n_cts(struct vc4_hdmi *vc4_hdmi, unsigned int samplerate)
{
	struct drm_encoder *encoder = &vc4_hdmi->encoder.base.base;
	struct drm_crtc *crtc = encoder->crtc;
	const struct drm_display_mode *mode = &crtc->state->adjusted_mode;
	u32 n, cts;
	u64 tmp;

	n = 128 * samplerate / 1000;
	tmp = (u64)(mode->clock * 1000) * n;
	do_div(tmp, 128 * samplerate);
	cts = tmp;

	HDMI_WRITE(HDMI_CRP_CFG,
		   VC4_HDMI_CRP_CFG_EXTERNAL_CTS_EN |
		   VC4_SET_FIELD(n, VC4_HDMI_CRP_CFG_N));

	/*
	 * We could get slightly more accurate clocks in some cases by
	 * providing a CTS_1 value.  The two CTS values are alternated
	 * between based on the period fields
	 */
	HDMI_WRITE(HDMI_CTS_0, cts);
	HDMI_WRITE(HDMI_CTS_1, cts);
}

static inline struct vc4_hdmi *dai_to_hdmi(struct snd_soc_dai *dai)
{
	struct snd_soc_card *card = snd_soc_dai_get_drvdata(dai);

	return snd_soc_card_get_drvdata(card);
}

static int vc4_hdmi_audio_startup(struct device *dev, void *data)
{
	struct vc4_hdmi *vc4_hdmi = dev_get_drvdata(dev);
	struct drm_encoder *encoder = &vc4_hdmi->encoder.base.base;

	/*
	 * If the HDMI encoder hasn't probed, or the encoder is
	 * currently in DVI mode, treat the codec dai as missing.
	 */
	if (!encoder->crtc || !(HDMI_READ(HDMI_RAM_PACKET_CONFIG) &
				VC4_HDMI_RAM_PACKET_ENABLE))
		return -ENODEV;

	vc4_hdmi->audio.streaming = true;

	HDMI_WRITE(HDMI_MAI_CTL,
		   VC4_HD_MAI_CTL_RESET |
		   VC4_HD_MAI_CTL_FLUSH |
		   VC4_HD_MAI_CTL_DLATE |
		   VC4_HD_MAI_CTL_ERRORE |
		   VC4_HD_MAI_CTL_ERRORF);

	if (vc4_hdmi->variant->phy_rng_enable)
		vc4_hdmi->variant->phy_rng_enable(vc4_hdmi);

	return 0;
}

static void vc4_hdmi_audio_reset(struct vc4_hdmi *vc4_hdmi)
{
	struct drm_encoder *encoder = &vc4_hdmi->encoder.base.base;
	struct device *dev = &vc4_hdmi->pdev->dev;
	int ret;

	vc4_hdmi->audio.streaming = false;
	ret = vc4_hdmi_stop_packet(encoder, HDMI_INFOFRAME_TYPE_AUDIO, false);
	if (ret)
		dev_err(dev, "Failed to stop audio infoframe: %d\n", ret);

	HDMI_WRITE(HDMI_MAI_CTL, VC4_HD_MAI_CTL_RESET);
	HDMI_WRITE(HDMI_MAI_CTL, VC4_HD_MAI_CTL_ERRORF);
	HDMI_WRITE(HDMI_MAI_CTL, VC4_HD_MAI_CTL_FLUSH);
}

static void vc4_hdmi_audio_shutdown(struct device *dev, void *data)
{
	struct vc4_hdmi *vc4_hdmi = dev_get_drvdata(dev);

	HDMI_WRITE(HDMI_MAI_CTL,
		   VC4_HD_MAI_CTL_DLATE |
		   VC4_HD_MAI_CTL_ERRORE |
		   VC4_HD_MAI_CTL_ERRORF);

	if (vc4_hdmi->variant->phy_rng_disable)
		vc4_hdmi->variant->phy_rng_disable(vc4_hdmi);

	vc4_hdmi->audio.streaming = false;
	vc4_hdmi_audio_reset(vc4_hdmi);
}

static int sample_rate_to_mai_fmt(int samplerate)
{
	switch (samplerate) {
	case 8000:
		return VC4_HDMI_MAI_SAMPLE_RATE_8000;
	case 11025:
		return VC4_HDMI_MAI_SAMPLE_RATE_11025;
	case 12000:
		return VC4_HDMI_MAI_SAMPLE_RATE_12000;
	case 16000:
		return VC4_HDMI_MAI_SAMPLE_RATE_16000;
	case 22050:
		return VC4_HDMI_MAI_SAMPLE_RATE_22050;
	case 24000:
		return VC4_HDMI_MAI_SAMPLE_RATE_24000;
	case 32000:
		return VC4_HDMI_MAI_SAMPLE_RATE_32000;
	case 44100:
		return VC4_HDMI_MAI_SAMPLE_RATE_44100;
	case 48000:
		return VC4_HDMI_MAI_SAMPLE_RATE_48000;
	case 64000:
		return VC4_HDMI_MAI_SAMPLE_RATE_64000;
	case 88200:
		return VC4_HDMI_MAI_SAMPLE_RATE_88200;
	case 96000:
		return VC4_HDMI_MAI_SAMPLE_RATE_96000;
	case 128000:
		return VC4_HDMI_MAI_SAMPLE_RATE_128000;
	case 176400:
		return VC4_HDMI_MAI_SAMPLE_RATE_176400;
	case 192000:
		return VC4_HDMI_MAI_SAMPLE_RATE_192000;
	default:
		return VC4_HDMI_MAI_SAMPLE_RATE_NOT_INDICATED;
	}
}

/* HDMI audio codec callbacks */
static int vc4_hdmi_audio_prepare(struct device *dev, void *data,
				  struct hdmi_codec_daifmt *daifmt,
				  struct hdmi_codec_params *params)
{
	struct vc4_hdmi *vc4_hdmi = dev_get_drvdata(dev);
	struct drm_encoder *encoder = &vc4_hdmi->encoder.base.base;
	unsigned int sample_rate = params->sample_rate;
	unsigned int channels = params->channels;
	u32 audio_packet_config, channel_mask;
	u32 channel_map;
	u32 mai_audio_format;
	u32 mai_sample_rate;

	dev_dbg(dev, "%s: %u Hz, %d bit, %d channels\n", __func__,
		sample_rate, params->sample_width, channels);

	HDMI_WRITE(HDMI_MAI_CTL,
		   VC4_SET_FIELD(channels, VC4_HD_MAI_CTL_CHNUM) |
		   VC4_HD_MAI_CTL_WHOLSMP |
		   VC4_HD_MAI_CTL_CHALIGN |
		   VC4_HD_MAI_CTL_ENABLE);

	vc4_hdmi_audio_set_mai_clock(vc4_hdmi, sample_rate);

	mai_sample_rate = sample_rate_to_mai_fmt(sample_rate);
	if (params->iec.status[0] & IEC958_AES0_NONAUDIO &&
	    params->channels == 8)
		mai_audio_format = VC4_HDMI_MAI_FORMAT_HBR;
	else
		mai_audio_format = VC4_HDMI_MAI_FORMAT_PCM;
	HDMI_WRITE(HDMI_MAI_FMT,
		   VC4_SET_FIELD(mai_sample_rate,
				 VC4_HDMI_MAI_FORMAT_SAMPLE_RATE) |
		   VC4_SET_FIELD(mai_audio_format,
				 VC4_HDMI_MAI_FORMAT_AUDIO_FORMAT));

	/* The B frame identifier should match the value used by alsa-lib (8) */
	audio_packet_config =
		VC4_HDMI_AUDIO_PACKET_ZERO_DATA_ON_SAMPLE_FLAT |
		VC4_HDMI_AUDIO_PACKET_ZERO_DATA_ON_INACTIVE_CHANNELS |
		VC4_SET_FIELD(0x8, VC4_HDMI_AUDIO_PACKET_B_FRAME_IDENTIFIER);

	channel_mask = GENMASK(channels - 1, 0);
	audio_packet_config |= VC4_SET_FIELD(channel_mask,
					     VC4_HDMI_AUDIO_PACKET_CEA_MASK);

	/* Set the MAI threshold */
	HDMI_WRITE(HDMI_MAI_THR,
		   VC4_SET_FIELD(0x10, VC4_HD_MAI_THR_PANICHIGH) |
		   VC4_SET_FIELD(0x10, VC4_HD_MAI_THR_PANICLOW) |
		   VC4_SET_FIELD(0x10, VC4_HD_MAI_THR_DREQHIGH) |
		   VC4_SET_FIELD(0x10, VC4_HD_MAI_THR_DREQLOW));

	HDMI_WRITE(HDMI_MAI_CONFIG,
		   VC4_HDMI_MAI_CONFIG_BIT_REVERSE |
		   VC4_HDMI_MAI_CONFIG_FORMAT_REVERSE |
		   VC4_SET_FIELD(channel_mask, VC4_HDMI_MAI_CHANNEL_MASK));

	channel_map = vc4_hdmi->variant->channel_map(vc4_hdmi, channel_mask);
	HDMI_WRITE(HDMI_MAI_CHANNEL_MAP, channel_map);
	HDMI_WRITE(HDMI_AUDIO_PACKET_CONFIG, audio_packet_config);
	vc4_hdmi_set_n_cts(vc4_hdmi, sample_rate);

	memcpy(&vc4_hdmi->audio.infoframe, &params->cea, sizeof(params->cea));
	vc4_hdmi_set_audio_infoframe(encoder);

	return 0;
}

static const struct snd_soc_component_driver vc4_hdmi_audio_cpu_dai_comp = {
	.name = "vc4-hdmi-cpu-dai-component",
};

static int vc4_hdmi_audio_cpu_dai_probe(struct snd_soc_dai *dai)
{
	struct vc4_hdmi *vc4_hdmi = dai_to_hdmi(dai);

	snd_soc_dai_init_dma_data(dai, &vc4_hdmi->audio.dma_data, NULL);

	return 0;
}

static struct snd_soc_dai_driver vc4_hdmi_audio_cpu_dai_drv = {
	.name = "vc4-hdmi-cpu-dai",
	.probe  = vc4_hdmi_audio_cpu_dai_probe,
	.playback = {
		.stream_name = "Playback",
		.channels_min = 1,
		.channels_max = 8,
		.rates = SNDRV_PCM_RATE_32000 | SNDRV_PCM_RATE_44100 |
			 SNDRV_PCM_RATE_48000 | SNDRV_PCM_RATE_88200 |
			 SNDRV_PCM_RATE_96000 | SNDRV_PCM_RATE_176400 |
			 SNDRV_PCM_RATE_192000,
		.formats = SNDRV_PCM_FMTBIT_IEC958_SUBFRAME_LE,
	},
};

static const struct snd_dmaengine_pcm_config pcm_conf = {
	.chan_names[SNDRV_PCM_STREAM_PLAYBACK] = "audio-rx",
	.prepare_slave_config = snd_dmaengine_pcm_prepare_slave_config,
};

static int vc4_hdmi_audio_get_eld(struct device *dev, void *data,
				  uint8_t *buf, size_t len)
{
	struct vc4_hdmi *vc4_hdmi = dev_get_drvdata(dev);
	struct drm_connector *connector = &vc4_hdmi->connector;

	memcpy(buf, connector->eld, min(sizeof(connector->eld), len));

	return 0;
}

static const struct hdmi_codec_ops vc4_hdmi_codec_ops = {
	.get_eld = vc4_hdmi_audio_get_eld,
	.prepare = vc4_hdmi_audio_prepare,
	.audio_shutdown = vc4_hdmi_audio_shutdown,
	.audio_startup = vc4_hdmi_audio_startup,
};

static struct hdmi_codec_pdata vc4_hdmi_codec_pdata = {
	.ops = &vc4_hdmi_codec_ops,
	.max_i2s_channels = 8,
	.i2s = 1,
};

static int vc4_hdmi_audio_init(struct vc4_hdmi *vc4_hdmi)
{
	const struct vc4_hdmi_register *mai_data =
		&vc4_hdmi->variant->registers[HDMI_MAI_DATA];
	struct snd_soc_dai_link *dai_link = &vc4_hdmi->audio.link;
	struct snd_soc_card *card = &vc4_hdmi->audio.card;
	struct device *dev = &vc4_hdmi->pdev->dev;
	struct platform_device *codec_pdev;
	const __be32 *addr;
	int index;
	int ret;

	if (!of_find_property(dev->of_node, "dmas", NULL)) {
		dev_warn(dev,
			 "'dmas' DT property is missing, no HDMI audio\n");
		return 0;
	}

	if (mai_data->reg != VC4_HD) {
		WARN_ONCE(true, "MAI isn't in the HD block\n");
		return -EINVAL;
	}

	/*
	 * Get the physical address of VC4_HD_MAI_DATA. We need to retrieve
	 * the bus address specified in the DT, because the physical address
	 * (the one returned by platform_get_resource()) is not appropriate
	 * for DMA transfers.
	 * This VC/MMU should probably be exposed to avoid this kind of hacks.
	 */
	index = of_property_match_string(dev->of_node, "reg-names", "hd");
	/* Before BCM2711, we don't have a named register range */
	if (index < 0)
		index = 1;

	addr = of_get_address(dev->of_node, index, NULL, NULL);

	vc4_hdmi->audio.dma_data.addr = be32_to_cpup(addr) + mai_data->offset;
	vc4_hdmi->audio.dma_data.addr_width = DMA_SLAVE_BUSWIDTH_4_BYTES;
	vc4_hdmi->audio.dma_data.maxburst = 2;

	ret = devm_snd_dmaengine_pcm_register(dev, &pcm_conf, 0);
	if (ret) {
		dev_err(dev, "Could not register PCM component: %d\n", ret);
		return ret;
	}

	ret = devm_snd_soc_register_component(dev, &vc4_hdmi_audio_cpu_dai_comp,
					      &vc4_hdmi_audio_cpu_dai_drv, 1);
	if (ret) {
		dev_err(dev, "Could not register CPU DAI: %d\n", ret);
		return ret;
	}

	codec_pdev = platform_device_register_data(dev, HDMI_CODEC_DRV_NAME,
						   PLATFORM_DEVID_AUTO,
						   &vc4_hdmi_codec_pdata,
						   sizeof(vc4_hdmi_codec_pdata));
	if (IS_ERR(codec_pdev)) {
		dev_err(dev, "Couldn't register the HDMI codec: %ld\n", PTR_ERR(codec_pdev));
		return PTR_ERR(codec_pdev);
	}

	dai_link->cpus		= &vc4_hdmi->audio.cpu;
	dai_link->codecs	= &vc4_hdmi->audio.codec;
	dai_link->platforms	= &vc4_hdmi->audio.platform;

	dai_link->num_cpus	= 1;
	dai_link->num_codecs	= 1;
	dai_link->num_platforms	= 1;

	dai_link->name = "MAI";
	dai_link->stream_name = "MAI PCM";
	dai_link->codecs->dai_name = "i2s-hifi";
	dai_link->cpus->dai_name = dev_name(dev);
	dai_link->codecs->name = dev_name(&codec_pdev->dev);
	dai_link->platforms->name = dev_name(dev);

	card->dai_link = dai_link;
	card->num_links = 1;
	card->name = vc4_hdmi->variant->card_name;
	card->driver_name = "vc4-hdmi";
	card->dev = dev;
	card->owner = THIS_MODULE;

	/*
	 * Be careful, snd_soc_register_card() calls dev_set_drvdata() and
	 * stores a pointer to the snd card object in dev->driver_data. This
	 * means we cannot use it for something else. The hdmi back-pointer is
	 * now stored in card->drvdata and should be retrieved with
	 * snd_soc_card_get_drvdata() if needed.
	 */
	snd_soc_card_set_drvdata(card, vc4_hdmi);
	ret = devm_snd_soc_register_card(dev, card);
	if (ret)
		dev_err_probe(dev, ret, "Could not register sound card\n");

	return ret;

}

static irqreturn_t vc4_hdmi_hpd_irq_thread(int irq, void *priv)
{
	struct vc4_hdmi *vc4_hdmi = priv;
<<<<<<< HEAD
	struct drm_device *dev = vc4_hdmi->connector.dev;

	if (dev && dev->registered)
		drm_kms_helper_hotplug_event(dev);
=======
	struct drm_connector *connector = &vc4_hdmi->connector;
	struct drm_device *dev = connector->dev;

	if (dev && dev->registered)
		drm_connector_helper_hpd_irq_event(connector);
>>>>>>> df0cc57e

	return IRQ_HANDLED;
}

static int vc4_hdmi_hotplug_init(struct vc4_hdmi *vc4_hdmi)
{
	struct drm_connector *connector = &vc4_hdmi->connector;
	struct platform_device *pdev = vc4_hdmi->pdev;
	int ret;

	if (vc4_hdmi->variant->external_irq_controller) {
		unsigned int hpd_con = platform_get_irq_byname(pdev, "hpd-connected");
		unsigned int hpd_rm = platform_get_irq_byname(pdev, "hpd-removed");

		ret = request_threaded_irq(hpd_con,
					   NULL,
					   vc4_hdmi_hpd_irq_thread, IRQF_ONESHOT,
					   "vc4 hdmi hpd connected", vc4_hdmi);
		if (ret)
			return ret;

		ret = request_threaded_irq(hpd_rm,
					   NULL,
					   vc4_hdmi_hpd_irq_thread, IRQF_ONESHOT,
					   "vc4 hdmi hpd disconnected", vc4_hdmi);
		if (ret) {
			free_irq(hpd_con, vc4_hdmi);
			return ret;
		}

		connector->polled = DRM_CONNECTOR_POLL_HPD;
	}

	return 0;
}

static void vc4_hdmi_hotplug_exit(struct vc4_hdmi *vc4_hdmi)
{
	struct platform_device *pdev = vc4_hdmi->pdev;

	if (vc4_hdmi->variant->external_irq_controller) {
		free_irq(platform_get_irq_byname(pdev, "hpd-connected"), vc4_hdmi);
		free_irq(platform_get_irq_byname(pdev, "hpd-removed"), vc4_hdmi);
	}
}

#ifdef CONFIG_DRM_VC4_HDMI_CEC
static irqreturn_t vc4_cec_irq_handler_rx_thread(int irq, void *priv)
{
	struct vc4_hdmi *vc4_hdmi = priv;

	if (vc4_hdmi->cec_rx_msg.len)
		cec_received_msg(vc4_hdmi->cec_adap,
				 &vc4_hdmi->cec_rx_msg);

	return IRQ_HANDLED;
}

static irqreturn_t vc4_cec_irq_handler_tx_thread(int irq, void *priv)
{
	struct vc4_hdmi *vc4_hdmi = priv;

	if (vc4_hdmi->cec_tx_ok) {
		cec_transmit_done(vc4_hdmi->cec_adap, CEC_TX_STATUS_OK,
				  0, 0, 0, 0);
	} else {
		/*
		 * This CEC implementation makes 1 retry, so if we
		 * get a NACK, then that means it made 2 attempts.
		 */
		cec_transmit_done(vc4_hdmi->cec_adap, CEC_TX_STATUS_NACK,
				  0, 2, 0, 0);
	}
	return IRQ_HANDLED;
}

static irqreturn_t vc4_cec_irq_handler_thread(int irq, void *priv)
{
	struct vc4_hdmi *vc4_hdmi = priv;
	irqreturn_t ret;

	if (vc4_hdmi->cec_irq_was_rx)
		ret = vc4_cec_irq_handler_rx_thread(irq, priv);
	else
		ret = vc4_cec_irq_handler_tx_thread(irq, priv);

	return ret;
}

static void vc4_cec_read_msg(struct vc4_hdmi *vc4_hdmi, u32 cntrl1)
{
	struct drm_device *dev = vc4_hdmi->connector.dev;
	struct cec_msg *msg = &vc4_hdmi->cec_rx_msg;
	unsigned int i;

	msg->len = 1 + ((cntrl1 & VC4_HDMI_CEC_REC_WRD_CNT_MASK) >>
					VC4_HDMI_CEC_REC_WRD_CNT_SHIFT);

	if (msg->len > 16) {
		drm_err(dev, "Attempting to read too much data (%d)\n", msg->len);
		return;
	}

	for (i = 0; i < msg->len; i += 4) {
		u32 val = HDMI_READ(HDMI_CEC_RX_DATA_1 + (i >> 2));

		msg->msg[i] = val & 0xff;
		msg->msg[i + 1] = (val >> 8) & 0xff;
		msg->msg[i + 2] = (val >> 16) & 0xff;
		msg->msg[i + 3] = (val >> 24) & 0xff;
	}
}

static irqreturn_t vc4_cec_irq_handler_tx_bare(int irq, void *priv)
{
	struct vc4_hdmi *vc4_hdmi = priv;
	u32 cntrl1;

	cntrl1 = HDMI_READ(HDMI_CEC_CNTRL_1);
	vc4_hdmi->cec_tx_ok = cntrl1 & VC4_HDMI_CEC_TX_STATUS_GOOD;
	cntrl1 &= ~VC4_HDMI_CEC_START_XMIT_BEGIN;
	HDMI_WRITE(HDMI_CEC_CNTRL_1, cntrl1);

	return IRQ_WAKE_THREAD;
}

static irqreturn_t vc4_cec_irq_handler_rx_bare(int irq, void *priv)
{
	struct vc4_hdmi *vc4_hdmi = priv;
	u32 cntrl1;

	vc4_hdmi->cec_rx_msg.len = 0;
	cntrl1 = HDMI_READ(HDMI_CEC_CNTRL_1);
	vc4_cec_read_msg(vc4_hdmi, cntrl1);
	cntrl1 |= VC4_HDMI_CEC_CLEAR_RECEIVE_OFF;
	HDMI_WRITE(HDMI_CEC_CNTRL_1, cntrl1);
	cntrl1 &= ~VC4_HDMI_CEC_CLEAR_RECEIVE_OFF;

	HDMI_WRITE(HDMI_CEC_CNTRL_1, cntrl1);

	return IRQ_WAKE_THREAD;
}

static irqreturn_t vc4_cec_irq_handler(int irq, void *priv)
{
	struct vc4_hdmi *vc4_hdmi = priv;
	u32 stat = HDMI_READ(HDMI_CEC_CPU_STATUS);
	irqreturn_t ret;
	u32 cntrl5;

	if (!(stat & VC4_HDMI_CPU_CEC))
		return IRQ_NONE;

	cntrl5 = HDMI_READ(HDMI_CEC_CNTRL_5);
	vc4_hdmi->cec_irq_was_rx = cntrl5 & VC4_HDMI_CEC_RX_CEC_INT;
	if (vc4_hdmi->cec_irq_was_rx)
		ret = vc4_cec_irq_handler_rx_bare(irq, priv);
	else
		ret = vc4_cec_irq_handler_tx_bare(irq, priv);

	HDMI_WRITE(HDMI_CEC_CPU_CLEAR, VC4_HDMI_CPU_CEC);
	return ret;
}

static int vc4_hdmi_cec_adap_enable(struct cec_adapter *adap, bool enable)
{
	struct vc4_hdmi *vc4_hdmi = cec_get_drvdata(adap);
	/* clock period in microseconds */
	const u32 usecs = 1000000 / CEC_CLOCK_FREQ;
	u32 val = HDMI_READ(HDMI_CEC_CNTRL_5);

	val &= ~(VC4_HDMI_CEC_TX_SW_RESET | VC4_HDMI_CEC_RX_SW_RESET |
		 VC4_HDMI_CEC_CNT_TO_4700_US_MASK |
		 VC4_HDMI_CEC_CNT_TO_4500_US_MASK);
	val |= ((4700 / usecs) << VC4_HDMI_CEC_CNT_TO_4700_US_SHIFT) |
	       ((4500 / usecs) << VC4_HDMI_CEC_CNT_TO_4500_US_SHIFT);

	if (enable) {
		HDMI_WRITE(HDMI_CEC_CNTRL_5, val |
			   VC4_HDMI_CEC_TX_SW_RESET | VC4_HDMI_CEC_RX_SW_RESET);
		HDMI_WRITE(HDMI_CEC_CNTRL_5, val);
		HDMI_WRITE(HDMI_CEC_CNTRL_2,
			   ((1500 / usecs) << VC4_HDMI_CEC_CNT_TO_1500_US_SHIFT) |
			   ((1300 / usecs) << VC4_HDMI_CEC_CNT_TO_1300_US_SHIFT) |
			   ((800 / usecs) << VC4_HDMI_CEC_CNT_TO_800_US_SHIFT) |
			   ((600 / usecs) << VC4_HDMI_CEC_CNT_TO_600_US_SHIFT) |
			   ((400 / usecs) << VC4_HDMI_CEC_CNT_TO_400_US_SHIFT));
		HDMI_WRITE(HDMI_CEC_CNTRL_3,
			   ((2750 / usecs) << VC4_HDMI_CEC_CNT_TO_2750_US_SHIFT) |
			   ((2400 / usecs) << VC4_HDMI_CEC_CNT_TO_2400_US_SHIFT) |
			   ((2050 / usecs) << VC4_HDMI_CEC_CNT_TO_2050_US_SHIFT) |
			   ((1700 / usecs) << VC4_HDMI_CEC_CNT_TO_1700_US_SHIFT));
		HDMI_WRITE(HDMI_CEC_CNTRL_4,
			   ((4300 / usecs) << VC4_HDMI_CEC_CNT_TO_4300_US_SHIFT) |
			   ((3900 / usecs) << VC4_HDMI_CEC_CNT_TO_3900_US_SHIFT) |
			   ((3600 / usecs) << VC4_HDMI_CEC_CNT_TO_3600_US_SHIFT) |
			   ((3500 / usecs) << VC4_HDMI_CEC_CNT_TO_3500_US_SHIFT));

		if (!vc4_hdmi->variant->external_irq_controller)
			HDMI_WRITE(HDMI_CEC_CPU_MASK_CLEAR, VC4_HDMI_CPU_CEC);
	} else {
		if (!vc4_hdmi->variant->external_irq_controller)
			HDMI_WRITE(HDMI_CEC_CPU_MASK_SET, VC4_HDMI_CPU_CEC);
		HDMI_WRITE(HDMI_CEC_CNTRL_5, val |
			   VC4_HDMI_CEC_TX_SW_RESET | VC4_HDMI_CEC_RX_SW_RESET);
	}
	return 0;
}

static int vc4_hdmi_cec_adap_log_addr(struct cec_adapter *adap, u8 log_addr)
{
	struct vc4_hdmi *vc4_hdmi = cec_get_drvdata(adap);

	HDMI_WRITE(HDMI_CEC_CNTRL_1,
		   (HDMI_READ(HDMI_CEC_CNTRL_1) & ~VC4_HDMI_CEC_ADDR_MASK) |
		   (log_addr & 0xf) << VC4_HDMI_CEC_ADDR_SHIFT);
	return 0;
}

static int vc4_hdmi_cec_adap_transmit(struct cec_adapter *adap, u8 attempts,
				      u32 signal_free_time, struct cec_msg *msg)
{
	struct vc4_hdmi *vc4_hdmi = cec_get_drvdata(adap);
	struct drm_device *dev = vc4_hdmi->connector.dev;
	u32 val;
	unsigned int i;

	if (msg->len > 16) {
		drm_err(dev, "Attempting to transmit too much data (%d)\n", msg->len);
		return -ENOMEM;
	}

	for (i = 0; i < msg->len; i += 4)
		HDMI_WRITE(HDMI_CEC_TX_DATA_1 + (i >> 2),
			   (msg->msg[i]) |
			   (msg->msg[i + 1] << 8) |
			   (msg->msg[i + 2] << 16) |
			   (msg->msg[i + 3] << 24));

	val = HDMI_READ(HDMI_CEC_CNTRL_1);
	val &= ~VC4_HDMI_CEC_START_XMIT_BEGIN;
	HDMI_WRITE(HDMI_CEC_CNTRL_1, val);
	val &= ~VC4_HDMI_CEC_MESSAGE_LENGTH_MASK;
	val |= (msg->len - 1) << VC4_HDMI_CEC_MESSAGE_LENGTH_SHIFT;
	val |= VC4_HDMI_CEC_START_XMIT_BEGIN;

	HDMI_WRITE(HDMI_CEC_CNTRL_1, val);
	return 0;
}

static const struct cec_adap_ops vc4_hdmi_cec_adap_ops = {
	.adap_enable = vc4_hdmi_cec_adap_enable,
	.adap_log_addr = vc4_hdmi_cec_adap_log_addr,
	.adap_transmit = vc4_hdmi_cec_adap_transmit,
};

static int vc4_hdmi_cec_init(struct vc4_hdmi *vc4_hdmi)
{
	struct cec_connector_info conn_info;
	struct platform_device *pdev = vc4_hdmi->pdev;
	struct device *dev = &pdev->dev;
	u32 value;
	int ret;

	if (!of_find_property(dev->of_node, "interrupts", NULL)) {
		dev_warn(dev, "'interrupts' DT property is missing, no CEC\n");
		return 0;
	}

	vc4_hdmi->cec_adap = cec_allocate_adapter(&vc4_hdmi_cec_adap_ops,
						  vc4_hdmi, "vc4",
						  CEC_CAP_DEFAULTS |
						  CEC_CAP_CONNECTOR_INFO, 1);
	ret = PTR_ERR_OR_ZERO(vc4_hdmi->cec_adap);
	if (ret < 0)
		return ret;

	cec_fill_conn_info_from_drm(&conn_info, &vc4_hdmi->connector);
	cec_s_conn_info(vc4_hdmi->cec_adap, &conn_info);

	value = HDMI_READ(HDMI_CEC_CNTRL_1);
	/* Set the logical address to Unregistered */
	value |= VC4_HDMI_CEC_ADDR_MASK;
	HDMI_WRITE(HDMI_CEC_CNTRL_1, value);

	vc4_hdmi_cec_update_clk_div(vc4_hdmi);

	if (vc4_hdmi->variant->external_irq_controller) {
		ret = request_threaded_irq(platform_get_irq_byname(pdev, "cec-rx"),
					   vc4_cec_irq_handler_rx_bare,
					   vc4_cec_irq_handler_rx_thread, 0,
					   "vc4 hdmi cec rx", vc4_hdmi);
		if (ret)
			goto err_delete_cec_adap;

		ret = request_threaded_irq(platform_get_irq_byname(pdev, "cec-tx"),
					   vc4_cec_irq_handler_tx_bare,
					   vc4_cec_irq_handler_tx_thread, 0,
					   "vc4 hdmi cec tx", vc4_hdmi);
		if (ret)
			goto err_remove_cec_rx_handler;
	} else {
		HDMI_WRITE(HDMI_CEC_CPU_MASK_SET, 0xffffffff);

		ret = request_threaded_irq(platform_get_irq(pdev, 0),
					   vc4_cec_irq_handler,
					   vc4_cec_irq_handler_thread, 0,
					   "vc4 hdmi cec", vc4_hdmi);
		if (ret)
			goto err_delete_cec_adap;
	}

	ret = cec_register_adapter(vc4_hdmi->cec_adap, &pdev->dev);
	if (ret < 0)
		goto err_remove_handlers;

	return 0;

err_remove_handlers:
	if (vc4_hdmi->variant->external_irq_controller)
		free_irq(platform_get_irq_byname(pdev, "cec-tx"), vc4_hdmi);
	else
		free_irq(platform_get_irq(pdev, 0), vc4_hdmi);

err_remove_cec_rx_handler:
	if (vc4_hdmi->variant->external_irq_controller)
		free_irq(platform_get_irq_byname(pdev, "cec-rx"), vc4_hdmi);

err_delete_cec_adap:
	cec_delete_adapter(vc4_hdmi->cec_adap);

	return ret;
}

static void vc4_hdmi_cec_exit(struct vc4_hdmi *vc4_hdmi)
{
	struct platform_device *pdev = vc4_hdmi->pdev;

	if (vc4_hdmi->variant->external_irq_controller) {
		free_irq(platform_get_irq_byname(pdev, "cec-rx"), vc4_hdmi);
		free_irq(platform_get_irq_byname(pdev, "cec-tx"), vc4_hdmi);
	} else {
		free_irq(platform_get_irq(pdev, 0), vc4_hdmi);
	}

	cec_unregister_adapter(vc4_hdmi->cec_adap);
}
#else
static int vc4_hdmi_cec_init(struct vc4_hdmi *vc4_hdmi)
{
	return 0;
}

static void vc4_hdmi_cec_exit(struct vc4_hdmi *vc4_hdmi) {};

#endif

static int vc4_hdmi_build_regset(struct vc4_hdmi *vc4_hdmi,
				 struct debugfs_regset32 *regset,
				 enum vc4_hdmi_regs reg)
{
	const struct vc4_hdmi_variant *variant = vc4_hdmi->variant;
	struct debugfs_reg32 *regs, *new_regs;
	unsigned int count = 0;
	unsigned int i;

	regs = kcalloc(variant->num_registers, sizeof(*regs),
		       GFP_KERNEL);
	if (!regs)
		return -ENOMEM;

	for (i = 0; i < variant->num_registers; i++) {
		const struct vc4_hdmi_register *field =	&variant->registers[i];

		if (field->reg != reg)
			continue;

		regs[count].name = field->name;
		regs[count].offset = field->offset;
		count++;
	}

	new_regs = krealloc(regs, count * sizeof(*regs), GFP_KERNEL);
	if (!new_regs)
		return -ENOMEM;

	regset->base = __vc4_hdmi_get_field_base(vc4_hdmi, reg);
	regset->regs = new_regs;
	regset->nregs = count;

	return 0;
}

static int vc4_hdmi_init_resources(struct vc4_hdmi *vc4_hdmi)
{
	struct platform_device *pdev = vc4_hdmi->pdev;
	struct device *dev = &pdev->dev;
	int ret;

	vc4_hdmi->hdmicore_regs = vc4_ioremap_regs(pdev, 0);
	if (IS_ERR(vc4_hdmi->hdmicore_regs))
		return PTR_ERR(vc4_hdmi->hdmicore_regs);

	vc4_hdmi->hd_regs = vc4_ioremap_regs(pdev, 1);
	if (IS_ERR(vc4_hdmi->hd_regs))
		return PTR_ERR(vc4_hdmi->hd_regs);

	ret = vc4_hdmi_build_regset(vc4_hdmi, &vc4_hdmi->hd_regset, VC4_HD);
	if (ret)
		return ret;

	ret = vc4_hdmi_build_regset(vc4_hdmi, &vc4_hdmi->hdmi_regset, VC4_HDMI);
	if (ret)
		return ret;

	vc4_hdmi->pixel_clock = devm_clk_get(dev, "pixel");
	if (IS_ERR(vc4_hdmi->pixel_clock)) {
		ret = PTR_ERR(vc4_hdmi->pixel_clock);
		if (ret != -EPROBE_DEFER)
			DRM_ERROR("Failed to get pixel clock\n");
		return ret;
	}

	vc4_hdmi->hsm_clock = devm_clk_get(dev, "hdmi");
	if (IS_ERR(vc4_hdmi->hsm_clock)) {
		DRM_ERROR("Failed to get HDMI state machine clock\n");
		return PTR_ERR(vc4_hdmi->hsm_clock);
	}
	vc4_hdmi->audio_clock = vc4_hdmi->hsm_clock;
	vc4_hdmi->cec_clock = vc4_hdmi->hsm_clock;

	return 0;
}

static int vc5_hdmi_init_resources(struct vc4_hdmi *vc4_hdmi)
{
	struct platform_device *pdev = vc4_hdmi->pdev;
	struct device *dev = &pdev->dev;
	struct resource *res;

	res = platform_get_resource_byname(pdev, IORESOURCE_MEM, "hdmi");
	if (!res)
		return -ENODEV;

	vc4_hdmi->hdmicore_regs = devm_ioremap(dev, res->start,
					       resource_size(res));
	if (!vc4_hdmi->hdmicore_regs)
		return -ENOMEM;

	res = platform_get_resource_byname(pdev, IORESOURCE_MEM, "hd");
	if (!res)
		return -ENODEV;

	vc4_hdmi->hd_regs = devm_ioremap(dev, res->start, resource_size(res));
	if (!vc4_hdmi->hd_regs)
		return -ENOMEM;

	res = platform_get_resource_byname(pdev, IORESOURCE_MEM, "cec");
	if (!res)
		return -ENODEV;

	vc4_hdmi->cec_regs = devm_ioremap(dev, res->start, resource_size(res));
	if (!vc4_hdmi->cec_regs)
		return -ENOMEM;

	res = platform_get_resource_byname(pdev, IORESOURCE_MEM, "csc");
	if (!res)
		return -ENODEV;

	vc4_hdmi->csc_regs = devm_ioremap(dev, res->start, resource_size(res));
	if (!vc4_hdmi->csc_regs)
		return -ENOMEM;

	res = platform_get_resource_byname(pdev, IORESOURCE_MEM, "dvp");
	if (!res)
		return -ENODEV;

	vc4_hdmi->dvp_regs = devm_ioremap(dev, res->start, resource_size(res));
	if (!vc4_hdmi->dvp_regs)
		return -ENOMEM;

	res = platform_get_resource_byname(pdev, IORESOURCE_MEM, "phy");
	if (!res)
		return -ENODEV;

	vc4_hdmi->phy_regs = devm_ioremap(dev, res->start, resource_size(res));
	if (!vc4_hdmi->phy_regs)
		return -ENOMEM;

	res = platform_get_resource_byname(pdev, IORESOURCE_MEM, "packet");
	if (!res)
		return -ENODEV;

	vc4_hdmi->ram_regs = devm_ioremap(dev, res->start, resource_size(res));
	if (!vc4_hdmi->ram_regs)
		return -ENOMEM;

	res = platform_get_resource_byname(pdev, IORESOURCE_MEM, "rm");
	if (!res)
		return -ENODEV;

	vc4_hdmi->rm_regs = devm_ioremap(dev, res->start, resource_size(res));
	if (!vc4_hdmi->rm_regs)
		return -ENOMEM;

	vc4_hdmi->hsm_clock = devm_clk_get(dev, "hdmi");
	if (IS_ERR(vc4_hdmi->hsm_clock)) {
		DRM_ERROR("Failed to get HDMI state machine clock\n");
		return PTR_ERR(vc4_hdmi->hsm_clock);
	}

	vc4_hdmi->pixel_bvb_clock = devm_clk_get(dev, "bvb");
	if (IS_ERR(vc4_hdmi->pixel_bvb_clock)) {
		DRM_ERROR("Failed to get pixel bvb clock\n");
		return PTR_ERR(vc4_hdmi->pixel_bvb_clock);
	}

	vc4_hdmi->audio_clock = devm_clk_get(dev, "audio");
	if (IS_ERR(vc4_hdmi->audio_clock)) {
		DRM_ERROR("Failed to get audio clock\n");
		return PTR_ERR(vc4_hdmi->audio_clock);
	}

	vc4_hdmi->cec_clock = devm_clk_get(dev, "cec");
	if (IS_ERR(vc4_hdmi->cec_clock)) {
		DRM_ERROR("Failed to get CEC clock\n");
		return PTR_ERR(vc4_hdmi->cec_clock);
	}

	vc4_hdmi->reset = devm_reset_control_get(dev, NULL);
	if (IS_ERR(vc4_hdmi->reset)) {
		DRM_ERROR("Failed to get HDMI reset line\n");
		return PTR_ERR(vc4_hdmi->reset);
	}

	return 0;
}

static int vc4_hdmi_bind(struct device *dev, struct device *master, void *data)
{
	const struct vc4_hdmi_variant *variant = of_device_get_match_data(dev);
	struct platform_device *pdev = to_platform_device(dev);
	struct drm_device *drm = dev_get_drvdata(master);
	struct vc4_hdmi *vc4_hdmi;
	struct drm_encoder *encoder;
	struct device_node *ddc_node;
	int ret;

	vc4_hdmi = devm_kzalloc(dev, sizeof(*vc4_hdmi), GFP_KERNEL);
	if (!vc4_hdmi)
		return -ENOMEM;
	INIT_DELAYED_WORK(&vc4_hdmi->scrambling_work, vc4_hdmi_scrambling_wq);

	dev_set_drvdata(dev, vc4_hdmi);
	encoder = &vc4_hdmi->encoder.base.base;
	vc4_hdmi->encoder.base.type = variant->encoder_type;
	vc4_hdmi->encoder.base.pre_crtc_configure = vc4_hdmi_encoder_pre_crtc_configure;
	vc4_hdmi->encoder.base.pre_crtc_enable = vc4_hdmi_encoder_pre_crtc_enable;
	vc4_hdmi->encoder.base.post_crtc_enable = vc4_hdmi_encoder_post_crtc_enable;
	vc4_hdmi->encoder.base.post_crtc_disable = vc4_hdmi_encoder_post_crtc_disable;
	vc4_hdmi->encoder.base.post_crtc_powerdown = vc4_hdmi_encoder_post_crtc_powerdown;
	vc4_hdmi->pdev = pdev;
	vc4_hdmi->variant = variant;

	ret = variant->init_resources(vc4_hdmi);
	if (ret)
		return ret;

	ddc_node = of_parse_phandle(dev->of_node, "ddc", 0);
	if (!ddc_node) {
		DRM_ERROR("Failed to find ddc node in device tree\n");
		return -ENODEV;
	}

	vc4_hdmi->ddc = of_find_i2c_adapter_by_node(ddc_node);
	of_node_put(ddc_node);
	if (!vc4_hdmi->ddc) {
		DRM_DEBUG("Failed to get ddc i2c adapter by node\n");
		return -EPROBE_DEFER;
	}

	/* Only use the GPIO HPD pin if present in the DT, otherwise
	 * we'll use the HDMI core's register.
	 */
	vc4_hdmi->hpd_gpio = devm_gpiod_get_optional(dev, "hpd", GPIOD_IN);
	if (IS_ERR(vc4_hdmi->hpd_gpio)) {
		ret = PTR_ERR(vc4_hdmi->hpd_gpio);
		goto err_put_ddc;
	}

	vc4_hdmi->disable_wifi_frequencies =
		of_property_read_bool(dev->of_node, "wifi-2.4ghz-coexistence");

	if (variant->max_pixel_clock == 600000000) {
		struct vc4_dev *vc4 = to_vc4_dev(drm);
		long max_rate = clk_round_rate(vc4->hvs->core_clk, 550000000);

		if (max_rate < 550000000)
			vc4_hdmi->disable_4kp60 = true;
	}

	if (vc4_hdmi->variant->reset)
		vc4_hdmi->variant->reset(vc4_hdmi);

	if ((of_device_is_compatible(dev->of_node, "brcm,bcm2711-hdmi0") ||
	     of_device_is_compatible(dev->of_node, "brcm,bcm2711-hdmi1")) &&
	    HDMI_READ(HDMI_VID_CTL) & VC4_HD_VID_CTL_ENABLE) {
		clk_prepare_enable(vc4_hdmi->pixel_clock);
		clk_prepare_enable(vc4_hdmi->hsm_clock);
		clk_prepare_enable(vc4_hdmi->pixel_bvb_clock);
	}

	pm_runtime_enable(dev);

	drm_simple_encoder_init(drm, encoder, DRM_MODE_ENCODER_TMDS);
	drm_encoder_helper_add(encoder, &vc4_hdmi_encoder_helper_funcs);

	ret = vc4_hdmi_connector_init(drm, vc4_hdmi);
	if (ret)
		goto err_destroy_encoder;

	ret = vc4_hdmi_hotplug_init(vc4_hdmi);
	if (ret)
		goto err_destroy_conn;

	ret = vc4_hdmi_cec_init(vc4_hdmi);
	if (ret)
		goto err_free_hotplug;

	ret = vc4_hdmi_audio_init(vc4_hdmi);
	if (ret)
		goto err_free_cec;

	vc4_debugfs_add_file(drm, variant->debugfs_name,
			     vc4_hdmi_debugfs_regs,
			     vc4_hdmi);

	return 0;

err_free_cec:
	vc4_hdmi_cec_exit(vc4_hdmi);
err_free_hotplug:
	vc4_hdmi_hotplug_exit(vc4_hdmi);
err_destroy_conn:
	vc4_hdmi_connector_destroy(&vc4_hdmi->connector);
err_destroy_encoder:
	drm_encoder_cleanup(encoder);
	pm_runtime_disable(dev);
err_put_ddc:
	put_device(&vc4_hdmi->ddc->dev);

	return ret;
}

static void vc4_hdmi_unbind(struct device *dev, struct device *master,
			    void *data)
{
	struct vc4_hdmi *vc4_hdmi;

	/*
	 * ASoC makes it a bit hard to retrieve a pointer to the
	 * vc4_hdmi structure. Registering the card will overwrite our
	 * device drvdata with a pointer to the snd_soc_card structure,
	 * which can then be used to retrieve whatever drvdata we want
	 * to associate.
	 *
	 * However, that doesn't fly in the case where we wouldn't
	 * register an ASoC card (because of an old DT that is missing
	 * the dmas properties for example), then the card isn't
	 * registered and the device drvdata wouldn't be set.
	 *
	 * We can deal with both cases by making sure a snd_soc_card
	 * pointer and a vc4_hdmi structure are pointing to the same
	 * memory address, so we can treat them indistinctly without any
	 * issue.
	 */
	BUILD_BUG_ON(offsetof(struct vc4_hdmi_audio, card) != 0);
	BUILD_BUG_ON(offsetof(struct vc4_hdmi, audio) != 0);
	vc4_hdmi = dev_get_drvdata(dev);

	kfree(vc4_hdmi->hdmi_regset.regs);
	kfree(vc4_hdmi->hd_regset.regs);

	vc4_hdmi_cec_exit(vc4_hdmi);
	vc4_hdmi_hotplug_exit(vc4_hdmi);
	vc4_hdmi_connector_destroy(&vc4_hdmi->connector);
	drm_encoder_cleanup(&vc4_hdmi->encoder.base.base);

	pm_runtime_disable(dev);

	put_device(&vc4_hdmi->ddc->dev);
}

static const struct component_ops vc4_hdmi_ops = {
	.bind   = vc4_hdmi_bind,
	.unbind = vc4_hdmi_unbind,
};

static int vc4_hdmi_dev_probe(struct platform_device *pdev)
{
	return component_add(&pdev->dev, &vc4_hdmi_ops);
}

static int vc4_hdmi_dev_remove(struct platform_device *pdev)
{
	component_del(&pdev->dev, &vc4_hdmi_ops);
	return 0;
}

static const struct vc4_hdmi_variant bcm2835_variant = {
	.encoder_type		= VC4_ENCODER_TYPE_HDMI0,
	.debugfs_name		= "hdmi_regs",
	.card_name		= "vc4-hdmi",
	.max_pixel_clock	= 162000000,
	.registers		= vc4_hdmi_fields,
	.num_registers		= ARRAY_SIZE(vc4_hdmi_fields),

	.init_resources		= vc4_hdmi_init_resources,
	.csc_setup		= vc4_hdmi_csc_setup,
	.reset			= vc4_hdmi_reset,
	.set_timings		= vc4_hdmi_set_timings,
	.phy_init		= vc4_hdmi_phy_init,
	.phy_disable		= vc4_hdmi_phy_disable,
	.phy_rng_enable		= vc4_hdmi_phy_rng_enable,
	.phy_rng_disable	= vc4_hdmi_phy_rng_disable,
	.channel_map		= vc4_hdmi_channel_map,
	.supports_hdr		= false,
};

static const struct vc4_hdmi_variant bcm2711_hdmi0_variant = {
	.encoder_type		= VC4_ENCODER_TYPE_HDMI0,
	.debugfs_name		= "hdmi0_regs",
	.card_name		= "vc4-hdmi-0",
	.max_pixel_clock	= HDMI_14_MAX_TMDS_CLK,
	.registers		= vc5_hdmi_hdmi0_fields,
	.num_registers		= ARRAY_SIZE(vc5_hdmi_hdmi0_fields),
	.phy_lane_mapping	= {
		PHY_LANE_0,
		PHY_LANE_1,
		PHY_LANE_2,
		PHY_LANE_CK,
	},
	.unsupported_odd_h_timings	= true,
	.external_irq_controller	= true,

	.init_resources		= vc5_hdmi_init_resources,
	.csc_setup		= vc5_hdmi_csc_setup,
	.reset			= vc5_hdmi_reset,
	.set_timings		= vc5_hdmi_set_timings,
	.phy_init		= vc5_hdmi_phy_init,
	.phy_disable		= vc5_hdmi_phy_disable,
	.phy_rng_enable		= vc5_hdmi_phy_rng_enable,
	.phy_rng_disable	= vc5_hdmi_phy_rng_disable,
	.channel_map		= vc5_hdmi_channel_map,
	.supports_hdr		= true,
};

static const struct vc4_hdmi_variant bcm2711_hdmi1_variant = {
	.encoder_type		= VC4_ENCODER_TYPE_HDMI1,
	.debugfs_name		= "hdmi1_regs",
	.card_name		= "vc4-hdmi-1",
	.max_pixel_clock	= HDMI_14_MAX_TMDS_CLK,
	.registers		= vc5_hdmi_hdmi1_fields,
	.num_registers		= ARRAY_SIZE(vc5_hdmi_hdmi1_fields),
	.phy_lane_mapping	= {
		PHY_LANE_1,
		PHY_LANE_0,
		PHY_LANE_CK,
		PHY_LANE_2,
	},
	.unsupported_odd_h_timings	= true,
	.external_irq_controller	= true,

	.init_resources		= vc5_hdmi_init_resources,
	.csc_setup		= vc5_hdmi_csc_setup,
	.reset			= vc5_hdmi_reset,
	.set_timings		= vc5_hdmi_set_timings,
	.phy_init		= vc5_hdmi_phy_init,
	.phy_disable		= vc5_hdmi_phy_disable,
	.phy_rng_enable		= vc5_hdmi_phy_rng_enable,
	.phy_rng_disable	= vc5_hdmi_phy_rng_disable,
	.channel_map		= vc5_hdmi_channel_map,
	.supports_hdr		= true,
};

static const struct of_device_id vc4_hdmi_dt_match[] = {
	{ .compatible = "brcm,bcm2835-hdmi", .data = &bcm2835_variant },
	{ .compatible = "brcm,bcm2711-hdmi0", .data = &bcm2711_hdmi0_variant },
	{ .compatible = "brcm,bcm2711-hdmi1", .data = &bcm2711_hdmi1_variant },
	{}
};

struct platform_driver vc4_hdmi_driver = {
	.probe = vc4_hdmi_dev_probe,
	.remove = vc4_hdmi_dev_remove,
	.driver = {
		.name = "vc4_hdmi",
		.of_match_table = vc4_hdmi_dt_match,
	},
};<|MERGE_RESOLUTION|>--- conflicted
+++ resolved
@@ -1556,18 +1556,11 @@
 static irqreturn_t vc4_hdmi_hpd_irq_thread(int irq, void *priv)
 {
 	struct vc4_hdmi *vc4_hdmi = priv;
-<<<<<<< HEAD
-	struct drm_device *dev = vc4_hdmi->connector.dev;
-
-	if (dev && dev->registered)
-		drm_kms_helper_hotplug_event(dev);
-=======
 	struct drm_connector *connector = &vc4_hdmi->connector;
 	struct drm_device *dev = connector->dev;
 
 	if (dev && dev->registered)
 		drm_connector_helper_hpd_irq_event(connector);
->>>>>>> df0cc57e
 
 	return IRQ_HANDLED;
 }
