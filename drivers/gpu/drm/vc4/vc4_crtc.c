--- conflicted
+++ resolved
@@ -534,7 +534,6 @@
 	}
 }
 
-<<<<<<< HEAD
 static void vc4_crtc_update_dlist(struct drm_crtc *crtc)
 {
 	struct drm_device *dev = crtc->dev;
@@ -563,11 +562,8 @@
 	}
 }
 
-static void vc4_crtc_enable(struct drm_crtc *crtc)
-=======
 static void vc4_crtc_atomic_enable(struct drm_crtc *crtc,
 				   struct drm_crtc_state *old_state)
->>>>>>> b1abdc20
 {
 	struct drm_device *dev = crtc->dev;
 	struct vc4_dev *vc4 = to_vc4_dev(dev);
