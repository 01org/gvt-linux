// SPDX-License-Identifier: GPL-2.0
/*
 * Copyright (C) 2018 Texas Instruments Incorporated - http://www.ti.com/
 * Author: Tomi Valkeinen <tomi.valkeinen@ti.com>
 */

#include <linux/export.h>

#include <drm/drm_crtc.h>
#include <drm/drm_crtc_helper.h>
#include <drm/drm_of.h>
#include <drm/drm_panel.h>
#include <drm/drm_simple_kms_helper.h>

#include "tidss_crtc.h"
#include "tidss_drv.h"
#include "tidss_encoder.h"

static int tidss_encoder_atomic_check(struct drm_encoder *encoder,
				      struct drm_crtc_state *crtc_state,
				      struct drm_connector_state *conn_state)
{
	struct drm_device *ddev = encoder->dev;
	struct tidss_crtc_state *tcrtc_state = to_tidss_crtc_state(crtc_state);
	struct drm_display_info *di = &conn_state->connector->display_info;
	struct drm_bridge *bridge;
	bool bus_flags_set = false;

	dev_dbg(ddev->dev, "%s\n", __func__);

	/*
	 * Take the bus_flags from the first bridge that defines
	 * bridge timings, or from the connector's display_info if no
	 * bridge defines the timings.
	 */
	drm_for_each_bridge_in_chain(encoder, bridge) {
		if (!bridge->timings)
			continue;

		tcrtc_state->bus_flags = bridge->timings->input_bus_flags;
		bus_flags_set = true;
		break;
	}

	if (!di->bus_formats || di->num_bus_formats == 0)  {
		dev_err(ddev->dev, "%s: No bus_formats in connected display\n",
			__func__);
		return -EINVAL;
	}

	// XXX any cleaner way to set bus format and flags?
	tcrtc_state->bus_format = di->bus_formats[0];
	if (!bus_flags_set)
		tcrtc_state->bus_flags = di->bus_flags;

	return 0;
}

static void tidss_encoder_destroy(struct drm_encoder *encoder)
{
	drm_encoder_cleanup(encoder);
	kfree(encoder);
}

static const struct drm_encoder_helper_funcs encoder_helper_funcs = {
	.atomic_check = tidss_encoder_atomic_check,
};

<<<<<<< HEAD
static const struct drm_encoder_funcs encoder_funcs = {
	.destroy = tidss_encoder_destroy,
};

=======
>>>>>>> addb1e23
struct drm_encoder *tidss_encoder_create(struct tidss_device *tidss,
					 u32 encoder_type, u32 possible_crtcs)
{
	struct drm_encoder *enc;
	int ret;

	enc = kzalloc(sizeof(*enc), GFP_KERNEL);
	if (!enc)
		return ERR_PTR(-ENOMEM);

	enc->possible_crtcs = possible_crtcs;

<<<<<<< HEAD
	ret = drm_encoder_init(&tidss->ddev, enc, &encoder_funcs,
			       encoder_type, NULL);
	if (ret < 0) {
		kfree(enc);
=======
	ret = drm_simple_encoder_init(&tidss->ddev, enc, encoder_type);
	if (ret < 0)
>>>>>>> addb1e23
		return ERR_PTR(ret);
	}

	drm_encoder_helper_add(enc, &encoder_helper_funcs);

	dev_dbg(tidss->dev, "Encoder create done\n");

	return enc;
}<|MERGE_RESOLUTION|>--- conflicted
+++ resolved
@@ -66,13 +66,10 @@
 	.atomic_check = tidss_encoder_atomic_check,
 };
 
-<<<<<<< HEAD
 static const struct drm_encoder_funcs encoder_funcs = {
 	.destroy = tidss_encoder_destroy,
 };
 
-=======
->>>>>>> addb1e23
 struct drm_encoder *tidss_encoder_create(struct tidss_device *tidss,
 					 u32 encoder_type, u32 possible_crtcs)
 {
@@ -85,15 +82,10 @@
 
 	enc->possible_crtcs = possible_crtcs;
 
-<<<<<<< HEAD
 	ret = drm_encoder_init(&tidss->ddev, enc, &encoder_funcs,
 			       encoder_type, NULL);
 	if (ret < 0) {
 		kfree(enc);
-=======
-	ret = drm_simple_encoder_init(&tidss->ddev, enc, encoder_type);
-	if (ret < 0)
->>>>>>> addb1e23
 		return ERR_PTR(ret);
 	}
 
