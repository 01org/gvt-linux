--- conflicted
+++ resolved
@@ -349,7 +349,19 @@
 	}                                                                      \
 } while(0)
 
-<<<<<<< HEAD
+static void
+nouveau_display_hpd_work(struct work_struct *work)
+{
+	struct nouveau_drm *drm = container_of(work, typeof(*drm), hpd_work);
+
+	pm_runtime_get_sync(drm->dev->dev);
+
+	drm_helper_hpd_irq_event(drm->dev);
+
+	pm_runtime_mark_last_busy(drm->dev->dev);
+	pm_runtime_put_sync(drm->dev->dev);
+}
+
 #ifdef CONFIG_ACPI
 
 /*
@@ -361,39 +373,6 @@
 #define ACPI_VIDEO_NOTIFY_PROBE			0x81
 #endif
 
-static void
-nouveau_display_acpi_work(struct work_struct *work)
-{
-	struct nouveau_drm *drm = container_of(work, typeof(*drm), acpi_work);
-=======
-static void
-nouveau_display_hpd_work(struct work_struct *work)
-{
-	struct nouveau_drm *drm = container_of(work, typeof(*drm), hpd_work);
->>>>>>> 2cf026ae
-
-	pm_runtime_get_sync(drm->dev->dev);
-
-	drm_helper_hpd_irq_event(drm->dev);
-
-	pm_runtime_mark_last_busy(drm->dev->dev);
-	pm_runtime_put_sync(drm->dev->dev);
-}
-
-<<<<<<< HEAD
-=======
-#ifdef CONFIG_ACPI
-
-/*
- * Hans de Goede: This define belongs in acpi/video.h, I've submitted a patch
- * to the acpi subsys to move it there from drivers/acpi/acpi_video.c .
- * This should be dropped once that is merged.
- */
-#ifndef ACPI_VIDEO_NOTIFY_PROBE
-#define ACPI_VIDEO_NOTIFY_PROBE			0x81
-#endif
-
->>>>>>> 2cf026ae
 static int
 nouveau_display_acpi_ntfy(struct notifier_block *nb, unsigned long val,
 			  void *data)
@@ -406,15 +385,9 @@
 			/*
 			 * This may be the only indication we receive of a
 			 * connector hotplug on a runtime suspended GPU,
-<<<<<<< HEAD
-			 * schedule acpi_work to check.
-			 */
-			schedule_work(&drm->acpi_work);
-=======
 			 * schedule hpd_work to check.
 			 */
 			schedule_work(&drm->hpd_work);
->>>>>>> 2cf026ae
 
 			/* acpi-video should not generate keypresses for this */
 			return NOTIFY_BAD;
@@ -609,13 +582,8 @@
 	}
 
 	nouveau_backlight_init(dev);
-<<<<<<< HEAD
-#ifdef CONFIG_ACPI
-	INIT_WORK(&drm->acpi_work, nouveau_display_acpi_work);
-=======
 	INIT_WORK(&drm->hpd_work, nouveau_display_hpd_work);
 #ifdef CONFIG_ACPI
->>>>>>> 2cf026ae
 	drm->acpi_nb.notifier_call = nouveau_display_acpi_ntfy;
 	register_acpi_notifier(&drm->acpi_nb);
 #endif
