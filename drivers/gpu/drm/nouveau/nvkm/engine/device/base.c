--- conflicted
+++ resolved
@@ -2281,40 +2281,6 @@
 	.dma = gf119_dma_new,
 	.fifo = gp100_fifo_new,
 	.gr = gp102_gr_new,
-	.nvdec = gp102_nvdec_new,
-	.sec2 = gp102_sec2_new,
-	.sw = gf100_sw_new,
-};
-
-static const struct nvkm_device_chip
-nv137_chipset = {
-	.name = "GP107",
-	.bar = gf100_bar_new,
-	.bios = nvkm_bios_new,
-	.bus = gf100_bus_new,
-	.devinit = gm200_devinit_new,
-	.fb = gp102_fb_new,
-	.fuse = gm107_fuse_new,
-	.gpio = gk104_gpio_new,
-	.i2c = gm200_i2c_new,
-	.ibus = gm200_ibus_new,
-	.imem = nv50_instmem_new,
-	.ltc = gp100_ltc_new,
-	.mc = gp100_mc_new,
-	.mmu = gf100_mmu_new,
-	.secboot = gp102_secboot_new,
-	.pci = gp100_pci_new,
-	.pmu = gp102_pmu_new,
-	.timer = gk20a_timer_new,
-	.top = gk104_top_new,
-	.ce[0] = gp102_ce_new,
-	.ce[1] = gp102_ce_new,
-	.ce[2] = gp102_ce_new,
-	.ce[3] = gp102_ce_new,
-	.disp = gp102_disp_new,
-	.dma = gf119_dma_new,
-	.fifo = gp100_fifo_new,
-	.gr = gp107_gr_new,
 	.nvdec = gp102_nvdec_new,
 	.sec2 = gp102_sec2_new,
 	.sw = gf100_sw_new,
@@ -2811,10 +2777,7 @@
 		case 0x134: device->chip = &nv134_chipset; break;
 		case 0x136: device->chip = &nv136_chipset; break;
 		case 0x137: device->chip = &nv137_chipset; break;
-<<<<<<< HEAD
-=======
 		case 0x13b: device->chip = &nv13b_chipset; break;
->>>>>>> a0242b0d
 		default:
 			nvdev_error(device, "unknown chipset (%08x)\n", boot0);
 			goto done;
