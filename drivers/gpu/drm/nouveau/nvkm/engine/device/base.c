/*
 * Copyright 2012 Red Hat Inc.
 *
 * Permission is hereby granted, free of charge, to any person obtaining a
 * copy of this software and associated documentation files (the "Software"),
 * to deal in the Software without restriction, including without limitation
 * the rights to use, copy, modify, merge, publish, distribute, sublicense,
 * and/or sell copies of the Software, and to permit persons to whom the
 * Software is furnished to do so, subject to the following conditions:
 *
 * The above copyright notice and this permission notice shall be included in
 * all copies or substantial portions of the Software.
 *
 * THE SOFTWARE IS PROVIDED "AS IS", WITHOUT WARRANTY OF ANY KIND, EXPRESS OR
 * IMPLIED, INCLUDING BUT NOT LIMITED TO THE WARRANTIES OF MERCHANTABILITY,
 * FITNESS FOR A PARTICULAR PURPOSE AND NONINFRINGEMENT.  IN NO EVENT SHALL
 * THE COPYRIGHT HOLDER(S) OR AUTHOR(S) BE LIABLE FOR ANY CLAIM, DAMAGES OR
 * OTHER LIABILITY, WHETHER IN AN ACTION OF CONTRACT, TORT OR OTHERWISE,
 * ARISING FROM, OUT OF OR IN CONNECTION WITH THE SOFTWARE OR THE USE OR
 * OTHER DEALINGS IN THE SOFTWARE.
 *
 * Authors: Ben Skeggs
 */
#include "priv.h"
#include "acpi.h"

#include <core/notify.h>
#include <core/option.h>

#include <subdev/bios.h>

static DEFINE_MUTEX(nv_devices_mutex);
static LIST_HEAD(nv_devices);

static struct nvkm_device *
nvkm_device_find_locked(u64 handle)
{
	struct nvkm_device *device;
	list_for_each_entry(device, &nv_devices, head) {
		if (device->handle == handle)
			return device;
	}
	return NULL;
}

struct nvkm_device *
nvkm_device_find(u64 handle)
{
	struct nvkm_device *device;
	mutex_lock(&nv_devices_mutex);
	device = nvkm_device_find_locked(handle);
	mutex_unlock(&nv_devices_mutex);
	return device;
}

int
nvkm_device_list(u64 *name, int size)
{
	struct nvkm_device *device;
	int nr = 0;
	mutex_lock(&nv_devices_mutex);
	list_for_each_entry(device, &nv_devices, head) {
		if (nr++ < size)
			name[nr - 1] = device->handle;
	}
	mutex_unlock(&nv_devices_mutex);
	return nr;
}

static const struct nvkm_device_chip
null_chipset = {
	.name = "NULL",
	.bios = nvkm_bios_new,
};

static const struct nvkm_device_chip
nv4_chipset = {
	.name = "NV04",
	.bios = nvkm_bios_new,
	.bus = nv04_bus_new,
	.clk = nv04_clk_new,
	.devinit = nv04_devinit_new,
	.fb = nv04_fb_new,
	.i2c = nv04_i2c_new,
	.imem = nv04_instmem_new,
	.mc = nv04_mc_new,
	.mmu = nv04_mmu_new,
	.pci = nv04_pci_new,
	.timer = nv04_timer_new,
	.disp = nv04_disp_new,
	.dma = nv04_dma_new,
	.fifo = nv04_fifo_new,
	.gr = nv04_gr_new,
	.sw = nv04_sw_new,
};

static const struct nvkm_device_chip
nv5_chipset = {
	.name = "NV05",
	.bios = nvkm_bios_new,
	.bus = nv04_bus_new,
	.clk = nv04_clk_new,
	.devinit = nv05_devinit_new,
	.fb = nv04_fb_new,
	.i2c = nv04_i2c_new,
	.imem = nv04_instmem_new,
	.mc = nv04_mc_new,
	.mmu = nv04_mmu_new,
	.pci = nv04_pci_new,
	.timer = nv04_timer_new,
	.disp = nv04_disp_new,
	.dma = nv04_dma_new,
	.fifo = nv04_fifo_new,
	.gr = nv04_gr_new,
	.sw = nv04_sw_new,
};

static const struct nvkm_device_chip
nv10_chipset = {
	.name = "NV10",
	.bios = nvkm_bios_new,
	.bus = nv04_bus_new,
	.clk = nv04_clk_new,
	.devinit = nv10_devinit_new,
	.fb = nv10_fb_new,
	.gpio = nv10_gpio_new,
	.i2c = nv04_i2c_new,
	.imem = nv04_instmem_new,
	.mc = nv04_mc_new,
	.mmu = nv04_mmu_new,
	.pci = nv04_pci_new,
	.timer = nv04_timer_new,
	.disp = nv04_disp_new,
	.dma = nv04_dma_new,
	.gr = nv10_gr_new,
};

static const struct nvkm_device_chip
nv11_chipset = {
	.name = "NV11",
	.bios = nvkm_bios_new,
	.bus = nv04_bus_new,
	.clk = nv04_clk_new,
	.devinit = nv10_devinit_new,
	.fb = nv10_fb_new,
	.gpio = nv10_gpio_new,
	.i2c = nv04_i2c_new,
	.imem = nv04_instmem_new,
	.mc = nv11_mc_new,
	.mmu = nv04_mmu_new,
	.pci = nv04_pci_new,
	.timer = nv04_timer_new,
	.disp = nv04_disp_new,
	.dma = nv04_dma_new,
	.fifo = nv10_fifo_new,
	.gr = nv15_gr_new,
	.sw = nv10_sw_new,
};

static const struct nvkm_device_chip
nv15_chipset = {
	.name = "NV15",
	.bios = nvkm_bios_new,
	.bus = nv04_bus_new,
	.clk = nv04_clk_new,
	.devinit = nv10_devinit_new,
	.fb = nv10_fb_new,
	.gpio = nv10_gpio_new,
	.i2c = nv04_i2c_new,
	.imem = nv04_instmem_new,
	.mc = nv04_mc_new,
	.mmu = nv04_mmu_new,
	.pci = nv04_pci_new,
	.timer = nv04_timer_new,
	.disp = nv04_disp_new,
	.dma = nv04_dma_new,
	.fifo = nv10_fifo_new,
	.gr = nv15_gr_new,
	.sw = nv10_sw_new,
};

static const struct nvkm_device_chip
nv17_chipset = {
	.name = "NV17",
	.bios = nvkm_bios_new,
	.bus = nv04_bus_new,
	.clk = nv04_clk_new,
	.devinit = nv10_devinit_new,
	.fb = nv10_fb_new,
	.gpio = nv10_gpio_new,
	.i2c = nv04_i2c_new,
	.imem = nv04_instmem_new,
	.mc = nv17_mc_new,
	.mmu = nv04_mmu_new,
	.pci = nv04_pci_new,
	.timer = nv04_timer_new,
	.disp = nv04_disp_new,
	.dma = nv04_dma_new,
	.fifo = nv17_fifo_new,
	.gr = nv17_gr_new,
	.sw = nv10_sw_new,
};

static const struct nvkm_device_chip
nv18_chipset = {
	.name = "NV18",
	.bios = nvkm_bios_new,
	.bus = nv04_bus_new,
	.clk = nv04_clk_new,
	.devinit = nv10_devinit_new,
	.fb = nv10_fb_new,
	.gpio = nv10_gpio_new,
	.i2c = nv04_i2c_new,
	.imem = nv04_instmem_new,
	.mc = nv17_mc_new,
	.mmu = nv04_mmu_new,
	.pci = nv04_pci_new,
	.timer = nv04_timer_new,
	.disp = nv04_disp_new,
	.dma = nv04_dma_new,
	.fifo = nv17_fifo_new,
	.gr = nv17_gr_new,
	.sw = nv10_sw_new,
};

static const struct nvkm_device_chip
nv1a_chipset = {
	.name = "nForce",
	.bios = nvkm_bios_new,
	.bus = nv04_bus_new,
	.clk = nv04_clk_new,
	.devinit = nv1a_devinit_new,
	.fb = nv1a_fb_new,
	.gpio = nv10_gpio_new,
	.i2c = nv04_i2c_new,
	.imem = nv04_instmem_new,
	.mc = nv04_mc_new,
	.mmu = nv04_mmu_new,
	.pci = nv04_pci_new,
	.timer = nv04_timer_new,
	.disp = nv04_disp_new,
	.dma = nv04_dma_new,
	.fifo = nv10_fifo_new,
	.gr = nv15_gr_new,
	.sw = nv10_sw_new,
};

static const struct nvkm_device_chip
nv1f_chipset = {
	.name = "nForce2",
	.bios = nvkm_bios_new,
	.bus = nv04_bus_new,
	.clk = nv04_clk_new,
	.devinit = nv1a_devinit_new,
	.fb = nv1a_fb_new,
	.gpio = nv10_gpio_new,
	.i2c = nv04_i2c_new,
	.imem = nv04_instmem_new,
	.mc = nv17_mc_new,
	.mmu = nv04_mmu_new,
	.pci = nv04_pci_new,
	.timer = nv04_timer_new,
	.disp = nv04_disp_new,
	.dma = nv04_dma_new,
	.fifo = nv17_fifo_new,
	.gr = nv17_gr_new,
	.sw = nv10_sw_new,
};

static const struct nvkm_device_chip
nv20_chipset = {
	.name = "NV20",
	.bios = nvkm_bios_new,
	.bus = nv04_bus_new,
	.clk = nv04_clk_new,
	.devinit = nv20_devinit_new,
	.fb = nv20_fb_new,
	.gpio = nv10_gpio_new,
	.i2c = nv04_i2c_new,
	.imem = nv04_instmem_new,
	.mc = nv17_mc_new,
	.mmu = nv04_mmu_new,
	.pci = nv04_pci_new,
	.timer = nv04_timer_new,
	.disp = nv04_disp_new,
	.dma = nv04_dma_new,
	.fifo = nv17_fifo_new,
	.gr = nv20_gr_new,
	.sw = nv10_sw_new,
};

static const struct nvkm_device_chip
nv25_chipset = {
	.name = "NV25",
	.bios = nvkm_bios_new,
	.bus = nv04_bus_new,
	.clk = nv04_clk_new,
	.devinit = nv20_devinit_new,
	.fb = nv25_fb_new,
	.gpio = nv10_gpio_new,
	.i2c = nv04_i2c_new,
	.imem = nv04_instmem_new,
	.mc = nv17_mc_new,
	.mmu = nv04_mmu_new,
	.pci = nv04_pci_new,
	.timer = nv04_timer_new,
	.disp = nv04_disp_new,
	.dma = nv04_dma_new,
	.fifo = nv17_fifo_new,
	.gr = nv25_gr_new,
	.sw = nv10_sw_new,
};

static const struct nvkm_device_chip
nv28_chipset = {
	.name = "NV28",
	.bios = nvkm_bios_new,
	.bus = nv04_bus_new,
	.clk = nv04_clk_new,
	.devinit = nv20_devinit_new,
	.fb = nv25_fb_new,
	.gpio = nv10_gpio_new,
	.i2c = nv04_i2c_new,
	.imem = nv04_instmem_new,
	.mc = nv17_mc_new,
	.mmu = nv04_mmu_new,
	.pci = nv04_pci_new,
	.timer = nv04_timer_new,
	.disp = nv04_disp_new,
	.dma = nv04_dma_new,
	.fifo = nv17_fifo_new,
	.gr = nv25_gr_new,
	.sw = nv10_sw_new,
};

static const struct nvkm_device_chip
nv2a_chipset = {
	.name = "NV2A",
	.bios = nvkm_bios_new,
	.bus = nv04_bus_new,
	.clk = nv04_clk_new,
	.devinit = nv20_devinit_new,
	.fb = nv25_fb_new,
	.gpio = nv10_gpio_new,
	.i2c = nv04_i2c_new,
	.imem = nv04_instmem_new,
	.mc = nv17_mc_new,
	.mmu = nv04_mmu_new,
	.pci = nv04_pci_new,
	.timer = nv04_timer_new,
	.disp = nv04_disp_new,
	.dma = nv04_dma_new,
	.fifo = nv17_fifo_new,
	.gr = nv2a_gr_new,
	.sw = nv10_sw_new,
};

static const struct nvkm_device_chip
nv30_chipset = {
	.name = "NV30",
	.bios = nvkm_bios_new,
	.bus = nv04_bus_new,
	.clk = nv04_clk_new,
	.devinit = nv20_devinit_new,
	.fb = nv30_fb_new,
	.gpio = nv10_gpio_new,
	.i2c = nv04_i2c_new,
	.imem = nv04_instmem_new,
	.mc = nv17_mc_new,
	.mmu = nv04_mmu_new,
	.pci = nv04_pci_new,
	.timer = nv04_timer_new,
	.disp = nv04_disp_new,
	.dma = nv04_dma_new,
	.fifo = nv17_fifo_new,
	.gr = nv30_gr_new,
	.sw = nv10_sw_new,
};

static const struct nvkm_device_chip
nv31_chipset = {
	.name = "NV31",
	.bios = nvkm_bios_new,
	.bus = nv31_bus_new,
	.clk = nv04_clk_new,
	.devinit = nv20_devinit_new,
	.fb = nv30_fb_new,
	.gpio = nv10_gpio_new,
	.i2c = nv04_i2c_new,
	.imem = nv04_instmem_new,
	.mc = nv17_mc_new,
	.mmu = nv04_mmu_new,
	.pci = nv04_pci_new,
	.timer = nv04_timer_new,
	.disp = nv04_disp_new,
	.dma = nv04_dma_new,
	.fifo = nv17_fifo_new,
	.gr = nv30_gr_new,
	.mpeg = nv31_mpeg_new,
	.sw = nv10_sw_new,
};

static const struct nvkm_device_chip
nv34_chipset = {
	.name = "NV34",
	.bios = nvkm_bios_new,
	.bus = nv31_bus_new,
	.clk = nv04_clk_new,
	.devinit = nv10_devinit_new,
	.fb = nv10_fb_new,
	.gpio = nv10_gpio_new,
	.i2c = nv04_i2c_new,
	.imem = nv04_instmem_new,
	.mc = nv17_mc_new,
	.mmu = nv04_mmu_new,
	.pci = nv04_pci_new,
	.timer = nv04_timer_new,
	.disp = nv04_disp_new,
	.dma = nv04_dma_new,
	.fifo = nv17_fifo_new,
	.gr = nv34_gr_new,
	.mpeg = nv31_mpeg_new,
	.sw = nv10_sw_new,
};

static const struct nvkm_device_chip
nv35_chipset = {
	.name = "NV35",
	.bios = nvkm_bios_new,
	.bus = nv04_bus_new,
	.clk = nv04_clk_new,
	.devinit = nv20_devinit_new,
	.fb = nv35_fb_new,
	.gpio = nv10_gpio_new,
	.i2c = nv04_i2c_new,
	.imem = nv04_instmem_new,
	.mc = nv17_mc_new,
	.mmu = nv04_mmu_new,
	.pci = nv04_pci_new,
	.timer = nv04_timer_new,
	.disp = nv04_disp_new,
	.dma = nv04_dma_new,
	.fifo = nv17_fifo_new,
	.gr = nv35_gr_new,
	.sw = nv10_sw_new,
};

static const struct nvkm_device_chip
nv36_chipset = {
	.name = "NV36",
	.bios = nvkm_bios_new,
	.bus = nv31_bus_new,
	.clk = nv04_clk_new,
	.devinit = nv20_devinit_new,
	.fb = nv36_fb_new,
	.gpio = nv10_gpio_new,
	.i2c = nv04_i2c_new,
	.imem = nv04_instmem_new,
	.mc = nv17_mc_new,
	.mmu = nv04_mmu_new,
	.pci = nv04_pci_new,
	.timer = nv04_timer_new,
	.disp = nv04_disp_new,
	.dma = nv04_dma_new,
	.fifo = nv17_fifo_new,
	.gr = nv35_gr_new,
	.mpeg = nv31_mpeg_new,
	.sw = nv10_sw_new,
};

static const struct nvkm_device_chip
nv40_chipset = {
	.name = "NV40",
	.bios = nvkm_bios_new,
	.bus = nv31_bus_new,
	.clk = nv40_clk_new,
	.devinit = nv1a_devinit_new,
	.fb = nv40_fb_new,
	.gpio = nv10_gpio_new,
	.i2c = nv04_i2c_new,
	.imem = nv40_instmem_new,
	.mc = nv17_mc_new,
	.mmu = nv04_mmu_new,
	.pci = nv40_pci_new,
	.therm = nv40_therm_new,
	.timer = nv40_timer_new,
	.volt = nv40_volt_new,
	.disp = nv04_disp_new,
	.dma = nv04_dma_new,
	.fifo = nv40_fifo_new,
	.gr = nv40_gr_new,
	.mpeg = nv40_mpeg_new,
	.pm = nv40_pm_new,
	.sw = nv10_sw_new,
};

static const struct nvkm_device_chip
nv41_chipset = {
	.name = "NV41",
	.bios = nvkm_bios_new,
	.bus = nv31_bus_new,
	.clk = nv40_clk_new,
	.devinit = nv1a_devinit_new,
	.fb = nv41_fb_new,
	.gpio = nv10_gpio_new,
	.i2c = nv04_i2c_new,
	.imem = nv40_instmem_new,
	.mc = nv17_mc_new,
	.mmu = nv41_mmu_new,
	.pci = nv40_pci_new,
	.therm = nv40_therm_new,
	.timer = nv41_timer_new,
	.volt = nv40_volt_new,
	.disp = nv04_disp_new,
	.dma = nv04_dma_new,
	.fifo = nv40_fifo_new,
	.gr = nv40_gr_new,
	.mpeg = nv40_mpeg_new,
	.pm = nv40_pm_new,
	.sw = nv10_sw_new,
};

static const struct nvkm_device_chip
nv42_chipset = {
	.name = "NV42",
	.bios = nvkm_bios_new,
	.bus = nv31_bus_new,
	.clk = nv40_clk_new,
	.devinit = nv1a_devinit_new,
	.fb = nv41_fb_new,
	.gpio = nv10_gpio_new,
	.i2c = nv04_i2c_new,
	.imem = nv40_instmem_new,
	.mc = nv17_mc_new,
	.mmu = nv41_mmu_new,
	.pci = nv40_pci_new,
	.therm = nv40_therm_new,
	.timer = nv41_timer_new,
	.volt = nv40_volt_new,
	.disp = nv04_disp_new,
	.dma = nv04_dma_new,
	.fifo = nv40_fifo_new,
	.gr = nv40_gr_new,
	.mpeg = nv40_mpeg_new,
	.pm = nv40_pm_new,
	.sw = nv10_sw_new,
};

static const struct nvkm_device_chip
nv43_chipset = {
	.name = "NV43",
	.bios = nvkm_bios_new,
	.bus = nv31_bus_new,
	.clk = nv40_clk_new,
	.devinit = nv1a_devinit_new,
	.fb = nv41_fb_new,
	.gpio = nv10_gpio_new,
	.i2c = nv04_i2c_new,
	.imem = nv40_instmem_new,
	.mc = nv17_mc_new,
	.mmu = nv41_mmu_new,
	.pci = nv40_pci_new,
	.therm = nv40_therm_new,
	.timer = nv41_timer_new,
	.volt = nv40_volt_new,
	.disp = nv04_disp_new,
	.dma = nv04_dma_new,
	.fifo = nv40_fifo_new,
	.gr = nv40_gr_new,
	.mpeg = nv40_mpeg_new,
	.pm = nv40_pm_new,
	.sw = nv10_sw_new,
};

static const struct nvkm_device_chip
nv44_chipset = {
	.name = "NV44",
	.bios = nvkm_bios_new,
	.bus = nv31_bus_new,
	.clk = nv40_clk_new,
	.devinit = nv1a_devinit_new,
	.fb = nv44_fb_new,
	.gpio = nv10_gpio_new,
	.i2c = nv04_i2c_new,
	.imem = nv40_instmem_new,
	.mc = nv44_mc_new,
	.mmu = nv44_mmu_new,
	.pci = nv40_pci_new,
	.therm = nv40_therm_new,
	.timer = nv41_timer_new,
	.volt = nv40_volt_new,
	.disp = nv04_disp_new,
	.dma = nv04_dma_new,
	.fifo = nv40_fifo_new,
	.gr = nv44_gr_new,
	.mpeg = nv44_mpeg_new,
	.pm = nv40_pm_new,
	.sw = nv10_sw_new,
};

static const struct nvkm_device_chip
nv45_chipset = {
	.name = "NV45",
	.bios = nvkm_bios_new,
	.bus = nv31_bus_new,
	.clk = nv40_clk_new,
	.devinit = nv1a_devinit_new,
	.fb = nv40_fb_new,
	.gpio = nv10_gpio_new,
	.i2c = nv04_i2c_new,
	.imem = nv40_instmem_new,
	.mc = nv17_mc_new,
	.mmu = nv04_mmu_new,
	.pci = nv40_pci_new,
	.therm = nv40_therm_new,
	.timer = nv41_timer_new,
	.volt = nv40_volt_new,
	.disp = nv04_disp_new,
	.dma = nv04_dma_new,
	.fifo = nv40_fifo_new,
	.gr = nv40_gr_new,
	.mpeg = nv44_mpeg_new,
	.pm = nv40_pm_new,
	.sw = nv10_sw_new,
};

static const struct nvkm_device_chip
nv46_chipset = {
	.name = "G72",
	.bios = nvkm_bios_new,
	.bus = nv31_bus_new,
	.clk = nv40_clk_new,
	.devinit = nv1a_devinit_new,
	.fb = nv46_fb_new,
	.gpio = nv10_gpio_new,
	.i2c = nv04_i2c_new,
	.imem = nv40_instmem_new,
	.mc = nv44_mc_new,
	.mmu = nv44_mmu_new,
	.pci = nv46_pci_new,
	.therm = nv40_therm_new,
	.timer = nv41_timer_new,
	.volt = nv40_volt_new,
	.disp = nv04_disp_new,
	.dma = nv04_dma_new,
	.fifo = nv40_fifo_new,
	.gr = nv44_gr_new,
	.mpeg = nv44_mpeg_new,
	.pm = nv40_pm_new,
	.sw = nv10_sw_new,
};

static const struct nvkm_device_chip
nv47_chipset = {
	.name = "G70",
	.bios = nvkm_bios_new,
	.bus = nv31_bus_new,
	.clk = nv40_clk_new,
	.devinit = nv1a_devinit_new,
	.fb = nv47_fb_new,
	.gpio = nv10_gpio_new,
	.i2c = nv04_i2c_new,
	.imem = nv40_instmem_new,
	.mc = nv17_mc_new,
	.mmu = nv41_mmu_new,
	.pci = nv40_pci_new,
	.therm = nv40_therm_new,
	.timer = nv41_timer_new,
	.volt = nv40_volt_new,
	.disp = nv04_disp_new,
	.dma = nv04_dma_new,
	.fifo = nv40_fifo_new,
	.gr = nv40_gr_new,
	.mpeg = nv44_mpeg_new,
	.pm = nv40_pm_new,
	.sw = nv10_sw_new,
};

static const struct nvkm_device_chip
nv49_chipset = {
	.name = "G71",
	.bios = nvkm_bios_new,
	.bus = nv31_bus_new,
	.clk = nv40_clk_new,
	.devinit = nv1a_devinit_new,
	.fb = nv49_fb_new,
	.gpio = nv10_gpio_new,
	.i2c = nv04_i2c_new,
	.imem = nv40_instmem_new,
	.mc = nv17_mc_new,
	.mmu = nv41_mmu_new,
	.pci = nv40_pci_new,
	.therm = nv40_therm_new,
	.timer = nv41_timer_new,
	.volt = nv40_volt_new,
	.disp = nv04_disp_new,
	.dma = nv04_dma_new,
	.fifo = nv40_fifo_new,
	.gr = nv40_gr_new,
	.mpeg = nv44_mpeg_new,
	.pm = nv40_pm_new,
	.sw = nv10_sw_new,
};

static const struct nvkm_device_chip
nv4a_chipset = {
	.name = "NV44A",
	.bios = nvkm_bios_new,
	.bus = nv31_bus_new,
	.clk = nv40_clk_new,
	.devinit = nv1a_devinit_new,
	.fb = nv44_fb_new,
	.gpio = nv10_gpio_new,
	.i2c = nv04_i2c_new,
	.imem = nv40_instmem_new,
	.mc = nv44_mc_new,
	.mmu = nv44_mmu_new,
	.pci = nv40_pci_new,
	.therm = nv40_therm_new,
	.timer = nv41_timer_new,
	.volt = nv40_volt_new,
	.disp = nv04_disp_new,
	.dma = nv04_dma_new,
	.fifo = nv40_fifo_new,
	.gr = nv44_gr_new,
	.mpeg = nv44_mpeg_new,
	.pm = nv40_pm_new,
	.sw = nv10_sw_new,
};

static const struct nvkm_device_chip
nv4b_chipset = {
	.name = "G73",
	.bios = nvkm_bios_new,
	.bus = nv31_bus_new,
	.clk = nv40_clk_new,
	.devinit = nv1a_devinit_new,
	.fb = nv49_fb_new,
	.gpio = nv10_gpio_new,
	.i2c = nv04_i2c_new,
	.imem = nv40_instmem_new,
	.mc = nv17_mc_new,
	.mmu = nv41_mmu_new,
	.pci = nv40_pci_new,
	.therm = nv40_therm_new,
	.timer = nv41_timer_new,
	.volt = nv40_volt_new,
	.disp = nv04_disp_new,
	.dma = nv04_dma_new,
	.fifo = nv40_fifo_new,
	.gr = nv40_gr_new,
	.mpeg = nv44_mpeg_new,
	.pm = nv40_pm_new,
	.sw = nv10_sw_new,
};

static const struct nvkm_device_chip
nv4c_chipset = {
	.name = "C61",
	.bios = nvkm_bios_new,
	.bus = nv31_bus_new,
	.clk = nv40_clk_new,
	.devinit = nv1a_devinit_new,
	.fb = nv46_fb_new,
	.gpio = nv10_gpio_new,
	.i2c = nv04_i2c_new,
	.imem = nv40_instmem_new,
	.mc = nv44_mc_new,
	.mmu = nv44_mmu_new,
	.pci = nv4c_pci_new,
	.therm = nv40_therm_new,
	.timer = nv41_timer_new,
	.volt = nv40_volt_new,
	.disp = nv04_disp_new,
	.dma = nv04_dma_new,
	.fifo = nv40_fifo_new,
	.gr = nv44_gr_new,
	.mpeg = nv44_mpeg_new,
	.pm = nv40_pm_new,
	.sw = nv10_sw_new,
};

static const struct nvkm_device_chip
nv4e_chipset = {
	.name = "C51",
	.bios = nvkm_bios_new,
	.bus = nv31_bus_new,
	.clk = nv40_clk_new,
	.devinit = nv1a_devinit_new,
	.fb = nv4e_fb_new,
	.gpio = nv10_gpio_new,
	.i2c = nv4e_i2c_new,
	.imem = nv40_instmem_new,
	.mc = nv44_mc_new,
	.mmu = nv44_mmu_new,
	.pci = nv4c_pci_new,
	.therm = nv40_therm_new,
	.timer = nv41_timer_new,
	.volt = nv40_volt_new,
	.disp = nv04_disp_new,
	.dma = nv04_dma_new,
	.fifo = nv40_fifo_new,
	.gr = nv44_gr_new,
	.mpeg = nv44_mpeg_new,
	.pm = nv40_pm_new,
	.sw = nv10_sw_new,
};

static const struct nvkm_device_chip
nv50_chipset = {
	.name = "G80",
	.bar = nv50_bar_new,
	.bios = nvkm_bios_new,
	.bus = nv50_bus_new,
	.clk = nv50_clk_new,
	.devinit = nv50_devinit_new,
	.fb = nv50_fb_new,
	.fuse = nv50_fuse_new,
	.gpio = nv50_gpio_new,
	.i2c = nv50_i2c_new,
	.imem = nv50_instmem_new,
	.mc = nv50_mc_new,
	.mmu = nv50_mmu_new,
	.mxm = nv50_mxm_new,
	.pci = nv46_pci_new,
	.therm = nv50_therm_new,
	.timer = nv41_timer_new,
	.volt = nv40_volt_new,
	.disp = nv50_disp_new,
	.dma = nv50_dma_new,
	.fifo = nv50_fifo_new,
	.gr = nv50_gr_new,
	.mpeg = nv50_mpeg_new,
	.pm = nv50_pm_new,
	.sw = nv50_sw_new,
};

static const struct nvkm_device_chip
nv63_chipset = {
	.name = "C73",
	.bios = nvkm_bios_new,
	.bus = nv31_bus_new,
	.clk = nv40_clk_new,
	.devinit = nv1a_devinit_new,
	.fb = nv46_fb_new,
	.gpio = nv10_gpio_new,
	.i2c = nv04_i2c_new,
	.imem = nv40_instmem_new,
	.mc = nv44_mc_new,
	.mmu = nv44_mmu_new,
	.pci = nv4c_pci_new,
	.therm = nv40_therm_new,
	.timer = nv41_timer_new,
	.volt = nv40_volt_new,
	.disp = nv04_disp_new,
	.dma = nv04_dma_new,
	.fifo = nv40_fifo_new,
	.gr = nv44_gr_new,
	.mpeg = nv44_mpeg_new,
	.pm = nv40_pm_new,
	.sw = nv10_sw_new,
};

static const struct nvkm_device_chip
nv67_chipset = {
	.name = "C67",
	.bios = nvkm_bios_new,
	.bus = nv31_bus_new,
	.clk = nv40_clk_new,
	.devinit = nv1a_devinit_new,
	.fb = nv46_fb_new,
	.gpio = nv10_gpio_new,
	.i2c = nv04_i2c_new,
	.imem = nv40_instmem_new,
	.mc = nv44_mc_new,
	.mmu = nv44_mmu_new,
	.pci = nv4c_pci_new,
	.therm = nv40_therm_new,
	.timer = nv41_timer_new,
	.volt = nv40_volt_new,
	.disp = nv04_disp_new,
	.dma = nv04_dma_new,
	.fifo = nv40_fifo_new,
	.gr = nv44_gr_new,
	.mpeg = nv44_mpeg_new,
	.pm = nv40_pm_new,
	.sw = nv10_sw_new,
};

static const struct nvkm_device_chip
nv68_chipset = {
	.name = "C68",
	.bios = nvkm_bios_new,
	.bus = nv31_bus_new,
	.clk = nv40_clk_new,
	.devinit = nv1a_devinit_new,
	.fb = nv46_fb_new,
	.gpio = nv10_gpio_new,
	.i2c = nv04_i2c_new,
	.imem = nv40_instmem_new,
	.mc = nv44_mc_new,
	.mmu = nv44_mmu_new,
	.pci = nv4c_pci_new,
	.therm = nv40_therm_new,
	.timer = nv41_timer_new,
	.volt = nv40_volt_new,
	.disp = nv04_disp_new,
	.dma = nv04_dma_new,
	.fifo = nv40_fifo_new,
	.gr = nv44_gr_new,
	.mpeg = nv44_mpeg_new,
	.pm = nv40_pm_new,
	.sw = nv10_sw_new,
};

static const struct nvkm_device_chip
nv84_chipset = {
	.name = "G84",
	.bar = g84_bar_new,
	.bios = nvkm_bios_new,
	.bus = nv50_bus_new,
	.clk = g84_clk_new,
	.devinit = g84_devinit_new,
	.fb = g84_fb_new,
	.fuse = nv50_fuse_new,
	.gpio = nv50_gpio_new,
	.i2c = nv50_i2c_new,
	.imem = nv50_instmem_new,
	.mc = g84_mc_new,
	.mmu = nv50_mmu_new,
	.mxm = nv50_mxm_new,
	.pci = g84_pci_new,
	.therm = g84_therm_new,
	.timer = nv41_timer_new,
	.volt = nv40_volt_new,
	.bsp = g84_bsp_new,
	.cipher = g84_cipher_new,
	.disp = g84_disp_new,
	.dma = nv50_dma_new,
	.fifo = g84_fifo_new,
	.gr = g84_gr_new,
	.mpeg = g84_mpeg_new,
	.pm = g84_pm_new,
	.sw = nv50_sw_new,
	.vp = g84_vp_new,
};

static const struct nvkm_device_chip
nv86_chipset = {
	.name = "G86",
	.bar = g84_bar_new,
	.bios = nvkm_bios_new,
	.bus = nv50_bus_new,
	.clk = g84_clk_new,
	.devinit = g84_devinit_new,
	.fb = g84_fb_new,
	.fuse = nv50_fuse_new,
	.gpio = nv50_gpio_new,
	.i2c = nv50_i2c_new,
	.imem = nv50_instmem_new,
	.mc = g84_mc_new,
	.mmu = nv50_mmu_new,
	.mxm = nv50_mxm_new,
	.pci = g84_pci_new,
	.therm = g84_therm_new,
	.timer = nv41_timer_new,
	.volt = nv40_volt_new,
	.bsp = g84_bsp_new,
	.cipher = g84_cipher_new,
	.disp = g84_disp_new,
	.dma = nv50_dma_new,
	.fifo = g84_fifo_new,
	.gr = g84_gr_new,
	.mpeg = g84_mpeg_new,
	.pm = g84_pm_new,
	.sw = nv50_sw_new,
	.vp = g84_vp_new,
};

static const struct nvkm_device_chip
nv92_chipset = {
	.name = "G92",
	.bar = g84_bar_new,
	.bios = nvkm_bios_new,
	.bus = nv50_bus_new,
	.clk = g84_clk_new,
	.devinit = g84_devinit_new,
	.fb = g84_fb_new,
	.fuse = nv50_fuse_new,
	.gpio = nv50_gpio_new,
	.i2c = nv50_i2c_new,
	.imem = nv50_instmem_new,
	.mc = g84_mc_new,
	.mmu = nv50_mmu_new,
	.mxm = nv50_mxm_new,
	.pci = g84_pci_new,
	.therm = g84_therm_new,
	.timer = nv41_timer_new,
	.volt = nv40_volt_new,
	.bsp = g84_bsp_new,
	.cipher = g84_cipher_new,
	.disp = g84_disp_new,
	.dma = nv50_dma_new,
	.fifo = g84_fifo_new,
	.gr = g84_gr_new,
	.mpeg = g84_mpeg_new,
	.pm = g84_pm_new,
	.sw = nv50_sw_new,
	.vp = g84_vp_new,
};

static const struct nvkm_device_chip
nv94_chipset = {
	.name = "G94",
	.bar = g84_bar_new,
	.bios = nvkm_bios_new,
	.bus = g94_bus_new,
	.clk = g84_clk_new,
	.devinit = g84_devinit_new,
	.fb = g84_fb_new,
	.fuse = nv50_fuse_new,
	.gpio = g94_gpio_new,
	.i2c = g94_i2c_new,
	.imem = nv50_instmem_new,
	.mc = g84_mc_new,
	.mmu = nv50_mmu_new,
	.mxm = nv50_mxm_new,
	.pci = g94_pci_new,
	.therm = g84_therm_new,
	.timer = nv41_timer_new,
	.volt = nv40_volt_new,
	.bsp = g84_bsp_new,
	.cipher = g84_cipher_new,
	.disp = g94_disp_new,
	.dma = nv50_dma_new,
	.fifo = g84_fifo_new,
	.gr = g84_gr_new,
	.mpeg = g84_mpeg_new,
	.pm = g84_pm_new,
	.sw = nv50_sw_new,
	.vp = g84_vp_new,
};

static const struct nvkm_device_chip
nv96_chipset = {
	.name = "G96",
	.bar = g84_bar_new,
	.bios = nvkm_bios_new,
	.bus = g94_bus_new,
	.clk = g84_clk_new,
	.devinit = g84_devinit_new,
	.fb = g84_fb_new,
	.fuse = nv50_fuse_new,
	.gpio = g94_gpio_new,
	.i2c = g94_i2c_new,
	.imem = nv50_instmem_new,
	.mc = g84_mc_new,
	.mmu = nv50_mmu_new,
	.mxm = nv50_mxm_new,
	.pci = g94_pci_new,
	.therm = g84_therm_new,
	.timer = nv41_timer_new,
	.volt = nv40_volt_new,
	.bsp = g84_bsp_new,
	.cipher = g84_cipher_new,
	.disp = g94_disp_new,
	.dma = nv50_dma_new,
	.fifo = g84_fifo_new,
	.gr = g84_gr_new,
	.mpeg = g84_mpeg_new,
	.pm = g84_pm_new,
	.sw = nv50_sw_new,
	.vp = g84_vp_new,
};

static const struct nvkm_device_chip
nv98_chipset = {
	.name = "G98",
	.bar = g84_bar_new,
	.bios = nvkm_bios_new,
	.bus = g94_bus_new,
	.clk = g84_clk_new,
	.devinit = g98_devinit_new,
	.fb = g84_fb_new,
	.fuse = nv50_fuse_new,
	.gpio = g94_gpio_new,
	.i2c = g94_i2c_new,
	.imem = nv50_instmem_new,
	.mc = g98_mc_new,
	.mmu = nv50_mmu_new,
	.mxm = nv50_mxm_new,
	.pci = g94_pci_new,
	.therm = g84_therm_new,
	.timer = nv41_timer_new,
	.volt = nv40_volt_new,
	.disp = g94_disp_new,
	.dma = nv50_dma_new,
	.fifo = g84_fifo_new,
	.gr = g84_gr_new,
	.mspdec = g98_mspdec_new,
	.msppp = g98_msppp_new,
	.msvld = g98_msvld_new,
	.pm = g84_pm_new,
	.sec = g98_sec_new,
	.sw = nv50_sw_new,
};

static const struct nvkm_device_chip
nva0_chipset = {
	.name = "GT200",
	.bar = g84_bar_new,
	.bios = nvkm_bios_new,
	.bus = g94_bus_new,
	.clk = g84_clk_new,
	.devinit = g84_devinit_new,
	.fb = g84_fb_new,
	.fuse = nv50_fuse_new,
	.gpio = g94_gpio_new,
	.i2c = nv50_i2c_new,
	.imem = nv50_instmem_new,
	.mc = g84_mc_new,
	.mmu = nv50_mmu_new,
	.mxm = nv50_mxm_new,
	.pci = g94_pci_new,
	.therm = g84_therm_new,
	.timer = nv41_timer_new,
	.volt = nv40_volt_new,
	.bsp = g84_bsp_new,
	.cipher = g84_cipher_new,
	.disp = gt200_disp_new,
	.dma = nv50_dma_new,
	.fifo = g84_fifo_new,
	.gr = gt200_gr_new,
	.mpeg = g84_mpeg_new,
	.pm = gt200_pm_new,
	.sw = nv50_sw_new,
	.vp = g84_vp_new,
};

static const struct nvkm_device_chip
nva3_chipset = {
	.name = "GT215",
	.bar = g84_bar_new,
	.bios = nvkm_bios_new,
	.bus = g94_bus_new,
	.clk = gt215_clk_new,
	.devinit = gt215_devinit_new,
	.fb = gt215_fb_new,
	.fuse = nv50_fuse_new,
	.gpio = g94_gpio_new,
	.i2c = g94_i2c_new,
	.imem = nv50_instmem_new,
	.mc = gt215_mc_new,
	.mmu = nv50_mmu_new,
	.mxm = nv50_mxm_new,
	.pci = g94_pci_new,
	.pmu = gt215_pmu_new,
	.therm = gt215_therm_new,
	.timer = nv41_timer_new,
	.volt = nv40_volt_new,
	.ce[0] = gt215_ce_new,
	.disp = gt215_disp_new,
	.dma = nv50_dma_new,
	.fifo = g84_fifo_new,
	.gr = gt215_gr_new,
	.mpeg = g84_mpeg_new,
	.mspdec = gt215_mspdec_new,
	.msppp = gt215_msppp_new,
	.msvld = gt215_msvld_new,
	.pm = gt215_pm_new,
	.sw = nv50_sw_new,
};

static const struct nvkm_device_chip
nva5_chipset = {
	.name = "GT216",
	.bar = g84_bar_new,
	.bios = nvkm_bios_new,
	.bus = g94_bus_new,
	.clk = gt215_clk_new,
	.devinit = gt215_devinit_new,
	.fb = gt215_fb_new,
	.fuse = nv50_fuse_new,
	.gpio = g94_gpio_new,
	.i2c = g94_i2c_new,
	.imem = nv50_instmem_new,
	.mc = gt215_mc_new,
	.mmu = nv50_mmu_new,
	.mxm = nv50_mxm_new,
	.pci = g94_pci_new,
	.pmu = gt215_pmu_new,
	.therm = gt215_therm_new,
	.timer = nv41_timer_new,
	.volt = nv40_volt_new,
	.ce[0] = gt215_ce_new,
	.disp = gt215_disp_new,
	.dma = nv50_dma_new,
	.fifo = g84_fifo_new,
	.gr = gt215_gr_new,
	.mspdec = gt215_mspdec_new,
	.msppp = gt215_msppp_new,
	.msvld = gt215_msvld_new,
	.pm = gt215_pm_new,
	.sw = nv50_sw_new,
};

static const struct nvkm_device_chip
nva8_chipset = {
	.name = "GT218",
	.bar = g84_bar_new,
	.bios = nvkm_bios_new,
	.bus = g94_bus_new,
	.clk = gt215_clk_new,
	.devinit = gt215_devinit_new,
	.fb = gt215_fb_new,
	.fuse = nv50_fuse_new,
	.gpio = g94_gpio_new,
	.i2c = g94_i2c_new,
	.imem = nv50_instmem_new,
	.mc = gt215_mc_new,
	.mmu = nv50_mmu_new,
	.mxm = nv50_mxm_new,
	.pci = g94_pci_new,
	.pmu = gt215_pmu_new,
	.therm = gt215_therm_new,
	.timer = nv41_timer_new,
	.volt = nv40_volt_new,
	.ce[0] = gt215_ce_new,
	.disp = gt215_disp_new,
	.dma = nv50_dma_new,
	.fifo = g84_fifo_new,
	.gr = gt215_gr_new,
	.mspdec = gt215_mspdec_new,
	.msppp = gt215_msppp_new,
	.msvld = gt215_msvld_new,
	.pm = gt215_pm_new,
	.sw = nv50_sw_new,
};

static const struct nvkm_device_chip
nvaa_chipset = {
	.name = "MCP77/MCP78",
	.bar = g84_bar_new,
	.bios = nvkm_bios_new,
	.bus = g94_bus_new,
	.clk = mcp77_clk_new,
	.devinit = g98_devinit_new,
	.fb = mcp77_fb_new,
	.fuse = nv50_fuse_new,
	.gpio = g94_gpio_new,
	.i2c = g94_i2c_new,
	.imem = nv50_instmem_new,
	.mc = g98_mc_new,
	.mmu = nv50_mmu_new,
	.mxm = nv50_mxm_new,
	.pci = g94_pci_new,
	.therm = g84_therm_new,
	.timer = nv41_timer_new,
	.volt = nv40_volt_new,
	.disp = g94_disp_new,
	.dma = nv50_dma_new,
	.fifo = g84_fifo_new,
	.gr = gt200_gr_new,
	.mspdec = g98_mspdec_new,
	.msppp = g98_msppp_new,
	.msvld = g98_msvld_new,
	.pm = g84_pm_new,
	.sec = g98_sec_new,
	.sw = nv50_sw_new,
};

static const struct nvkm_device_chip
nvac_chipset = {
	.name = "MCP79/MCP7A",
	.bar = g84_bar_new,
	.bios = nvkm_bios_new,
	.bus = g94_bus_new,
	.clk = mcp77_clk_new,
	.devinit = g98_devinit_new,
	.fb = mcp77_fb_new,
	.fuse = nv50_fuse_new,
	.gpio = g94_gpio_new,
	.i2c = g94_i2c_new,
	.imem = nv50_instmem_new,
	.mc = g98_mc_new,
	.mmu = nv50_mmu_new,
	.mxm = nv50_mxm_new,
	.pci = g94_pci_new,
	.therm = g84_therm_new,
	.timer = nv41_timer_new,
	.volt = nv40_volt_new,
	.disp = g94_disp_new,
	.dma = nv50_dma_new,
	.fifo = g84_fifo_new,
	.gr = mcp79_gr_new,
	.mspdec = g98_mspdec_new,
	.msppp = g98_msppp_new,
	.msvld = g98_msvld_new,
	.pm = g84_pm_new,
	.sec = g98_sec_new,
	.sw = nv50_sw_new,
};

static const struct nvkm_device_chip
nvaf_chipset = {
	.name = "MCP89",
	.bar = g84_bar_new,
	.bios = nvkm_bios_new,
	.bus = g94_bus_new,
	.clk = gt215_clk_new,
	.devinit = mcp89_devinit_new,
	.fb = mcp89_fb_new,
	.fuse = nv50_fuse_new,
	.gpio = g94_gpio_new,
	.i2c = g94_i2c_new,
	.imem = nv50_instmem_new,
	.mc = gt215_mc_new,
	.mmu = nv50_mmu_new,
	.mxm = nv50_mxm_new,
	.pci = g94_pci_new,
	.pmu = gt215_pmu_new,
	.therm = gt215_therm_new,
	.timer = nv41_timer_new,
	.volt = nv40_volt_new,
	.ce[0] = gt215_ce_new,
	.disp = gt215_disp_new,
	.dma = nv50_dma_new,
	.fifo = g84_fifo_new,
	.gr = mcp89_gr_new,
	.mspdec = gt215_mspdec_new,
	.msppp = gt215_msppp_new,
	.msvld = mcp89_msvld_new,
	.pm = gt215_pm_new,
	.sw = nv50_sw_new,
};

static const struct nvkm_device_chip
nvc0_chipset = {
	.name = "GF100",
	.bar = gf100_bar_new,
	.bios = nvkm_bios_new,
	.bus = gf100_bus_new,
	.clk = gf100_clk_new,
	.devinit = gf100_devinit_new,
	.fb = gf100_fb_new,
	.fuse = gf100_fuse_new,
	.gpio = g94_gpio_new,
	.i2c = g94_i2c_new,
	.ibus = gf100_ibus_new,
	.iccsense = gf100_iccsense_new,
	.imem = nv50_instmem_new,
	.ltc = gf100_ltc_new,
	.mc = gf100_mc_new,
	.mmu = gf100_mmu_new,
	.mxm = nv50_mxm_new,
	.pci = gf100_pci_new,
	.pmu = gf100_pmu_new,
	.therm = gt215_therm_new,
	.timer = nv41_timer_new,
	.volt = gf100_volt_new,
	.ce[0] = gf100_ce_new,
	.ce[1] = gf100_ce_new,
	.disp = gt215_disp_new,
	.dma = gf100_dma_new,
	.fifo = gf100_fifo_new,
	.gr = gf100_gr_new,
	.mspdec = gf100_mspdec_new,
	.msppp = gf100_msppp_new,
	.msvld = gf100_msvld_new,
	.pm = gf100_pm_new,
	.sw = gf100_sw_new,
};

static const struct nvkm_device_chip
nvc1_chipset = {
	.name = "GF108",
	.bar = gf100_bar_new,
	.bios = nvkm_bios_new,
	.bus = gf100_bus_new,
	.clk = gf100_clk_new,
	.devinit = gf100_devinit_new,
	.fb = gf100_fb_new,
	.fuse = gf100_fuse_new,
	.gpio = g94_gpio_new,
	.i2c = g94_i2c_new,
	.ibus = gf100_ibus_new,
	.iccsense = gf100_iccsense_new,
	.imem = nv50_instmem_new,
	.ltc = gf100_ltc_new,
	.mc = gf100_mc_new,
	.mmu = gf100_mmu_new,
	.mxm = nv50_mxm_new,
	.pci = gf106_pci_new,
	.pmu = gf100_pmu_new,
	.therm = gt215_therm_new,
	.timer = nv41_timer_new,
	.volt = gf100_volt_new,
	.ce[0] = gf100_ce_new,
	.disp = gt215_disp_new,
	.dma = gf100_dma_new,
	.fifo = gf100_fifo_new,
	.gr = gf108_gr_new,
	.mspdec = gf100_mspdec_new,
	.msppp = gf100_msppp_new,
	.msvld = gf100_msvld_new,
	.pm = gf108_pm_new,
	.sw = gf100_sw_new,
};

static const struct nvkm_device_chip
nvc3_chipset = {
	.name = "GF106",
	.bar = gf100_bar_new,
	.bios = nvkm_bios_new,
	.bus = gf100_bus_new,
	.clk = gf100_clk_new,
	.devinit = gf100_devinit_new,
	.fb = gf100_fb_new,
	.fuse = gf100_fuse_new,
	.gpio = g94_gpio_new,
	.i2c = g94_i2c_new,
	.ibus = gf100_ibus_new,
	.iccsense = gf100_iccsense_new,
	.imem = nv50_instmem_new,
	.ltc = gf100_ltc_new,
	.mc = gf100_mc_new,
	.mmu = gf100_mmu_new,
	.mxm = nv50_mxm_new,
	.pci = gf106_pci_new,
	.pmu = gf100_pmu_new,
	.therm = gt215_therm_new,
	.timer = nv41_timer_new,
	.volt = gf100_volt_new,
	.ce[0] = gf100_ce_new,
	.disp = gt215_disp_new,
	.dma = gf100_dma_new,
	.fifo = gf100_fifo_new,
	.gr = gf104_gr_new,
	.mspdec = gf100_mspdec_new,
	.msppp = gf100_msppp_new,
	.msvld = gf100_msvld_new,
	.pm = gf100_pm_new,
	.sw = gf100_sw_new,
};

static const struct nvkm_device_chip
nvc4_chipset = {
	.name = "GF104",
	.bar = gf100_bar_new,
	.bios = nvkm_bios_new,
	.bus = gf100_bus_new,
	.clk = gf100_clk_new,
	.devinit = gf100_devinit_new,
	.fb = gf100_fb_new,
	.fuse = gf100_fuse_new,
	.gpio = g94_gpio_new,
	.i2c = g94_i2c_new,
	.ibus = gf100_ibus_new,
	.iccsense = gf100_iccsense_new,
	.imem = nv50_instmem_new,
	.ltc = gf100_ltc_new,
	.mc = gf100_mc_new,
	.mmu = gf100_mmu_new,
	.mxm = nv50_mxm_new,
	.pci = gf100_pci_new,
	.pmu = gf100_pmu_new,
	.therm = gt215_therm_new,
	.timer = nv41_timer_new,
	.volt = gf100_volt_new,
	.ce[0] = gf100_ce_new,
	.ce[1] = gf100_ce_new,
	.disp = gt215_disp_new,
	.dma = gf100_dma_new,
	.fifo = gf100_fifo_new,
	.gr = gf104_gr_new,
	.mspdec = gf100_mspdec_new,
	.msppp = gf100_msppp_new,
	.msvld = gf100_msvld_new,
	.pm = gf100_pm_new,
	.sw = gf100_sw_new,
};

static const struct nvkm_device_chip
nvc8_chipset = {
	.name = "GF110",
	.bar = gf100_bar_new,
	.bios = nvkm_bios_new,
	.bus = gf100_bus_new,
	.clk = gf100_clk_new,
	.devinit = gf100_devinit_new,
	.fb = gf100_fb_new,
	.fuse = gf100_fuse_new,
	.gpio = g94_gpio_new,
	.i2c = g94_i2c_new,
	.ibus = gf100_ibus_new,
	.iccsense = gf100_iccsense_new,
	.imem = nv50_instmem_new,
	.ltc = gf100_ltc_new,
	.mc = gf100_mc_new,
	.mmu = gf100_mmu_new,
	.mxm = nv50_mxm_new,
	.pci = gf100_pci_new,
	.pmu = gf100_pmu_new,
	.therm = gt215_therm_new,
	.timer = nv41_timer_new,
	.volt = gf100_volt_new,
	.ce[0] = gf100_ce_new,
	.ce[1] = gf100_ce_new,
	.disp = gt215_disp_new,
	.dma = gf100_dma_new,
	.fifo = gf100_fifo_new,
	.gr = gf110_gr_new,
	.mspdec = gf100_mspdec_new,
	.msppp = gf100_msppp_new,
	.msvld = gf100_msvld_new,
	.pm = gf100_pm_new,
	.sw = gf100_sw_new,
};

static const struct nvkm_device_chip
nvce_chipset = {
	.name = "GF114",
	.bar = gf100_bar_new,
	.bios = nvkm_bios_new,
	.bus = gf100_bus_new,
	.clk = gf100_clk_new,
	.devinit = gf100_devinit_new,
	.fb = gf100_fb_new,
	.fuse = gf100_fuse_new,
	.gpio = g94_gpio_new,
	.i2c = g94_i2c_new,
	.ibus = gf100_ibus_new,
	.iccsense = gf100_iccsense_new,
	.imem = nv50_instmem_new,
	.ltc = gf100_ltc_new,
	.mc = gf100_mc_new,
	.mmu = gf100_mmu_new,
	.mxm = nv50_mxm_new,
	.pci = gf100_pci_new,
	.pmu = gf100_pmu_new,
	.therm = gt215_therm_new,
	.timer = nv41_timer_new,
	.volt = gf100_volt_new,
	.ce[0] = gf100_ce_new,
	.ce[1] = gf100_ce_new,
	.disp = gt215_disp_new,
	.dma = gf100_dma_new,
	.fifo = gf100_fifo_new,
	.gr = gf104_gr_new,
	.mspdec = gf100_mspdec_new,
	.msppp = gf100_msppp_new,
	.msvld = gf100_msvld_new,
	.pm = gf100_pm_new,
	.sw = gf100_sw_new,
};

static const struct nvkm_device_chip
nvcf_chipset = {
	.name = "GF116",
	.bar = gf100_bar_new,
	.bios = nvkm_bios_new,
	.bus = gf100_bus_new,
	.clk = gf100_clk_new,
	.devinit = gf100_devinit_new,
	.fb = gf100_fb_new,
	.fuse = gf100_fuse_new,
	.gpio = g94_gpio_new,
	.i2c = g94_i2c_new,
	.ibus = gf100_ibus_new,
	.iccsense = gf100_iccsense_new,
	.imem = nv50_instmem_new,
	.ltc = gf100_ltc_new,
	.mc = gf100_mc_new,
	.mmu = gf100_mmu_new,
	.mxm = nv50_mxm_new,
	.pci = gf106_pci_new,
	.pmu = gf100_pmu_new,
	.therm = gt215_therm_new,
	.timer = nv41_timer_new,
	.volt = gf100_volt_new,
	.ce[0] = gf100_ce_new,
	.disp = gt215_disp_new,
	.dma = gf100_dma_new,
	.fifo = gf100_fifo_new,
	.gr = gf104_gr_new,
	.mspdec = gf100_mspdec_new,
	.msppp = gf100_msppp_new,
	.msvld = gf100_msvld_new,
	.pm = gf100_pm_new,
	.sw = gf100_sw_new,
};

static const struct nvkm_device_chip
nvd7_chipset = {
	.name = "GF117",
	.bar = gf100_bar_new,
	.bios = nvkm_bios_new,
	.bus = gf100_bus_new,
	.clk = gf100_clk_new,
	.devinit = gf100_devinit_new,
	.fb = gf100_fb_new,
	.fuse = gf100_fuse_new,
	.gpio = gf119_gpio_new,
	.i2c = gf117_i2c_new,
	.ibus = gf117_ibus_new,
	.iccsense = gf100_iccsense_new,
	.imem = nv50_instmem_new,
	.ltc = gf100_ltc_new,
	.mc = gf100_mc_new,
	.mmu = gf100_mmu_new,
	.mxm = nv50_mxm_new,
	.pci = gf106_pci_new,
	.therm = gf119_therm_new,
	.timer = nv41_timer_new,
	.volt = gf100_volt_new,
	.ce[0] = gf100_ce_new,
	.disp = gf119_disp_new,
	.dma = gf119_dma_new,
	.fifo = gf100_fifo_new,
	.gr = gf117_gr_new,
	.mspdec = gf100_mspdec_new,
	.msppp = gf100_msppp_new,
	.msvld = gf100_msvld_new,
	.pm = gf117_pm_new,
	.sw = gf100_sw_new,
};

static const struct nvkm_device_chip
nvd9_chipset = {
	.name = "GF119",
	.bar = gf100_bar_new,
	.bios = nvkm_bios_new,
	.bus = gf100_bus_new,
	.clk = gf100_clk_new,
	.devinit = gf100_devinit_new,
	.fb = gf100_fb_new,
	.fuse = gf100_fuse_new,
	.gpio = gf119_gpio_new,
	.i2c = gf119_i2c_new,
	.ibus = gf117_ibus_new,
	.iccsense = gf100_iccsense_new,
	.imem = nv50_instmem_new,
	.ltc = gf100_ltc_new,
	.mc = gf100_mc_new,
	.mmu = gf100_mmu_new,
	.mxm = nv50_mxm_new,
	.pci = gf106_pci_new,
	.pmu = gf119_pmu_new,
	.therm = gf119_therm_new,
	.timer = nv41_timer_new,
	.volt = gf100_volt_new,
	.ce[0] = gf100_ce_new,
	.disp = gf119_disp_new,
	.dma = gf119_dma_new,
	.fifo = gf100_fifo_new,
	.gr = gf119_gr_new,
	.mspdec = gf100_mspdec_new,
	.msppp = gf100_msppp_new,
	.msvld = gf100_msvld_new,
	.pm = gf117_pm_new,
	.sw = gf100_sw_new,
};

static const struct nvkm_device_chip
nve4_chipset = {
	.name = "GK104",
	.bar = gf100_bar_new,
	.bios = nvkm_bios_new,
	.bus = gf100_bus_new,
	.clk = gk104_clk_new,
	.devinit = gf100_devinit_new,
	.fb = gk104_fb_new,
	.fuse = gf100_fuse_new,
	.gpio = gk104_gpio_new,
	.i2c = gk104_i2c_new,
	.ibus = gk104_ibus_new,
	.iccsense = gf100_iccsense_new,
	.imem = nv50_instmem_new,
	.ltc = gk104_ltc_new,
	.mc = gk104_mc_new,
	.mmu = gf100_mmu_new,
	.mxm = nv50_mxm_new,
	.pci = gk104_pci_new,
	.pmu = gk104_pmu_new,
	.therm = gf119_therm_new,
	.timer = nv41_timer_new,
	.top = gk104_top_new,
	.volt = gk104_volt_new,
	.ce[0] = gk104_ce_new,
	.ce[1] = gk104_ce_new,
	.ce[2] = gk104_ce_new,
	.disp = gk104_disp_new,
	.dma = gf119_dma_new,
	.fifo = gk104_fifo_new,
	.gr = gk104_gr_new,
	.mspdec = gk104_mspdec_new,
	.msppp = gf100_msppp_new,
	.msvld = gk104_msvld_new,
	.pm = gk104_pm_new,
	.sw = gf100_sw_new,
};

static const struct nvkm_device_chip
nve6_chipset = {
	.name = "GK106",
	.bar = gf100_bar_new,
	.bios = nvkm_bios_new,
	.bus = gf100_bus_new,
	.clk = gk104_clk_new,
	.devinit = gf100_devinit_new,
	.fb = gk104_fb_new,
	.fuse = gf100_fuse_new,
	.gpio = gk104_gpio_new,
	.i2c = gk104_i2c_new,
	.ibus = gk104_ibus_new,
	.iccsense = gf100_iccsense_new,
	.imem = nv50_instmem_new,
	.ltc = gk104_ltc_new,
	.mc = gk104_mc_new,
	.mmu = gf100_mmu_new,
	.mxm = nv50_mxm_new,
	.pci = gk104_pci_new,
	.pmu = gk104_pmu_new,
	.therm = gf119_therm_new,
	.timer = nv41_timer_new,
	.top = gk104_top_new,
	.volt = gk104_volt_new,
	.ce[0] = gk104_ce_new,
	.ce[1] = gk104_ce_new,
	.ce[2] = gk104_ce_new,
	.disp = gk104_disp_new,
	.dma = gf119_dma_new,
	.fifo = gk104_fifo_new,
	.gr = gk104_gr_new,
	.mspdec = gk104_mspdec_new,
	.msppp = gf100_msppp_new,
	.msvld = gk104_msvld_new,
	.pm = gk104_pm_new,
	.sw = gf100_sw_new,
};

static const struct nvkm_device_chip
nve7_chipset = {
	.name = "GK107",
	.bar = gf100_bar_new,
	.bios = nvkm_bios_new,
	.bus = gf100_bus_new,
	.clk = gk104_clk_new,
	.devinit = gf100_devinit_new,
	.fb = gk104_fb_new,
	.fuse = gf100_fuse_new,
	.gpio = gk104_gpio_new,
	.i2c = gk104_i2c_new,
	.ibus = gk104_ibus_new,
	.iccsense = gf100_iccsense_new,
	.imem = nv50_instmem_new,
	.ltc = gk104_ltc_new,
	.mc = gk104_mc_new,
	.mmu = gf100_mmu_new,
	.mxm = nv50_mxm_new,
	.pci = gk104_pci_new,
	.pmu = gk104_pmu_new,
	.therm = gf119_therm_new,
	.timer = nv41_timer_new,
	.top = gk104_top_new,
	.volt = gk104_volt_new,
	.ce[0] = gk104_ce_new,
	.ce[1] = gk104_ce_new,
	.ce[2] = gk104_ce_new,
	.disp = gk104_disp_new,
	.dma = gf119_dma_new,
	.fifo = gk104_fifo_new,
	.gr = gk104_gr_new,
	.mspdec = gk104_mspdec_new,
	.msppp = gf100_msppp_new,
	.msvld = gk104_msvld_new,
	.pm = gk104_pm_new,
	.sw = gf100_sw_new,
};

static const struct nvkm_device_chip
nvea_chipset = {
	.name = "GK20A",
	.bar = gk20a_bar_new,
	.bus = gf100_bus_new,
	.clk = gk20a_clk_new,
	.fb = gk20a_fb_new,
	.fuse = gf100_fuse_new,
	.ibus = gk20a_ibus_new,
	.imem = gk20a_instmem_new,
	.ltc = gk104_ltc_new,
	.mc = gk20a_mc_new,
	.mmu = gf100_mmu_new,
	.pmu = gk20a_pmu_new,
	.timer = gk20a_timer_new,
	.top = gk104_top_new,
	.volt = gk20a_volt_new,
	.ce[2] = gk104_ce_new,
	.dma = gf119_dma_new,
	.fifo = gk20a_fifo_new,
	.gr = gk20a_gr_new,
	.pm = gk104_pm_new,
	.sw = gf100_sw_new,
};

static const struct nvkm_device_chip
nvf0_chipset = {
	.name = "GK110",
	.bar = gf100_bar_new,
	.bios = nvkm_bios_new,
	.bus = gf100_bus_new,
	.clk = gk104_clk_new,
	.devinit = gf100_devinit_new,
	.fb = gk104_fb_new,
	.fuse = gf100_fuse_new,
	.gpio = gk104_gpio_new,
	.i2c = gk104_i2c_new,
	.ibus = gk104_ibus_new,
	.iccsense = gf100_iccsense_new,
	.imem = nv50_instmem_new,
	.ltc = gk104_ltc_new,
	.mc = gk104_mc_new,
	.mmu = gf100_mmu_new,
	.mxm = nv50_mxm_new,
	.pci = gk104_pci_new,
	.pmu = gk110_pmu_new,
	.therm = gf119_therm_new,
	.timer = nv41_timer_new,
	.top = gk104_top_new,
	.volt = gk104_volt_new,
	.ce[0] = gk104_ce_new,
	.ce[1] = gk104_ce_new,
	.ce[2] = gk104_ce_new,
	.disp = gk110_disp_new,
	.dma = gf119_dma_new,
	.fifo = gk110_fifo_new,
	.gr = gk110_gr_new,
	.mspdec = gk104_mspdec_new,
	.msppp = gf100_msppp_new,
	.msvld = gk104_msvld_new,
	.sw = gf100_sw_new,
};

static const struct nvkm_device_chip
nvf1_chipset = {
	.name = "GK110B",
	.bar = gf100_bar_new,
	.bios = nvkm_bios_new,
	.bus = gf100_bus_new,
	.clk = gk104_clk_new,
	.devinit = gf100_devinit_new,
	.fb = gk104_fb_new,
	.fuse = gf100_fuse_new,
	.gpio = gk104_gpio_new,
	.i2c = gk104_i2c_new,
	.ibus = gk104_ibus_new,
	.iccsense = gf100_iccsense_new,
	.imem = nv50_instmem_new,
	.ltc = gk104_ltc_new,
	.mc = gk104_mc_new,
	.mmu = gf100_mmu_new,
	.mxm = nv50_mxm_new,
	.pci = gk104_pci_new,
	.pmu = gk110_pmu_new,
	.therm = gf119_therm_new,
	.timer = nv41_timer_new,
	.top = gk104_top_new,
	.volt = gk104_volt_new,
	.ce[0] = gk104_ce_new,
	.ce[1] = gk104_ce_new,
	.ce[2] = gk104_ce_new,
	.disp = gk110_disp_new,
	.dma = gf119_dma_new,
	.fifo = gk110_fifo_new,
	.gr = gk110b_gr_new,
	.mspdec = gk104_mspdec_new,
	.msppp = gf100_msppp_new,
	.msvld = gk104_msvld_new,
	.sw = gf100_sw_new,
};

static const struct nvkm_device_chip
nv106_chipset = {
	.name = "GK208B",
	.bar = gf100_bar_new,
	.bios = nvkm_bios_new,
	.bus = gf100_bus_new,
	.clk = gk104_clk_new,
	.devinit = gf100_devinit_new,
	.fb = gk104_fb_new,
	.fuse = gf100_fuse_new,
	.gpio = gk104_gpio_new,
	.i2c = gk104_i2c_new,
	.ibus = gk104_ibus_new,
	.iccsense = gf100_iccsense_new,
	.imem = nv50_instmem_new,
	.ltc = gk104_ltc_new,
	.mc = gk20a_mc_new,
	.mmu = gf100_mmu_new,
	.mxm = nv50_mxm_new,
	.pci = gk104_pci_new,
	.pmu = gk208_pmu_new,
	.therm = gf119_therm_new,
	.timer = nv41_timer_new,
	.top = gk104_top_new,
	.volt = gk104_volt_new,
	.ce[0] = gk104_ce_new,
	.ce[1] = gk104_ce_new,
	.ce[2] = gk104_ce_new,
	.disp = gk110_disp_new,
	.dma = gf119_dma_new,
	.fifo = gk208_fifo_new,
	.gr = gk208_gr_new,
	.mspdec = gk104_mspdec_new,
	.msppp = gf100_msppp_new,
	.msvld = gk104_msvld_new,
	.sw = gf100_sw_new,
};

static const struct nvkm_device_chip
nv108_chipset = {
	.name = "GK208",
	.bar = gf100_bar_new,
	.bios = nvkm_bios_new,
	.bus = gf100_bus_new,
	.clk = gk104_clk_new,
	.devinit = gf100_devinit_new,
	.fb = gk104_fb_new,
	.fuse = gf100_fuse_new,
	.gpio = gk104_gpio_new,
	.i2c = gk104_i2c_new,
	.ibus = gk104_ibus_new,
	.iccsense = gf100_iccsense_new,
	.imem = nv50_instmem_new,
	.ltc = gk104_ltc_new,
	.mc = gk20a_mc_new,
	.mmu = gf100_mmu_new,
	.mxm = nv50_mxm_new,
	.pci = gk104_pci_new,
	.pmu = gk208_pmu_new,
	.therm = gf119_therm_new,
	.timer = nv41_timer_new,
	.top = gk104_top_new,
	.volt = gk104_volt_new,
	.ce[0] = gk104_ce_new,
	.ce[1] = gk104_ce_new,
	.ce[2] = gk104_ce_new,
	.disp = gk110_disp_new,
	.dma = gf119_dma_new,
	.fifo = gk208_fifo_new,
	.gr = gk208_gr_new,
	.mspdec = gk104_mspdec_new,
	.msppp = gf100_msppp_new,
	.msvld = gk104_msvld_new,
	.sw = gf100_sw_new,
};

static const struct nvkm_device_chip
nv117_chipset = {
	.name = "GM107",
	.bar = gf100_bar_new,
	.bios = nvkm_bios_new,
	.bus = gf100_bus_new,
	.clk = gk104_clk_new,
	.devinit = gm107_devinit_new,
	.fb = gm107_fb_new,
	.fuse = gm107_fuse_new,
	.gpio = gk104_gpio_new,
	.i2c = gk104_i2c_new,
	.ibus = gk104_ibus_new,
	.iccsense = gf100_iccsense_new,
	.imem = nv50_instmem_new,
	.ltc = gm107_ltc_new,
	.mc = gk20a_mc_new,
	.mmu = gf100_mmu_new,
	.mxm = nv50_mxm_new,
	.pci = gk104_pci_new,
	.pmu = gm107_pmu_new,
	.therm = gm107_therm_new,
	.timer = gk20a_timer_new,
	.top = gk104_top_new,
	.volt = gk104_volt_new,
	.ce[0] = gm107_ce_new,
	.ce[2] = gm107_ce_new,
	.disp = gm107_disp_new,
	.dma = gf119_dma_new,
	.fifo = gm107_fifo_new,
	.gr = gm107_gr_new,
	.sw = gf100_sw_new,
};

static const struct nvkm_device_chip
nv118_chipset = {
	.name = "GM108",
	.bar = gf100_bar_new,
	.bios = nvkm_bios_new,
	.bus = gf100_bus_new,
	.clk = gk104_clk_new,
	.devinit = gm107_devinit_new,
	.fb = gm107_fb_new,
	.fuse = gm107_fuse_new,
	.gpio = gk104_gpio_new,
	.i2c = gk104_i2c_new,
	.ibus = gk104_ibus_new,
	.iccsense = gf100_iccsense_new,
	.imem = nv50_instmem_new,
	.ltc = gm107_ltc_new,
	.mc = gk20a_mc_new,
	.mmu = gf100_mmu_new,
	.mxm = nv50_mxm_new,
	.pci = gk104_pci_new,
	.pmu = gm107_pmu_new,
	.therm = gm107_therm_new,
	.timer = gk20a_timer_new,
	.top = gk104_top_new,
	.volt = gk104_volt_new,
	.ce[0] = gm107_ce_new,
	.ce[2] = gm107_ce_new,
	.disp = gm107_disp_new,
	.dma = gf119_dma_new,
	.fifo = gm107_fifo_new,
	.gr = gm107_gr_new,
	.sw = gf100_sw_new,
};

static const struct nvkm_device_chip
nv120_chipset = {
	.name = "GM200",
	.bar = gf100_bar_new,
	.bios = nvkm_bios_new,
	.bus = gf100_bus_new,
	.devinit = gm200_devinit_new,
	.fb = gm200_fb_new,
	.fuse = gm107_fuse_new,
	.gpio = gk104_gpio_new,
	.i2c = gm200_i2c_new,
	.ibus = gm200_ibus_new,
	.iccsense = gf100_iccsense_new,
	.imem = nv50_instmem_new,
	.ltc = gm200_ltc_new,
	.mc = gk20a_mc_new,
	.mmu = gf100_mmu_new,
	.mxm = nv50_mxm_new,
	.pci = gk104_pci_new,
	.pmu = gm107_pmu_new,
	.secboot = gm200_secboot_new,
	.timer = gk20a_timer_new,
	.top = gk104_top_new,
	.volt = gk104_volt_new,
	.ce[0] = gm200_ce_new,
	.ce[1] = gm200_ce_new,
	.ce[2] = gm200_ce_new,
	.disp = gm200_disp_new,
	.dma = gf119_dma_new,
	.fifo = gm200_fifo_new,
	.gr = gm200_gr_new,
	.sw = gf100_sw_new,
};

static const struct nvkm_device_chip
nv124_chipset = {
	.name = "GM204",
	.bar = gf100_bar_new,
	.bios = nvkm_bios_new,
	.bus = gf100_bus_new,
	.devinit = gm200_devinit_new,
	.fb = gm200_fb_new,
	.fuse = gm107_fuse_new,
	.gpio = gk104_gpio_new,
	.i2c = gm200_i2c_new,
	.ibus = gm200_ibus_new,
	.iccsense = gf100_iccsense_new,
	.imem = nv50_instmem_new,
	.ltc = gm200_ltc_new,
	.mc = gk20a_mc_new,
	.mmu = gf100_mmu_new,
	.mxm = nv50_mxm_new,
	.pci = gk104_pci_new,
	.pmu = gm107_pmu_new,
	.secboot = gm200_secboot_new,
	.timer = gk20a_timer_new,
	.top = gk104_top_new,
	.volt = gk104_volt_new,
	.ce[0] = gm200_ce_new,
	.ce[1] = gm200_ce_new,
	.ce[2] = gm200_ce_new,
	.disp = gm200_disp_new,
	.dma = gf119_dma_new,
	.fifo = gm200_fifo_new,
	.gr = gm200_gr_new,
	.sw = gf100_sw_new,
};

static const struct nvkm_device_chip
nv126_chipset = {
	.name = "GM206",
	.bar = gf100_bar_new,
	.bios = nvkm_bios_new,
	.bus = gf100_bus_new,
	.devinit = gm200_devinit_new,
	.fb = gm200_fb_new,
	.fuse = gm107_fuse_new,
	.gpio = gk104_gpio_new,
	.i2c = gm200_i2c_new,
	.ibus = gm200_ibus_new,
	.iccsense = gf100_iccsense_new,
	.imem = nv50_instmem_new,
	.ltc = gm200_ltc_new,
	.mc = gk20a_mc_new,
	.mmu = gf100_mmu_new,
	.mxm = nv50_mxm_new,
	.pci = gk104_pci_new,
	.pmu = gm107_pmu_new,
	.secboot = gm200_secboot_new,
	.timer = gk20a_timer_new,
	.top = gk104_top_new,
	.volt = gk104_volt_new,
	.ce[0] = gm200_ce_new,
	.ce[1] = gm200_ce_new,
	.ce[2] = gm200_ce_new,
	.disp = gm200_disp_new,
	.dma = gf119_dma_new,
	.fifo = gm200_fifo_new,
	.gr = gm200_gr_new,
	.sw = gf100_sw_new,
};

static const struct nvkm_device_chip
nv12b_chipset = {
	.name = "GM20B",
	.bar = gk20a_bar_new,
	.bus = gf100_bus_new,
	.clk = gm20b_clk_new,
	.fb = gm20b_fb_new,
	.fuse = gm107_fuse_new,
	.ibus = gk20a_ibus_new,
	.imem = gk20a_instmem_new,
	.ltc = gm200_ltc_new,
	.mc = gk20a_mc_new,
	.mmu = gf100_mmu_new,
	.secboot = gm20b_secboot_new,
	.timer = gk20a_timer_new,
	.top = gk104_top_new,
	.ce[2] = gm200_ce_new,
	.volt = gm20b_volt_new,
	.dma = gf119_dma_new,
	.fifo = gm20b_fifo_new,
	.gr = gm20b_gr_new,
	.sw = gf100_sw_new,
};

static const struct nvkm_device_chip
nv130_chipset = {
	.name = "GP100",
	.bar = gf100_bar_new,
	.bios = nvkm_bios_new,
	.bus = gf100_bus_new,
	.devinit = gm200_devinit_new,
	.fb = gp100_fb_new,
	.fuse = gm107_fuse_new,
	.gpio = gk104_gpio_new,
	.i2c = gm200_i2c_new,
	.ibus = gm200_ibus_new,
	.imem = nv50_instmem_new,
	.ltc = gp100_ltc_new,
	.mc = gp100_mc_new,
	.mmu = gf100_mmu_new,
	.secboot = gm200_secboot_new,
	.pci = gp100_pci_new,
	.pmu = gp100_pmu_new,
	.timer = gk20a_timer_new,
	.top = gk104_top_new,
	.ce[0] = gp100_ce_new,
	.ce[1] = gp100_ce_new,
	.ce[2] = gp100_ce_new,
	.ce[3] = gp100_ce_new,
	.ce[4] = gp100_ce_new,
	.ce[5] = gp100_ce_new,
	.dma = gf119_dma_new,
	.disp = gp100_disp_new,
	.fifo = gp100_fifo_new,
	.gr = gp100_gr_new,
	.sw = gf100_sw_new,
};

static const struct nvkm_device_chip
nv132_chipset = {
	.name = "GP102",
	.bar = gf100_bar_new,
	.bios = nvkm_bios_new,
	.bus = gf100_bus_new,
	.devinit = gm200_devinit_new,
	.fb = gp102_fb_new,
	.fuse = gm107_fuse_new,
	.gpio = gk104_gpio_new,
	.i2c = gm200_i2c_new,
	.ibus = gm200_ibus_new,
	.imem = nv50_instmem_new,
	.ltc = gp100_ltc_new,
	.mc = gp100_mc_new,
	.mmu = gf100_mmu_new,
	.pci = gp100_pci_new,
	.pmu = gp102_pmu_new,
	.timer = gk20a_timer_new,
	.top = gk104_top_new,
	.ce[0] = gp102_ce_new,
	.ce[1] = gp102_ce_new,
	.ce[2] = gp102_ce_new,
	.ce[3] = gp102_ce_new,
	.disp = gp102_disp_new,
	.dma = gf119_dma_new,
	.fifo = gp100_fifo_new,
};

static const struct nvkm_device_chip
nv134_chipset = {
	.name = "GP104",
	.bar = gf100_bar_new,
	.bios = nvkm_bios_new,
	.bus = gf100_bus_new,
	.devinit = gm200_devinit_new,
	.fb = gp102_fb_new,
<<<<<<< HEAD
=======
	.fuse = gm107_fuse_new,
	.gpio = gk104_gpio_new,
	.i2c = gm200_i2c_new,
	.ibus = gm200_ibus_new,
	.imem = nv50_instmem_new,
	.ltc = gp100_ltc_new,
	.mc = gp100_mc_new,
	.mmu = gf100_mmu_new,
	.pci = gp100_pci_new,
	.pmu = gp102_pmu_new,
	.timer = gk20a_timer_new,
	.top = gk104_top_new,
	.ce[0] = gp102_ce_new,
	.ce[1] = gp102_ce_new,
	.ce[2] = gp102_ce_new,
	.ce[3] = gp102_ce_new,
	.disp = gp102_disp_new,
	.dma = gf119_dma_new,
	.fifo = gp100_fifo_new,
};

static const struct nvkm_device_chip
nv136_chipset = {
	.name = "GP106",
	.bar = gf100_bar_new,
	.bios = nvkm_bios_new,
	.bus = gf100_bus_new,
	.devinit = gm200_devinit_new,
	.fb = gp102_fb_new,
>>>>>>> 2cf026ae
	.fuse = gm107_fuse_new,
	.gpio = gk104_gpio_new,
	.i2c = gm200_i2c_new,
	.ibus = gm200_ibus_new,
	.imem = nv50_instmem_new,
	.ltc = gp100_ltc_new,
	.mc = gp100_mc_new,
	.mmu = gf100_mmu_new,
	.pci = gp100_pci_new,
	.pmu = gp102_pmu_new,
	.timer = gk20a_timer_new,
	.top = gk104_top_new,
	.ce[0] = gp102_ce_new,
	.ce[1] = gp102_ce_new,
	.ce[2] = gp102_ce_new,
	.ce[3] = gp102_ce_new,
	.disp = gp102_disp_new,
	.dma = gf119_dma_new,
	.fifo = gp100_fifo_new,
};

static int
nvkm_device_event_ctor(struct nvkm_object *object, void *data, u32 size,
		       struct nvkm_notify *notify)
{
	if (!WARN_ON(size != 0)) {
		notify->size  = 0;
		notify->types = 1;
		notify->index = 0;
		return 0;
	}
	return -EINVAL;
}

static const struct nvkm_event_func
nvkm_device_event_func = {
	.ctor = nvkm_device_event_ctor,
};

struct nvkm_subdev *
nvkm_device_subdev(struct nvkm_device *device, int index)
{
	struct nvkm_engine *engine;

	if (device->disable_mask & (1ULL << index))
		return NULL;

	switch (index) {
#define _(n,p,m) case NVKM_SUBDEV_##n: if (p) return (m); break
	_(BAR     , device->bar     , &device->bar->subdev);
	_(VBIOS   , device->bios    , &device->bios->subdev);
	_(BUS     , device->bus     , &device->bus->subdev);
	_(CLK     , device->clk     , &device->clk->subdev);
	_(DEVINIT , device->devinit , &device->devinit->subdev);
	_(FB      , device->fb      , &device->fb->subdev);
	_(FUSE    , device->fuse    , &device->fuse->subdev);
	_(GPIO    , device->gpio    , &device->gpio->subdev);
	_(I2C     , device->i2c     , &device->i2c->subdev);
	_(IBUS    , device->ibus    ,  device->ibus);
	_(ICCSENSE, device->iccsense, &device->iccsense->subdev);
	_(INSTMEM , device->imem    , &device->imem->subdev);
	_(LTC     , device->ltc     , &device->ltc->subdev);
	_(MC      , device->mc      , &device->mc->subdev);
	_(MMU     , device->mmu     , &device->mmu->subdev);
	_(MXM     , device->mxm     ,  device->mxm);
	_(PCI     , device->pci     , &device->pci->subdev);
	_(PMU     , device->pmu     , &device->pmu->subdev);
	_(SECBOOT , device->secboot , &device->secboot->subdev);
	_(THERM   , device->therm   , &device->therm->subdev);
	_(TIMER   , device->timer   , &device->timer->subdev);
	_(TOP     , device->top     , &device->top->subdev);
	_(VOLT    , device->volt    , &device->volt->subdev);
#undef _
	default:
		engine = nvkm_device_engine(device, index);
		if (engine)
			return &engine->subdev;
		break;
	}
	return NULL;
}

struct nvkm_engine *
nvkm_device_engine(struct nvkm_device *device, int index)
{
	if (device->disable_mask & (1ULL << index))
		return NULL;

	switch (index) {
#define _(n,p,m) case NVKM_ENGINE_##n: if (p) return (m); break
	_(BSP    , device->bsp     ,  device->bsp);
	_(CE0    , device->ce[0]   ,  device->ce[0]);
	_(CE1    , device->ce[1]   ,  device->ce[1]);
	_(CE2    , device->ce[2]   ,  device->ce[2]);
	_(CE3    , device->ce[3]   ,  device->ce[3]);
	_(CE4    , device->ce[4]   ,  device->ce[4]);
	_(CE5    , device->ce[5]   ,  device->ce[5]);
	_(CIPHER , device->cipher  ,  device->cipher);
	_(DISP   , device->disp    , &device->disp->engine);
	_(DMAOBJ , device->dma     , &device->dma->engine);
	_(FIFO   , device->fifo    , &device->fifo->engine);
	_(GR     , device->gr      , &device->gr->engine);
	_(IFB    , device->ifb     ,  device->ifb);
	_(ME     , device->me      ,  device->me);
	_(MPEG   , device->mpeg    ,  device->mpeg);
	_(MSENC  , device->msenc   ,  device->msenc);
	_(MSPDEC , device->mspdec  ,  device->mspdec);
	_(MSPPP  , device->msppp   ,  device->msppp);
	_(MSVLD  , device->msvld   ,  device->msvld);
	_(NVENC0 , device->nvenc[0],  device->nvenc[0]);
	_(NVENC1 , device->nvenc[1],  device->nvenc[1]);
	_(NVENC2 , device->nvenc[2],  device->nvenc[2]);
	_(NVDEC  , device->nvdec   ,  device->nvdec);
	_(PM     , device->pm      , &device->pm->engine);
	_(SEC    , device->sec     ,  device->sec);
	_(SW     , device->sw      , &device->sw->engine);
	_(VIC    , device->vic     ,  device->vic);
	_(VP     , device->vp      ,  device->vp);
#undef _
	default:
		WARN_ON(1);
		break;
	}
	return NULL;
}

int
nvkm_device_fini(struct nvkm_device *device, bool suspend)
{
	const char *action = suspend ? "suspend" : "fini";
	struct nvkm_subdev *subdev;
	int ret, i;
	s64 time;

	nvdev_trace(device, "%s running...\n", action);
	time = ktime_to_us(ktime_get());

	nvkm_acpi_fini(device);

	for (i = NVKM_SUBDEV_NR - 1; i >= 0; i--) {
		if ((subdev = nvkm_device_subdev(device, i))) {
			ret = nvkm_subdev_fini(subdev, suspend);
			if (ret && suspend)
				goto fail;
		}
	}


	if (device->func->fini)
		device->func->fini(device, suspend);

	time = ktime_to_us(ktime_get()) - time;
	nvdev_trace(device, "%s completed in %lldus...\n", action, time);
	return 0;

fail:
	do {
		if ((subdev = nvkm_device_subdev(device, i))) {
			int rret = nvkm_subdev_init(subdev);
			if (rret)
				nvkm_fatal(subdev, "failed restart, %d\n", ret);
		}
	} while (++i < NVKM_SUBDEV_NR);

	nvdev_trace(device, "%s failed with %d\n", action, ret);
	return ret;
}

static int
nvkm_device_preinit(struct nvkm_device *device)
{
	struct nvkm_subdev *subdev;
	int ret, i;
	s64 time;

	nvdev_trace(device, "preinit running...\n");
	time = ktime_to_us(ktime_get());

	if (device->func->preinit) {
		ret = device->func->preinit(device);
		if (ret)
			goto fail;
	}

	for (i = 0; i < NVKM_SUBDEV_NR; i++) {
		if ((subdev = nvkm_device_subdev(device, i))) {
			ret = nvkm_subdev_preinit(subdev);
			if (ret)
				goto fail;
		}
	}

	ret = nvkm_devinit_post(device->devinit, &device->disable_mask);
	if (ret)
		goto fail;

	time = ktime_to_us(ktime_get()) - time;
	nvdev_trace(device, "preinit completed in %lldus\n", time);
	return 0;

fail:
	nvdev_error(device, "preinit failed with %d\n", ret);
	return ret;
}

int
nvkm_device_init(struct nvkm_device *device)
{
	struct nvkm_subdev *subdev;
	int ret, i;
	s64 time;

	ret = nvkm_device_preinit(device);
	if (ret)
		return ret;

	nvkm_device_fini(device, false);

	nvdev_trace(device, "init running...\n");
	time = ktime_to_us(ktime_get());

	if (device->func->init) {
		ret = device->func->init(device);
		if (ret)
			goto fail;
	}

	for (i = 0; i < NVKM_SUBDEV_NR; i++) {
		if ((subdev = nvkm_device_subdev(device, i))) {
			ret = nvkm_subdev_init(subdev);
			if (ret)
				goto fail_subdev;
		}
	}

	nvkm_acpi_init(device);

	time = ktime_to_us(ktime_get()) - time;
	nvdev_trace(device, "init completed in %lldus\n", time);
	return 0;

fail_subdev:
	do {
		if ((subdev = nvkm_device_subdev(device, i)))
			nvkm_subdev_fini(subdev, false);
	} while (--i >= 0);

fail:
	nvkm_device_fini(device, false);

	nvdev_error(device, "init failed with %d\n", ret);
	return ret;
}

void
nvkm_device_del(struct nvkm_device **pdevice)
{
	struct nvkm_device *device = *pdevice;
	int i;
	if (device) {
		mutex_lock(&nv_devices_mutex);
		device->disable_mask = 0;
		for (i = NVKM_SUBDEV_NR - 1; i >= 0; i--) {
			struct nvkm_subdev *subdev =
				nvkm_device_subdev(device, i);
			nvkm_subdev_del(&subdev);
		}

		nvkm_event_fini(&device->event);

		if (device->pri)
			iounmap(device->pri);
		list_del(&device->head);

		if (device->func->dtor)
			*pdevice = device->func->dtor(device);
		mutex_unlock(&nv_devices_mutex);

		kfree(*pdevice);
		*pdevice = NULL;
	}
}

int
nvkm_device_ctor(const struct nvkm_device_func *func,
		 const struct nvkm_device_quirk *quirk,
		 struct device *dev, enum nvkm_device_type type, u64 handle,
		 const char *name, const char *cfg, const char *dbg,
		 bool detect, bool mmio, u64 subdev_mask,
		 struct nvkm_device *device)
{
	struct nvkm_subdev *subdev;
	u64 mmio_base, mmio_size;
	u32 boot0, strap;
	void __iomem *map;
	int ret = -EEXIST;
	int i;

	mutex_lock(&nv_devices_mutex);
	if (nvkm_device_find_locked(handle))
		goto done;

	device->func = func;
	device->quirk = quirk;
	device->dev = dev;
	device->type = type;
	device->handle = handle;
	device->cfgopt = cfg;
	device->dbgopt = dbg;
	device->name = name;
	list_add_tail(&device->head, &nv_devices);
	device->debug = nvkm_dbgopt(device->dbgopt, "device");

	ret = nvkm_event_init(&nvkm_device_event_func, 1, 1, &device->event);
	if (ret)
		goto done;

	mmio_base = device->func->resource_addr(device, 0);
	mmio_size = device->func->resource_size(device, 0);

	/* identify the chipset, and determine classes of subdev/engines */
	if (detect) {
		map = ioremap(mmio_base, 0x102000);
		if (ret = -ENOMEM, map == NULL)
			goto done;

		/* switch mmio to cpu's native endianness */
#ifndef __BIG_ENDIAN
		if (ioread32_native(map + 0x000004) != 0x00000000) {
#else
		if (ioread32_native(map + 0x000004) == 0x00000000) {
#endif
			iowrite32_native(0x01000001, map + 0x000004);
			ioread32_native(map);
		}

		/* read boot0 and strapping information */
		boot0 = ioread32_native(map + 0x000000);
		strap = ioread32_native(map + 0x101000);
		iounmap(map);

		/* determine chipset and derive architecture from it */
		if ((boot0 & 0x1f000000) > 0) {
			device->chipset = (boot0 & 0x1ff00000) >> 20;
			device->chiprev = (boot0 & 0x000000ff);
			switch (device->chipset & 0x1f0) {
			case 0x010: {
				if (0x461 & (1 << (device->chipset & 0xf)))
					device->card_type = NV_10;
				else
					device->card_type = NV_11;
				device->chiprev = 0x00;
				break;
			}
			case 0x020: device->card_type = NV_20; break;
			case 0x030: device->card_type = NV_30; break;
			case 0x040:
			case 0x060: device->card_type = NV_40; break;
			case 0x050:
			case 0x080:
			case 0x090:
			case 0x0a0: device->card_type = NV_50; break;
			case 0x0c0:
			case 0x0d0: device->card_type = NV_C0; break;
			case 0x0e0:
			case 0x0f0:
			case 0x100: device->card_type = NV_E0; break;
			case 0x110:
			case 0x120: device->card_type = GM100; break;
			case 0x130: device->card_type = GP100; break;
			default:
				break;
			}
		} else
		if ((boot0 & 0xff00fff0) == 0x20004000) {
			if (boot0 & 0x00f00000)
				device->chipset = 0x05;
			else
				device->chipset = 0x04;
			device->card_type = NV_04;
		}

		switch (device->chipset) {
		case 0x004: device->chip = &nv4_chipset; break;
		case 0x005: device->chip = &nv5_chipset; break;
		case 0x010: device->chip = &nv10_chipset; break;
		case 0x011: device->chip = &nv11_chipset; break;
		case 0x015: device->chip = &nv15_chipset; break;
		case 0x017: device->chip = &nv17_chipset; break;
		case 0x018: device->chip = &nv18_chipset; break;
		case 0x01a: device->chip = &nv1a_chipset; break;
		case 0x01f: device->chip = &nv1f_chipset; break;
		case 0x020: device->chip = &nv20_chipset; break;
		case 0x025: device->chip = &nv25_chipset; break;
		case 0x028: device->chip = &nv28_chipset; break;
		case 0x02a: device->chip = &nv2a_chipset; break;
		case 0x030: device->chip = &nv30_chipset; break;
		case 0x031: device->chip = &nv31_chipset; break;
		case 0x034: device->chip = &nv34_chipset; break;
		case 0x035: device->chip = &nv35_chipset; break;
		case 0x036: device->chip = &nv36_chipset; break;
		case 0x040: device->chip = &nv40_chipset; break;
		case 0x041: device->chip = &nv41_chipset; break;
		case 0x042: device->chip = &nv42_chipset; break;
		case 0x043: device->chip = &nv43_chipset; break;
		case 0x044: device->chip = &nv44_chipset; break;
		case 0x045: device->chip = &nv45_chipset; break;
		case 0x046: device->chip = &nv46_chipset; break;
		case 0x047: device->chip = &nv47_chipset; break;
		case 0x049: device->chip = &nv49_chipset; break;
		case 0x04a: device->chip = &nv4a_chipset; break;
		case 0x04b: device->chip = &nv4b_chipset; break;
		case 0x04c: device->chip = &nv4c_chipset; break;
		case 0x04e: device->chip = &nv4e_chipset; break;
		case 0x050: device->chip = &nv50_chipset; break;
		case 0x063: device->chip = &nv63_chipset; break;
		case 0x067: device->chip = &nv67_chipset; break;
		case 0x068: device->chip = &nv68_chipset; break;
		case 0x084: device->chip = &nv84_chipset; break;
		case 0x086: device->chip = &nv86_chipset; break;
		case 0x092: device->chip = &nv92_chipset; break;
		case 0x094: device->chip = &nv94_chipset; break;
		case 0x096: device->chip = &nv96_chipset; break;
		case 0x098: device->chip = &nv98_chipset; break;
		case 0x0a0: device->chip = &nva0_chipset; break;
		case 0x0a3: device->chip = &nva3_chipset; break;
		case 0x0a5: device->chip = &nva5_chipset; break;
		case 0x0a8: device->chip = &nva8_chipset; break;
		case 0x0aa: device->chip = &nvaa_chipset; break;
		case 0x0ac: device->chip = &nvac_chipset; break;
		case 0x0af: device->chip = &nvaf_chipset; break;
		case 0x0c0: device->chip = &nvc0_chipset; break;
		case 0x0c1: device->chip = &nvc1_chipset; break;
		case 0x0c3: device->chip = &nvc3_chipset; break;
		case 0x0c4: device->chip = &nvc4_chipset; break;
		case 0x0c8: device->chip = &nvc8_chipset; break;
		case 0x0ce: device->chip = &nvce_chipset; break;
		case 0x0cf: device->chip = &nvcf_chipset; break;
		case 0x0d7: device->chip = &nvd7_chipset; break;
		case 0x0d9: device->chip = &nvd9_chipset; break;
		case 0x0e4: device->chip = &nve4_chipset; break;
		case 0x0e6: device->chip = &nve6_chipset; break;
		case 0x0e7: device->chip = &nve7_chipset; break;
		case 0x0ea: device->chip = &nvea_chipset; break;
		case 0x0f0: device->chip = &nvf0_chipset; break;
		case 0x0f1: device->chip = &nvf1_chipset; break;
		case 0x106: device->chip = &nv106_chipset; break;
		case 0x108: device->chip = &nv108_chipset; break;
		case 0x117: device->chip = &nv117_chipset; break;
		case 0x118: device->chip = &nv118_chipset; break;
		case 0x120: device->chip = &nv120_chipset; break;
		case 0x124: device->chip = &nv124_chipset; break;
		case 0x126: device->chip = &nv126_chipset; break;
		case 0x12b: device->chip = &nv12b_chipset; break;
		case 0x130: device->chip = &nv130_chipset; break;
		case 0x132: device->chip = &nv132_chipset; break;
		case 0x134: device->chip = &nv134_chipset; break;
		case 0x136: device->chip = &nv136_chipset; break;
		default:
			nvdev_error(device, "unknown chipset (%08x)\n", boot0);
			goto done;
		}

		nvdev_info(device, "NVIDIA %s (%08x)\n",
			   device->chip->name, boot0);

		/* determine frequency of timing crystal */
		if ( device->card_type <= NV_10 || device->chipset < 0x17 ||
		    (device->chipset >= 0x20 && device->chipset < 0x25))
			strap &= 0x00000040;
		else
			strap &= 0x00400040;

		switch (strap) {
		case 0x00000000: device->crystal = 13500; break;
		case 0x00000040: device->crystal = 14318; break;
		case 0x00400000: device->crystal = 27000; break;
		case 0x00400040: device->crystal = 25000; break;
		}
	} else {
		device->chip = &null_chipset;
	}

	if (!device->name)
		device->name = device->chip->name;

	if (mmio) {
		device->pri = ioremap(mmio_base, mmio_size);
		if (!device->pri) {
			nvdev_error(device, "unable to map PRI\n");
			ret = -ENOMEM;
			goto done;
		}
	}

	mutex_init(&device->mutex);

	for (i = 0; i < NVKM_SUBDEV_NR; i++) {
#define _(s,m) case s:                                                         \
	if (device->chip->m && (subdev_mask & (1ULL << (s)))) {                \
		ret = device->chip->m(device, (s), &device->m);                \
		if (ret) {                                                     \
			subdev = nvkm_device_subdev(device, (s));              \
			nvkm_subdev_del(&subdev);                              \
			device->m = NULL;                                      \
			if (ret != -ENODEV) {                                  \
				nvdev_error(device, "%s ctor failed, %d\n",    \
					    nvkm_subdev_name[s], ret);         \
				goto done;                                     \
			}                                                      \
		}                                                              \
	}                                                                      \
	break
		switch (i) {
		_(NVKM_SUBDEV_BAR     ,      bar);
		_(NVKM_SUBDEV_VBIOS   ,     bios);
		_(NVKM_SUBDEV_BUS     ,      bus);
		_(NVKM_SUBDEV_CLK     ,      clk);
		_(NVKM_SUBDEV_DEVINIT ,  devinit);
		_(NVKM_SUBDEV_FB      ,       fb);
		_(NVKM_SUBDEV_FUSE    ,     fuse);
		_(NVKM_SUBDEV_GPIO    ,     gpio);
		_(NVKM_SUBDEV_I2C     ,      i2c);
		_(NVKM_SUBDEV_IBUS    ,     ibus);
		_(NVKM_SUBDEV_ICCSENSE, iccsense);
		_(NVKM_SUBDEV_INSTMEM ,     imem);
		_(NVKM_SUBDEV_LTC     ,      ltc);
		_(NVKM_SUBDEV_MC      ,       mc);
		_(NVKM_SUBDEV_MMU     ,      mmu);
		_(NVKM_SUBDEV_MXM     ,      mxm);
		_(NVKM_SUBDEV_PCI     ,      pci);
		_(NVKM_SUBDEV_PMU     ,      pmu);
		_(NVKM_SUBDEV_SECBOOT ,  secboot);
		_(NVKM_SUBDEV_THERM   ,    therm);
		_(NVKM_SUBDEV_TIMER   ,    timer);
		_(NVKM_SUBDEV_TOP     ,      top);
		_(NVKM_SUBDEV_VOLT    ,     volt);
		_(NVKM_ENGINE_BSP     ,      bsp);
		_(NVKM_ENGINE_CE0     ,    ce[0]);
		_(NVKM_ENGINE_CE1     ,    ce[1]);
		_(NVKM_ENGINE_CE2     ,    ce[2]);
		_(NVKM_ENGINE_CE3     ,    ce[3]);
		_(NVKM_ENGINE_CE4     ,    ce[4]);
		_(NVKM_ENGINE_CE5     ,    ce[5]);
		_(NVKM_ENGINE_CIPHER  ,   cipher);
		_(NVKM_ENGINE_DISP    ,     disp);
		_(NVKM_ENGINE_DMAOBJ  ,      dma);
		_(NVKM_ENGINE_FIFO    ,     fifo);
		_(NVKM_ENGINE_GR      ,       gr);
		_(NVKM_ENGINE_IFB     ,      ifb);
		_(NVKM_ENGINE_ME      ,       me);
		_(NVKM_ENGINE_MPEG    ,     mpeg);
		_(NVKM_ENGINE_MSENC   ,    msenc);
		_(NVKM_ENGINE_MSPDEC  ,   mspdec);
		_(NVKM_ENGINE_MSPPP   ,    msppp);
		_(NVKM_ENGINE_MSVLD   ,    msvld);
		_(NVKM_ENGINE_NVENC0  , nvenc[0]);
		_(NVKM_ENGINE_NVENC1  , nvenc[1]);
		_(NVKM_ENGINE_NVENC2  , nvenc[2]);
		_(NVKM_ENGINE_NVDEC   ,    nvdec);
		_(NVKM_ENGINE_PM      ,       pm);
		_(NVKM_ENGINE_SEC     ,      sec);
		_(NVKM_ENGINE_SW      ,       sw);
		_(NVKM_ENGINE_VIC     ,      vic);
		_(NVKM_ENGINE_VP      ,       vp);
		default:
			WARN_ON(1);
			continue;
		}
#undef _
	}

	ret = 0;
done:
	mutex_unlock(&nv_devices_mutex);
	return ret;
}<|MERGE_RESOLUTION|>--- conflicted
+++ resolved
@@ -2220,8 +2220,6 @@
 	.bus = gf100_bus_new,
 	.devinit = gm200_devinit_new,
 	.fb = gp102_fb_new,
-<<<<<<< HEAD
-=======
 	.fuse = gm107_fuse_new,
 	.gpio = gk104_gpio_new,
 	.i2c = gm200_i2c_new,
@@ -2251,7 +2249,6 @@
 	.bus = gf100_bus_new,
 	.devinit = gm200_devinit_new,
 	.fb = gp102_fb_new,
->>>>>>> 2cf026ae
 	.fuse = gm107_fuse_new,
 	.gpio = gk104_gpio_new,
 	.i2c = gm200_i2c_new,
