/*
 * Copyright 2015 Red Hat Inc.
 *
 * Permission is hereby granted, free of charge, to any person obtaining a
 * copy of this software and associated documentation files (the "Software"),
 * to deal in the Software without restriction, including without limitation
 * the rights to use, copy, modify, merge, publish, distribute, sublicense,
 * and/or sell copies of the Software, and to permit persons to whom the
 * Software is furnished to do so, subject to the following conditions:
 *
 * The above copyright notice and this permission notice shall be included in
 * all copies or substantial portions of the Software.
 *
 * THE SOFTWARE IS PROVIDED "AS IS", WITHOUT WARRANTY OF ANY KIND, EXPRESS OR
 * IMPLIED, INCLUDING BUT NOT LIMITED TO THE WARRANTIES OF MERCHANTABILITY,
 * FITNESS FOR A PARTICULAR PURPOSE AND NONINFRINGEMENT.  IN NO EVENT SHALL
 * THE COPYRIGHT HOLDER(S) OR AUTHOR(S) BE LIABLE FOR ANY CLAIM, DAMAGES OR
 * OTHER LIABILITY, WHETHER IN AN ACTION OF CONTRACT, TORT OR OTHERWISE,
 * ARISING FROM, OUT OF OR IN CONNECTION WITH THE SOFTWARE OR THE USE OR
 * OTHER DEALINGS IN THE SOFTWARE.
 *
 * Authors: Ben Skeggs <bskeggs@redhat.com>
 */
#include <core/pci.h>
#include "priv.h"

struct nvkm_device_pci_device {
	u16 device;
	const char *name;
	const struct nvkm_device_pci_vendor *vendor;
};

struct nvkm_device_pci_vendor {
	u16 vendor;
	u16 device;
	const char *name;
	const struct nvkm_device_quirk quirk;
};

static const struct nvkm_device_pci_vendor
nvkm_device_pci_10de_0189[] = {
	/* Apple iMac G4 NV18 */
	{ 0x10de, 0x0010, NULL, { .tv_gpio = 4 } },
	{}
};

static const struct nvkm_device_pci_vendor
nvkm_device_pci_10de_01f0[] = {
	/* MSI nForce2 IGP */
	{ 0x1462, 0x5710, NULL, { .tv_pin_mask = 0xc } },
	{}
};

static const struct nvkm_device_pci_vendor
nvkm_device_pci_10de_0322[] = {
	/* Zotac FX5200 */
	{ 0x19da, 0x1035, NULL, { .tv_pin_mask = 0xc } },
	{ 0x19da, 0x2035, NULL, { .tv_pin_mask = 0xc } },
	{}
};

static const struct nvkm_device_pci_vendor
nvkm_device_pci_10de_05e7[] = {
	{ 0x10de, 0x0595, "Tesla T10 Processor" },
	{ 0x10de, 0x068f, "Tesla T10 Processor" },
	{ 0x10de, 0x0697, "Tesla M1060" },
	{ 0x10de, 0x0714, "Tesla M1060" },
	{ 0x10de, 0x0743, "Tesla M1060" },
	{}
};

static const struct nvkm_device_pci_vendor
nvkm_device_pci_10de_0609[] = {
	{ 0x106b, 0x00a7, "GeForce 8800 GS" },
	{}
};

static const struct nvkm_device_pci_vendor
nvkm_device_pci_10de_062e[] = {
	{ 0x106b, 0x0605, "GeForce GT 130" },
	{}
};

static const struct nvkm_device_pci_vendor
nvkm_device_pci_10de_0649[] = {
	{ 0x1043, 0x202d, "GeForce GT 220M" },
	{}
};

static const struct nvkm_device_pci_vendor
nvkm_device_pci_10de_0652[] = {
	{ 0x152d, 0x0850, "GeForce GT 240M LE" },
	{}
};

static const struct nvkm_device_pci_vendor
nvkm_device_pci_10de_0654[] = {
	{ 0x1043, 0x14a2, "GeForce GT 320M" },
	{ 0x1043, 0x14d2, "GeForce GT 320M" },
	{}
};

static const struct nvkm_device_pci_vendor
nvkm_device_pci_10de_0655[] = {
	{ 0x106b, 0x0633, "GeForce GT 120" },
	{}
};

static const struct nvkm_device_pci_vendor
nvkm_device_pci_10de_0656[] = {
	{ 0x106b, 0x0693, "GeForce GT 120" },
	{}
};

static const struct nvkm_device_pci_vendor
nvkm_device_pci_10de_06d1[] = {
	{ 0x10de, 0x0771, "Tesla C2050" },
	{ 0x10de, 0x0772, "Tesla C2070" },
	{}
};

static const struct nvkm_device_pci_vendor
nvkm_device_pci_10de_06d2[] = {
	{ 0x10de, 0x088f, "Tesla X2070" },
	{}
};

static const struct nvkm_device_pci_vendor
nvkm_device_pci_10de_06de[] = {
	{ 0x10de, 0x0773, "Tesla S2050" },
	{ 0x10de, 0x082f, "Tesla M2050" },
	{ 0x10de, 0x0840, "Tesla X2070" },
	{ 0x10de, 0x0842, "Tesla M2050" },
	{ 0x10de, 0x0846, "Tesla M2050" },
	{ 0x10de, 0x0866, "Tesla M2050" },
	{ 0x10de, 0x0907, "Tesla M2050" },
	{ 0x10de, 0x091e, "Tesla M2050" },
	{}
};

static const struct nvkm_device_pci_vendor
nvkm_device_pci_10de_06e8[] = {
	{ 0x103c, 0x360b, "GeForce 9200M GE" },
	{}
};

static const struct nvkm_device_pci_vendor
nvkm_device_pci_10de_06f9[] = {
	{ 0x10de, 0x060d, "Quadro FX 370 Low Profile" },
	{}
};

static const struct nvkm_device_pci_vendor
nvkm_device_pci_10de_06ff[] = {
	{ 0x10de, 0x0711, "HICx8 + Graphics" },
	{}
};

static const struct nvkm_device_pci_vendor
nvkm_device_pci_10de_0866[] = {
	{ 0x106b, 0x00b1, "GeForce 9400M" },
	{}
};

static const struct nvkm_device_pci_vendor
nvkm_device_pci_10de_0872[] = {
	{ 0x1043, 0x1c42, "GeForce G205M" },
	{}
};

static const struct nvkm_device_pci_vendor
nvkm_device_pci_10de_0873[] = {
	{ 0x1043, 0x1c52, "GeForce G205M" },
	{}
};

static const struct nvkm_device_pci_vendor
nvkm_device_pci_10de_0a6e[] = {
	{ 0x17aa, 0x3607, "Second Generation ION" },
	{}
};

static const struct nvkm_device_pci_vendor
nvkm_device_pci_10de_0a70[] = {
	{ 0x17aa, 0x3605, "Second Generation ION" },
	{ 0x17aa, 0x3617, "Second Generation ION" },
	{}
};

static const struct nvkm_device_pci_vendor
nvkm_device_pci_10de_0a73[] = {
	{ 0x17aa, 0x3607, "Second Generation ION" },
	{ 0x17aa, 0x3610, "Second Generation ION" },
	{}
};

static const struct nvkm_device_pci_vendor
nvkm_device_pci_10de_0a74[] = {
	{ 0x17aa, 0x903a, "GeForce G210" },
	{}
};

static const struct nvkm_device_pci_vendor
nvkm_device_pci_10de_0a75[] = {
	{ 0x17aa, 0x3605, "Second Generation ION" },
	{}
};

static const struct nvkm_device_pci_vendor
nvkm_device_pci_10de_0a7a[] = {
	{ 0x1462, 0xaa51, "GeForce 405" },
	{ 0x1462, 0xaa58, "GeForce 405" },
	{ 0x1462, 0xac71, "GeForce 405" },
	{ 0x1462, 0xac82, "GeForce 405" },
	{ 0x1642, 0x3980, "GeForce 405" },
	{ 0x17aa, 0x3950, "GeForce 405M" },
	{ 0x17aa, 0x397d, "GeForce 405M" },
	{ 0x1b0a, 0x90b4, "GeForce 405" },
	{ 0x1bfd, 0x0003, "GeForce 405" },
	{ 0x1bfd, 0x8006, "GeForce 405" },
	{}
};

static const struct nvkm_device_pci_vendor
nvkm_device_pci_10de_0dd8[] = {
	{ 0x10de, 0x0914, "Quadro 2000D" },
	{}
};

static const struct nvkm_device_pci_vendor
nvkm_device_pci_10de_0de9[] = {
	{ 0x1025, 0x0692, "GeForce GT 620M" },
	{ 0x1025, 0x0725, "GeForce GT 620M" },
	{ 0x1025, 0x0728, "GeForce GT 620M" },
	{ 0x1025, 0x072b, "GeForce GT 620M" },
	{ 0x1025, 0x072e, "GeForce GT 620M" },
	{ 0x1025, 0x0753, "GeForce GT 620M" },
	{ 0x1025, 0x0754, "GeForce GT 620M" },
	{ 0x17aa, 0x3977, "GeForce GT 640M LE" },
	{ 0x1b0a, 0x2210, "GeForce GT 635M" },
	{}
};

static const struct nvkm_device_pci_vendor
nvkm_device_pci_10de_0dea[] = {
	{ 0x17aa, 0x365a, "GeForce 615" },
	{ 0x17aa, 0x365b, "GeForce 615" },
	{ 0x17aa, 0x365e, "GeForce 615" },
	{ 0x17aa, 0x3660, "GeForce 615" },
	{ 0x17aa, 0x366c, "GeForce 615" },
	{}
};

static const struct nvkm_device_pci_vendor
nvkm_device_pci_10de_0df4[] = {
	{ 0x152d, 0x0952, "GeForce GT 630M" },
	{ 0x152d, 0x0953, "GeForce GT 630M" },
	{}
};

static const struct nvkm_device_pci_vendor
nvkm_device_pci_10de_0fd2[] = {
	{ 0x1028, 0x0595, "GeForce GT 640M LE" },
	{ 0x1028, 0x05b2, "GeForce GT 640M LE" },
	{}
};

static const struct nvkm_device_pci_vendor
nvkm_device_pci_10de_0fe3[] = {
	{ 0x103c, 0x2b16, "GeForce GT 745A" },
	{ 0x17aa, 0x3675, "GeForce GT 745A" },
	{}
};

static const struct nvkm_device_pci_vendor
nvkm_device_pci_10de_104b[] = {
	{ 0x1043, 0x844c, "GeForce GT 625" },
	{ 0x1043, 0x846b, "GeForce GT 625" },
	{ 0x1462, 0xb590, "GeForce GT 625" },
	{ 0x174b, 0x0625, "GeForce GT 625" },
	{ 0x174b, 0xa625, "GeForce GT 625" },
	{}
};

static const struct nvkm_device_pci_vendor
nvkm_device_pci_10de_1058[] = {
	{ 0x103c, 0x2af1, "GeForce 610" },
	{ 0x17aa, 0x3682, "GeForce 800A" },
	{ 0x17aa, 0x3692, "GeForce 705A" },
	{ 0x17aa, 0x3695, "GeForce 800A" },
	{ 0x17aa, 0x36a8, "GeForce 800A" },
	{ 0x17aa, 0x36ac, "GeForce 800A" },
	{ 0x17aa, 0x36ad, "GeForce 800A" },
	{ 0x705a, 0x3682, "GeForce 800A" },
	{}
};

static const struct nvkm_device_pci_vendor
nvkm_device_pci_10de_105b[] = {
	{ 0x103c, 0x2afb, "GeForce 705A" },
	{ 0x17aa, 0x36a1, "GeForce 800A" },
	{}
};

static const struct nvkm_device_pci_vendor
nvkm_device_pci_10de_1091[] = {
	{ 0x10de, 0x088e, "Tesla X2090" },
	{ 0x10de, 0x0891, "Tesla X2090" },
	{ 0x10de, 0x0974, "Tesla X2090" },
	{ 0x10de, 0x098d, "Tesla X2090" },
	{}
};

static const struct nvkm_device_pci_vendor
nvkm_device_pci_10de_1096[] = {
	{ 0x10de, 0x0911, "Tesla C2050" },
	{}
};

static const struct nvkm_device_pci_vendor
nvkm_device_pci_10de_1140[] = {
	{ 0x1019, 0x999f, "GeForce GT 720M" },
	{ 0x1025, 0x0600, "GeForce GT 620M" },
	{ 0x1025, 0x0606, "GeForce GT 620M" },
	{ 0x1025, 0x064a, "GeForce GT 620M" },
	{ 0x1025, 0x064c, "GeForce GT 620M" },
	{ 0x1025, 0x067a, "GeForce GT 620M" },
	{ 0x1025, 0x0680, "GeForce GT 620M" },
	{ 0x1025, 0x0686, "GeForce 710M" },
	{ 0x1025, 0x0689, "GeForce 710M" },
	{ 0x1025, 0x068b, "GeForce 710M" },
	{ 0x1025, 0x068d, "GeForce 710M" },
	{ 0x1025, 0x068e, "GeForce 710M" },
	{ 0x1025, 0x0691, "GeForce 710M" },
	{ 0x1025, 0x0692, "GeForce GT 620M" },
	{ 0x1025, 0x0694, "GeForce GT 620M" },
	{ 0x1025, 0x0702, "GeForce GT 620M" },
	{ 0x1025, 0x0719, "GeForce GT 620M" },
	{ 0x1025, 0x0725, "GeForce GT 620M" },
	{ 0x1025, 0x0728, "GeForce GT 620M" },
	{ 0x1025, 0x072b, "GeForce GT 620M" },
	{ 0x1025, 0x072e, "GeForce GT 620M" },
	{ 0x1025, 0x0732, "GeForce GT 620M" },
	{ 0x1025, 0x0763, "GeForce GT 720M" },
	{ 0x1025, 0x0773, "GeForce 710M" },
	{ 0x1025, 0x0774, "GeForce 710M" },
	{ 0x1025, 0x0776, "GeForce GT 720M" },
	{ 0x1025, 0x077a, "GeForce 710M" },
	{ 0x1025, 0x077b, "GeForce 710M" },
	{ 0x1025, 0x077c, "GeForce 710M" },
	{ 0x1025, 0x077d, "GeForce 710M" },
	{ 0x1025, 0x077e, "GeForce 710M" },
	{ 0x1025, 0x077f, "GeForce 710M" },
	{ 0x1025, 0x0781, "GeForce GT 720M" },
	{ 0x1025, 0x0798, "GeForce GT 720M" },
	{ 0x1025, 0x0799, "GeForce GT 720M" },
	{ 0x1025, 0x079b, "GeForce GT 720M" },
	{ 0x1025, 0x079c, "GeForce GT 720M" },
	{ 0x1025, 0x0807, "GeForce GT 720M" },
	{ 0x1025, 0x0821, "GeForce 820M" },
	{ 0x1025, 0x0823, "GeForce GT 720M" },
	{ 0x1025, 0x0830, "GeForce GT 720M" },
	{ 0x1025, 0x0833, "GeForce GT 720M" },
	{ 0x1025, 0x0837, "GeForce GT 720M" },
	{ 0x1025, 0x083e, "GeForce 820M" },
	{ 0x1025, 0x0841, "GeForce 710M" },
	{ 0x1025, 0x0853, "GeForce 820M" },
	{ 0x1025, 0x0854, "GeForce 820M" },
	{ 0x1025, 0x0855, "GeForce 820M" },
	{ 0x1025, 0x0856, "GeForce 820M" },
	{ 0x1025, 0x0857, "GeForce 820M" },
	{ 0x1025, 0x0858, "GeForce 820M" },
	{ 0x1025, 0x0863, "GeForce 820M" },
	{ 0x1025, 0x0868, "GeForce 820M" },
	{ 0x1025, 0x0869, "GeForce 810M" },
	{ 0x1025, 0x0873, "GeForce 820M" },
	{ 0x1025, 0x0878, "GeForce 820M" },
	{ 0x1025, 0x087b, "GeForce 820M" },
	{ 0x1025, 0x087f, "GeForce 820M" },
	{ 0x1025, 0x0881, "GeForce 820M" },
	{ 0x1025, 0x0885, "GeForce 820M" },
	{ 0x1025, 0x088a, "GeForce 820M" },
	{ 0x1025, 0x089b, "GeForce 820M" },
	{ 0x1025, 0x0921, "GeForce 820M" },
	{ 0x1025, 0x092e, "GeForce 810M" },
	{ 0x1025, 0x092f, "GeForce 820M" },
	{ 0x1025, 0x0932, "GeForce 820M" },
	{ 0x1025, 0x093a, "GeForce 820M" },
	{ 0x1025, 0x093c, "GeForce 820M" },
	{ 0x1025, 0x093f, "GeForce 820M" },
	{ 0x1025, 0x0941, "GeForce 820M" },
	{ 0x1025, 0x0945, "GeForce 820M" },
	{ 0x1025, 0x0954, "GeForce 820M" },
	{ 0x1025, 0x0965, "GeForce 820M" },
	{ 0x1028, 0x054d, "GeForce GT 630M" },
	{ 0x1028, 0x054e, "GeForce GT 630M" },
	{ 0x1028, 0x0554, "GeForce GT 620M" },
	{ 0x1028, 0x0557, "GeForce GT 620M" },
	{ 0x1028, 0x0562, "GeForce GT625M" },
	{ 0x1028, 0x0565, "GeForce GT 630M" },
	{ 0x1028, 0x0568, "GeForce GT 630M" },
	{ 0x1028, 0x0590, "GeForce GT 630M" },
	{ 0x1028, 0x0592, "GeForce GT625M" },
	{ 0x1028, 0x0594, "GeForce GT625M" },
	{ 0x1028, 0x0595, "GeForce GT625M" },
	{ 0x1028, 0x05a2, "GeForce GT625M" },
	{ 0x1028, 0x05b1, "GeForce GT625M" },
	{ 0x1028, 0x05b3, "GeForce GT625M" },
	{ 0x1028, 0x05da, "GeForce GT 630M" },
	{ 0x1028, 0x05de, "GeForce GT 720M" },
	{ 0x1028, 0x05e0, "GeForce GT 720M" },
	{ 0x1028, 0x05e8, "GeForce GT 630M" },
	{ 0x1028, 0x05f4, "GeForce GT 720M" },
	{ 0x1028, 0x060f, "GeForce GT 720M" },
	{ 0x1028, 0x062f, "GeForce GT 720M" },
	{ 0x1028, 0x064e, "GeForce 820M" },
	{ 0x1028, 0x0652, "GeForce 820M" },
	{ 0x1028, 0x0653, "GeForce 820M" },
	{ 0x1028, 0x0655, "GeForce 820M" },
	{ 0x1028, 0x065e, "GeForce 820M" },
	{ 0x1028, 0x0662, "GeForce 820M" },
	{ 0x1028, 0x068d, "GeForce 820M" },
	{ 0x1028, 0x06ad, "GeForce 820M" },
	{ 0x1028, 0x06ae, "GeForce 820M" },
	{ 0x1028, 0x06af, "GeForce 820M" },
	{ 0x1028, 0x06b0, "GeForce 820M" },
	{ 0x1028, 0x06c0, "GeForce 820M" },
	{ 0x1028, 0x06c1, "GeForce 820M" },
	{ 0x103c, 0x18ef, "GeForce GT 630M" },
	{ 0x103c, 0x18f9, "GeForce GT 630M" },
	{ 0x103c, 0x18fb, "GeForce GT 630M" },
	{ 0x103c, 0x18fd, "GeForce GT 630M" },
	{ 0x103c, 0x18ff, "GeForce GT 630M" },
	{ 0x103c, 0x218a, "GeForce 820M" },
	{ 0x103c, 0x21bb, "GeForce 820M" },
	{ 0x103c, 0x21bc, "GeForce 820M" },
	{ 0x103c, 0x220e, "GeForce 820M" },
	{ 0x103c, 0x2210, "GeForce 820M" },
	{ 0x103c, 0x2212, "GeForce 820M" },
	{ 0x103c, 0x2214, "GeForce 820M" },
	{ 0x103c, 0x2218, "GeForce 820M" },
	{ 0x103c, 0x225b, "GeForce 820M" },
	{ 0x103c, 0x225d, "GeForce 820M" },
	{ 0x103c, 0x226d, "GeForce 820M" },
	{ 0x103c, 0x226f, "GeForce 820M" },
	{ 0x103c, 0x22d2, "GeForce 820M" },
	{ 0x103c, 0x22d9, "GeForce 820M" },
	{ 0x103c, 0x2335, "GeForce 820M" },
	{ 0x103c, 0x2337, "GeForce 820M" },
	{ 0x103c, 0x2aef, "GeForce GT 720A" },
	{ 0x103c, 0x2af9, "GeForce 710A" },
	{ 0x1043, 0x10dd, "NVS 5200M" },
	{ 0x1043, 0x10ed, "NVS 5200M" },
	{ 0x1043, 0x11fd, "GeForce GT 720M" },
	{ 0x1043, 0x124d, "GeForce GT 720M" },
	{ 0x1043, 0x126d, "GeForce GT 720M" },
	{ 0x1043, 0x131d, "GeForce GT 720M" },
	{ 0x1043, 0x13fd, "GeForce GT 720M" },
	{ 0x1043, 0x14c7, "GeForce GT 720M" },
	{ 0x1043, 0x1507, "GeForce GT 620M" },
	{ 0x1043, 0x15ad, "GeForce 820M" },
	{ 0x1043, 0x15ed, "GeForce 820M" },
	{ 0x1043, 0x160d, "GeForce 820M" },
	{ 0x1043, 0x163d, "GeForce 820M" },
	{ 0x1043, 0x165d, "GeForce 820M" },
	{ 0x1043, 0x166d, "GeForce 820M" },
	{ 0x1043, 0x16cd, "GeForce 820M" },
	{ 0x1043, 0x16dd, "GeForce 820M" },
	{ 0x1043, 0x170d, "GeForce 820M" },
	{ 0x1043, 0x176d, "GeForce 820M" },
	{ 0x1043, 0x178d, "GeForce 820M" },
	{ 0x1043, 0x179d, "GeForce 820M" },
	{ 0x1043, 0x2132, "GeForce GT 620M" },
	{ 0x1043, 0x2136, "NVS 5200M" },
	{ 0x1043, 0x21ba, "GeForce GT 720M" },
	{ 0x1043, 0x21fa, "GeForce GT 720M" },
	{ 0x1043, 0x220a, "GeForce GT 720M" },
	{ 0x1043, 0x221a, "GeForce GT 720M" },
	{ 0x1043, 0x223a, "GeForce GT 710M" },
	{ 0x1043, 0x224a, "GeForce GT 710M" },
	{ 0x1043, 0x227a, "GeForce 820M" },
	{ 0x1043, 0x228a, "GeForce 820M" },
	{ 0x1043, 0x22fa, "GeForce 820M" },
	{ 0x1043, 0x232a, "GeForce 820M" },
	{ 0x1043, 0x233a, "GeForce 820M" },
	{ 0x1043, 0x235a, "GeForce 820M" },
	{ 0x1043, 0x236a, "GeForce 820M" },
	{ 0x1043, 0x238a, "GeForce 820M" },
	{ 0x1043, 0x8595, "GeForce GT 720M" },
	{ 0x1043, 0x85ea, "GeForce GT 720M" },
	{ 0x1043, 0x85eb, "GeForce 820M" },
	{ 0x1043, 0x85ec, "GeForce 820M" },
	{ 0x1043, 0x85ee, "GeForce GT 720M" },
	{ 0x1043, 0x85f3, "GeForce 820M" },
	{ 0x1043, 0x860e, "GeForce 820M" },
	{ 0x1043, 0x861a, "GeForce 820M" },
	{ 0x1043, 0x861b, "GeForce 820M" },
	{ 0x1043, 0x8628, "GeForce 820M" },
	{ 0x1043, 0x8643, "GeForce 820M" },
	{ 0x1043, 0x864c, "GeForce 820M" },
	{ 0x1043, 0x8652, "GeForce 820M" },
	{ 0x1043, 0x8660, "GeForce 820M" },
	{ 0x1043, 0x8661, "GeForce 820M" },
	{ 0x105b, 0x0dac, "GeForce GT 720M" },
	{ 0x105b, 0x0dad, "GeForce GT 720M" },
	{ 0x105b, 0x0ef3, "GeForce GT 720M" },
	{ 0x10cf, 0x17f5, "GeForce GT 720M" },
	{ 0x1179, 0xfa01, "GeForce 710M" },
	{ 0x1179, 0xfa02, "GeForce 710M" },
	{ 0x1179, 0xfa03, "GeForce 710M" },
	{ 0x1179, 0xfa05, "GeForce 710M" },
	{ 0x1179, 0xfa11, "GeForce 710M" },
	{ 0x1179, 0xfa13, "GeForce 710M" },
	{ 0x1179, 0xfa18, "GeForce 710M" },
	{ 0x1179, 0xfa19, "GeForce 710M" },
	{ 0x1179, 0xfa21, "GeForce 710M" },
	{ 0x1179, 0xfa23, "GeForce 710M" },
	{ 0x1179, 0xfa2a, "GeForce 710M" },
	{ 0x1179, 0xfa32, "GeForce 710M" },
	{ 0x1179, 0xfa33, "GeForce 710M" },
	{ 0x1179, 0xfa36, "GeForce 710M" },
	{ 0x1179, 0xfa38, "GeForce 710M" },
	{ 0x1179, 0xfa42, "GeForce 710M" },
	{ 0x1179, 0xfa43, "GeForce 710M" },
	{ 0x1179, 0xfa45, "GeForce 710M" },
	{ 0x1179, 0xfa47, "GeForce 710M" },
	{ 0x1179, 0xfa49, "GeForce 710M" },
	{ 0x1179, 0xfa58, "GeForce 710M" },
	{ 0x1179, 0xfa59, "GeForce 710M" },
	{ 0x1179, 0xfa88, "GeForce 710M" },
	{ 0x1179, 0xfa89, "GeForce 710M" },
	{ 0x144d, 0xb092, "GeForce GT 620M" },
	{ 0x144d, 0xc0d5, "GeForce GT 630M" },
	{ 0x144d, 0xc0d7, "GeForce GT 620M" },
	{ 0x144d, 0xc0e2, "NVS 5200M" },
	{ 0x144d, 0xc0e3, "NVS 5200M" },
	{ 0x144d, 0xc0e4, "NVS 5200M" },
	{ 0x144d, 0xc10d, "GeForce 820M" },
	{ 0x144d, 0xc652, "GeForce GT 620M" },
	{ 0x144d, 0xc709, "GeForce 710M" },
	{ 0x144d, 0xc711, "GeForce 710M" },
	{ 0x144d, 0xc736, "GeForce 710M" },
	{ 0x144d, 0xc737, "GeForce 710M" },
	{ 0x144d, 0xc745, "GeForce 820M" },
	{ 0x144d, 0xc750, "GeForce 820M" },
	{ 0x1462, 0x10b8, "GeForce GT 710M" },
	{ 0x1462, 0x10e9, "GeForce GT 720M" },
	{ 0x1462, 0x1116, "GeForce 820M" },
	{ 0x1462, 0xaa33, "GeForce 720M" },
	{ 0x1462, 0xaaa2, "GeForce GT 720M" },
	{ 0x1462, 0xaaa3, "GeForce 820M" },
	{ 0x1462, 0xacb2, "GeForce GT 720M" },
	{ 0x1462, 0xacc1, "GeForce GT 720M" },
	{ 0x1462, 0xae61, "GeForce 720M" },
	{ 0x1462, 0xae65, "GeForce GT 720M" },
	{ 0x1462, 0xae6a, "GeForce 820M" },
	{ 0x1462, 0xae71, "GeForce GT 720M" },
	{ 0x14c0, 0x0083, "GeForce 820M" },
	{ 0x152d, 0x0926, "GeForce 620M" },
	{ 0x152d, 0x0982, "GeForce GT 630M" },
	{ 0x152d, 0x0983, "GeForce GT 630M" },
	{ 0x152d, 0x1005, "GeForce GT820M" },
	{ 0x152d, 0x1012, "GeForce 710M" },
	{ 0x152d, 0x1019, "GeForce 820M" },
	{ 0x152d, 0x1030, "GeForce GT 630M" },
	{ 0x152d, 0x1055, "GeForce 710M" },
	{ 0x152d, 0x1067, "GeForce GT 720M" },
	{ 0x152d, 0x1092, "GeForce 820M" },
	{ 0x17aa, 0x2200, "NVS 5200M" },
	{ 0x17aa, 0x2213, "GeForce GT 720M" },
	{ 0x17aa, 0x2220, "GeForce GT 720M" },
	{ 0x17aa, 0x309c, "GeForce GT 720A" },
	{ 0x17aa, 0x30b4, "GeForce 820A" },
	{ 0x17aa, 0x30b7, "GeForce 720A" },
	{ 0x17aa, 0x30e4, "GeForce 820A" },
	{ 0x17aa, 0x361b, "GeForce 820A" },
	{ 0x17aa, 0x361c, "GeForce 820A" },
	{ 0x17aa, 0x361d, "GeForce 820A" },
	{ 0x17aa, 0x3656, "GeForce GT620M" },
	{ 0x17aa, 0x365a, "GeForce 705M" },
	{ 0x17aa, 0x365e, "GeForce 800M" },
	{ 0x17aa, 0x3661, "GeForce 820A" },
	{ 0x17aa, 0x366c, "GeForce 800M" },
	{ 0x17aa, 0x3685, "GeForce 800M" },
	{ 0x17aa, 0x3686, "GeForce 800M" },
	{ 0x17aa, 0x3687, "GeForce 705A" },
	{ 0x17aa, 0x3696, "GeForce 820A" },
	{ 0x17aa, 0x369b, "GeForce 820A" },
	{ 0x17aa, 0x369c, "GeForce 820A" },
	{ 0x17aa, 0x369d, "GeForce 820A" },
	{ 0x17aa, 0x369e, "GeForce 820A" },
	{ 0x17aa, 0x36a6, "GeForce 820A" },
	{ 0x17aa, 0x36a7, "GeForce 820A" },
	{ 0x17aa, 0x36a9, "GeForce 820A" },
	{ 0x17aa, 0x36af, "GeForce 820A" },
	{ 0x17aa, 0x36b0, "GeForce 820A" },
	{ 0x17aa, 0x36b6, "GeForce 820A" },
	{ 0x17aa, 0x3800, "GeForce GT 720M" },
	{ 0x17aa, 0x3801, "GeForce GT 720M" },
	{ 0x17aa, 0x3802, "GeForce GT 720M" },
	{ 0x17aa, 0x3803, "GeForce GT 720M" },
	{ 0x17aa, 0x3804, "GeForce GT 720M" },
	{ 0x17aa, 0x3806, "GeForce GT 720M" },
	{ 0x17aa, 0x3808, "GeForce GT 720M" },
	{ 0x17aa, 0x380d, "GeForce 820M" },
	{ 0x17aa, 0x380e, "GeForce 820M" },
	{ 0x17aa, 0x380f, "GeForce 820M" },
	{ 0x17aa, 0x3811, "GeForce 820M" },
	{ 0x17aa, 0x3812, "GeForce 820M" },
	{ 0x17aa, 0x3813, "GeForce 820M" },
	{ 0x17aa, 0x3816, "GeForce 820M" },
	{ 0x17aa, 0x3817, "GeForce 820M" },
	{ 0x17aa, 0x3818, "GeForce 820M" },
	{ 0x17aa, 0x381a, "GeForce 820M" },
	{ 0x17aa, 0x381c, "GeForce 820M" },
	{ 0x17aa, 0x381d, "GeForce 820M" },
	{ 0x17aa, 0x3901, "GeForce 610M" },
	{ 0x17aa, 0x3902, "GeForce 710M" },
	{ 0x17aa, 0x3903, "GeForce 710M" },
	{ 0x17aa, 0x3904, "GeForce GT 625M" },
	{ 0x17aa, 0x3905, "GeForce GT 720M" },
	{ 0x17aa, 0x3907, "GeForce 820M" },
	{ 0x17aa, 0x3910, "GeForce GT 720M" },
	{ 0x17aa, 0x3912, "GeForce GT 720M" },
	{ 0x17aa, 0x3913, "GeForce 820M" },
	{ 0x17aa, 0x3915, "GeForce 820M" },
	{ 0x17aa, 0x3983, "GeForce 610M" },
	{ 0x17aa, 0x5001, "GeForce 610M" },
	{ 0x17aa, 0x5003, "GeForce GT 720M" },
	{ 0x17aa, 0x5005, "GeForce 705M" },
	{ 0x17aa, 0x500d, "GeForce GT 620M" },
	{ 0x17aa, 0x5014, "GeForce 710M" },
	{ 0x17aa, 0x5017, "GeForce 710M" },
	{ 0x17aa, 0x5019, "GeForce 710M" },
	{ 0x17aa, 0x501a, "GeForce 710M" },
	{ 0x17aa, 0x501f, "GeForce GT 720M" },
	{ 0x17aa, 0x5025, "GeForce 710M" },
	{ 0x17aa, 0x5027, "GeForce 710M" },
	{ 0x17aa, 0x502a, "GeForce 710M" },
	{ 0x17aa, 0x502b, "GeForce GT 720M" },
	{ 0x17aa, 0x502d, "GeForce 710M" },
	{ 0x17aa, 0x502e, "GeForce GT 720M" },
	{ 0x17aa, 0x502f, "GeForce GT 720M" },
	{ 0x17aa, 0x5030, "GeForce 705M" },
	{ 0x17aa, 0x5031, "GeForce 705M" },
	{ 0x17aa, 0x5032, "GeForce 820M" },
	{ 0x17aa, 0x5033, "GeForce 820M" },
	{ 0x17aa, 0x503e, "GeForce 710M" },
	{ 0x17aa, 0x503f, "GeForce 820M" },
	{ 0x17aa, 0x5040, "GeForce 820M" },
	{ 0x1854, 0x0177, "GeForce 710M" },
	{ 0x1854, 0x0180, "GeForce 710M" },
	{ 0x1854, 0x0190, "GeForce GT 720M" },
	{ 0x1854, 0x0192, "GeForce GT 720M" },
	{ 0x1854, 0x0224, "GeForce 820M" },
	{ 0x1b0a, 0x20dd, "GeForce GT 620M" },
	{ 0x1b0a, 0x20df, "GeForce GT 620M" },
	{ 0x1b0a, 0x210e, "GeForce 820M" },
	{ 0x1b0a, 0x2202, "GeForce GT 720M" },
	{ 0x1b0a, 0x90d7, "GeForce 820M" },
	{ 0x1b0a, 0x90dd, "GeForce 820M" },
	{ 0x1b50, 0x5530, "GeForce 820M" },
	{}
};

static const struct nvkm_device_pci_vendor
nvkm_device_pci_10de_1185[] = {
	{ 0x10de, 0x106f, "GeForce GTX 760" },
	{}
};

static const struct nvkm_device_pci_vendor
nvkm_device_pci_10de_1189[] = {
	{ 0x10de, 0x1074, "GeForce GTX 760 Ti OEM" },
	{}
};

static const struct nvkm_device_pci_vendor
nvkm_device_pci_10de_1199[] = {
	{ 0x1458, 0xd001, "GeForce GTX 760" },
	{}
};

static const struct nvkm_device_pci_vendor
nvkm_device_pci_10de_11e3[] = {
	{ 0x17aa, 0x3683, "GeForce GTX 760A" },
	{}
};

static const struct nvkm_device_pci_vendor
nvkm_device_pci_10de_1247[] = {
	{ 0x1043, 0x212a, "GeForce GT 635M" },
	{ 0x1043, 0x212b, "GeForce GT 635M" },
	{ 0x1043, 0x212c, "GeForce GT 635M" },
	{}
};

static const struct nvkm_device_pci_vendor
nvkm_device_pci_10de_124d[] = {
	{ 0x1462, 0x10cc, "GeForce GT 635M" },
	{}
};

static const struct nvkm_device_pci_vendor
nvkm_device_pci_10de_1290[] = {
	{ 0x103c, 0x2afa, "GeForce 730A" },
	{}
};

static const struct nvkm_device_pci_vendor
nvkm_device_pci_10de_1292[] = {
	{ 0x17aa, 0x3675, "GeForce GT 740A" },
	{ 0x17aa, 0x367c, "GeForce GT 740A" },
	{ 0x17aa, 0x3684, "GeForce GT 740A" },
	{}
};

static const struct nvkm_device_pci_vendor
nvkm_device_pci_10de_1295[] = {
	{ 0x103c, 0x2b0d, "GeForce 710A" },
	{ 0x103c, 0x2b0f, "GeForce 710A" },
	{ 0x103c, 0x2b20, "GeForce 810A" },
	{ 0x103c, 0x2b21, "GeForce 810A" },
	{}
};

static const struct nvkm_device_pci_vendor
nvkm_device_pci_10de_1299[] = {
	{ 0x17aa, 0x369b, "GeForce 920A" },
	{}
};

static const struct nvkm_device_pci_vendor
nvkm_device_pci_10de_1340[] = {
	{ 0x103c, 0x2b2b, "GeForce 830A" },
	{}
};

static const struct nvkm_device_pci_vendor
nvkm_device_pci_10de_1341[] = {
	{ 0x17aa, 0x3697, "GeForce 840A" },
	{ 0x17aa, 0x3699, "GeForce 840A" },
	{ 0x17aa, 0x369c, "GeForce 840A" },
	{ 0x17aa, 0x36af, "GeForce 840A" },
	{}
};

static const struct nvkm_device_pci_vendor
nvkm_device_pci_10de_1346[] = {
	{ 0x17aa, 0x30ba, "GeForce 930A" },
	{ 0x17aa, 0x362c, "GeForce 930A" },
	{}
};

static const struct nvkm_device_pci_vendor
nvkm_device_pci_10de_1347[] = {
	{ 0x17aa, 0x36b9, "GeForce 940A" },
	{ 0x17aa, 0x36ba, "GeForce 940A" },
	{}
};

static const struct nvkm_device_pci_vendor
nvkm_device_pci_10de_137a[] = {
	{ 0x17aa, 0x2225, "Quadro K620M" },
	{}
};

static const struct nvkm_device_pci_vendor
nvkm_device_pci_10de_137d[] = {
	{ 0x17aa, 0x3699, "GeForce 940A" },
	{}
};

static const struct nvkm_device_pci_vendor
nvkm_device_pci_10de_1391[] = {
	{ 0x17aa, 0x3697, "GeForce GTX 850A" },
	{}
};

static const struct nvkm_device_pci_vendor
nvkm_device_pci_10de_1392[] = {
	{ 0x1028, 0x066a, "GeForce GPU" },
	{ 0x1043, 0x861e, "GeForce GTX 750 Ti" },
	{}
};

static const struct nvkm_device_pci_vendor
nvkm_device_pci_10de_139a[] = {
	{ 0x17aa, 0x36b9, "GeForce GTX 950A" },
	{}
};

static const struct nvkm_device_pci_vendor
nvkm_device_pci_10de_139b[] = {
	{ 0x1028, 0x06a3, "GeForce GTX 860M" },
	{ 0x19da, 0xc248, "GeForce GTX 750 Ti" },
	{}
};

static const struct nvkm_device_pci_device
nvkm_device_pci_10de[] = {
	{ 0x0020, "RIVA TNT" },
	{ 0x0028, "RIVA TNT2/TNT2 Pro" },
	{ 0x0029, "RIVA TNT2 Ultra" },
	{ 0x002c, "Vanta/Vanta LT" },
	{ 0x002d, "RIVA TNT2 Model 64/Model 64 Pro" },
	{ 0x0040, "GeForce 6800 Ultra" },
	{ 0x0041, "GeForce 6800" },
	{ 0x0042, "GeForce 6800 LE" },
	{ 0x0043, "GeForce 6800 XE" },
	{ 0x0044, "GeForce 6800 XT" },
	{ 0x0045, "GeForce 6800 GT" },
	{ 0x0046, "GeForce 6800 GT" },
	{ 0x0047, "GeForce 6800 GS" },
	{ 0x0048, "GeForce 6800 XT" },
	{ 0x004e, "Quadro FX 4000" },
	{ 0x0090, "GeForce 7800 GTX" },
	{ 0x0091, "GeForce 7800 GTX" },
	{ 0x0092, "GeForce 7800 GT" },
	{ 0x0093, "GeForce 7800 GS" },
	{ 0x0095, "GeForce 7800 SLI" },
	{ 0x0098, "GeForce Go 7800" },
	{ 0x0099, "GeForce Go 7800 GTX" },
	{ 0x009d, "Quadro FX 4500" },
	{ 0x00a0, "Aladdin TNT2" },
	{ 0x00c0, "GeForce 6800 GS" },
	{ 0x00c1, "GeForce 6800" },
	{ 0x00c2, "GeForce 6800 LE" },
	{ 0x00c3, "GeForce 6800 XT" },
	{ 0x00c8, "GeForce Go 6800" },
	{ 0x00c9, "GeForce Go 6800 Ultra" },
	{ 0x00cc, "Quadro FX Go1400" },
	{ 0x00cd, "Quadro FX 3450/4000 SDI" },
	{ 0x00ce, "Quadro FX 1400" },
	{ 0x00f1, "GeForce 6600 GT" },
	{ 0x00f2, "GeForce 6600" },
	{ 0x00f3, "GeForce 6200" },
	{ 0x00f4, "GeForce 6600 LE" },
	{ 0x00f5, "GeForce 7800 GS" },
	{ 0x00f6, "GeForce 6800 GS" },
	{ 0x00f8, "Quadro FX 3400/Quadro FX 4000" },
	{ 0x00f9, "GeForce 6800 Ultra" },
	{ 0x00fa, "GeForce PCX 5750" },
	{ 0x00fb, "GeForce PCX 5900" },
	{ 0x00fc, "Quadro FX 330/GeForce PCX 5300" },
	{ 0x00fd, "Quadro FX 330/Quadro NVS 280 PCI-E" },
	{ 0x00fe, "Quadro FX 1300" },
	{ 0x0100, "GeForce 256" },
	{ 0x0101, "GeForce DDR" },
	{ 0x0103, "Quadro" },
	{ 0x0110, "GeForce2 MX/MX 400" },
	{ 0x0111, "GeForce2 MX 100/200" },
	{ 0x0112, "GeForce2 Go" },
	{ 0x0113, "Quadro2 MXR/EX/Go" },
	{ 0x0140, "GeForce 6600 GT" },
	{ 0x0141, "GeForce 6600" },
	{ 0x0142, "GeForce 6600 LE" },
	{ 0x0143, "GeForce 6600 VE" },
	{ 0x0144, "GeForce Go 6600" },
	{ 0x0145, "GeForce 6610 XL" },
	{ 0x0146, "GeForce Go 6600 TE/6200 TE" },
	{ 0x0147, "GeForce 6700 XL" },
	{ 0x0148, "GeForce Go 6600" },
	{ 0x0149, "GeForce Go 6600 GT" },
	{ 0x014a, "Quadro NVS 440" },
	{ 0x014c, "Quadro FX 540M" },
	{ 0x014d, "Quadro FX 550" },
	{ 0x014e, "Quadro FX 540" },
	{ 0x014f, "GeForce 6200" },
	{ 0x0150, "GeForce2 GTS/GeForce2 Pro" },
	{ 0x0151, "GeForce2 Ti" },
	{ 0x0152, "GeForce2 Ultra" },
	{ 0x0153, "Quadro2 Pro" },
	{ 0x0160, "GeForce 6500" },
	{ 0x0161, "GeForce 6200 TurboCache(TM)" },
	{ 0x0162, "GeForce 6200SE TurboCache(TM)" },
	{ 0x0163, "GeForce 6200 LE" },
	{ 0x0164, "GeForce Go 6200" },
	{ 0x0165, "Quadro NVS 285" },
	{ 0x0166, "GeForce Go 6400" },
	{ 0x0167, "GeForce Go 6200" },
	{ 0x0168, "GeForce Go 6400" },
	{ 0x0169, "GeForce 6250" },
	{ 0x016a, "GeForce 7100 GS" },
	{ 0x0170, "GeForce4 MX 460" },
	{ 0x0171, "GeForce4 MX 440" },
	{ 0x0172, "GeForce4 MX 420" },
	{ 0x0173, "GeForce4 MX 440-SE" },
	{ 0x0174, "GeForce4 440 Go" },
	{ 0x0175, "GeForce4 420 Go" },
	{ 0x0176, "GeForce4 420 Go 32M" },
	{ 0x0177, "GeForce4 460 Go" },
	{ 0x0178, "Quadro4 550 XGL" },
	{ 0x0179, "GeForce4 440 Go 64M" },
	{ 0x017a, "Quadro NVS 400" },
	{ 0x017c, "Quadro4 500 GoGL" },
	{ 0x017d, "GeForce4 410 Go 16M" },
	{ 0x0181, "GeForce4 MX 440 with AGP8X" },
	{ 0x0182, "GeForce4 MX 440SE with AGP8X" },
	{ 0x0183, "GeForce4 MX 420 with AGP8X" },
	{ 0x0185, "GeForce4 MX 4000" },
	{ 0x0188, "Quadro4 580 XGL" },
	{ 0x0189, "GeForce4 MX with AGP8X (Mac)", nvkm_device_pci_10de_0189 },
	{ 0x018a, "Quadro NVS 280 SD" },
	{ 0x018b, "Quadro4 380 XGL" },
	{ 0x018c, "Quadro NVS 50 PCI" },
	{ 0x0191, "GeForce 8800 GTX" },
	{ 0x0193, "GeForce 8800 GTS" },
	{ 0x0194, "GeForce 8800 Ultra" },
	{ 0x0197, "Tesla C870" },
	{ 0x019d, "Quadro FX 5600" },
	{ 0x019e, "Quadro FX 4600" },
	{ 0x01a0, "GeForce2 Integrated GPU" },
	{ 0x01d0, "GeForce 7350 LE" },
	{ 0x01d1, "GeForce 7300 LE" },
	{ 0x01d2, "GeForce 7550 LE" },
	{ 0x01d3, "GeForce 7300 SE/7200 GS" },
	{ 0x01d6, "GeForce Go 7200" },
	{ 0x01d7, "GeForce Go 7300" },
	{ 0x01d8, "GeForce Go 7400" },
	{ 0x01da, "Quadro NVS 110M" },
	{ 0x01db, "Quadro NVS 120M" },
	{ 0x01dc, "Quadro FX 350M" },
	{ 0x01dd, "GeForce 7500 LE" },
	{ 0x01de, "Quadro FX 350" },
	{ 0x01df, "GeForce 7300 GS" },
	{ 0x01f0, "GeForce4 MX Integrated GPU", nvkm_device_pci_10de_01f0 },
	{ 0x0200, "GeForce3" },
	{ 0x0201, "GeForce3 Ti 200" },
	{ 0x0202, "GeForce3 Ti 500" },
	{ 0x0203, "Quadro DCC" },
	{ 0x0211, "GeForce 6800" },
	{ 0x0212, "GeForce 6800 LE" },
	{ 0x0215, "GeForce 6800 GT" },
	{ 0x0218, "GeForce 6800 XT" },
	{ 0x0221, "GeForce 6200" },
	{ 0x0222, "GeForce 6200 A-LE" },
	{ 0x0240, "GeForce 6150" },
	{ 0x0241, "GeForce 6150 LE" },
	{ 0x0242, "GeForce 6100" },
	{ 0x0244, "GeForce Go 6150" },
	{ 0x0245, "Quadro NVS 210S / GeForce 6150LE" },
	{ 0x0247, "GeForce Go 6100" },
	{ 0x0250, "GeForce4 Ti 4600" },
	{ 0x0251, "GeForce4 Ti 4400" },
	{ 0x0253, "GeForce4 Ti 4200" },
	{ 0x0258, "Quadro4 900 XGL" },
	{ 0x0259, "Quadro4 750 XGL" },
	{ 0x025b, "Quadro4 700 XGL" },
	{ 0x0280, "GeForce4 Ti 4800" },
	{ 0x0281, "GeForce4 Ti 4200 with AGP8X" },
	{ 0x0282, "GeForce4 Ti 4800 SE" },
	{ 0x0286, "GeForce4 4200 Go" },
	{ 0x0288, "Quadro4 980 XGL" },
	{ 0x0289, "Quadro4 780 XGL" },
	{ 0x028c, "Quadro4 700 GoGL" },
	{ 0x0290, "GeForce 7900 GTX" },
	{ 0x0291, "GeForce 7900 GT/GTO" },
	{ 0x0292, "GeForce 7900 GS" },
	{ 0x0293, "GeForce 7950 GX2" },
	{ 0x0294, "GeForce 7950 GX2" },
	{ 0x0295, "GeForce 7950 GT" },
	{ 0x0297, "GeForce Go 7950 GTX" },
	{ 0x0298, "GeForce Go 7900 GS" },
	{ 0x0299, "Quadro NVS 510M" },
	{ 0x029a, "Quadro FX 2500M" },
	{ 0x029b, "Quadro FX 1500M" },
	{ 0x029c, "Quadro FX 5500" },
	{ 0x029d, "Quadro FX 3500" },
	{ 0x029e, "Quadro FX 1500" },
	{ 0x029f, "Quadro FX 4500 X2" },
	{ 0x02e0, "GeForce 7600 GT" },
	{ 0x02e1, "GeForce 7600 GS" },
	{ 0x02e2, "GeForce 7300 GT" },
	{ 0x02e3, "GeForce 7900 GS" },
	{ 0x02e4, "GeForce 7950 GT" },
	{ 0x0301, "GeForce FX 5800 Ultra" },
	{ 0x0302, "GeForce FX 5800" },
	{ 0x0308, "Quadro FX 2000" },
	{ 0x0309, "Quadro FX 1000" },
	{ 0x0311, "GeForce FX 5600 Ultra" },
	{ 0x0312, "GeForce FX 5600" },
	{ 0x0314, "GeForce FX 5600XT" },
	{ 0x031a, "GeForce FX Go5600" },
	{ 0x031b, "GeForce FX Go5650" },
	{ 0x031c, "Quadro FX Go700" },
	{ 0x0320, "GeForce FX 5200" },
	{ 0x0321, "GeForce FX 5200 Ultra" },
	{ 0x0322, "GeForce FX 5200", nvkm_device_pci_10de_0322 },
	{ 0x0323, "GeForce FX 5200LE" },
	{ 0x0324, "GeForce FX Go5200" },
	{ 0x0325, "GeForce FX Go5250" },
	{ 0x0326, "GeForce FX 5500" },
	{ 0x0327, "GeForce FX 5100" },
	{ 0x0328, "GeForce FX Go5200 32M/64M" },
	{ 0x032a, "Quadro NVS 55/280 PCI" },
	{ 0x032b, "Quadro FX 500/FX 600" },
	{ 0x032c, "GeForce FX Go53xx" },
	{ 0x032d, "GeForce FX Go5100" },
	{ 0x0330, "GeForce FX 5900 Ultra" },
	{ 0x0331, "GeForce FX 5900" },
	{ 0x0332, "GeForce FX 5900XT" },
	{ 0x0333, "GeForce FX 5950 Ultra" },
	{ 0x0334, "GeForce FX 5900ZT" },
	{ 0x0338, "Quadro FX 3000" },
	{ 0x033f, "Quadro FX 700" },
	{ 0x0341, "GeForce FX 5700 Ultra" },
	{ 0x0342, "GeForce FX 5700" },
	{ 0x0343, "GeForce FX 5700LE" },
	{ 0x0344, "GeForce FX 5700VE" },
	{ 0x0347, "GeForce FX Go5700" },
	{ 0x0348, "GeForce FX Go5700" },
	{ 0x034c, "Quadro FX Go1000" },
	{ 0x034e, "Quadro FX 1100" },
	{ 0x038b, "GeForce 7650 GS" },
	{ 0x0390, "GeForce 7650 GS" },
	{ 0x0391, "GeForce 7600 GT" },
	{ 0x0392, "GeForce 7600 GS" },
	{ 0x0393, "GeForce 7300 GT" },
	{ 0x0394, "GeForce 7600 LE" },
	{ 0x0395, "GeForce 7300 GT" },
	{ 0x0397, "GeForce Go 7700" },
	{ 0x0398, "GeForce Go 7600" },
	{ 0x0399, "GeForce Go 7600 GT" },
	{ 0x039c, "Quadro FX 560M" },
	{ 0x039e, "Quadro FX 560" },
	{ 0x03d0, "GeForce 6150SE nForce 430" },
	{ 0x03d1, "GeForce 6100 nForce 405" },
	{ 0x03d2, "GeForce 6100 nForce 400" },
	{ 0x03d5, "GeForce 6100 nForce 420" },
	{ 0x03d6, "GeForce 7025 / nForce 630a" },
	{ 0x0400, "GeForce 8600 GTS" },
	{ 0x0401, "GeForce 8600 GT" },
	{ 0x0402, "GeForce 8600 GT" },
	{ 0x0403, "GeForce 8600 GS" },
	{ 0x0404, "GeForce 8400 GS" },
	{ 0x0405, "GeForce 9500M GS" },
	{ 0x0406, "GeForce 8300 GS" },
	{ 0x0407, "GeForce 8600M GT" },
	{ 0x0408, "GeForce 9650M GS" },
	{ 0x0409, "GeForce 8700M GT" },
	{ 0x040a, "Quadro FX 370" },
	{ 0x040b, "Quadro NVS 320M" },
	{ 0x040c, "Quadro FX 570M" },
	{ 0x040d, "Quadro FX 1600M" },
	{ 0x040e, "Quadro FX 570" },
	{ 0x040f, "Quadro FX 1700" },
	{ 0x0410, "GeForce GT 330" },
	{ 0x0420, "GeForce 8400 SE" },
	{ 0x0421, "GeForce 8500 GT" },
	{ 0x0422, "GeForce 8400 GS" },
	{ 0x0423, "GeForce 8300 GS" },
	{ 0x0424, "GeForce 8400 GS" },
	{ 0x0425, "GeForce 8600M GS" },
	{ 0x0426, "GeForce 8400M GT" },
	{ 0x0427, "GeForce 8400M GS" },
	{ 0x0428, "GeForce 8400M G" },
	{ 0x0429, "Quadro NVS 140M" },
	{ 0x042a, "Quadro NVS 130M" },
	{ 0x042b, "Quadro NVS 135M" },
	{ 0x042c, "GeForce 9400 GT" },
	{ 0x042d, "Quadro FX 360M" },
	{ 0x042e, "GeForce 9300M G" },
	{ 0x042f, "Quadro NVS 290" },
	{ 0x0531, "GeForce 7150M / nForce 630M" },
	{ 0x0533, "GeForce 7000M / nForce 610M" },
	{ 0x053a, "GeForce 7050 PV / nForce 630a" },
	{ 0x053b, "GeForce 7050 PV / nForce 630a" },
	{ 0x053e, "GeForce 7025 / nForce 630a" },
	{ 0x05e0, "GeForce GTX 295" },
	{ 0x05e1, "GeForce GTX 280" },
	{ 0x05e2, "GeForce GTX 260" },
	{ 0x05e3, "GeForce GTX 285" },
	{ 0x05e6, "GeForce GTX 275" },
	{ 0x05e7, "Tesla C1060", nvkm_device_pci_10de_05e7 },
	{ 0x05ea, "GeForce GTX 260" },
	{ 0x05eb, "GeForce GTX 295" },
	{ 0x05ed, "Quadroplex 2200 D2" },
	{ 0x05f8, "Quadroplex 2200 S4" },
	{ 0x05f9, "Quadro CX" },
	{ 0x05fd, "Quadro FX 5800" },
	{ 0x05fe, "Quadro FX 4800" },
	{ 0x05ff, "Quadro FX 3800" },
	{ 0x0600, "GeForce 8800 GTS 512" },
	{ 0x0601, "GeForce 9800 GT" },
	{ 0x0602, "GeForce 8800 GT" },
	{ 0x0603, "GeForce GT 230" },
	{ 0x0604, "GeForce 9800 GX2" },
	{ 0x0605, "GeForce 9800 GT" },
	{ 0x0606, "GeForce 8800 GS" },
	{ 0x0607, "GeForce GTS 240" },
	{ 0x0608, "GeForce 9800M GTX" },
	{ 0x0609, "GeForce 8800M GTS", nvkm_device_pci_10de_0609 },
	{ 0x060a, "GeForce GTX 280M" },
	{ 0x060b, "GeForce 9800M GT" },
	{ 0x060c, "GeForce 8800M GTX" },
	{ 0x060d, "GeForce 8800 GS" },
	{ 0x060f, "GeForce GTX 285M" },
	{ 0x0610, "GeForce 9600 GSO" },
	{ 0x0611, "GeForce 8800 GT" },
	{ 0x0612, "GeForce 9800 GTX/9800 GTX+" },
	{ 0x0613, "GeForce 9800 GTX+" },
	{ 0x0614, "GeForce 9800 GT" },
	{ 0x0615, "GeForce GTS 250" },
	{ 0x0617, "GeForce 9800M GTX" },
	{ 0x0618, "GeForce GTX 260M" },
	{ 0x0619, "Quadro FX 4700 X2" },
	{ 0x061a, "Quadro FX 3700" },
	{ 0x061b, "Quadro VX 200" },
	{ 0x061c, "Quadro FX 3600M" },
	{ 0x061d, "Quadro FX 2800M" },
	{ 0x061e, "Quadro FX 3700M" },
	{ 0x061f, "Quadro FX 3800M" },
	{ 0x0621, "GeForce GT 230" },
	{ 0x0622, "GeForce 9600 GT" },
	{ 0x0623, "GeForce 9600 GS" },
	{ 0x0625, "GeForce 9600 GSO 512" },
	{ 0x0626, "GeForce GT 130" },
	{ 0x0627, "GeForce GT 140" },
	{ 0x0628, "GeForce 9800M GTS" },
	{ 0x062a, "GeForce 9700M GTS" },
	{ 0x062b, "GeForce 9800M GS" },
	{ 0x062c, "GeForce 9800M GTS" },
	{ 0x062d, "GeForce 9600 GT" },
	{ 0x062e, "GeForce 9600 GT", nvkm_device_pci_10de_062e },
	{ 0x0630, "GeForce 9700 S" },
	{ 0x0631, "GeForce GTS 160M" },
	{ 0x0632, "GeForce GTS 150M" },
	{ 0x0635, "GeForce 9600 GSO" },
	{ 0x0637, "GeForce 9600 GT" },
	{ 0x0638, "Quadro FX 1800" },
	{ 0x063a, "Quadro FX 2700M" },
	{ 0x0640, "GeForce 9500 GT" },
	{ 0x0641, "GeForce 9400 GT" },
	{ 0x0643, "GeForce 9500 GT" },
	{ 0x0644, "GeForce 9500 GS" },
	{ 0x0645, "GeForce 9500 GS" },
	{ 0x0646, "GeForce GT 120" },
	{ 0x0647, "GeForce 9600M GT" },
	{ 0x0648, "GeForce 9600M GS" },
	{ 0x0649, "GeForce 9600M GT", nvkm_device_pci_10de_0649 },
	{ 0x064a, "GeForce 9700M GT" },
	{ 0x064b, "GeForce 9500M G" },
	{ 0x064c, "GeForce 9650M GT" },
	{ 0x0651, "GeForce G 110M" },
	{ 0x0652, "GeForce GT 130M", nvkm_device_pci_10de_0652 },
	{ 0x0653, "GeForce GT 120M" },
	{ 0x0654, "GeForce GT 220M", nvkm_device_pci_10de_0654 },
	{ 0x0655, NULL, nvkm_device_pci_10de_0655 },
	{ 0x0656, NULL, nvkm_device_pci_10de_0656 },
	{ 0x0658, "Quadro FX 380" },
	{ 0x0659, "Quadro FX 580" },
	{ 0x065a, "Quadro FX 1700M" },
	{ 0x065b, "GeForce 9400 GT" },
	{ 0x065c, "Quadro FX 770M" },
	{ 0x06c0, "GeForce GTX 480" },
	{ 0x06c4, "GeForce GTX 465" },
	{ 0x06ca, "GeForce GTX 480M" },
	{ 0x06cd, "GeForce GTX 470" },
	{ 0x06d1, "Tesla C2050 / C2070", nvkm_device_pci_10de_06d1 },
	{ 0x06d2, "Tesla M2070", nvkm_device_pci_10de_06d2 },
	{ 0x06d8, "Quadro 6000" },
	{ 0x06d9, "Quadro 5000" },
	{ 0x06da, "Quadro 5000M" },
	{ 0x06dc, "Quadro 6000" },
	{ 0x06dd, "Quadro 4000" },
	{ 0x06de, "Tesla T20 Processor", nvkm_device_pci_10de_06de },
	{ 0x06df, "Tesla M2070-Q" },
	{ 0x06e0, "GeForce 9300 GE" },
	{ 0x06e1, "GeForce 9300 GS" },
	{ 0x06e2, "GeForce 8400" },
	{ 0x06e3, "GeForce 8400 SE" },
	{ 0x06e4, "GeForce 8400 GS" },
	{ 0x06e5, "GeForce 9300M GS" },
	{ 0x06e6, "GeForce G100" },
	{ 0x06e7, "GeForce 9300 SE" },
	{ 0x06e8, "GeForce 9200M GS", nvkm_device_pci_10de_06e8 },
	{ 0x06e9, "GeForce 9300M GS" },
	{ 0x06ea, "Quadro NVS 150M" },
	{ 0x06eb, "Quadro NVS 160M" },
	{ 0x06ec, "GeForce G 105M" },
	{ 0x06ef, "GeForce G 103M" },
	{ 0x06f1, "GeForce G105M" },
	{ 0x06f8, "Quadro NVS 420" },
	{ 0x06f9, "Quadro FX 370 LP", nvkm_device_pci_10de_06f9 },
	{ 0x06fa, "Quadro NVS 450" },
	{ 0x06fb, "Quadro FX 370M" },
	{ 0x06fd, "Quadro NVS 295" },
	{ 0x06ff, "HICx16 + Graphics", nvkm_device_pci_10de_06ff },
	{ 0x07e0, "GeForce 7150 / nForce 630i" },
	{ 0x07e1, "GeForce 7100 / nForce 630i" },
	{ 0x07e2, "GeForce 7050 / nForce 630i" },
	{ 0x07e3, "GeForce 7050 / nForce 610i" },
	{ 0x07e5, "GeForce 7050 / nForce 620i" },
	{ 0x0840, "GeForce 8200M" },
	{ 0x0844, "GeForce 9100M G" },
	{ 0x0845, "GeForce 8200M G" },
	{ 0x0846, "GeForce 9200" },
	{ 0x0847, "GeForce 9100" },
	{ 0x0848, "GeForce 8300" },
	{ 0x0849, "GeForce 8200" },
	{ 0x084a, "nForce 730a" },
	{ 0x084b, "GeForce 9200" },
	{ 0x084c, "nForce 980a/780a SLI" },
	{ 0x084d, "nForce 750a SLI" },
	{ 0x084f, "GeForce 8100 / nForce 720a" },
	{ 0x0860, "GeForce 9400" },
	{ 0x0861, "GeForce 9400" },
	{ 0x0862, "GeForce 9400M G" },
	{ 0x0863, "GeForce 9400M" },
	{ 0x0864, "GeForce 9300" },
	{ 0x0865, "ION" },
	{ 0x0866, "GeForce 9400M G", nvkm_device_pci_10de_0866 },
	{ 0x0867, "GeForce 9400" },
	{ 0x0868, "nForce 760i SLI" },
	{ 0x0869, "GeForce 9400" },
	{ 0x086a, "GeForce 9400" },
	{ 0x086c, "GeForce 9300 / nForce 730i" },
	{ 0x086d, "GeForce 9200" },
	{ 0x086e, "GeForce 9100M G" },
	{ 0x086f, "GeForce 8200M G" },
	{ 0x0870, "GeForce 9400M" },
	{ 0x0871, "GeForce 9200" },
	{ 0x0872, "GeForce G102M", nvkm_device_pci_10de_0872 },
	{ 0x0873, "GeForce G102M", nvkm_device_pci_10de_0873 },
	{ 0x0874, "ION" },
	{ 0x0876, "ION" },
	{ 0x087a, "GeForce 9400" },
	{ 0x087d, "ION" },
	{ 0x087e, "ION LE" },
	{ 0x087f, "ION LE" },
	{ 0x08a0, "GeForce 320M" },
	{ 0x08a2, "GeForce 320M" },
	{ 0x08a3, "GeForce 320M" },
	{ 0x08a4, "GeForce 320M" },
	{ 0x08a5, "GeForce 320M" },
	{ 0x0a20, "GeForce GT 220" },
	{ 0x0a22, "GeForce 315" },
	{ 0x0a23, "GeForce 210" },
	{ 0x0a26, "GeForce 405" },
	{ 0x0a27, "GeForce 405" },
	{ 0x0a28, "GeForce GT 230M" },
	{ 0x0a29, "GeForce GT 330M" },
	{ 0x0a2a, "GeForce GT 230M" },
	{ 0x0a2b, "GeForce GT 330M" },
	{ 0x0a2c, "NVS 5100M" },
	{ 0x0a2d, "GeForce GT 320M" },
	{ 0x0a32, "GeForce GT 415" },
	{ 0x0a34, "GeForce GT 240M" },
	{ 0x0a35, "GeForce GT 325M" },
	{ 0x0a38, "Quadro 400" },
	{ 0x0a3c, "Quadro FX 880M" },
	{ 0x0a60, "GeForce G210" },
	{ 0x0a62, "GeForce 205" },
	{ 0x0a63, "GeForce 310" },
	{ 0x0a64, "Second Generation ION" },
	{ 0x0a65, "GeForce 210" },
	{ 0x0a66, "GeForce 310" },
	{ 0x0a67, "GeForce 315" },
	{ 0x0a68, "GeForce G105M" },
	{ 0x0a69, "GeForce G105M" },
	{ 0x0a6a, "NVS 2100M" },
	{ 0x0a6c, "NVS 3100M" },
	{ 0x0a6e, "GeForce 305M", nvkm_device_pci_10de_0a6e },
	{ 0x0a6f, "Second Generation ION" },
	{ 0x0a70, "GeForce 310M", nvkm_device_pci_10de_0a70 },
	{ 0x0a71, "GeForce 305M" },
	{ 0x0a72, "GeForce 310M" },
	{ 0x0a73, "GeForce 305M", nvkm_device_pci_10de_0a73 },
	{ 0x0a74, "GeForce G210M", nvkm_device_pci_10de_0a74 },
	{ 0x0a75, "GeForce 310M", nvkm_device_pci_10de_0a75 },
	{ 0x0a76, "Second Generation ION" },
	{ 0x0a78, "Quadro FX 380 LP" },
	{ 0x0a7a, "GeForce 315M", nvkm_device_pci_10de_0a7a },
	{ 0x0a7c, "Quadro FX 380M" },
	{ 0x0ca0, "GeForce GT 330" },
	{ 0x0ca2, "GeForce GT 320" },
	{ 0x0ca3, "GeForce GT 240" },
	{ 0x0ca4, "GeForce GT 340" },
	{ 0x0ca5, "GeForce GT 220" },
	{ 0x0ca7, "GeForce GT 330" },
	{ 0x0ca8, "GeForce GTS 260M" },
	{ 0x0ca9, "GeForce GTS 250M" },
	{ 0x0cac, "GeForce GT 220" },
	{ 0x0caf, "GeForce GT 335M" },
	{ 0x0cb0, "GeForce GTS 350M" },
	{ 0x0cb1, "GeForce GTS 360M" },
	{ 0x0cbc, "Quadro FX 1800M" },
	{ 0x0dc0, "GeForce GT 440" },
	{ 0x0dc4, "GeForce GTS 450" },
	{ 0x0dc5, "GeForce GTS 450" },
	{ 0x0dc6, "GeForce GTS 450" },
	{ 0x0dcd, "GeForce GT 555M" },
	{ 0x0dce, "GeForce GT 555M" },
	{ 0x0dd1, "GeForce GTX 460M" },
	{ 0x0dd2, "GeForce GT 445M" },
	{ 0x0dd3, "GeForce GT 435M" },
	{ 0x0dd6, "GeForce GT 550M" },
	{ 0x0dd8, "Quadro 2000", nvkm_device_pci_10de_0dd8 },
	{ 0x0dda, "Quadro 2000M" },
	{ 0x0de0, "GeForce GT 440" },
	{ 0x0de1, "GeForce GT 430" },
	{ 0x0de2, "GeForce GT 420" },
	{ 0x0de3, "GeForce GT 635M" },
	{ 0x0de4, "GeForce GT 520" },
	{ 0x0de5, "GeForce GT 530" },
	{ 0x0de7, "GeForce GT 610" },
	{ 0x0de8, "GeForce GT 620M" },
	{ 0x0de9, "GeForce GT 630M", nvkm_device_pci_10de_0de9 },
	{ 0x0dea, "GeForce 610M", nvkm_device_pci_10de_0dea },
	{ 0x0deb, "GeForce GT 555M" },
	{ 0x0dec, "GeForce GT 525M" },
	{ 0x0ded, "GeForce GT 520M" },
	{ 0x0dee, "GeForce GT 415M" },
	{ 0x0def, "NVS 5400M" },
	{ 0x0df0, "GeForce GT 425M" },
	{ 0x0df1, "GeForce GT 420M" },
	{ 0x0df2, "GeForce GT 435M" },
	{ 0x0df3, "GeForce GT 420M" },
	{ 0x0df4, "GeForce GT 540M", nvkm_device_pci_10de_0df4 },
	{ 0x0df5, "GeForce GT 525M" },
	{ 0x0df6, "GeForce GT 550M" },
	{ 0x0df7, "GeForce GT 520M" },
	{ 0x0df8, "Quadro 600" },
	{ 0x0df9, "Quadro 500M" },
	{ 0x0dfa, "Quadro 1000M" },
	{ 0x0dfc, "NVS 5200M" },
	{ 0x0e22, "GeForce GTX 460" },
	{ 0x0e23, "GeForce GTX 460 SE" },
	{ 0x0e24, "GeForce GTX 460" },
	{ 0x0e30, "GeForce GTX 470M" },
	{ 0x0e31, "GeForce GTX 485M" },
	{ 0x0e3a, "Quadro 3000M" },
	{ 0x0e3b, "Quadro 4000M" },
	{ 0x0f00, "GeForce GT 630" },
	{ 0x0f01, "GeForce GT 620" },
	{ 0x0f02, "GeForce GT 730" },
	{ 0x0fc0, "GeForce GT 640" },
	{ 0x0fc1, "GeForce GT 640" },
	{ 0x0fc2, "GeForce GT 630" },
	{ 0x0fc6, "GeForce GTX 650" },
	{ 0x0fc8, "GeForce GT 740" },
	{ 0x0fc9, "GeForce GT 730" },
	{ 0x0fcd, "GeForce GT 755M" },
	{ 0x0fce, "GeForce GT 640M LE" },
	{ 0x0fd1, "GeForce GT 650M" },
	{ 0x0fd2, "GeForce GT 640M", nvkm_device_pci_10de_0fd2 },
	{ 0x0fd3, "GeForce GT 640M LE" },
	{ 0x0fd4, "GeForce GTX 660M" },
	{ 0x0fd5, "GeForce GT 650M" },
	{ 0x0fd8, "GeForce GT 640M" },
	{ 0x0fd9, "GeForce GT 645M" },
	{ 0x0fdf, "GeForce GT 740M" },
	{ 0x0fe0, "GeForce GTX 660M" },
	{ 0x0fe1, "GeForce GT 730M" },
	{ 0x0fe2, "GeForce GT 745M" },
	{ 0x0fe3, "GeForce GT 745M", nvkm_device_pci_10de_0fe3 },
	{ 0x0fe4, "GeForce GT 750M" },
	{ 0x0fe9, "GeForce GT 750M" },
	{ 0x0fea, "GeForce GT 755M" },
	{ 0x0fec, "GeForce 710A" },
	{ 0x0fef, "GRID K340" },
	{ 0x0ff2, "GRID K1" },
	{ 0x0ff3, "Quadro K420" },
	{ 0x0ff6, "Quadro K1100M" },
	{ 0x0ff8, "Quadro K500M" },
	{ 0x0ff9, "Quadro K2000D" },
	{ 0x0ffa, "Quadro K600" },
	{ 0x0ffb, "Quadro K2000M" },
	{ 0x0ffc, "Quadro K1000M" },
	{ 0x0ffd, "NVS 510" },
	{ 0x0ffe, "Quadro K2000" },
	{ 0x0fff, "Quadro 410" },
	{ 0x1001, "GeForce GTX TITAN Z" },
	{ 0x1004, "GeForce GTX 780" },
	{ 0x1005, "GeForce GTX TITAN" },
	{ 0x1007, "GeForce GTX 780" },
	{ 0x1008, "GeForce GTX 780 Ti" },
	{ 0x100a, "GeForce GTX 780 Ti" },
	{ 0x100c, "GeForce GTX TITAN Black" },
	{ 0x1021, "Tesla K20Xm" },
	{ 0x1022, "Tesla K20c" },
	{ 0x1023, "Tesla K40m" },
	{ 0x1024, "Tesla K40c" },
	{ 0x1026, "Tesla K20s" },
	{ 0x1027, "Tesla K40st" },
	{ 0x1028, "Tesla K20m" },
	{ 0x1029, "Tesla K40s" },
	{ 0x102a, "Tesla K40t" },
	{ 0x102d, "Tesla K80" },
	{ 0x103a, "Quadro K6000" },
	{ 0x103c, "Quadro K5200" },
	{ 0x1040, "GeForce GT 520" },
	{ 0x1042, "GeForce 510" },
	{ 0x1048, "GeForce 605" },
	{ 0x1049, "GeForce GT 620" },
	{ 0x104a, "GeForce GT 610" },
	{ 0x104b, "GeForce GT 625 (OEM)", nvkm_device_pci_10de_104b },
	{ 0x104c, "GeForce GT 705" },
	{ 0x1050, "GeForce GT 520M" },
	{ 0x1051, "GeForce GT 520MX" },
	{ 0x1052, "GeForce GT 520M" },
	{ 0x1054, "GeForce 410M" },
	{ 0x1055, "GeForce 410M" },
	{ 0x1056, "NVS 4200M" },
	{ 0x1057, "NVS 4200M" },
	{ 0x1058, "GeForce 610M", nvkm_device_pci_10de_1058 },
	{ 0x1059, "GeForce 610M" },
	{ 0x105a, "GeForce 610M" },
	{ 0x105b, "GeForce 705M", nvkm_device_pci_10de_105b },
	{ 0x107c, "NVS 315" },
	{ 0x107d, "NVS 310" },
	{ 0x1080, "GeForce GTX 580" },
	{ 0x1081, "GeForce GTX 570" },
	{ 0x1082, "GeForce GTX 560 Ti" },
	{ 0x1084, "GeForce GTX 560" },
	{ 0x1086, "GeForce GTX 570" },
	{ 0x1087, "GeForce GTX 560 Ti" },
	{ 0x1088, "GeForce GTX 590" },
	{ 0x1089, "GeForce GTX 580" },
	{ 0x108b, "GeForce GTX 580" },
	{ 0x1091, "Tesla M2090", nvkm_device_pci_10de_1091 },
	{ 0x1094, "Tesla M2075" },
	{ 0x1096, "Tesla C2075", nvkm_device_pci_10de_1096 },
	{ 0x109a, "Quadro 5010M" },
	{ 0x109b, "Quadro 7000" },
	{ 0x10c0, "GeForce 9300 GS" },
	{ 0x10c3, "GeForce 8400GS" },
	{ 0x10c5, "GeForce 405" },
	{ 0x10d8, "NVS 300" },
	{ 0x1140, NULL, nvkm_device_pci_10de_1140 },
	{ 0x1180, "GeForce GTX 680" },
	{ 0x1183, "GeForce GTX 660 Ti" },
	{ 0x1184, "GeForce GTX 770" },
	{ 0x1185, "GeForce GTX 660", nvkm_device_pci_10de_1185 },
	{ 0x1187, "GeForce GTX 760" },
	{ 0x1188, "GeForce GTX 690" },
	{ 0x1189, "GeForce GTX 670", nvkm_device_pci_10de_1189 },
	{ 0x118a, "GRID K520" },
	{ 0x118e, "GeForce GTX 760 (192-bit)" },
	{ 0x118f, "Tesla K10" },
	{ 0x1193, "GeForce GTX 760 Ti OEM" },
	{ 0x1194, "Tesla K8" },
	{ 0x1195, "GeForce GTX 660" },
	{ 0x1198, "GeForce GTX 880M" },
	{ 0x1199, "GeForce GTX 870M", nvkm_device_pci_10de_1199 },
	{ 0x119a, "GeForce GTX 860M" },
	{ 0x119d, "GeForce GTX 775M" },
	{ 0x119e, "GeForce GTX 780M" },
	{ 0x119f, "GeForce GTX 780M" },
	{ 0x11a0, "GeForce GTX 680M" },
	{ 0x11a1, "GeForce GTX 670MX" },
	{ 0x11a2, "GeForce GTX 675MX" },
	{ 0x11a3, "GeForce GTX 680MX" },
	{ 0x11a7, "GeForce GTX 675MX" },
	{ 0x11b4, "Quadro K4200" },
	{ 0x11b6, "Quadro K3100M" },
	{ 0x11b7, "Quadro K4100M" },
	{ 0x11b8, "Quadro K5100M" },
	{ 0x11ba, "Quadro K5000" },
	{ 0x11bc, "Quadro K5000M" },
	{ 0x11bd, "Quadro K4000M" },
	{ 0x11be, "Quadro K3000M" },
	{ 0x11bf, "GRID K2" },
	{ 0x11c0, "GeForce GTX 660" },
	{ 0x11c2, "GeForce GTX 650 Ti BOOST" },
	{ 0x11c3, "GeForce GTX 650 Ti" },
	{ 0x11c4, "GeForce GTX 645" },
	{ 0x11c5, "GeForce GT 740" },
	{ 0x11c6, "GeForce GTX 650 Ti" },
	{ 0x11c8, "GeForce GTX 650" },
	{ 0x11cb, "GeForce GT 740" },
	{ 0x11e0, "GeForce GTX 770M" },
	{ 0x11e1, "GeForce GTX 765M" },
	{ 0x11e2, "GeForce GTX 765M" },
	{ 0x11e3, "GeForce GTX 760M", nvkm_device_pci_10de_11e3 },
	{ 0x11fa, "Quadro K4000" },
	{ 0x11fc, "Quadro K2100M" },
	{ 0x1200, "GeForce GTX 560 Ti" },
	{ 0x1201, "GeForce GTX 560" },
	{ 0x1203, "GeForce GTX 460 SE v2" },
	{ 0x1205, "GeForce GTX 460 v2" },
	{ 0x1206, "GeForce GTX 555" },
	{ 0x1207, "GeForce GT 645" },
	{ 0x1208, "GeForce GTX 560 SE" },
	{ 0x1210, "GeForce GTX 570M" },
	{ 0x1211, "GeForce GTX 580M" },
	{ 0x1212, "GeForce GTX 675M" },
	{ 0x1213, "GeForce GTX 670M" },
	{ 0x1241, "GeForce GT 545" },
	{ 0x1243, "GeForce GT 545" },
	{ 0x1244, "GeForce GTX 550 Ti" },
	{ 0x1245, "GeForce GTS 450" },
	{ 0x1246, "GeForce GT 550M" },
	{ 0x1247, "GeForce GT 555M", nvkm_device_pci_10de_1247 },
	{ 0x1248, "GeForce GT 555M" },
	{ 0x1249, "GeForce GTS 450" },
	{ 0x124b, "GeForce GT 640" },
	{ 0x124d, "GeForce GT 555M", nvkm_device_pci_10de_124d },
	{ 0x1251, "GeForce GTX 560M" },
	{ 0x1280, "GeForce GT 635" },
	{ 0x1281, "GeForce GT 710" },
	{ 0x1282, "GeForce GT 640" },
	{ 0x1284, "GeForce GT 630" },
	{ 0x1286, "GeForce GT 720" },
	{ 0x1287, "GeForce GT 730" },
	{ 0x1288, "GeForce GT 720" },
	{ 0x1289, "GeForce GT 710" },
	{ 0x1290, "GeForce GT 730M", nvkm_device_pci_10de_1290 },
	{ 0x1291, "GeForce GT 735M" },
	{ 0x1292, "GeForce GT 740M", nvkm_device_pci_10de_1292 },
	{ 0x1293, "GeForce GT 730M" },
	{ 0x1295, "GeForce 710M", nvkm_device_pci_10de_1295 },
	{ 0x1296, "GeForce 825M" },
	{ 0x1298, "GeForce GT 720M" },
	{ 0x1299, "GeForce 920M", nvkm_device_pci_10de_1299 },
	{ 0x129a, "GeForce 910M" },
	{ 0x12b9, "Quadro K610M" },
	{ 0x12ba, "Quadro K510M" },
	{ 0x1340, "GeForce 830M", nvkm_device_pci_10de_1340 },
	{ 0x1341, "GeForce 840M", nvkm_device_pci_10de_1341 },
	{ 0x1344, "GeForce 845M" },
	{ 0x1346, "GeForce 930M", nvkm_device_pci_10de_1346 },
	{ 0x1347, "GeForce 940M", nvkm_device_pci_10de_1347 },
	{ 0x137a, NULL, nvkm_device_pci_10de_137a },
	{ 0x137d, NULL, nvkm_device_pci_10de_137d },
	{ 0x1380, "GeForce GTX 750 Ti" },
	{ 0x1381, "GeForce GTX 750" },
	{ 0x1382, "GeForce GTX 745" },
	{ 0x1390, "GeForce 845M" },
	{ 0x1391, "GeForce GTX 850M", nvkm_device_pci_10de_1391 },
	{ 0x1392, "GeForce GTX 860M", nvkm_device_pci_10de_1392 },
	{ 0x1393, "GeForce 840M" },
	{ 0x1398, "GeForce 845M" },
	{ 0x139a, "GeForce GTX 950M", nvkm_device_pci_10de_139a },
	{ 0x139b, "GeForce GTX 960M", nvkm_device_pci_10de_139b },
	{ 0x139c, "GeForce 940M" },
	{ 0x13b3, "Quadro K2200M" },
	{ 0x13ba, "Quadro K2200" },
	{ 0x13bb, "Quadro K620" },
	{ 0x13bc, "Quadro K1200" },
	{ 0x13c0, "GeForce GTX 980" },
	{ 0x13c2, "GeForce GTX 970" },
	{ 0x13d7, "GeForce GTX 980M" },
	{ 0x13d8, "GeForce GTX 970M" },
	{ 0x13d9, "GeForce GTX 965M" },
	{ 0x1401, "GeForce GTX 960" },
	{ 0x1617, "GeForce GTX 980M" },
	{ 0x1618, "GeForce GTX 970M" },
	{ 0x1619, "GeForce GTX 965M" },
	{ 0x17c2, "GeForce GTX TITAN X" },
	{ 0x17c8, "GeForce GTX 980 Ti" },
	{ 0x17f0, "Quadro M6000" },
	{}
};

static struct nvkm_device_pci *
nvkm_device_pci(struct nvkm_device *device)
{
	return container_of(device, struct nvkm_device_pci, device);
}

static resource_size_t
nvkm_device_pci_resource_addr(struct nvkm_device *device, unsigned bar)
{
	struct nvkm_device_pci *pdev = nvkm_device_pci(device);
	return pci_resource_start(pdev->pdev, bar);
}

static resource_size_t
nvkm_device_pci_resource_size(struct nvkm_device *device, unsigned bar)
{
	struct nvkm_device_pci *pdev = nvkm_device_pci(device);
	return pci_resource_len(pdev->pdev, bar);
}

static void
nvkm_device_pci_fini(struct nvkm_device *device, bool suspend)
{
	struct nvkm_device_pci *pdev = nvkm_device_pci(device);
	if (suspend) {
		pci_disable_device(pdev->pdev);
		pdev->suspend = true;
	}
}

static int
nvkm_device_pci_preinit(struct nvkm_device *device)
{
	struct nvkm_device_pci *pdev = nvkm_device_pci(device);
	if (pdev->suspend) {
		int ret = pci_enable_device(pdev->pdev);
		if (ret)
			return ret;
		pci_set_master(pdev->pdev);
		pdev->suspend = false;
	}
	return 0;
}

static void *
nvkm_device_pci_dtor(struct nvkm_device *device)
{
	struct nvkm_device_pci *pdev = nvkm_device_pci(device);
	pci_disable_device(pdev->pdev);
	return pdev;
}

static const struct nvkm_device_func
nvkm_device_pci_func = {
	.pci = nvkm_device_pci,
	.dtor = nvkm_device_pci_dtor,
	.preinit = nvkm_device_pci_preinit,
	.fini = nvkm_device_pci_fini,
	.resource_addr = nvkm_device_pci_resource_addr,
	.resource_size = nvkm_device_pci_resource_size,
	.cpu_coherent = !IS_ENABLED(CONFIG_ARM),
};

int
nvkm_device_pci_new(struct pci_dev *pci_dev, const char *cfg, const char *dbg,
		    bool detect, bool mmio, u64 subdev_mask,
		    struct nvkm_device **pdevice)
{
	const struct nvkm_device_quirk *quirk = NULL;
	const struct nvkm_device_pci_device *pcid;
	const struct nvkm_device_pci_vendor *pciv;
	const char *name = NULL;
	struct nvkm_device_pci *pdev;
	int ret;

	ret = pci_enable_device(pci_dev);
	if (ret)
		return ret;

	switch (pci_dev->vendor) {
	case 0x10de: pcid = nvkm_device_pci_10de; break;
	default:
		pcid = NULL;
		break;
	}

	while (pcid && pcid->device) {
		if (pciv = pcid->vendor, pcid->device == pci_dev->device) {
			while (pciv && pciv->vendor) {
				if (pciv->vendor == pci_dev->subsystem_vendor &&
				    pciv->device == pci_dev->subsystem_device) {
					quirk = &pciv->quirk;
					name  =  pciv->name;
					break;
				}
				pciv++;
			}
			if (!name)
				name = pcid->name;
			break;
		}
		pcid++;
	}

	if (!(pdev = kzalloc(sizeof(*pdev), GFP_KERNEL))) {
		pci_disable_device(pci_dev);
		return -ENOMEM;
	}
	*pdevice = &pdev->device;
	pdev->pdev = pci_dev;

	ret = nvkm_device_ctor(&nvkm_device_pci_func, quirk, &pci_dev->dev,
			       pci_is_pcie(pci_dev) ? NVKM_DEVICE_PCIE :
			       pci_find_capability(pci_dev, PCI_CAP_ID_AGP) ?
			       NVKM_DEVICE_AGP : NVKM_DEVICE_PCI,
			       (u64)pci_domain_nr(pci_dev->bus) << 32 |
				    pci_dev->bus->number << 16 |
				    PCI_SLOT(pci_dev->devfn) << 8 |
				    PCI_FUNC(pci_dev->devfn), name,
			       cfg, dbg, detect, mmio, subdev_mask,
			       &pdev->device);

	if (ret)
		return ret;

	/*
	 * Set a preliminary DMA mask based on the .dma_bits member of the
	 * MMU subdevice. This allows other subdevices to create DMA mappings
	 * in their init() or oneinit() methods, which may be called before the
	 * TTM layer sets the DMA mask definitively.
	 * This is necessary for platforms where the default DMA mask of 32
	 * does not cover any system memory, i.e., when all RAM is > 4 GB.
	 */
<<<<<<< HEAD
	if (subdev_mask & BIT(NVKM_SUBDEV_MMU))
=======
	if (pdev->device.mmu)
>>>>>>> b3b8e999
		dma_set_mask_and_coherent(&pci_dev->dev,
				DMA_BIT_MASK(pdev->device.mmu->dma_bits));

	return 0;
}<|MERGE_RESOLUTION|>--- conflicted
+++ resolved
@@ -1687,11 +1687,7 @@
 	 * This is necessary for platforms where the default DMA mask of 32
 	 * does not cover any system memory, i.e., when all RAM is > 4 GB.
 	 */
-<<<<<<< HEAD
-	if (subdev_mask & BIT(NVKM_SUBDEV_MMU))
-=======
 	if (pdev->device.mmu)
->>>>>>> b3b8e999
 		dma_set_mask_and_coherent(&pci_dev->dev,
 				DMA_BIT_MASK(pdev->device.mmu->dma_bits));
 
