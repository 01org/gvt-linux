--- conflicted
+++ resolved
@@ -44,18 +44,6 @@
 
 	ret = drm_fb_helper_remove_conflicting_pci_framebuffers(pdev, "vboxvideodrmfb");
 	if (ret)
-<<<<<<< HEAD
-		return ret;
-
-	vbox = kzalloc(sizeof(*vbox), GFP_KERNEL);
-	if (!vbox)
-		return -ENOMEM;
-
-	ret = drm_dev_init(&vbox->ddev, &driver, &pdev->dev);
-	if (ret) {
-		kfree(vbox);
-=======
->>>>>>> 839b480d
 		return ret;
 
 	vbox = devm_drm_dev_alloc(&pdev->dev, &driver,
