/*
 * Copyright (C) 2014 Red Hat
 * Copyright (C) 2014 Intel Corp.
 *
 * Permission is hereby granted, free of charge, to any person obtaining a
 * copy of this software and associated documentation files (the "Software"),
 * to deal in the Software without restriction, including without limitation
 * the rights to use, copy, modify, merge, publish, distribute, sublicense,
 * and/or sell copies of the Software, and to permit persons to whom the
 * Software is furnished to do so, subject to the following conditions:
 *
 * The above copyright notice and this permission notice shall be included in
 * all copies or substantial portions of the Software.
 *
 * THE SOFTWARE IS PROVIDED "AS IS", WITHOUT WARRANTY OF ANY KIND, EXPRESS OR
 * IMPLIED, INCLUDING BUT NOT LIMITED TO THE WARRANTIES OF MERCHANTABILITY,
 * FITNESS FOR A PARTICULAR PURPOSE AND NONINFRINGEMENT.  IN NO EVENT SHALL
 * THE COPYRIGHT HOLDER(S) OR AUTHOR(S) BE LIABLE FOR ANY CLAIM, DAMAGES OR
 * OTHER LIABILITY, WHETHER IN AN ACTION OF CONTRACT, TORT OR OTHERWISE,
 * ARISING FROM, OUT OF OR IN CONNECTION WITH THE SOFTWARE OR THE USE OR
 * OTHER DEALINGS IN THE SOFTWARE.
 *
 * Authors:
 * Rob Clark <robdclark@gmail.com>
 * Daniel Vetter <daniel.vetter@ffwll.ch>
 */

#include <drm/drmP.h>
#include <drm/drm_atomic.h>
#include <drm/drm_plane_helper.h>
#include <drm/drm_crtc_helper.h>
#include <drm/drm_atomic_helper.h>
#include <linux/dma-fence.h>

#include "drm_crtc_internal.h"

/**
 * DOC: overview
 *
 * This helper library provides implementations of check and commit functions on
 * top of the CRTC modeset helper callbacks and the plane helper callbacks. It
 * also provides convenience implementations for the atomic state handling
 * callbacks for drivers which don't need to subclass the drm core structures to
 * add their own additional internal state.
 *
 * This library also provides default implementations for the check callback in
 * drm_atomic_helper_check() and for the commit callback with
 * drm_atomic_helper_commit(). But the individual stages and callbacks are
 * exposed to allow drivers to mix and match and e.g. use the plane helpers only
 * together with a driver private modeset implementation.
 *
 * This library also provides implementations for all the legacy driver
 * interfaces on top of the atomic interface. See drm_atomic_helper_set_config(),
 * drm_atomic_helper_disable_plane(), drm_atomic_helper_disable_plane() and the
 * various functions to implement set_property callbacks. New drivers must not
 * implement these functions themselves but must use the provided helpers.
 *
 * The atomic helper uses the same function table structures as all other
 * modesetting helpers. See the documentation for struct &drm_crtc_helper_funcs,
 * struct &drm_encoder_helper_funcs and struct &drm_connector_helper_funcs. It
 * also shares the struct &drm_plane_helper_funcs function table with the plane
 * helpers.
 */
static void
drm_atomic_helper_plane_changed(struct drm_atomic_state *state,
				struct drm_plane_state *plane_state,
				struct drm_plane *plane)
{
	struct drm_crtc_state *crtc_state;

	if (plane->state->crtc) {
		crtc_state = drm_atomic_get_existing_crtc_state(state,
								plane->state->crtc);

		if (WARN_ON(!crtc_state))
			return;

		crtc_state->planes_changed = true;
	}

	if (plane_state->crtc) {
		crtc_state = drm_atomic_get_existing_crtc_state(state,
								plane_state->crtc);

		if (WARN_ON(!crtc_state))
			return;

		crtc_state->planes_changed = true;
	}
}

static int handle_conflicting_encoders(struct drm_atomic_state *state,
				       bool disable_conflicting_encoders)
{
	struct drm_connector_state *conn_state;
	struct drm_connector *connector;
	struct drm_encoder *encoder;
	unsigned encoder_mask = 0;
	int i, ret;

	/*
	 * First loop, find all newly assigned encoders from the connectors
	 * part of the state. If the same encoder is assigned to multiple
	 * connectors bail out.
	 */
	for_each_connector_in_state(state, connector, conn_state, i) {
		const struct drm_connector_helper_funcs *funcs = connector->helper_private;
		struct drm_encoder *new_encoder;

		if (!conn_state->crtc)
			continue;

		if (funcs->atomic_best_encoder)
			new_encoder = funcs->atomic_best_encoder(connector, conn_state);
		else if (funcs->best_encoder)
			new_encoder = funcs->best_encoder(connector);
		else
			new_encoder = drm_atomic_helper_best_encoder(connector);

		if (new_encoder) {
			if (encoder_mask & (1 << drm_encoder_index(new_encoder))) {
				DRM_DEBUG_ATOMIC("[ENCODER:%d:%s] on [CONNECTOR:%d:%s] already assigned\n",
					new_encoder->base.id, new_encoder->name,
					connector->base.id, connector->name);

				return -EINVAL;
			}

			encoder_mask |= 1 << drm_encoder_index(new_encoder);
		}
	}

	if (!encoder_mask)
		return 0;

	/*
	 * Second loop, iterate over all connectors not part of the state.
	 *
	 * If a conflicting encoder is found and disable_conflicting_encoders
	 * is not set, an error is returned. Userspace can provide a solution
	 * through the atomic ioctl.
	 *
	 * If the flag is set conflicting connectors are removed from the crtc
	 * and the crtc is disabled if no encoder is left. This preserves
	 * compatibility with the legacy set_config behavior.
	 */
	drm_for_each_connector(connector, state->dev) {
		struct drm_crtc_state *crtc_state;

		if (drm_atomic_get_existing_connector_state(state, connector))
			continue;

		encoder = connector->state->best_encoder;
		if (!encoder || !(encoder_mask & (1 << drm_encoder_index(encoder))))
			continue;

		if (!disable_conflicting_encoders) {
			DRM_DEBUG_ATOMIC("[ENCODER:%d:%s] in use on [CRTC:%d:%s] by [CONNECTOR:%d:%s]\n",
					 encoder->base.id, encoder->name,
					 connector->state->crtc->base.id,
					 connector->state->crtc->name,
					 connector->base.id, connector->name);
			return -EINVAL;
		}

		conn_state = drm_atomic_get_connector_state(state, connector);
		if (IS_ERR(conn_state))
			return PTR_ERR(conn_state);

		DRM_DEBUG_ATOMIC("[ENCODER:%d:%s] in use on [CRTC:%d:%s], disabling [CONNECTOR:%d:%s]\n",
				 encoder->base.id, encoder->name,
				 conn_state->crtc->base.id, conn_state->crtc->name,
				 connector->base.id, connector->name);

		crtc_state = drm_atomic_get_existing_crtc_state(state, conn_state->crtc);

		ret = drm_atomic_set_crtc_for_connector(conn_state, NULL);
		if (ret)
			return ret;

		if (!crtc_state->connector_mask) {
			ret = drm_atomic_set_mode_prop_for_crtc(crtc_state,
								NULL);
			if (ret < 0)
				return ret;

			crtc_state->active = false;
		}
	}

	return 0;
}

static void
set_best_encoder(struct drm_atomic_state *state,
		 struct drm_connector_state *conn_state,
		 struct drm_encoder *encoder)
{
	struct drm_crtc_state *crtc_state;
	struct drm_crtc *crtc;

	if (conn_state->best_encoder) {
		/* Unset the encoder_mask in the old crtc state. */
		crtc = conn_state->connector->state->crtc;

		/* A NULL crtc is an error here because we should have
		 *  duplicated a NULL best_encoder when crtc was NULL.
		 * As an exception restoring duplicated atomic state
		 * during resume is allowed, so don't warn when
		 * best_encoder is equal to encoder we intend to set.
		 */
		WARN_ON(!crtc && encoder != conn_state->best_encoder);
		if (crtc) {
			crtc_state = drm_atomic_get_existing_crtc_state(state, crtc);

			crtc_state->encoder_mask &=
				~(1 << drm_encoder_index(conn_state->best_encoder));
		}
	}

	if (encoder) {
		crtc = conn_state->crtc;
		WARN_ON(!crtc);
		if (crtc) {
			crtc_state = drm_atomic_get_existing_crtc_state(state, crtc);

			crtc_state->encoder_mask |=
				1 << drm_encoder_index(encoder);
		}
	}

	conn_state->best_encoder = encoder;
}

static void
steal_encoder(struct drm_atomic_state *state,
	      struct drm_encoder *encoder)
{
	struct drm_crtc_state *crtc_state;
	struct drm_connector *connector;
	struct drm_connector_state *connector_state;
	int i;

	for_each_connector_in_state(state, connector, connector_state, i) {
		struct drm_crtc *encoder_crtc;

		if (connector_state->best_encoder != encoder)
			continue;

		encoder_crtc = connector->state->crtc;

		DRM_DEBUG_ATOMIC("[ENCODER:%d:%s] in use on [CRTC:%d:%s], stealing it\n",
				 encoder->base.id, encoder->name,
				 encoder_crtc->base.id, encoder_crtc->name);

		set_best_encoder(state, connector_state, NULL);

		crtc_state = drm_atomic_get_existing_crtc_state(state, encoder_crtc);
		crtc_state->connectors_changed = true;

		return;
	}
}

static int
update_connector_routing(struct drm_atomic_state *state,
			 struct drm_connector *connector,
			 struct drm_connector_state *connector_state)
{
	const struct drm_connector_helper_funcs *funcs;
	struct drm_encoder *new_encoder;
	struct drm_crtc_state *crtc_state;

	DRM_DEBUG_ATOMIC("Updating routing for [CONNECTOR:%d:%s]\n",
			 connector->base.id,
			 connector->name);

	if (connector->state->crtc != connector_state->crtc) {
		if (connector->state->crtc) {
			crtc_state = drm_atomic_get_existing_crtc_state(state, connector->state->crtc);
			crtc_state->connectors_changed = true;
		}

		if (connector_state->crtc) {
			crtc_state = drm_atomic_get_existing_crtc_state(state, connector_state->crtc);
			crtc_state->connectors_changed = true;
		}
	}

	if (!connector_state->crtc) {
		DRM_DEBUG_ATOMIC("Disabling [CONNECTOR:%d:%s]\n",
				connector->base.id,
				connector->name);

		set_best_encoder(state, connector_state, NULL);

		return 0;
	}

	funcs = connector->helper_private;

	if (funcs->atomic_best_encoder)
		new_encoder = funcs->atomic_best_encoder(connector,
							 connector_state);
	else if (funcs->best_encoder)
		new_encoder = funcs->best_encoder(connector);
	else
		new_encoder = drm_atomic_helper_best_encoder(connector);

	if (!new_encoder) {
		DRM_DEBUG_ATOMIC("No suitable encoder found for [CONNECTOR:%d:%s]\n",
				 connector->base.id,
				 connector->name);
		return -EINVAL;
	}

	if (!drm_encoder_crtc_ok(new_encoder, connector_state->crtc)) {
		DRM_DEBUG_ATOMIC("[ENCODER:%d:%s] incompatible with [CRTC:%d]\n",
				 new_encoder->base.id,
				 new_encoder->name,
				 connector_state->crtc->base.id);
		return -EINVAL;
	}

	if (new_encoder == connector_state->best_encoder) {
		set_best_encoder(state, connector_state, new_encoder);

		DRM_DEBUG_ATOMIC("[CONNECTOR:%d:%s] keeps [ENCODER:%d:%s], now on [CRTC:%d:%s]\n",
				 connector->base.id,
				 connector->name,
				 new_encoder->base.id,
				 new_encoder->name,
				 connector_state->crtc->base.id,
				 connector_state->crtc->name);

		return 0;
	}

	steal_encoder(state, new_encoder);

	set_best_encoder(state, connector_state, new_encoder);

	crtc_state = drm_atomic_get_existing_crtc_state(state, connector_state->crtc);
	crtc_state->connectors_changed = true;

	DRM_DEBUG_ATOMIC("[CONNECTOR:%d:%s] using [ENCODER:%d:%s] on [CRTC:%d:%s]\n",
			 connector->base.id,
			 connector->name,
			 new_encoder->base.id,
			 new_encoder->name,
			 connector_state->crtc->base.id,
			 connector_state->crtc->name);

	return 0;
}

static int
mode_fixup(struct drm_atomic_state *state)
{
	struct drm_crtc *crtc;
	struct drm_crtc_state *crtc_state;
	struct drm_connector *connector;
	struct drm_connector_state *conn_state;
	int i;
	bool ret;

	for_each_crtc_in_state(state, crtc, crtc_state, i) {
		if (!crtc_state->mode_changed &&
		    !crtc_state->connectors_changed)
			continue;

		drm_mode_copy(&crtc_state->adjusted_mode, &crtc_state->mode);
	}

	for_each_connector_in_state(state, connector, conn_state, i) {
		const struct drm_encoder_helper_funcs *funcs;
		struct drm_encoder *encoder;

		WARN_ON(!!conn_state->best_encoder != !!conn_state->crtc);

		if (!conn_state->crtc || !conn_state->best_encoder)
			continue;

		crtc_state = drm_atomic_get_existing_crtc_state(state,
								conn_state->crtc);

		/*
		 * Each encoder has at most one connector (since we always steal
		 * it away), so we won't call ->mode_fixup twice.
		 */
		encoder = conn_state->best_encoder;
		funcs = encoder->helper_private;

		ret = drm_bridge_mode_fixup(encoder->bridge, &crtc_state->mode,
				&crtc_state->adjusted_mode);
		if (!ret) {
			DRM_DEBUG_ATOMIC("Bridge fixup failed\n");
			return -EINVAL;
		}

		if (funcs && funcs->atomic_check) {
			ret = funcs->atomic_check(encoder, crtc_state,
						  conn_state);
			if (ret) {
				DRM_DEBUG_ATOMIC("[ENCODER:%d:%s] check failed\n",
						 encoder->base.id, encoder->name);
				return ret;
			}
		} else if (funcs && funcs->mode_fixup) {
			ret = funcs->mode_fixup(encoder, &crtc_state->mode,
						&crtc_state->adjusted_mode);
			if (!ret) {
				DRM_DEBUG_ATOMIC("[ENCODER:%d:%s] fixup failed\n",
						 encoder->base.id, encoder->name);
				return -EINVAL;
			}
		}
	}

	for_each_crtc_in_state(state, crtc, crtc_state, i) {
		const struct drm_crtc_helper_funcs *funcs;

		if (!crtc_state->enable)
			continue;

		if (!crtc_state->mode_changed &&
		    !crtc_state->connectors_changed)
			continue;

		funcs = crtc->helper_private;
		if (!funcs->mode_fixup)
			continue;

		ret = funcs->mode_fixup(crtc, &crtc_state->mode,
					&crtc_state->adjusted_mode);
		if (!ret) {
			DRM_DEBUG_ATOMIC("[CRTC:%d:%s] fixup failed\n",
					 crtc->base.id, crtc->name);
			return -EINVAL;
		}
	}

	return 0;
}

/**
 * drm_atomic_helper_check_modeset - validate state object for modeset changes
 * @dev: DRM device
 * @state: the driver state object
 *
 * Check the state object to see if the requested state is physically possible.
 * This does all the crtc and connector related computations for an atomic
 * update and adds any additional connectors needed for full modesets and calls
 * down into ->mode_fixup functions of the driver backend.
 *
 * crtc_state->mode_changed is set when the input mode is changed.
 * crtc_state->connectors_changed is set when a connector is added or
 * removed from the crtc.
 * crtc_state->active_changed is set when crtc_state->active changes,
 * which is used for dpms.
 * See also: drm_atomic_crtc_needs_modeset()
 *
 * IMPORTANT:
 *
 * Drivers which set ->mode_changed (e.g. in their ->atomic_check hooks if a
 * plane update can't be done without a full modeset) _must_ call this function
 * afterwards after that change. It is permitted to call this function multiple
 * times for the same update, e.g. when the ->atomic_check functions depend upon
 * the adjusted dotclock for fifo space allocation and watermark computation.
 *
 * RETURNS:
 * Zero for success or -errno
 */
int
drm_atomic_helper_check_modeset(struct drm_device *dev,
				struct drm_atomic_state *state)
{
	struct drm_crtc *crtc;
	struct drm_crtc_state *crtc_state;
	struct drm_connector *connector;
	struct drm_connector_state *connector_state;
	int i, ret;

	for_each_crtc_in_state(state, crtc, crtc_state, i) {
		if (!drm_mode_equal(&crtc->state->mode, &crtc_state->mode)) {
			DRM_DEBUG_ATOMIC("[CRTC:%d:%s] mode changed\n",
					 crtc->base.id, crtc->name);
			crtc_state->mode_changed = true;
		}

		if (crtc->state->enable != crtc_state->enable) {
			DRM_DEBUG_ATOMIC("[CRTC:%d:%s] enable changed\n",
					 crtc->base.id, crtc->name);

			/*
			 * For clarity this assignment is done here, but
			 * enable == 0 is only true when there are no
			 * connectors and a NULL mode.
			 *
			 * The other way around is true as well. enable != 0
			 * iff connectors are attached and a mode is set.
			 */
			crtc_state->mode_changed = true;
			crtc_state->connectors_changed = true;
		}
	}

	ret = handle_conflicting_encoders(state, state->legacy_set_config);
	if (ret)
		return ret;

	for_each_connector_in_state(state, connector, connector_state, i) {
		/*
		 * This only sets crtc->connectors_changed for routing changes,
		 * drivers must set crtc->connectors_changed themselves when
		 * connector properties need to be updated.
		 */
		ret = update_connector_routing(state, connector,
					       connector_state);
		if (ret)
			return ret;
	}

	/*
	 * After all the routing has been prepared we need to add in any
	 * connector which is itself unchanged, but who's crtc changes it's
	 * configuration. This must be done before calling mode_fixup in case a
	 * crtc only changed its mode but has the same set of connectors.
	 */
	for_each_crtc_in_state(state, crtc, crtc_state, i) {
		bool has_connectors =
			!!crtc_state->connector_mask;

		/*
		 * We must set ->active_changed after walking connectors for
		 * otherwise an update that only changes active would result in
		 * a full modeset because update_connector_routing force that.
		 */
		if (crtc->state->active != crtc_state->active) {
			DRM_DEBUG_ATOMIC("[CRTC:%d:%s] active changed\n",
					 crtc->base.id, crtc->name);
			crtc_state->active_changed = true;
		}

		if (!drm_atomic_crtc_needs_modeset(crtc_state))
			continue;

		DRM_DEBUG_ATOMIC("[CRTC:%d:%s] needs all connectors, enable: %c, active: %c\n",
				 crtc->base.id, crtc->name,
				 crtc_state->enable ? 'y' : 'n',
				 crtc_state->active ? 'y' : 'n');

		ret = drm_atomic_add_affected_connectors(state, crtc);
		if (ret != 0)
			return ret;

		ret = drm_atomic_add_affected_planes(state, crtc);
		if (ret != 0)
			return ret;

		if (crtc_state->enable != has_connectors) {
			DRM_DEBUG_ATOMIC("[CRTC:%d:%s] enabled/connectors mismatch\n",
					 crtc->base.id, crtc->name);

			return -EINVAL;
		}
	}

	return mode_fixup(state);
}
EXPORT_SYMBOL(drm_atomic_helper_check_modeset);

/**
 * drm_atomic_helper_check_planes - validate state object for planes changes
 * @dev: DRM device
 * @state: the driver state object
 *
 * Check the state object to see if the requested state is physically possible.
 * This does all the plane update related checks using by calling into the
 * ->atomic_check hooks provided by the driver.
 *
 * It also sets crtc_state->planes_changed to indicate that a crtc has
 * updated planes.
 *
 * RETURNS:
 * Zero for success or -errno
 */
int
drm_atomic_helper_check_planes(struct drm_device *dev,
			       struct drm_atomic_state *state)
{
	struct drm_crtc *crtc;
	struct drm_crtc_state *crtc_state;
	struct drm_plane *plane;
	struct drm_plane_state *plane_state;
	int i, ret = 0;

	for_each_plane_in_state(state, plane, plane_state, i) {
		const struct drm_plane_helper_funcs *funcs;

		funcs = plane->helper_private;

		drm_atomic_helper_plane_changed(state, plane_state, plane);

		if (!funcs || !funcs->atomic_check)
			continue;

		ret = funcs->atomic_check(plane, plane_state);
		if (ret) {
			DRM_DEBUG_ATOMIC("[PLANE:%d:%s] atomic driver check failed\n",
					 plane->base.id, plane->name);
			return ret;
		}
	}

	for_each_crtc_in_state(state, crtc, crtc_state, i) {
		const struct drm_crtc_helper_funcs *funcs;

		funcs = crtc->helper_private;

		if (!funcs || !funcs->atomic_check)
			continue;

		ret = funcs->atomic_check(crtc, crtc_state);
		if (ret) {
			DRM_DEBUG_ATOMIC("[CRTC:%d:%s] atomic driver check failed\n",
					 crtc->base.id, crtc->name);
			return ret;
		}
	}

	return ret;
}
EXPORT_SYMBOL(drm_atomic_helper_check_planes);

/**
 * drm_atomic_helper_check - validate state object
 * @dev: DRM device
 * @state: the driver state object
 *
 * Check the state object to see if the requested state is physically possible.
 * Only crtcs and planes have check callbacks, so for any additional (global)
 * checking that a driver needs it can simply wrap that around this function.
 * Drivers without such needs can directly use this as their ->atomic_check()
 * callback.
 *
 * This just wraps the two parts of the state checking for planes and modeset
 * state in the default order: First it calls drm_atomic_helper_check_modeset()
 * and then drm_atomic_helper_check_planes(). The assumption is that the
 * ->atomic_check functions depend upon an updated adjusted_mode.clock to
 * e.g. properly compute watermarks.
 *
 * RETURNS:
 * Zero for success or -errno
 */
int drm_atomic_helper_check(struct drm_device *dev,
			    struct drm_atomic_state *state)
{
	int ret;

	ret = drm_atomic_helper_check_modeset(dev, state);
	if (ret)
		return ret;

	ret = drm_atomic_helper_check_planes(dev, state);
	if (ret)
		return ret;

	return ret;
}
EXPORT_SYMBOL(drm_atomic_helper_check);

static void
disable_outputs(struct drm_device *dev, struct drm_atomic_state *old_state)
{
	struct drm_connector *connector;
	struct drm_connector_state *old_conn_state;
	struct drm_crtc *crtc;
	struct drm_crtc_state *old_crtc_state;
	int i;

	for_each_connector_in_state(old_state, connector, old_conn_state, i) {
		const struct drm_encoder_helper_funcs *funcs;
		struct drm_encoder *encoder;

		/* Shut down everything that's in the changeset and currently
		 * still on. So need to check the old, saved state. */
		if (!old_conn_state->crtc)
			continue;

		old_crtc_state = drm_atomic_get_existing_crtc_state(old_state,
								    old_conn_state->crtc);

		if (!old_crtc_state->active ||
		    !drm_atomic_crtc_needs_modeset(old_conn_state->crtc->state))
			continue;

		encoder = old_conn_state->best_encoder;

		/* We shouldn't get this far if we didn't previously have
		 * an encoder.. but WARN_ON() rather than explode.
		 */
		if (WARN_ON(!encoder))
			continue;

		funcs = encoder->helper_private;

		DRM_DEBUG_ATOMIC("disabling [ENCODER:%d:%s]\n",
				 encoder->base.id, encoder->name);

		/*
		 * Each encoder has at most one connector (since we always steal
		 * it away), so we won't call disable hooks twice.
		 */
		drm_bridge_disable(encoder->bridge);

		/* Right function depends upon target state. */
		if (funcs) {
			if (connector->state->crtc && funcs->prepare)
				funcs->prepare(encoder);
			else if (funcs->disable)
				funcs->disable(encoder);
			else if (funcs->dpms)
				funcs->dpms(encoder, DRM_MODE_DPMS_OFF);
		}

		drm_bridge_post_disable(encoder->bridge);
	}

	for_each_crtc_in_state(old_state, crtc, old_crtc_state, i) {
		const struct drm_crtc_helper_funcs *funcs;

		/* Shut down everything that needs a full modeset. */
		if (!drm_atomic_crtc_needs_modeset(crtc->state))
			continue;

		if (!old_crtc_state->active)
			continue;

		funcs = crtc->helper_private;

		DRM_DEBUG_ATOMIC("disabling [CRTC:%d:%s]\n",
				 crtc->base.id, crtc->name);


		/* Right function depends upon target state. */
		if (crtc->state->enable && funcs->prepare)
			funcs->prepare(crtc);
		else if (funcs->atomic_disable)
			funcs->atomic_disable(crtc, old_crtc_state);
		else if (funcs->disable)
			funcs->disable(crtc);
		else
			funcs->dpms(crtc, DRM_MODE_DPMS_OFF);
	}
}

/**
 * drm_atomic_helper_update_legacy_modeset_state - update legacy modeset state
 * @dev: DRM device
 * @old_state: atomic state object with old state structures
 *
 * This function updates all the various legacy modeset state pointers in
 * connectors, encoders and crtcs. It also updates the timestamping constants
 * used for precise vblank timestamps by calling
 * drm_calc_timestamping_constants().
 *
 * Drivers can use this for building their own atomic commit if they don't have
 * a pure helper-based modeset implementation.
 */
void
drm_atomic_helper_update_legacy_modeset_state(struct drm_device *dev,
					      struct drm_atomic_state *old_state)
{
	struct drm_connector *connector;
	struct drm_connector_state *old_conn_state;
	struct drm_crtc *crtc;
	struct drm_crtc_state *old_crtc_state;
	int i;

	/* clear out existing links and update dpms */
	for_each_connector_in_state(old_state, connector, old_conn_state, i) {
		if (connector->encoder) {
			WARN_ON(!connector->encoder->crtc);

			connector->encoder->crtc = NULL;
			connector->encoder = NULL;
		}

		crtc = connector->state->crtc;
		if ((!crtc && old_conn_state->crtc) ||
		    (crtc && drm_atomic_crtc_needs_modeset(crtc->state))) {
			struct drm_property *dpms_prop =
				dev->mode_config.dpms_property;
			int mode = DRM_MODE_DPMS_OFF;

			if (crtc && crtc->state->active)
				mode = DRM_MODE_DPMS_ON;

			connector->dpms = mode;
			drm_object_property_set_value(&connector->base,
						      dpms_prop, mode);
		}
	}

	/* set new links */
	for_each_connector_in_state(old_state, connector, old_conn_state, i) {
		if (!connector->state->crtc)
			continue;

		if (WARN_ON(!connector->state->best_encoder))
			continue;

		connector->encoder = connector->state->best_encoder;
		connector->encoder->crtc = connector->state->crtc;
	}

	/* set legacy state in the crtc structure */
	for_each_crtc_in_state(old_state, crtc, old_crtc_state, i) {
		struct drm_plane *primary = crtc->primary;

		crtc->mode = crtc->state->mode;
		crtc->enabled = crtc->state->enable;

		if (drm_atomic_get_existing_plane_state(old_state, primary) &&
		    primary->state->crtc == crtc) {
			crtc->x = primary->state->src_x >> 16;
			crtc->y = primary->state->src_y >> 16;
		}

		if (crtc->state->enable)
			drm_calc_timestamping_constants(crtc,
							&crtc->state->adjusted_mode);
	}
}
EXPORT_SYMBOL(drm_atomic_helper_update_legacy_modeset_state);

static void
crtc_set_mode(struct drm_device *dev, struct drm_atomic_state *old_state)
{
	struct drm_crtc *crtc;
	struct drm_crtc_state *old_crtc_state;
	struct drm_connector *connector;
	struct drm_connector_state *old_conn_state;
	int i;

	for_each_crtc_in_state(old_state, crtc, old_crtc_state, i) {
		const struct drm_crtc_helper_funcs *funcs;

		if (!crtc->state->mode_changed)
			continue;

		funcs = crtc->helper_private;

		if (crtc->state->enable && funcs->mode_set_nofb) {
			DRM_DEBUG_ATOMIC("modeset on [CRTC:%d:%s]\n",
					 crtc->base.id, crtc->name);

			funcs->mode_set_nofb(crtc);
		}
	}

	for_each_connector_in_state(old_state, connector, old_conn_state, i) {
		const struct drm_encoder_helper_funcs *funcs;
		struct drm_crtc_state *new_crtc_state;
		struct drm_encoder *encoder;
		struct drm_display_mode *mode, *adjusted_mode;

		if (!connector->state->best_encoder)
			continue;

		encoder = connector->state->best_encoder;
		funcs = encoder->helper_private;
		new_crtc_state = connector->state->crtc->state;
		mode = &new_crtc_state->mode;
		adjusted_mode = &new_crtc_state->adjusted_mode;

		if (!new_crtc_state->mode_changed)
			continue;

		DRM_DEBUG_ATOMIC("modeset on [ENCODER:%d:%s]\n",
				 encoder->base.id, encoder->name);

		/*
		 * Each encoder has at most one connector (since we always steal
		 * it away), so we won't call mode_set hooks twice.
		 */
		if (funcs && funcs->atomic_mode_set) {
			funcs->atomic_mode_set(encoder, new_crtc_state,
					       connector->state);
		} else if (funcs && funcs->mode_set) {
			funcs->mode_set(encoder, mode, adjusted_mode);
		}

		drm_bridge_mode_set(encoder->bridge, mode, adjusted_mode);
	}
}

/**
 * drm_atomic_helper_commit_modeset_disables - modeset commit to disable outputs
 * @dev: DRM device
 * @old_state: atomic state object with old state structures
 *
 * This function shuts down all the outputs that need to be shut down and
 * prepares them (if required) with the new mode.
 *
 * For compatibility with legacy crtc helpers this should be called before
 * drm_atomic_helper_commit_planes(), which is what the default commit function
 * does. But drivers with different needs can group the modeset commits together
 * and do the plane commits at the end. This is useful for drivers doing runtime
 * PM since planes updates then only happen when the CRTC is actually enabled.
 */
void drm_atomic_helper_commit_modeset_disables(struct drm_device *dev,
					       struct drm_atomic_state *old_state)
{
	disable_outputs(dev, old_state);

	drm_atomic_helper_update_legacy_modeset_state(dev, old_state);

	crtc_set_mode(dev, old_state);
}
EXPORT_SYMBOL(drm_atomic_helper_commit_modeset_disables);

/**
 * drm_atomic_helper_commit_modeset_enables - modeset commit to enable outputs
 * @dev: DRM device
 * @old_state: atomic state object with old state structures
 *
 * This function enables all the outputs with the new configuration which had to
 * be turned off for the update.
 *
 * For compatibility with legacy crtc helpers this should be called after
 * drm_atomic_helper_commit_planes(), which is what the default commit function
 * does. But drivers with different needs can group the modeset commits together
 * and do the plane commits at the end. This is useful for drivers doing runtime
 * PM since planes updates then only happen when the CRTC is actually enabled.
 */
void drm_atomic_helper_commit_modeset_enables(struct drm_device *dev,
					      struct drm_atomic_state *old_state)
{
	struct drm_crtc *crtc;
	struct drm_crtc_state *old_crtc_state;
	struct drm_connector *connector;
	struct drm_connector_state *old_conn_state;
	int i;

	for_each_crtc_in_state(old_state, crtc, old_crtc_state, i) {
		const struct drm_crtc_helper_funcs *funcs;

		/* Need to filter out CRTCs where only planes change. */
		if (!drm_atomic_crtc_needs_modeset(crtc->state))
			continue;

		if (!crtc->state->active)
			continue;

		funcs = crtc->helper_private;

		if (crtc->state->enable) {
			DRM_DEBUG_ATOMIC("enabling [CRTC:%d:%s]\n",
					 crtc->base.id, crtc->name);

			if (funcs->enable)
				funcs->enable(crtc);
			else
				funcs->commit(crtc);
		}
	}

	for_each_connector_in_state(old_state, connector, old_conn_state, i) {
		const struct drm_encoder_helper_funcs *funcs;
		struct drm_encoder *encoder;

		if (!connector->state->best_encoder)
			continue;

		if (!connector->state->crtc->state->active ||
		    !drm_atomic_crtc_needs_modeset(connector->state->crtc->state))
			continue;

		encoder = connector->state->best_encoder;
		funcs = encoder->helper_private;

		DRM_DEBUG_ATOMIC("enabling [ENCODER:%d:%s]\n",
				 encoder->base.id, encoder->name);

		/*
		 * Each encoder has at most one connector (since we always steal
		 * it away), so we won't call enable hooks twice.
		 */
		drm_bridge_pre_enable(encoder->bridge);

		if (funcs) {
			if (funcs->enable)
				funcs->enable(encoder);
			else if (funcs->commit)
				funcs->commit(encoder);
		}

		drm_bridge_enable(encoder->bridge);
	}
}
EXPORT_SYMBOL(drm_atomic_helper_commit_modeset_enables);

/**
 * drm_atomic_helper_wait_for_fences - wait for fences stashed in plane state
 * @dev: DRM device
 * @state: atomic state object with old state structures
 * @pre_swap: If true, do an interruptible wait, and @state is the new state.
 * 	Otherwise @state is the old state.
 *
 * For implicit sync, driver should fish the exclusive fence out from the
 * incoming fb's and stash it in the drm_plane_state.  This is called after
 * drm_atomic_helper_swap_state() so it uses the current plane state (and
 * just uses the atomic state to find the changed planes)
 *
<<<<<<< HEAD
=======
 * Note that @pre_swap is needed since the point where we block for fences moves
 * around depending upon whether an atomic commit is blocking or
 * non-blocking. For async commit all waiting needs to happen after
 * drm_atomic_helper_swap_state() is called, but for synchronous commits we want
 * to wait **before** we do anything that can't be easily rolled back. That is
 * before we call drm_atomic_helper_swap_state().
 *
>>>>>>> eb6f771b
 * Returns zero if success or < 0 if dma_fence_wait() fails.
 */
int drm_atomic_helper_wait_for_fences(struct drm_device *dev,
				      struct drm_atomic_state *state,
				      bool pre_swap)
{
	struct drm_plane *plane;
	struct drm_plane_state *plane_state;
	int i, ret;

	for_each_plane_in_state(state, plane, plane_state, i) {
		if (!pre_swap)
			plane_state = plane->state;

		if (!plane_state->fence)
			continue;

		WARN_ON(!plane_state->fb);

		/*
		 * If waiting for fences pre-swap (ie: nonblock), userspace can
		 * still interrupt the operation. Instead of blocking until the
		 * timer expires, make the wait interruptible.
		 */
		ret = dma_fence_wait(plane_state->fence, pre_swap);
		if (ret)
			return ret;

		dma_fence_put(plane_state->fence);
		plane_state->fence = NULL;
	}

	return 0;
}
EXPORT_SYMBOL(drm_atomic_helper_wait_for_fences);

/**
 * drm_atomic_helper_framebuffer_changed - check if framebuffer has changed
 * @dev: DRM device
 * @old_state: atomic state object with old state structures
 * @crtc: DRM crtc
 *
 * Checks whether the framebuffer used for this CRTC changes as a result of
 * the atomic update.  This is useful for drivers which cannot use
 * drm_atomic_helper_wait_for_vblanks() and need to reimplement its
 * functionality.
 *
 * Returns:
 * true if the framebuffer changed.
 */
bool drm_atomic_helper_framebuffer_changed(struct drm_device *dev,
					   struct drm_atomic_state *old_state,
					   struct drm_crtc *crtc)
{
	struct drm_plane *plane;
	struct drm_plane_state *old_plane_state;
	int i;

	for_each_plane_in_state(old_state, plane, old_plane_state, i) {
		if (plane->state->crtc != crtc &&
		    old_plane_state->crtc != crtc)
			continue;

		if (plane->state->fb != old_plane_state->fb)
			return true;
	}

	return false;
}
EXPORT_SYMBOL(drm_atomic_helper_framebuffer_changed);

/**
 * drm_atomic_helper_wait_for_vblanks - wait for vblank on crtcs
 * @dev: DRM device
 * @old_state: atomic state object with old state structures
 *
 * Helper to, after atomic commit, wait for vblanks on all effected
 * crtcs (ie. before cleaning up old framebuffers using
 * drm_atomic_helper_cleanup_planes()). It will only wait on crtcs where the
 * framebuffers have actually changed to optimize for the legacy cursor and
 * plane update use-case.
 */
void
drm_atomic_helper_wait_for_vblanks(struct drm_device *dev,
		struct drm_atomic_state *old_state)
{
	struct drm_crtc *crtc;
	struct drm_crtc_state *old_crtc_state;
	int i, ret;

	for_each_crtc_in_state(old_state, crtc, old_crtc_state, i) {
		/* No one cares about the old state, so abuse it for tracking
		 * and store whether we hold a vblank reference (and should do a
		 * vblank wait) in the ->enable boolean. */
		old_crtc_state->enable = false;

		if (!crtc->state->enable)
			continue;

		/* Legacy cursor ioctls are completely unsynced, and userspace
		 * relies on that (by doing tons of cursor updates). */
		if (old_state->legacy_cursor_update)
			continue;

		if (!drm_atomic_helper_framebuffer_changed(dev,
				old_state, crtc))
			continue;

		ret = drm_crtc_vblank_get(crtc);
		if (ret != 0)
			continue;

		old_crtc_state->enable = true;
		old_crtc_state->last_vblank_count = drm_crtc_vblank_count(crtc);
	}

	for_each_crtc_in_state(old_state, crtc, old_crtc_state, i) {
		if (!old_crtc_state->enable)
			continue;

		ret = wait_event_timeout(dev->vblank[i].queue,
				old_crtc_state->last_vblank_count !=
					drm_crtc_vblank_count(crtc),
				msecs_to_jiffies(50));

		WARN(!ret, "[CRTC:%d] vblank wait timed out\n", crtc->base.id);

		drm_crtc_vblank_put(crtc);
	}
}
EXPORT_SYMBOL(drm_atomic_helper_wait_for_vblanks);

/**
 * drm_atomic_helper_commit_tail - commit atomic update to hardware
 * @old_state: atomic state object with old state structures
 *
 * This is the default implemenation for the ->atomic_commit_tail() hook of the
 * &drm_mode_config_helper_funcs vtable.
 *
 * Note that the default ordering of how the various stages are called is to
 * match the legacy modeset helper library closest. One peculiarity of that is
 * that it doesn't mesh well with runtime PM at all.
 *
 * For drivers supporting runtime PM the recommended sequence is instead ::
 *
 *     drm_atomic_helper_commit_modeset_disables(dev, old_state);
 *
 *     drm_atomic_helper_commit_modeset_enables(dev, old_state);
 *
 *     drm_atomic_helper_commit_planes(dev, old_state,
 *                                     DRM_PLANE_COMMIT_ACTIVE_ONLY);
 *
 * for committing the atomic update to hardware.  See the kerneldoc entries for
 * these three functions for more details.
 */
void drm_atomic_helper_commit_tail(struct drm_atomic_state *old_state)
{
	struct drm_device *dev = old_state->dev;

	drm_atomic_helper_commit_modeset_disables(dev, old_state);

	drm_atomic_helper_commit_planes(dev, old_state, 0);

	drm_atomic_helper_commit_modeset_enables(dev, old_state);

	drm_atomic_helper_commit_hw_done(old_state);

	drm_atomic_helper_wait_for_vblanks(dev, old_state);

	drm_atomic_helper_cleanup_planes(dev, old_state);
}
EXPORT_SYMBOL(drm_atomic_helper_commit_tail);

static void commit_tail(struct drm_atomic_state *old_state)
{
	struct drm_device *dev = old_state->dev;
	struct drm_mode_config_helper_funcs *funcs;

	funcs = dev->mode_config.helper_private;

	drm_atomic_helper_wait_for_fences(dev, old_state, false);

	drm_atomic_helper_wait_for_dependencies(old_state);

	if (funcs && funcs->atomic_commit_tail)
		funcs->atomic_commit_tail(old_state);
	else
		drm_atomic_helper_commit_tail(old_state);

	drm_atomic_helper_commit_cleanup_done(old_state);

<<<<<<< HEAD
	drm_atomic_state_put(state);
=======
	drm_atomic_state_put(old_state);
>>>>>>> eb6f771b
}

static void commit_work(struct work_struct *work)
{
	struct drm_atomic_state *state = container_of(work,
						      struct drm_atomic_state,
						      commit_work);
	commit_tail(state);
}

/**
 * drm_atomic_helper_commit - commit validated state object
 * @dev: DRM device
 * @state: the driver state object
 * @nonblock: whether nonblocking behavior is requested.
 *
 * This function commits a with drm_atomic_helper_check() pre-validated state
 * object. This can still fail when e.g. the framebuffer reservation fails. This
 * function implements nonblocking commits, using
 * drm_atomic_helper_setup_commit() and related functions.
 *
 * Note that right now this function does not support nonblocking commits, hence
 * driver writers must implement their own version for now.
 *
 * Committing the actual hardware state is done through the
 * ->atomic_commit_tail() callback of the &drm_mode_config_helper_funcs vtable,
 * or it's default implementation drm_atomic_helper_commit_tail().
 *
 * RETURNS:
 * Zero for success or -errno.
 */
int drm_atomic_helper_commit(struct drm_device *dev,
			     struct drm_atomic_state *state,
			     bool nonblock)
{
	int ret;

	ret = drm_atomic_helper_setup_commit(state, nonblock);
	if (ret)
		return ret;

	INIT_WORK(&state->commit_work, commit_work);

	ret = drm_atomic_helper_prepare_planes(dev, state);
	if (ret)
		return ret;

	if (!nonblock) {
		ret = drm_atomic_helper_wait_for_fences(dev, state, true);
		if (ret)
			return ret;
	}

	/*
	 * This is the point of no return - everything below never fails except
	 * when the hw goes bonghits. Which means we can commit the new state on
	 * the software side now.
	 */

	drm_atomic_helper_swap_state(state, true);

	/*
	 * Everything below can be run asynchronously without the need to grab
	 * any modeset locks at all under one condition: It must be guaranteed
	 * that the asynchronous work has either been cancelled (if the driver
	 * supports it, which at least requires that the framebuffers get
	 * cleaned up with drm_atomic_helper_cleanup_planes()) or completed
	 * before the new state gets committed on the software side with
	 * drm_atomic_helper_swap_state().
	 *
	 * This scheme allows new atomic state updates to be prepared and
	 * checked in parallel to the asynchronous completion of the previous
	 * update. Which is important since compositors need to figure out the
	 * composition of the next frame right after having submitted the
	 * current layout.
	 *
	 * NOTE: Commit work has multiple phases, first hardware commit, then
	 * cleanup. We want them to overlap, hence need system_unbound_wq to
	 * make sure work items don't artifically stall on each another.
	 */

	drm_atomic_state_get(state);
	if (nonblock)
		queue_work(system_unbound_wq, &state->commit_work);
	else
		commit_tail(state);

	return 0;
}
EXPORT_SYMBOL(drm_atomic_helper_commit);

/**
 * DOC: implementing nonblocking commit
 *
 * Nonblocking atomic commits have to be implemented in the following sequence:
 *
 * 1. Run drm_atomic_helper_prepare_planes() first. This is the only function
 * which commit needs to call which can fail, so we want to run it first and
 * synchronously.
 *
 * 2. Synchronize with any outstanding nonblocking commit worker threads which
 * might be affected the new state update. This can be done by either cancelling
 * or flushing the work items, depending upon whether the driver can deal with
 * cancelled updates. Note that it is important to ensure that the framebuffer
 * cleanup is still done when cancelling.
 *
 * Asynchronous workers need to have sufficient parallelism to be able to run
 * different atomic commits on different CRTCs in parallel. The simplest way to
 * achive this is by running them on the &system_unbound_wq work queue. Note
 * that drivers are not required to split up atomic commits and run an
 * individual commit in parallel - userspace is supposed to do that if it cares.
 * But it might be beneficial to do that for modesets, since those necessarily
 * must be done as one global operation, and enabling or disabling a CRTC can
 * take a long time. But even that is not required.
 *
 * 3. The software state is updated synchronously with
 * drm_atomic_helper_swap_state(). Doing this under the protection of all modeset
 * locks means concurrent callers never see inconsistent state. And doing this
 * while it's guaranteed that no relevant nonblocking worker runs means that
 * nonblocking workers do not need grab any locks. Actually they must not grab
 * locks, for otherwise the work flushing will deadlock.
 *
 * 4. Schedule a work item to do all subsequent steps, using the split-out
 * commit helpers: a) pre-plane commit b) plane commit c) post-plane commit and
 * then cleaning up the framebuffers after the old framebuffer is no longer
 * being displayed.
 *
 * The above scheme is implemented in the atomic helper libraries in
 * drm_atomic_helper_commit() using a bunch of helper functions. See
 * drm_atomic_helper_setup_commit() for a starting point.
 */

static int stall_checks(struct drm_crtc *crtc, bool nonblock)
{
	struct drm_crtc_commit *commit, *stall_commit = NULL;
	bool completed = true;
	int i;
	long ret = 0;

	spin_lock(&crtc->commit_lock);
	i = 0;
	list_for_each_entry(commit, &crtc->commit_list, commit_entry) {
		if (i == 0) {
			completed = try_wait_for_completion(&commit->flip_done);
			/* Userspace is not allowed to get ahead of the previous
			 * commit with nonblocking ones. */
			if (!completed && nonblock) {
				spin_unlock(&crtc->commit_lock);
				return -EBUSY;
			}
		} else if (i == 1) {
			stall_commit = commit;
			drm_crtc_commit_get(stall_commit);
			break;
		}

		i++;
	}
	spin_unlock(&crtc->commit_lock);

	if (!stall_commit)
		return 0;

	/* We don't want to let commits get ahead of cleanup work too much,
	 * stalling on 2nd previous commit means triple-buffer won't ever stall.
	 */
	ret = wait_for_completion_interruptible_timeout(&stall_commit->cleanup_done,
							10*HZ);
	if (ret == 0)
		DRM_ERROR("[CRTC:%d:%s] cleanup_done timed out\n",
			  crtc->base.id, crtc->name);

	drm_crtc_commit_put(stall_commit);

	return ret < 0 ? ret : 0;
}

/**
 * drm_atomic_helper_setup_commit - setup possibly nonblocking commit
 * @state: new modeset state to be committed
 * @nonblock: whether nonblocking behavior is requested.
 *
 * This function prepares @state to be used by the atomic helper's support for
 * nonblocking commits. Drivers using the nonblocking commit infrastructure
 * should always call this function from their ->atomic_commit hook.
 *
 * To be able to use this support drivers need to use a few more helper
 * functions. drm_atomic_helper_wait_for_dependencies() must be called before
 * actually committing the hardware state, and for nonblocking commits this call
 * must be placed in the async worker. See also drm_atomic_helper_swap_state()
 * and it's stall parameter, for when a driver's commit hooks look at the
 * ->state pointers of struct &drm_crtc, &drm_plane or &drm_connector directly.
 *
 * Completion of the hardware commit step must be signalled using
 * drm_atomic_helper_commit_hw_done(). After this step the driver is not allowed
 * to read or change any permanent software or hardware modeset state. The only
 * exception is state protected by other means than &drm_modeset_lock locks.
 * Only the free standing @state with pointers to the old state structures can
 * be inspected, e.g. to clean up old buffers using
 * drm_atomic_helper_cleanup_planes().
 *
 * At the very end, before cleaning up @state drivers must call
 * drm_atomic_helper_commit_cleanup_done().
 *
 * This is all implemented by in drm_atomic_helper_commit(), giving drivers a
 * complete and esay-to-use default implementation of the atomic_commit() hook.
 *
 * The tracking of asynchronously executed and still pending commits is done
 * using the core structure &drm_crtc_commit.
 *
 * By default there's no need to clean up resources allocated by this function
 * explicitly: drm_atomic_state_default_clear() will take care of that
 * automatically.
 *
 * Returns:
 *
 * 0 on success. -EBUSY when userspace schedules nonblocking commits too fast,
 * -ENOMEM on allocation failures and -EINTR when a signal is pending.
 */
int drm_atomic_helper_setup_commit(struct drm_atomic_state *state,
				   bool nonblock)
{
	struct drm_crtc *crtc;
	struct drm_crtc_state *crtc_state;
	struct drm_crtc_commit *commit;
	int i, ret;

	for_each_crtc_in_state(state, crtc, crtc_state, i) {
		commit = kzalloc(sizeof(*commit), GFP_KERNEL);
		if (!commit)
			return -ENOMEM;

		init_completion(&commit->flip_done);
		init_completion(&commit->hw_done);
		init_completion(&commit->cleanup_done);
		INIT_LIST_HEAD(&commit->commit_entry);
		kref_init(&commit->ref);
		commit->crtc = crtc;

		state->crtcs[i].commit = commit;

		ret = stall_checks(crtc, nonblock);
		if (ret)
			return ret;

		/* Drivers only send out events when at least either current or
		 * new CRTC state is active. Complete right away if everything
		 * stays off. */
		if (!crtc->state->active && !crtc_state->active) {
			complete_all(&commit->flip_done);
			continue;
		}

		/* Legacy cursor updates are fully unsynced. */
		if (state->legacy_cursor_update) {
			complete_all(&commit->flip_done);
			continue;
		}

		if (!crtc_state->event) {
			commit->event = kzalloc(sizeof(*commit->event),
						GFP_KERNEL);
			if (!commit->event)
				return -ENOMEM;

			crtc_state->event = commit->event;
		}

		crtc_state->event->base.completion = &commit->flip_done;
	}

	return 0;
}
EXPORT_SYMBOL(drm_atomic_helper_setup_commit);


static struct drm_crtc_commit *preceeding_commit(struct drm_crtc *crtc)
{
	struct drm_crtc_commit *commit;
	int i = 0;

	list_for_each_entry(commit, &crtc->commit_list, commit_entry) {
		/* skip the first entry, that's the current commit */
		if (i == 1)
			return commit;
		i++;
	}

	return NULL;
}

/**
 * drm_atomic_helper_wait_for_dependencies - wait for required preceeding commits
 * @old_state: atomic state object with old state structures
 *
 * This function waits for all preceeding commits that touch the same CRTC as
 * @old_state to both be committed to the hardware (as signalled by
 * drm_atomic_helper_commit_hw_done) and executed by the hardware (as signalled
 * by calling drm_crtc_vblank_send_event on the event member of
 * &drm_crtc_state).
 *
 * This is part of the atomic helper support for nonblocking commits, see
 * drm_atomic_helper_setup_commit() for an overview.
 */
void drm_atomic_helper_wait_for_dependencies(struct drm_atomic_state *old_state)
{
	struct drm_crtc *crtc;
	struct drm_crtc_state *crtc_state;
	struct drm_crtc_commit *commit;
	int i;
	long ret;

	for_each_crtc_in_state(old_state, crtc, crtc_state, i) {
		spin_lock(&crtc->commit_lock);
		commit = preceeding_commit(crtc);
		if (commit)
			drm_crtc_commit_get(commit);
		spin_unlock(&crtc->commit_lock);

		if (!commit)
			continue;

		ret = wait_for_completion_timeout(&commit->hw_done,
						  10*HZ);
		if (ret == 0)
			DRM_ERROR("[CRTC:%d:%s] hw_done timed out\n",
				  crtc->base.id, crtc->name);

		/* Currently no support for overwriting flips, hence
		 * stall for previous one to execute completely. */
		ret = wait_for_completion_timeout(&commit->flip_done,
						  10*HZ);
		if (ret == 0)
			DRM_ERROR("[CRTC:%d:%s] flip_done timed out\n",
				  crtc->base.id, crtc->name);

		drm_crtc_commit_put(commit);
	}
}
EXPORT_SYMBOL(drm_atomic_helper_wait_for_dependencies);

/**
 * drm_atomic_helper_commit_hw_done - setup possible nonblocking commit
 * @old_state: atomic state object with old state structures
 *
 * This function is used to signal completion of the hardware commit step. After
 * this step the driver is not allowed to read or change any permanent software
 * or hardware modeset state. The only exception is state protected by other
 * means than &drm_modeset_lock locks.
 *
 * Drivers should try to postpone any expensive or delayed cleanup work after
 * this function is called.
 *
 * This is part of the atomic helper support for nonblocking commits, see
 * drm_atomic_helper_setup_commit() for an overview.
 */
void drm_atomic_helper_commit_hw_done(struct drm_atomic_state *old_state)
{
	struct drm_crtc *crtc;
	struct drm_crtc_state *crtc_state;
	struct drm_crtc_commit *commit;
	int i;

	for_each_crtc_in_state(old_state, crtc, crtc_state, i) {
		commit = old_state->crtcs[i].commit;
		if (!commit)
			continue;

		/* backend must have consumed any event by now */
		WARN_ON(crtc->state->event);
		spin_lock(&crtc->commit_lock);
		complete_all(&commit->hw_done);
		spin_unlock(&crtc->commit_lock);
	}
}
EXPORT_SYMBOL(drm_atomic_helper_commit_hw_done);

/**
 * drm_atomic_helper_commit_cleanup_done - signal completion of commit
 * @old_state: atomic state object with old state structures
 *
<<<<<<< HEAD
 * This signals completion of the atomic update @state, including any cleanup
 * work. If used, it must be called right before calling
=======
 * This signals completion of the atomic update @old_state, including any
 * cleanup work. If used, it must be called right before calling
>>>>>>> eb6f771b
 * drm_atomic_state_put().
 *
 * This is part of the atomic helper support for nonblocking commits, see
 * drm_atomic_helper_setup_commit() for an overview.
 */
void drm_atomic_helper_commit_cleanup_done(struct drm_atomic_state *old_state)
{
	struct drm_crtc *crtc;
	struct drm_crtc_state *crtc_state;
	struct drm_crtc_commit *commit;
	int i;
	long ret;

	for_each_crtc_in_state(old_state, crtc, crtc_state, i) {
		commit = old_state->crtcs[i].commit;
		if (WARN_ON(!commit))
			continue;

		spin_lock(&crtc->commit_lock);
		complete_all(&commit->cleanup_done);
		WARN_ON(!try_wait_for_completion(&commit->hw_done));

		/* commit_list borrows our reference, need to remove before we
		 * clean up our drm_atomic_state. But only after it actually
		 * completed, otherwise subsequent commits won't stall properly. */
		if (try_wait_for_completion(&commit->flip_done))
			goto del_commit;

		spin_unlock(&crtc->commit_lock);

		/* We must wait for the vblank event to signal our completion
		 * before releasing our reference, since the vblank work does
		 * not hold a reference of its own. */
		ret = wait_for_completion_timeout(&commit->flip_done,
						  10*HZ);
		if (ret == 0)
			DRM_ERROR("[CRTC:%d:%s] flip_done timed out\n",
				  crtc->base.id, crtc->name);

		spin_lock(&crtc->commit_lock);
del_commit:
		list_del(&commit->commit_entry);
		spin_unlock(&crtc->commit_lock);
	}
}
EXPORT_SYMBOL(drm_atomic_helper_commit_cleanup_done);

/**
 * drm_atomic_helper_prepare_planes - prepare plane resources before commit
 * @dev: DRM device
 * @state: atomic state object with new state structures
 *
 * This function prepares plane state, specifically framebuffers, for the new
 * configuration. If any failure is encountered this function will call
 * ->cleanup_fb on any already successfully prepared framebuffer.
 *
 * Returns:
 * 0 on success, negative error code on failure.
 */
int drm_atomic_helper_prepare_planes(struct drm_device *dev,
				     struct drm_atomic_state *state)
{
	struct drm_plane *plane;
	struct drm_plane_state *plane_state;
	int ret, i, j;

	for_each_plane_in_state(state, plane, plane_state, i) {
		const struct drm_plane_helper_funcs *funcs;

		funcs = plane->helper_private;

		if (!drm_atomic_helper_framebuffer_changed(dev, state, plane_state->crtc))
			continue;

		if (funcs->prepare_fb) {
			ret = funcs->prepare_fb(plane, plane_state);
			if (ret)
				goto fail;
		}
	}

	return 0;

fail:
	for_each_plane_in_state(state, plane, plane_state, j) {
		const struct drm_plane_helper_funcs *funcs;

		if (j >= i)
			continue;

		if (!drm_atomic_helper_framebuffer_changed(dev, state, plane_state->crtc))
			continue;

		funcs = plane->helper_private;

		if (funcs->cleanup_fb)
			funcs->cleanup_fb(plane, plane_state);
	}

	return ret;
}
EXPORT_SYMBOL(drm_atomic_helper_prepare_planes);

static bool plane_crtc_active(const struct drm_plane_state *state)
{
	return state->crtc && state->crtc->state->active;
}

/**
 * drm_atomic_helper_commit_planes - commit plane state
 * @dev: DRM device
 * @old_state: atomic state object with old state structures
 * @flags: flags for committing plane state
 *
 * This function commits the new plane state using the plane and atomic helper
 * functions for planes and crtcs. It assumes that the atomic state has already
 * been pushed into the relevant object state pointers, since this step can no
 * longer fail.
 *
 * It still requires the global state object @old_state to know which planes and
 * crtcs need to be updated though.
 *
 * Note that this function does all plane updates across all CRTCs in one step.
 * If the hardware can't support this approach look at
 * drm_atomic_helper_commit_planes_on_crtc() instead.
 *
 * Plane parameters can be updated by applications while the associated CRTC is
 * disabled. The DRM/KMS core will store the parameters in the plane state,
 * which will be available to the driver when the CRTC is turned on. As a result
 * most drivers don't need to be immediately notified of plane updates for a
 * disabled CRTC.
 *
 * Unless otherwise needed, drivers are advised to set the ACTIVE_ONLY flag in
 * @flags in order not to receive plane update notifications related to a
 * disabled CRTC. This avoids the need to manually ignore plane updates in
 * driver code when the driver and/or hardware can't or just don't need to deal
 * with updates on disabled CRTCs, for example when supporting runtime PM.
 *
 * Drivers may set the NO_DISABLE_AFTER_MODESET flag in @flags if the relevant
 * display controllers require to disable a CRTC's planes when the CRTC is
 * disabled. This function would skip the ->atomic_disable call for a plane if
 * the CRTC of the old plane state needs a modesetting operation. Of course,
 * the drivers need to disable the planes in their CRTC disable callbacks
 * since no one else would do that.
 *
 * The drm_atomic_helper_commit() default implementation doesn't set the
 * ACTIVE_ONLY flag to most closely match the behaviour of the legacy helpers.
 * This should not be copied blindly by drivers.
 */
void drm_atomic_helper_commit_planes(struct drm_device *dev,
				     struct drm_atomic_state *old_state,
				     uint32_t flags)
{
	struct drm_crtc *crtc;
	struct drm_crtc_state *old_crtc_state;
	struct drm_plane *plane;
	struct drm_plane_state *old_plane_state;
	int i;
	bool active_only = flags & DRM_PLANE_COMMIT_ACTIVE_ONLY;
	bool no_disable = flags & DRM_PLANE_COMMIT_NO_DISABLE_AFTER_MODESET;

	for_each_crtc_in_state(old_state, crtc, old_crtc_state, i) {
		const struct drm_crtc_helper_funcs *funcs;

		funcs = crtc->helper_private;

		if (!funcs || !funcs->atomic_begin)
			continue;

		if (active_only && !crtc->state->active)
			continue;

		funcs->atomic_begin(crtc, old_crtc_state);
	}

	for_each_plane_in_state(old_state, plane, old_plane_state, i) {
		const struct drm_plane_helper_funcs *funcs;
		bool disabling;

		funcs = plane->helper_private;

		if (!funcs)
			continue;

		disabling = drm_atomic_plane_disabling(plane, old_plane_state);

		if (active_only) {
			/*
			 * Skip planes related to inactive CRTCs. If the plane
			 * is enabled use the state of the current CRTC. If the
			 * plane is being disabled use the state of the old
			 * CRTC to avoid skipping planes being disabled on an
			 * active CRTC.
			 */
			if (!disabling && !plane_crtc_active(plane->state))
				continue;
			if (disabling && !plane_crtc_active(old_plane_state))
				continue;
		}

		/*
		 * Special-case disabling the plane if drivers support it.
		 */
		if (disabling && funcs->atomic_disable) {
			struct drm_crtc_state *crtc_state;

			crtc_state = old_plane_state->crtc->state;

			if (drm_atomic_crtc_needs_modeset(crtc_state) &&
			    no_disable)
				continue;

			funcs->atomic_disable(plane, old_plane_state);
		} else if (plane->state->crtc || disabling) {
			funcs->atomic_update(plane, old_plane_state);
		}
	}

	for_each_crtc_in_state(old_state, crtc, old_crtc_state, i) {
		const struct drm_crtc_helper_funcs *funcs;

		funcs = crtc->helper_private;

		if (!funcs || !funcs->atomic_flush)
			continue;

		if (active_only && !crtc->state->active)
			continue;

		funcs->atomic_flush(crtc, old_crtc_state);
	}
}
EXPORT_SYMBOL(drm_atomic_helper_commit_planes);

/**
 * drm_atomic_helper_commit_planes_on_crtc - commit plane state for a crtc
 * @old_crtc_state: atomic state object with the old crtc state
 *
 * This function commits the new plane state using the plane and atomic helper
 * functions for planes on the specific crtc. It assumes that the atomic state
 * has already been pushed into the relevant object state pointers, since this
 * step can no longer fail.
 *
 * This function is useful when plane updates should be done crtc-by-crtc
 * instead of one global step like drm_atomic_helper_commit_planes() does.
 *
 * This function can only be savely used when planes are not allowed to move
 * between different CRTCs because this function doesn't handle inter-CRTC
 * depencies. Callers need to ensure that either no such depencies exist,
 * resolve them through ordering of commit calls or through some other means.
 */
void
drm_atomic_helper_commit_planes_on_crtc(struct drm_crtc_state *old_crtc_state)
{
	const struct drm_crtc_helper_funcs *crtc_funcs;
	struct drm_crtc *crtc = old_crtc_state->crtc;
	struct drm_atomic_state *old_state = old_crtc_state->state;
	struct drm_plane *plane;
	unsigned plane_mask;

	plane_mask = old_crtc_state->plane_mask;
	plane_mask |= crtc->state->plane_mask;

	crtc_funcs = crtc->helper_private;
	if (crtc_funcs && crtc_funcs->atomic_begin)
		crtc_funcs->atomic_begin(crtc, old_crtc_state);

	drm_for_each_plane_mask(plane, crtc->dev, plane_mask) {
		struct drm_plane_state *old_plane_state =
			drm_atomic_get_existing_plane_state(old_state, plane);
		const struct drm_plane_helper_funcs *plane_funcs;

		plane_funcs = plane->helper_private;

		if (!old_plane_state || !plane_funcs)
			continue;

		WARN_ON(plane->state->crtc && plane->state->crtc != crtc);

		if (drm_atomic_plane_disabling(plane, old_plane_state) &&
		    plane_funcs->atomic_disable)
			plane_funcs->atomic_disable(plane, old_plane_state);
		else if (plane->state->crtc ||
			 drm_atomic_plane_disabling(plane, old_plane_state))
			plane_funcs->atomic_update(plane, old_plane_state);
	}

	if (crtc_funcs && crtc_funcs->atomic_flush)
		crtc_funcs->atomic_flush(crtc, old_crtc_state);
}
EXPORT_SYMBOL(drm_atomic_helper_commit_planes_on_crtc);

/**
 * drm_atomic_helper_disable_planes_on_crtc - helper to disable CRTC's planes
 * @old_crtc_state: atomic state object with the old CRTC state
 * @atomic: if set, synchronize with CRTC's atomic_begin/flush hooks
 *
 * Disables all planes associated with the given CRTC. This can be
 * used for instance in the CRTC helper atomic_disable callback to disable
 * all planes.
 *
 * If the atomic-parameter is set the function calls the CRTC's
 * atomic_begin hook before and atomic_flush hook after disabling the
 * planes.
 *
 * It is a bug to call this function without having implemented the
 * ->atomic_disable() plane hook.
 */
void
drm_atomic_helper_disable_planes_on_crtc(struct drm_crtc_state *old_crtc_state,
					 bool atomic)
{
	struct drm_crtc *crtc = old_crtc_state->crtc;
	const struct drm_crtc_helper_funcs *crtc_funcs =
		crtc->helper_private;
	struct drm_plane *plane;

	if (atomic && crtc_funcs && crtc_funcs->atomic_begin)
		crtc_funcs->atomic_begin(crtc, NULL);

	drm_atomic_crtc_state_for_each_plane(plane, old_crtc_state) {
		const struct drm_plane_helper_funcs *plane_funcs =
			plane->helper_private;

		if (!plane_funcs)
			continue;

		WARN_ON(!plane_funcs->atomic_disable);
		if (plane_funcs->atomic_disable)
			plane_funcs->atomic_disable(plane, NULL);
	}

	if (atomic && crtc_funcs && crtc_funcs->atomic_flush)
		crtc_funcs->atomic_flush(crtc, NULL);
}
EXPORT_SYMBOL(drm_atomic_helper_disable_planes_on_crtc);

/**
 * drm_atomic_helper_cleanup_planes - cleanup plane resources after commit
 * @dev: DRM device
 * @old_state: atomic state object with old state structures
 *
 * This function cleans up plane state, specifically framebuffers, from the old
 * configuration. Hence the old configuration must be perserved in @old_state to
 * be able to call this function.
 *
 * This function must also be called on the new state when the atomic update
 * fails at any point after calling drm_atomic_helper_prepare_planes().
 */
void drm_atomic_helper_cleanup_planes(struct drm_device *dev,
				      struct drm_atomic_state *old_state)
{
	struct drm_plane *plane;
	struct drm_plane_state *plane_state;
	int i;

	for_each_plane_in_state(old_state, plane, plane_state, i) {
		const struct drm_plane_helper_funcs *funcs;

		if (!drm_atomic_helper_framebuffer_changed(dev, old_state, plane_state->crtc))
			continue;

		funcs = plane->helper_private;

		if (funcs->cleanup_fb)
			funcs->cleanup_fb(plane, plane_state);
	}
}
EXPORT_SYMBOL(drm_atomic_helper_cleanup_planes);

/**
 * drm_atomic_helper_swap_state - store atomic state into current sw state
 * @state: atomic state
 * @stall: stall for proceeding commits
 *
 * This function stores the atomic state into the current state pointers in all
 * driver objects. It should be called after all failing steps have been done
 * and succeeded, but before the actual hardware state is committed.
 *
 * For cleanup and error recovery the current state for all changed objects will
 * be swaped into @state.
 *
 * With that sequence it fits perfectly into the plane prepare/cleanup sequence:
 *
 * 1. Call drm_atomic_helper_prepare_planes() with the staged atomic state.
 *
 * 2. Do any other steps that might fail.
 *
 * 3. Put the staged state into the current state pointers with this function.
 *
 * 4. Actually commit the hardware state.
 *
 * 5. Call drm_atomic_helper_cleanup_planes() with @state, which since step 3
 * contains the old state. Also do any other cleanup required with that state.
 *
 * @stall must be set when nonblocking commits for this driver directly access
 * the ->state pointer of &drm_plane, &drm_crtc or &drm_connector. With the
 * current atomic helpers this is almost always the case, since the helpers
 * don't pass the right state structures to the callbacks.
 */
void drm_atomic_helper_swap_state(struct drm_atomic_state *state,
				  bool stall)
{
	int i;
	long ret;
	struct drm_connector *connector;
	struct drm_connector_state *conn_state;
	struct drm_crtc *crtc;
	struct drm_crtc_state *crtc_state;
	struct drm_plane *plane;
	struct drm_plane_state *plane_state;
	struct drm_crtc_commit *commit;

	if (stall) {
		for_each_crtc_in_state(state, crtc, crtc_state, i) {
			spin_lock(&crtc->commit_lock);
			commit = list_first_entry_or_null(&crtc->commit_list,
					struct drm_crtc_commit, commit_entry);
			if (commit)
				drm_crtc_commit_get(commit);
			spin_unlock(&crtc->commit_lock);

			if (!commit)
				continue;

			ret = wait_for_completion_timeout(&commit->hw_done,
							  10*HZ);
			if (ret == 0)
				DRM_ERROR("[CRTC:%d:%s] hw_done timed out\n",
					  crtc->base.id, crtc->name);
			drm_crtc_commit_put(commit);
		}
	}

	for_each_connector_in_state(state, connector, conn_state, i) {
		connector->state->state = state;
		swap(state->connectors[i].state, connector->state);
		connector->state->state = NULL;
	}

	for_each_crtc_in_state(state, crtc, crtc_state, i) {
		crtc->state->state = state;
		swap(state->crtcs[i].state, crtc->state);
		crtc->state->state = NULL;

		if (state->crtcs[i].commit) {
			spin_lock(&crtc->commit_lock);
			list_add(&state->crtcs[i].commit->commit_entry,
				 &crtc->commit_list);
			spin_unlock(&crtc->commit_lock);

			state->crtcs[i].commit->event = NULL;
		}
	}

	for_each_plane_in_state(state, plane, plane_state, i) {
		plane->state->state = state;
		swap(state->planes[i].state, plane->state);
		plane->state->state = NULL;
	}
}
EXPORT_SYMBOL(drm_atomic_helper_swap_state);

/**
 * drm_atomic_helper_update_plane - Helper for primary plane update using atomic
 * @plane: plane object to update
 * @crtc: owning CRTC of owning plane
 * @fb: framebuffer to flip onto plane
 * @crtc_x: x offset of primary plane on crtc
 * @crtc_y: y offset of primary plane on crtc
 * @crtc_w: width of primary plane rectangle on crtc
 * @crtc_h: height of primary plane rectangle on crtc
 * @src_x: x offset of @fb for panning
 * @src_y: y offset of @fb for panning
 * @src_w: width of source rectangle in @fb
 * @src_h: height of source rectangle in @fb
 *
 * Provides a default plane update handler using the atomic driver interface.
 *
 * RETURNS:
 * Zero on success, error code on failure
 */
int drm_atomic_helper_update_plane(struct drm_plane *plane,
				   struct drm_crtc *crtc,
				   struct drm_framebuffer *fb,
				   int crtc_x, int crtc_y,
				   unsigned int crtc_w, unsigned int crtc_h,
				   uint32_t src_x, uint32_t src_y,
				   uint32_t src_w, uint32_t src_h)
{
	struct drm_atomic_state *state;
	struct drm_plane_state *plane_state;
	int ret = 0;

	state = drm_atomic_state_alloc(plane->dev);
	if (!state)
		return -ENOMEM;

	state->acquire_ctx = drm_modeset_legacy_acquire_ctx(crtc);
retry:
	plane_state = drm_atomic_get_plane_state(state, plane);
	if (IS_ERR(plane_state)) {
		ret = PTR_ERR(plane_state);
		goto fail;
	}

	ret = drm_atomic_set_crtc_for_plane(plane_state, crtc);
	if (ret != 0)
		goto fail;
	drm_atomic_set_fb_for_plane(plane_state, fb);
	plane_state->crtc_x = crtc_x;
	plane_state->crtc_y = crtc_y;
	plane_state->crtc_w = crtc_w;
	plane_state->crtc_h = crtc_h;
	plane_state->src_x = src_x;
	plane_state->src_y = src_y;
	plane_state->src_w = src_w;
	plane_state->src_h = src_h;

	if (plane == crtc->cursor)
		state->legacy_cursor_update = true;

	ret = drm_atomic_commit(state);
fail:
	if (ret == -EDEADLK)
		goto backoff;

	drm_atomic_state_put(state);
	return ret;

backoff:
	drm_atomic_state_clear(state);
	drm_atomic_legacy_backoff(state);

	/*
	 * Someone might have exchanged the framebuffer while we dropped locks
	 * in the backoff code. We need to fix up the fb refcount tracking the
	 * core does for us.
	 */
	plane->old_fb = plane->fb;

	goto retry;
}
EXPORT_SYMBOL(drm_atomic_helper_update_plane);

/**
 * drm_atomic_helper_disable_plane - Helper for primary plane disable using * atomic
 * @plane: plane to disable
 *
 * Provides a default plane disable handler using the atomic driver interface.
 *
 * RETURNS:
 * Zero on success, error code on failure
 */
int drm_atomic_helper_disable_plane(struct drm_plane *plane)
{
	struct drm_atomic_state *state;
	struct drm_plane_state *plane_state;
	int ret = 0;

	/*
	 * FIXME: Without plane->crtc set we can't get at the implicit legacy
	 * acquire context. The real fix will be to wire the acquire ctx through
	 * everywhere we need it, but meanwhile prevent chaos by just skipping
	 * this noop. The critical case is the cursor ioctls which a) only grab
	 * crtc/cursor-plane locks (so we need the crtc to get at the right
	 * acquire context) and b) can try to disable the plane multiple times.
	 */
	if (!plane->crtc)
		return 0;

	state = drm_atomic_state_alloc(plane->dev);
	if (!state)
		return -ENOMEM;

	state->acquire_ctx = drm_modeset_legacy_acquire_ctx(plane->crtc);
retry:
	plane_state = drm_atomic_get_plane_state(state, plane);
	if (IS_ERR(plane_state)) {
		ret = PTR_ERR(plane_state);
		goto fail;
	}

	if (plane_state->crtc && (plane == plane->crtc->cursor))
		plane_state->state->legacy_cursor_update = true;

	ret = __drm_atomic_helper_disable_plane(plane, plane_state);
	if (ret != 0)
		goto fail;

	ret = drm_atomic_commit(state);
fail:
	if (ret == -EDEADLK)
		goto backoff;

	drm_atomic_state_put(state);
	return ret;

backoff:
	drm_atomic_state_clear(state);
	drm_atomic_legacy_backoff(state);

	/*
	 * Someone might have exchanged the framebuffer while we dropped locks
	 * in the backoff code. We need to fix up the fb refcount tracking the
	 * core does for us.
	 */
	plane->old_fb = plane->fb;

	goto retry;
}
EXPORT_SYMBOL(drm_atomic_helper_disable_plane);

/* just used from fb-helper and atomic-helper: */
int __drm_atomic_helper_disable_plane(struct drm_plane *plane,
		struct drm_plane_state *plane_state)
{
	int ret;

	ret = drm_atomic_set_crtc_for_plane(plane_state, NULL);
	if (ret != 0)
		return ret;

	drm_atomic_set_fb_for_plane(plane_state, NULL);
	plane_state->crtc_x = 0;
	plane_state->crtc_y = 0;
	plane_state->crtc_w = 0;
	plane_state->crtc_h = 0;
	plane_state->src_x = 0;
	plane_state->src_y = 0;
	plane_state->src_w = 0;
	plane_state->src_h = 0;

	return 0;
}

static int update_output_state(struct drm_atomic_state *state,
			       struct drm_mode_set *set)
{
	struct drm_device *dev = set->crtc->dev;
	struct drm_crtc *crtc;
	struct drm_crtc_state *crtc_state;
	struct drm_connector *connector;
	struct drm_connector_state *conn_state;
	int ret, i;

	ret = drm_modeset_lock(&dev->mode_config.connection_mutex,
			       state->acquire_ctx);
	if (ret)
		return ret;

	/* First disable all connectors on the target crtc. */
	ret = drm_atomic_add_affected_connectors(state, set->crtc);
	if (ret)
		return ret;

	for_each_connector_in_state(state, connector, conn_state, i) {
		if (conn_state->crtc == set->crtc) {
			ret = drm_atomic_set_crtc_for_connector(conn_state,
								NULL);
			if (ret)
				return ret;
		}
	}

	/* Then set all connectors from set->connectors on the target crtc */
	for (i = 0; i < set->num_connectors; i++) {
		conn_state = drm_atomic_get_connector_state(state,
							    set->connectors[i]);
		if (IS_ERR(conn_state))
			return PTR_ERR(conn_state);

		ret = drm_atomic_set_crtc_for_connector(conn_state,
							set->crtc);
		if (ret)
			return ret;
	}

	for_each_crtc_in_state(state, crtc, crtc_state, i) {
		/* Don't update ->enable for the CRTC in the set_config request,
		 * since a mismatch would indicate a bug in the upper layers.
		 * The actual modeset code later on will catch any
		 * inconsistencies here. */
		if (crtc == set->crtc)
			continue;

		if (!crtc_state->connector_mask) {
			ret = drm_atomic_set_mode_prop_for_crtc(crtc_state,
								NULL);
			if (ret < 0)
				return ret;

			crtc_state->active = false;
		}
	}

	return 0;
}

/**
 * drm_atomic_helper_set_config - set a new config from userspace
 * @set: mode set configuration
 *
 * Provides a default crtc set_config handler using the atomic driver interface.
 *
 * Returns:
 * Returns 0 on success, negative errno numbers on failure.
 */
int drm_atomic_helper_set_config(struct drm_mode_set *set)
{
	struct drm_atomic_state *state;
	struct drm_crtc *crtc = set->crtc;
	int ret = 0;

	state = drm_atomic_state_alloc(crtc->dev);
	if (!state)
		return -ENOMEM;

	state->legacy_set_config = true;
	state->acquire_ctx = drm_modeset_legacy_acquire_ctx(crtc);
retry:
	ret = __drm_atomic_helper_set_config(set, state);
	if (ret != 0)
		goto fail;

	ret = drm_atomic_commit(state);
fail:
	if (ret == -EDEADLK)
		goto backoff;

	drm_atomic_state_put(state);
	return ret;

backoff:
	drm_atomic_state_clear(state);
	drm_atomic_legacy_backoff(state);

	/*
	 * Someone might have exchanged the framebuffer while we dropped locks
	 * in the backoff code. We need to fix up the fb refcount tracking the
	 * core does for us.
	 */
	crtc->primary->old_fb = crtc->primary->fb;

	goto retry;
}
EXPORT_SYMBOL(drm_atomic_helper_set_config);

/* just used from fb-helper and atomic-helper: */
int __drm_atomic_helper_set_config(struct drm_mode_set *set,
		struct drm_atomic_state *state)
{
	struct drm_crtc_state *crtc_state;
	struct drm_plane_state *primary_state;
	struct drm_crtc *crtc = set->crtc;
	int hdisplay, vdisplay;
	int ret;

	crtc_state = drm_atomic_get_crtc_state(state, crtc);
	if (IS_ERR(crtc_state))
		return PTR_ERR(crtc_state);

	primary_state = drm_atomic_get_plane_state(state, crtc->primary);
	if (IS_ERR(primary_state))
		return PTR_ERR(primary_state);

	if (!set->mode) {
		WARN_ON(set->fb);
		WARN_ON(set->num_connectors);

		ret = drm_atomic_set_mode_for_crtc(crtc_state, NULL);
		if (ret != 0)
			return ret;

		crtc_state->active = false;

		ret = drm_atomic_set_crtc_for_plane(primary_state, NULL);
		if (ret != 0)
			return ret;

		drm_atomic_set_fb_for_plane(primary_state, NULL);

		goto commit;
	}

	WARN_ON(!set->fb);
	WARN_ON(!set->num_connectors);

	ret = drm_atomic_set_mode_for_crtc(crtc_state, set->mode);
	if (ret != 0)
		return ret;

	crtc_state->active = true;

	ret = drm_atomic_set_crtc_for_plane(primary_state, crtc);
	if (ret != 0)
		return ret;

	drm_crtc_get_hv_timing(set->mode, &hdisplay, &vdisplay);

	drm_atomic_set_fb_for_plane(primary_state, set->fb);
	primary_state->crtc_x = 0;
	primary_state->crtc_y = 0;
	primary_state->crtc_w = hdisplay;
	primary_state->crtc_h = vdisplay;
	primary_state->src_x = set->x << 16;
	primary_state->src_y = set->y << 16;
	if (drm_rotation_90_or_270(primary_state->rotation)) {
		primary_state->src_w = vdisplay << 16;
		primary_state->src_h = hdisplay << 16;
	} else {
		primary_state->src_w = hdisplay << 16;
		primary_state->src_h = vdisplay << 16;
	}

commit:
	ret = update_output_state(state, set);
	if (ret)
		return ret;

	return 0;
}

/**
 * drm_atomic_helper_disable_all - disable all currently active outputs
 * @dev: DRM device
 * @ctx: lock acquisition context
 *
 * Loops through all connectors, finding those that aren't turned off and then
 * turns them off by setting their DPMS mode to OFF and deactivating the CRTC
 * that they are connected to.
 *
 * This is used for example in suspend/resume to disable all currently active
 * functions when suspending.
 *
 * Note that if callers haven't already acquired all modeset locks this might
 * return -EDEADLK, which must be handled by calling drm_modeset_backoff().
 *
 * Returns:
 * 0 on success or a negative error code on failure.
 *
 * See also:
 * drm_atomic_helper_suspend(), drm_atomic_helper_resume()
 */
int drm_atomic_helper_disable_all(struct drm_device *dev,
				  struct drm_modeset_acquire_ctx *ctx)
{
	struct drm_atomic_state *state;
	struct drm_connector *conn;
	int err;

	state = drm_atomic_state_alloc(dev);
	if (!state)
		return -ENOMEM;

	state->acquire_ctx = ctx;

	drm_for_each_connector(conn, dev) {
		struct drm_crtc *crtc = conn->state->crtc;
		struct drm_crtc_state *crtc_state;

		if (!crtc || conn->dpms != DRM_MODE_DPMS_ON)
			continue;

		crtc_state = drm_atomic_get_crtc_state(state, crtc);
		if (IS_ERR(crtc_state)) {
			err = PTR_ERR(crtc_state);
			goto free;
		}

		crtc_state->active = false;
	}

	err = drm_atomic_commit(state);
free:
	drm_atomic_state_put(state);
	return err;
}
EXPORT_SYMBOL(drm_atomic_helper_disable_all);

/**
 * drm_atomic_helper_suspend - subsystem-level suspend helper
 * @dev: DRM device
 *
 * Duplicates the current atomic state, disables all active outputs and then
 * returns a pointer to the original atomic state to the caller. Drivers can
 * pass this pointer to the drm_atomic_helper_resume() helper upon resume to
 * restore the output configuration that was active at the time the system
 * entered suspend.
 *
 * Note that it is potentially unsafe to use this. The atomic state object
 * returned by this function is assumed to be persistent. Drivers must ensure
 * that this holds true. Before calling this function, drivers must make sure
 * to suspend fbdev emulation so that nothing can be using the device.
 *
 * Returns:
 * A pointer to a copy of the state before suspend on success or an ERR_PTR()-
 * encoded error code on failure. Drivers should store the returned atomic
 * state object and pass it to the drm_atomic_helper_resume() helper upon
 * resume.
 *
 * See also:
 * drm_atomic_helper_duplicate_state(), drm_atomic_helper_disable_all(),
 * drm_atomic_helper_resume()
 */
struct drm_atomic_state *drm_atomic_helper_suspend(struct drm_device *dev)
{
	struct drm_modeset_acquire_ctx ctx;
	struct drm_atomic_state *state;
	int err;

	drm_modeset_acquire_init(&ctx, 0);

retry:
	err = drm_modeset_lock_all_ctx(dev, &ctx);
	if (err < 0) {
		state = ERR_PTR(err);
		goto unlock;
	}

	state = drm_atomic_helper_duplicate_state(dev, &ctx);
	if (IS_ERR(state))
		goto unlock;

	err = drm_atomic_helper_disable_all(dev, &ctx);
	if (err < 0) {
		drm_atomic_state_put(state);
		state = ERR_PTR(err);
		goto unlock;
	}

unlock:
	if (PTR_ERR(state) == -EDEADLK) {
		drm_modeset_backoff(&ctx);
		goto retry;
	}

	drm_modeset_drop_locks(&ctx);
	drm_modeset_acquire_fini(&ctx);
	return state;
}
EXPORT_SYMBOL(drm_atomic_helper_suspend);

/**
 * drm_atomic_helper_resume - subsystem-level resume helper
 * @dev: DRM device
 * @state: atomic state to resume to
 *
 * Calls drm_mode_config_reset() to synchronize hardware and software states,
 * grabs all modeset locks and commits the atomic state object. This can be
 * used in conjunction with the drm_atomic_helper_suspend() helper to
 * implement suspend/resume for drivers that support atomic mode-setting.
 *
 * Returns:
 * 0 on success or a negative error code on failure.
 *
 * See also:
 * drm_atomic_helper_suspend()
 */
int drm_atomic_helper_resume(struct drm_device *dev,
			     struct drm_atomic_state *state)
{
	struct drm_mode_config *config = &dev->mode_config;
	int err;

	drm_mode_config_reset(dev);
	drm_modeset_lock_all(dev);
	state->acquire_ctx = config->acquire_ctx;
	err = drm_atomic_commit(state);
	drm_modeset_unlock_all(dev);

	return err;
}
EXPORT_SYMBOL(drm_atomic_helper_resume);

/**
 * drm_atomic_helper_crtc_set_property - helper for crtc properties
 * @crtc: DRM crtc
 * @property: DRM property
 * @val: value of property
 *
 * Provides a default crtc set_property handler using the atomic driver
 * interface.
 *
 * RETURNS:
 * Zero on success, error code on failure
 */
int
drm_atomic_helper_crtc_set_property(struct drm_crtc *crtc,
				    struct drm_property *property,
				    uint64_t val)
{
	struct drm_atomic_state *state;
	struct drm_crtc_state *crtc_state;
	int ret = 0;

	state = drm_atomic_state_alloc(crtc->dev);
	if (!state)
		return -ENOMEM;

	/* ->set_property is always called with all locks held. */
	state->acquire_ctx = crtc->dev->mode_config.acquire_ctx;
retry:
	crtc_state = drm_atomic_get_crtc_state(state, crtc);
	if (IS_ERR(crtc_state)) {
		ret = PTR_ERR(crtc_state);
		goto fail;
	}

	ret = drm_atomic_crtc_set_property(crtc, crtc_state,
			property, val);
	if (ret)
		goto fail;

	ret = drm_atomic_commit(state);
fail:
	if (ret == -EDEADLK)
		goto backoff;

	drm_atomic_state_put(state);
	return ret;

backoff:
	drm_atomic_state_clear(state);
	drm_atomic_legacy_backoff(state);

	goto retry;
}
EXPORT_SYMBOL(drm_atomic_helper_crtc_set_property);

/**
 * drm_atomic_helper_plane_set_property - helper for plane properties
 * @plane: DRM plane
 * @property: DRM property
 * @val: value of property
 *
 * Provides a default plane set_property handler using the atomic driver
 * interface.
 *
 * RETURNS:
 * Zero on success, error code on failure
 */
int
drm_atomic_helper_plane_set_property(struct drm_plane *plane,
				    struct drm_property *property,
				    uint64_t val)
{
	struct drm_atomic_state *state;
	struct drm_plane_state *plane_state;
	int ret = 0;

	state = drm_atomic_state_alloc(plane->dev);
	if (!state)
		return -ENOMEM;

	/* ->set_property is always called with all locks held. */
	state->acquire_ctx = plane->dev->mode_config.acquire_ctx;
retry:
	plane_state = drm_atomic_get_plane_state(state, plane);
	if (IS_ERR(plane_state)) {
		ret = PTR_ERR(plane_state);
		goto fail;
	}

	ret = drm_atomic_plane_set_property(plane, plane_state,
			property, val);
	if (ret)
		goto fail;

	ret = drm_atomic_commit(state);
fail:
	if (ret == -EDEADLK)
		goto backoff;

	drm_atomic_state_put(state);
	return ret;

backoff:
	drm_atomic_state_clear(state);
	drm_atomic_legacy_backoff(state);

	goto retry;
}
EXPORT_SYMBOL(drm_atomic_helper_plane_set_property);

/**
 * drm_atomic_helper_connector_set_property - helper for connector properties
 * @connector: DRM connector
 * @property: DRM property
 * @val: value of property
 *
 * Provides a default connector set_property handler using the atomic driver
 * interface.
 *
 * RETURNS:
 * Zero on success, error code on failure
 */
int
drm_atomic_helper_connector_set_property(struct drm_connector *connector,
				    struct drm_property *property,
				    uint64_t val)
{
	struct drm_atomic_state *state;
	struct drm_connector_state *connector_state;
	int ret = 0;

	state = drm_atomic_state_alloc(connector->dev);
	if (!state)
		return -ENOMEM;

	/* ->set_property is always called with all locks held. */
	state->acquire_ctx = connector->dev->mode_config.acquire_ctx;
retry:
	connector_state = drm_atomic_get_connector_state(state, connector);
	if (IS_ERR(connector_state)) {
		ret = PTR_ERR(connector_state);
		goto fail;
	}

	ret = drm_atomic_connector_set_property(connector, connector_state,
			property, val);
	if (ret)
		goto fail;

	ret = drm_atomic_commit(state);
fail:
	if (ret == -EDEADLK)
		goto backoff;

	drm_atomic_state_put(state);
	return ret;

backoff:
	drm_atomic_state_clear(state);
	drm_atomic_legacy_backoff(state);

	goto retry;
}
EXPORT_SYMBOL(drm_atomic_helper_connector_set_property);

/**
 * drm_atomic_helper_page_flip - execute a legacy page flip
 * @crtc: DRM crtc
 * @fb: DRM framebuffer
 * @event: optional DRM event to signal upon completion
 * @flags: flip flags for non-vblank sync'ed updates
 *
 * Provides a default page flip implementation using the atomic driver interface.
 *
 * Note that for now so called async page flips (i.e. updates which are not
 * synchronized to vblank) are not supported, since the atomic interfaces have
 * no provisions for this yet.
 *
 * Returns:
 * Returns 0 on success, negative errno numbers on failure.
 */
int drm_atomic_helper_page_flip(struct drm_crtc *crtc,
				struct drm_framebuffer *fb,
				struct drm_pending_vblank_event *event,
				uint32_t flags)
{
	struct drm_plane *plane = crtc->primary;
	struct drm_atomic_state *state;
	struct drm_plane_state *plane_state;
	struct drm_crtc_state *crtc_state;
	int ret = 0;

	if (flags & DRM_MODE_PAGE_FLIP_ASYNC)
		return -EINVAL;

	state = drm_atomic_state_alloc(plane->dev);
	if (!state)
		return -ENOMEM;

	state->acquire_ctx = drm_modeset_legacy_acquire_ctx(crtc);
retry:
	crtc_state = drm_atomic_get_crtc_state(state, crtc);
	if (IS_ERR(crtc_state)) {
		ret = PTR_ERR(crtc_state);
		goto fail;
	}
	crtc_state->event = event;

	plane_state = drm_atomic_get_plane_state(state, plane);
	if (IS_ERR(plane_state)) {
		ret = PTR_ERR(plane_state);
		goto fail;
	}

	ret = drm_atomic_set_crtc_for_plane(plane_state, crtc);
	if (ret != 0)
		goto fail;
	drm_atomic_set_fb_for_plane(plane_state, fb);

	/* Make sure we don't accidentally do a full modeset. */
	state->allow_modeset = false;
	if (!crtc_state->active) {
		DRM_DEBUG_ATOMIC("[CRTC:%d] disabled, rejecting legacy flip\n",
				 crtc->base.id);
		ret = -EINVAL;
		goto fail;
	}

	ret = drm_atomic_nonblocking_commit(state);
fail:
	if (ret == -EDEADLK)
		goto backoff;

	drm_atomic_state_put(state);
	return ret;

backoff:
	drm_atomic_state_clear(state);
	drm_atomic_legacy_backoff(state);

	/*
	 * Someone might have exchanged the framebuffer while we dropped locks
	 * in the backoff code. We need to fix up the fb refcount tracking the
	 * core does for us.
	 */
	plane->old_fb = plane->fb;

	goto retry;
}
EXPORT_SYMBOL(drm_atomic_helper_page_flip);

/**
 * drm_atomic_helper_connector_dpms() - connector dpms helper implementation
 * @connector: affected connector
 * @mode: DPMS mode
 *
 * This is the main helper function provided by the atomic helper framework for
 * implementing the legacy DPMS connector interface. It computes the new desired
 * ->active state for the corresponding CRTC (if the connector is enabled) and
 * updates it.
 *
 * Returns:
 * Returns 0 on success, negative errno numbers on failure.
 */
int drm_atomic_helper_connector_dpms(struct drm_connector *connector,
				     int mode)
{
	struct drm_mode_config *config = &connector->dev->mode_config;
	struct drm_atomic_state *state;
	struct drm_crtc_state *crtc_state;
	struct drm_crtc *crtc;
	struct drm_connector *tmp_connector;
	int ret;
	bool active = false;
	int old_mode = connector->dpms;

	if (mode != DRM_MODE_DPMS_ON)
		mode = DRM_MODE_DPMS_OFF;

	connector->dpms = mode;
	crtc = connector->state->crtc;

	if (!crtc)
		return 0;

	state = drm_atomic_state_alloc(connector->dev);
	if (!state)
		return -ENOMEM;

	state->acquire_ctx = drm_modeset_legacy_acquire_ctx(crtc);
retry:
	crtc_state = drm_atomic_get_crtc_state(state, crtc);
	if (IS_ERR(crtc_state)) {
		ret = PTR_ERR(crtc_state);
		goto fail;
	}

	WARN_ON(!drm_modeset_is_locked(&config->connection_mutex));

	drm_for_each_connector(tmp_connector, connector->dev) {
		if (tmp_connector->state->crtc != crtc)
			continue;

		if (tmp_connector->dpms == DRM_MODE_DPMS_ON) {
			active = true;
			break;
		}
	}
	crtc_state->active = active;

	ret = drm_atomic_commit(state);
fail:
	if (ret == -EDEADLK)
		goto backoff;

	connector->dpms = old_mode;
	drm_atomic_state_put(state);
	return ret;

backoff:
	drm_atomic_state_clear(state);
	drm_atomic_legacy_backoff(state);

	goto retry;
}
EXPORT_SYMBOL(drm_atomic_helper_connector_dpms);

/**
 * drm_atomic_helper_best_encoder - Helper for &drm_connector_helper_funcs
 *                                  ->best_encoder callback
 * @connector: Connector control structure
 *
 * This is a &drm_connector_helper_funcs ->best_encoder callback helper for
 * connectors that support exactly 1 encoder, statically determined at driver
 * init time.
 */
struct drm_encoder *
drm_atomic_helper_best_encoder(struct drm_connector *connector)
{
	WARN_ON(connector->encoder_ids[1]);
	return drm_encoder_find(connector->dev, connector->encoder_ids[0]);
}
EXPORT_SYMBOL(drm_atomic_helper_best_encoder);

/**
 * DOC: atomic state reset and initialization
 *
 * Both the drm core and the atomic helpers assume that there is always the full
 * and correct atomic software state for all connectors, CRTCs and planes
 * available. Which is a bit a problem on driver load and also after system
 * suspend. One way to solve this is to have a hardware state read-out
 * infrastructure which reconstructs the full software state (e.g. the i915
 * driver).
 *
 * The simpler solution is to just reset the software state to everything off,
 * which is easiest to do by calling drm_mode_config_reset(). To facilitate this
 * the atomic helpers provide default reset implementations for all hooks.
 *
 * On the upside the precise state tracking of atomic simplifies system suspend
 * and resume a lot. For drivers using drm_mode_config_reset() a complete recipe
 * is implemented in drm_atomic_helper_suspend() and drm_atomic_helper_resume().
 * For other drivers the building blocks are split out, see the documentation
 * for these functions.
 */

/**
 * drm_atomic_helper_crtc_reset - default ->reset hook for CRTCs
 * @crtc: drm CRTC
 *
 * Resets the atomic state for @crtc by freeing the state pointer (which might
 * be NULL, e.g. at driver load time) and allocating a new empty state object.
 */
void drm_atomic_helper_crtc_reset(struct drm_crtc *crtc)
{
	if (crtc->state)
		__drm_atomic_helper_crtc_destroy_state(crtc->state);

	kfree(crtc->state);
	crtc->state = kzalloc(sizeof(*crtc->state), GFP_KERNEL);

	if (crtc->state)
		crtc->state->crtc = crtc;
}
EXPORT_SYMBOL(drm_atomic_helper_crtc_reset);

/**
 * __drm_atomic_helper_crtc_duplicate_state - copy atomic CRTC state
 * @crtc: CRTC object
 * @state: atomic CRTC state
 *
 * Copies atomic state from a CRTC's current state and resets inferred values.
 * This is useful for drivers that subclass the CRTC state.
 */
void __drm_atomic_helper_crtc_duplicate_state(struct drm_crtc *crtc,
					      struct drm_crtc_state *state)
{
	memcpy(state, crtc->state, sizeof(*state));

	if (state->mode_blob)
		drm_property_reference_blob(state->mode_blob);
	if (state->degamma_lut)
		drm_property_reference_blob(state->degamma_lut);
	if (state->ctm)
		drm_property_reference_blob(state->ctm);
	if (state->gamma_lut)
		drm_property_reference_blob(state->gamma_lut);
	state->mode_changed = false;
	state->active_changed = false;
	state->planes_changed = false;
	state->connectors_changed = false;
	state->color_mgmt_changed = false;
	state->zpos_changed = false;
	state->event = NULL;
}
EXPORT_SYMBOL(__drm_atomic_helper_crtc_duplicate_state);

/**
 * drm_atomic_helper_crtc_duplicate_state - default state duplicate hook
 * @crtc: drm CRTC
 *
 * Default CRTC state duplicate hook for drivers which don't have their own
 * subclassed CRTC state structure.
 */
struct drm_crtc_state *
drm_atomic_helper_crtc_duplicate_state(struct drm_crtc *crtc)
{
	struct drm_crtc_state *state;

	if (WARN_ON(!crtc->state))
		return NULL;

	state = kmalloc(sizeof(*state), GFP_KERNEL);
	if (state)
		__drm_atomic_helper_crtc_duplicate_state(crtc, state);

	return state;
}
EXPORT_SYMBOL(drm_atomic_helper_crtc_duplicate_state);

/**
 * __drm_atomic_helper_crtc_destroy_state - release CRTC state
 * @state: CRTC state object to release
 *
 * Releases all resources stored in the CRTC state without actually freeing
 * the memory of the CRTC state. This is useful for drivers that subclass the
 * CRTC state.
 */
void __drm_atomic_helper_crtc_destroy_state(struct drm_crtc_state *state)
{
	drm_property_unreference_blob(state->mode_blob);
	drm_property_unreference_blob(state->degamma_lut);
	drm_property_unreference_blob(state->ctm);
	drm_property_unreference_blob(state->gamma_lut);
}
EXPORT_SYMBOL(__drm_atomic_helper_crtc_destroy_state);

/**
 * drm_atomic_helper_crtc_destroy_state - default state destroy hook
 * @crtc: drm CRTC
 * @state: CRTC state object to release
 *
 * Default CRTC state destroy hook for drivers which don't have their own
 * subclassed CRTC state structure.
 */
void drm_atomic_helper_crtc_destroy_state(struct drm_crtc *crtc,
					  struct drm_crtc_state *state)
{
	__drm_atomic_helper_crtc_destroy_state(state);
	kfree(state);
}
EXPORT_SYMBOL(drm_atomic_helper_crtc_destroy_state);

/**
 * drm_atomic_helper_plane_reset - default ->reset hook for planes
 * @plane: drm plane
 *
 * Resets the atomic state for @plane by freeing the state pointer (which might
 * be NULL, e.g. at driver load time) and allocating a new empty state object.
 */
void drm_atomic_helper_plane_reset(struct drm_plane *plane)
{
	if (plane->state)
		__drm_atomic_helper_plane_destroy_state(plane->state);

	kfree(plane->state);
	plane->state = kzalloc(sizeof(*plane->state), GFP_KERNEL);

	if (plane->state) {
		plane->state->plane = plane;
		plane->state->rotation = DRM_ROTATE_0;
	}
}
EXPORT_SYMBOL(drm_atomic_helper_plane_reset);

/**
 * __drm_atomic_helper_plane_duplicate_state - copy atomic plane state
 * @plane: plane object
 * @state: atomic plane state
 *
 * Copies atomic state from a plane's current state. This is useful for
 * drivers that subclass the plane state.
 */
void __drm_atomic_helper_plane_duplicate_state(struct drm_plane *plane,
					       struct drm_plane_state *state)
{
	memcpy(state, plane->state, sizeof(*state));

	if (state->fb)
		drm_framebuffer_reference(state->fb);

	state->fence = NULL;
}
EXPORT_SYMBOL(__drm_atomic_helper_plane_duplicate_state);

/**
 * drm_atomic_helper_plane_duplicate_state - default state duplicate hook
 * @plane: drm plane
 *
 * Default plane state duplicate hook for drivers which don't have their own
 * subclassed plane state structure.
 */
struct drm_plane_state *
drm_atomic_helper_plane_duplicate_state(struct drm_plane *plane)
{
	struct drm_plane_state *state;

	if (WARN_ON(!plane->state))
		return NULL;

	state = kmalloc(sizeof(*state), GFP_KERNEL);
	if (state)
		__drm_atomic_helper_plane_duplicate_state(plane, state);

	return state;
}
EXPORT_SYMBOL(drm_atomic_helper_plane_duplicate_state);

/**
 * __drm_atomic_helper_plane_destroy_state - release plane state
 * @state: plane state object to release
 *
 * Releases all resources stored in the plane state without actually freeing
 * the memory of the plane state. This is useful for drivers that subclass the
 * plane state.
 */
void __drm_atomic_helper_plane_destroy_state(struct drm_plane_state *state)
{
	if (state->fb)
		drm_framebuffer_unreference(state->fb);

	if (state->fence)
		dma_fence_put(state->fence);
}
EXPORT_SYMBOL(__drm_atomic_helper_plane_destroy_state);

/**
 * drm_atomic_helper_plane_destroy_state - default state destroy hook
 * @plane: drm plane
 * @state: plane state object to release
 *
 * Default plane state destroy hook for drivers which don't have their own
 * subclassed plane state structure.
 */
void drm_atomic_helper_plane_destroy_state(struct drm_plane *plane,
					   struct drm_plane_state *state)
{
	__drm_atomic_helper_plane_destroy_state(state);
	kfree(state);
}
EXPORT_SYMBOL(drm_atomic_helper_plane_destroy_state);

/**
 * __drm_atomic_helper_connector_reset - reset state on connector
 * @connector: drm connector
 * @conn_state: connector state to assign
 *
 * Initializes the newly allocated @conn_state and assigns it to
 * #connector ->state, usually required when initializing the drivers
 * or when called from the ->reset hook.
 *
 * This is useful for drivers that subclass the connector state.
 */
void
__drm_atomic_helper_connector_reset(struct drm_connector *connector,
				    struct drm_connector_state *conn_state)
{
	if (conn_state)
		conn_state->connector = connector;

	connector->state = conn_state;
}
EXPORT_SYMBOL(__drm_atomic_helper_connector_reset);

/**
 * drm_atomic_helper_connector_reset - default ->reset hook for connectors
 * @connector: drm connector
 *
 * Resets the atomic state for @connector by freeing the state pointer (which
 * might be NULL, e.g. at driver load time) and allocating a new empty state
 * object.
 */
void drm_atomic_helper_connector_reset(struct drm_connector *connector)
{
	struct drm_connector_state *conn_state =
		kzalloc(sizeof(*conn_state), GFP_KERNEL);

	if (connector->state)
		__drm_atomic_helper_connector_destroy_state(connector->state);

	kfree(connector->state);
	__drm_atomic_helper_connector_reset(connector, conn_state);
}
EXPORT_SYMBOL(drm_atomic_helper_connector_reset);

/**
 * __drm_atomic_helper_connector_duplicate_state - copy atomic connector state
 * @connector: connector object
 * @state: atomic connector state
 *
 * Copies atomic state from a connector's current state. This is useful for
 * drivers that subclass the connector state.
 */
void
__drm_atomic_helper_connector_duplicate_state(struct drm_connector *connector,
					    struct drm_connector_state *state)
{
	memcpy(state, connector->state, sizeof(*state));
	if (state->crtc)
		drm_connector_reference(connector);
}
EXPORT_SYMBOL(__drm_atomic_helper_connector_duplicate_state);

/**
 * drm_atomic_helper_connector_duplicate_state - default state duplicate hook
 * @connector: drm connector
 *
 * Default connector state duplicate hook for drivers which don't have their own
 * subclassed connector state structure.
 */
struct drm_connector_state *
drm_atomic_helper_connector_duplicate_state(struct drm_connector *connector)
{
	struct drm_connector_state *state;

	if (WARN_ON(!connector->state))
		return NULL;

	state = kmalloc(sizeof(*state), GFP_KERNEL);
	if (state)
		__drm_atomic_helper_connector_duplicate_state(connector, state);

	return state;
}
EXPORT_SYMBOL(drm_atomic_helper_connector_duplicate_state);

/**
 * drm_atomic_helper_duplicate_state - duplicate an atomic state object
 * @dev: DRM device
 * @ctx: lock acquisition context
 *
 * Makes a copy of the current atomic state by looping over all objects and
 * duplicating their respective states. This is used for example by suspend/
 * resume support code to save the state prior to suspend such that it can
 * be restored upon resume.
 *
 * Note that this treats atomic state as persistent between save and restore.
 * Drivers must make sure that this is possible and won't result in confusion
 * or erroneous behaviour.
 *
 * Note that if callers haven't already acquired all modeset locks this might
 * return -EDEADLK, which must be handled by calling drm_modeset_backoff().
 *
 * Returns:
 * A pointer to the copy of the atomic state object on success or an
 * ERR_PTR()-encoded error code on failure.
 *
 * See also:
 * drm_atomic_helper_suspend(), drm_atomic_helper_resume()
 */
struct drm_atomic_state *
drm_atomic_helper_duplicate_state(struct drm_device *dev,
				  struct drm_modeset_acquire_ctx *ctx)
{
	struct drm_atomic_state *state;
	struct drm_connector *conn;
	struct drm_plane *plane;
	struct drm_crtc *crtc;
	int err = 0;

	state = drm_atomic_state_alloc(dev);
	if (!state)
		return ERR_PTR(-ENOMEM);

	state->acquire_ctx = ctx;

	drm_for_each_crtc(crtc, dev) {
		struct drm_crtc_state *crtc_state;

		crtc_state = drm_atomic_get_crtc_state(state, crtc);
		if (IS_ERR(crtc_state)) {
			err = PTR_ERR(crtc_state);
			goto free;
		}
	}

	drm_for_each_plane(plane, dev) {
		struct drm_plane_state *plane_state;

		plane_state = drm_atomic_get_plane_state(state, plane);
		if (IS_ERR(plane_state)) {
			err = PTR_ERR(plane_state);
			goto free;
		}
	}

	drm_for_each_connector(conn, dev) {
		struct drm_connector_state *conn_state;

		conn_state = drm_atomic_get_connector_state(state, conn);
		if (IS_ERR(conn_state)) {
			err = PTR_ERR(conn_state);
			goto free;
		}
	}

	/* clear the acquire context so that it isn't accidentally reused */
	state->acquire_ctx = NULL;

free:
	if (err < 0) {
		drm_atomic_state_put(state);
		state = ERR_PTR(err);
	}

	return state;
}
EXPORT_SYMBOL(drm_atomic_helper_duplicate_state);

/**
 * __drm_atomic_helper_connector_destroy_state - release connector state
 * @state: connector state object to release
 *
 * Releases all resources stored in the connector state without actually
 * freeing the memory of the connector state. This is useful for drivers that
 * subclass the connector state.
 */
void
__drm_atomic_helper_connector_destroy_state(struct drm_connector_state *state)
{
	/*
	 * This is currently a placeholder so that drivers that subclass the
	 * state will automatically do the right thing if code is ever added
	 * to this function.
	 */
	if (state->crtc)
		drm_connector_unreference(state->connector);
}
EXPORT_SYMBOL(__drm_atomic_helper_connector_destroy_state);

/**
 * drm_atomic_helper_connector_destroy_state - default state destroy hook
 * @connector: drm connector
 * @state: connector state object to release
 *
 * Default connector state destroy hook for drivers which don't have their own
 * subclassed connector state structure.
 */
void drm_atomic_helper_connector_destroy_state(struct drm_connector *connector,
					  struct drm_connector_state *state)
{
	__drm_atomic_helper_connector_destroy_state(state);
	kfree(state);
}
EXPORT_SYMBOL(drm_atomic_helper_connector_destroy_state);

/**
 * drm_atomic_helper_legacy_gamma_set - set the legacy gamma correction table
 * @crtc: CRTC object
 * @red: red correction table
 * @green: green correction table
 * @blue: green correction table
 * @size: size of the tables
 *
 * Implements support for legacy gamma correction table for drivers
 * that support color management through the DEGAMMA_LUT/GAMMA_LUT
 * properties.
 */
int drm_atomic_helper_legacy_gamma_set(struct drm_crtc *crtc,
				       u16 *red, u16 *green, u16 *blue,
				       uint32_t size)
{
	struct drm_device *dev = crtc->dev;
	struct drm_mode_config *config = &dev->mode_config;
	struct drm_atomic_state *state;
	struct drm_crtc_state *crtc_state;
	struct drm_property_blob *blob = NULL;
	struct drm_color_lut *blob_data;
	int i, ret = 0;

	state = drm_atomic_state_alloc(crtc->dev);
	if (!state)
		return -ENOMEM;

	blob = drm_property_create_blob(dev,
					sizeof(struct drm_color_lut) * size,
					NULL);
	if (IS_ERR(blob)) {
		ret = PTR_ERR(blob);
		blob = NULL;
		goto fail;
	}

	/* Prepare GAMMA_LUT with the legacy values. */
	blob_data = (struct drm_color_lut *) blob->data;
	for (i = 0; i < size; i++) {
		blob_data[i].red = red[i];
		blob_data[i].green = green[i];
		blob_data[i].blue = blue[i];
	}

	state->acquire_ctx = crtc->dev->mode_config.acquire_ctx;
retry:
	crtc_state = drm_atomic_get_crtc_state(state, crtc);
	if (IS_ERR(crtc_state)) {
		ret = PTR_ERR(crtc_state);
		goto fail;
	}

	/* Reset DEGAMMA_LUT and CTM properties. */
	ret = drm_atomic_crtc_set_property(crtc, crtc_state,
			config->degamma_lut_property, 0);
	if (ret)
		goto fail;

	ret = drm_atomic_crtc_set_property(crtc, crtc_state,
			config->ctm_property, 0);
	if (ret)
		goto fail;

	ret = drm_atomic_crtc_set_property(crtc, crtc_state,
			config->gamma_lut_property, blob->base.id);
	if (ret)
		goto fail;

	ret = drm_atomic_commit(state);
fail:
	if (ret == -EDEADLK)
		goto backoff;

	drm_atomic_state_put(state);
	drm_property_unreference_blob(blob);
	return ret;

backoff:
	drm_atomic_state_clear(state);
	drm_atomic_legacy_backoff(state);

	goto retry;
}
EXPORT_SYMBOL(drm_atomic_helper_legacy_gamma_set);<|MERGE_RESOLUTION|>--- conflicted
+++ resolved
@@ -1014,8 +1014,6 @@
  * drm_atomic_helper_swap_state() so it uses the current plane state (and
  * just uses the atomic state to find the changed planes)
  *
-<<<<<<< HEAD
-=======
  * Note that @pre_swap is needed since the point where we block for fences moves
  * around depending upon whether an atomic commit is blocking or
  * non-blocking. For async commit all waiting needs to happen after
@@ -1023,7 +1021,6 @@
  * to wait **before** we do anything that can't be easily rolled back. That is
  * before we call drm_atomic_helper_swap_state().
  *
->>>>>>> eb6f771b
  * Returns zero if success or < 0 if dma_fence_wait() fails.
  */
 int drm_atomic_helper_wait_for_fences(struct drm_device *dev,
@@ -1215,11 +1212,7 @@
 
 	drm_atomic_helper_commit_cleanup_done(old_state);
 
-<<<<<<< HEAD
-	drm_atomic_state_put(state);
-=======
 	drm_atomic_state_put(old_state);
->>>>>>> eb6f771b
 }
 
 static void commit_work(struct work_struct *work)
@@ -1601,13 +1594,8 @@
  * drm_atomic_helper_commit_cleanup_done - signal completion of commit
  * @old_state: atomic state object with old state structures
  *
-<<<<<<< HEAD
- * This signals completion of the atomic update @state, including any cleanup
- * work. If used, it must be called right before calling
-=======
  * This signals completion of the atomic update @old_state, including any
  * cleanup work. If used, it must be called right before calling
->>>>>>> eb6f771b
  * drm_atomic_state_put().
  *
  * This is part of the atomic helper support for nonblocking commits, see
