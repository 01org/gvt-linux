// SPDX-License-Identifier: GPL-2.0-only
/*
 * Copyright (C) 2017 Pengutronix, Juergen Borleis <kernel@pengutronix.de>
 */
#include <linux/kernel.h>
#include <linux/module.h>
#include <linux/i2c.h>
#include <linux/of.h>

#include "lan9303.h"

struct lan9303_i2c {
	struct i2c_client *device;
	struct lan9303 chip;
};

static const struct regmap_config lan9303_i2c_regmap_config = {
	.reg_bits = 8,
	.val_bits = 32,
	.reg_stride = 1,
	.can_multi_write = true,
	.max_register = 0x0ff, /* address bits 0..1 are not used */
	.reg_format_endian = REGMAP_ENDIAN_LITTLE,

	.volatile_table = &lan9303_register_set,
	.wr_table = &lan9303_register_set,
	.rd_table = &lan9303_register_set,

	.cache_type = REGCACHE_NONE,
};

static int lan9303_i2c_probe(struct i2c_client *client,
			     const struct i2c_device_id *id)
{
	struct lan9303_i2c *sw_dev;
	int ret;

	sw_dev = devm_kzalloc(&client->dev, sizeof(struct lan9303_i2c),
			      GFP_KERNEL);
	if (!sw_dev)
		return -ENOMEM;

	sw_dev->chip.regmap = devm_regmap_init_i2c(client,
						   &lan9303_i2c_regmap_config);
	if (IS_ERR(sw_dev->chip.regmap)) {
		ret = PTR_ERR(sw_dev->chip.regmap);
		dev_err(&client->dev, "Failed to allocate register map: %d\n",
			ret);
		return ret;
	}

	/* link forward and backward */
	sw_dev->device = client;
	i2c_set_clientdata(client, sw_dev);
	sw_dev->chip.dev = &client->dev;

	sw_dev->chip.ops = &lan9303_indirect_phy_ops;

	ret = lan9303_probe(&sw_dev->chip, client->dev.of_node);
	if (ret != 0)
		return ret;

	dev_info(&client->dev, "LAN9303 I2C driver loaded successfully\n");

	return 0;
}

static void lan9303_i2c_remove(struct i2c_client *client)
{
	struct lan9303_i2c *sw_dev = i2c_get_clientdata(client);

	if (!sw_dev)
		return;

	lan9303_remove(&sw_dev->chip);

<<<<<<< HEAD
	return 0;
=======
	i2c_set_clientdata(client, NULL);
>>>>>>> 228336f5
}

static void lan9303_i2c_shutdown(struct i2c_client *client)
{
	struct lan9303_i2c *sw_dev = i2c_get_clientdata(client);

	if (!sw_dev)
		return;

	lan9303_shutdown(&sw_dev->chip);

	i2c_set_clientdata(client, NULL);
}

/*-------------------------------------------------------------------------*/

static const struct i2c_device_id lan9303_i2c_id[] = {
	{ "lan9303", 0 },
	{ /* sentinel */ }
};
MODULE_DEVICE_TABLE(i2c, lan9303_i2c_id);

static const struct of_device_id lan9303_i2c_of_match[] = {
	{ .compatible = "smsc,lan9303-i2c", },
	{ /* sentinel */ },
};
MODULE_DEVICE_TABLE(of, lan9303_i2c_of_match);

static struct i2c_driver lan9303_i2c_driver = {
	.driver = {
		.name = "LAN9303_I2C",
		.of_match_table = of_match_ptr(lan9303_i2c_of_match),
	},
	.probe = lan9303_i2c_probe,
	.remove = lan9303_i2c_remove,
	.shutdown = lan9303_i2c_shutdown,
	.id_table = lan9303_i2c_id,
};
module_i2c_driver(lan9303_i2c_driver);

MODULE_AUTHOR("Juergen Borleis <kernel@pengutronix.de>");
MODULE_DESCRIPTION("Driver for SMSC/Microchip LAN9303 three port ethernet switch in I2C managed mode");
MODULE_LICENSE("GPL v2");<|MERGE_RESOLUTION|>--- conflicted
+++ resolved
@@ -73,12 +73,6 @@
 		return;
 
 	lan9303_remove(&sw_dev->chip);
-
-<<<<<<< HEAD
-	return 0;
-=======
-	i2c_set_clientdata(client, NULL);
->>>>>>> 228336f5
 }
 
 static void lan9303_i2c_shutdown(struct i2c_client *client)
