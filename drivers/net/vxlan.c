--- conflicted
+++ resolved
@@ -2061,11 +2061,7 @@
 
 		dst_port = rdst->remote_port ? rdst->remote_port : vxlan->cfg.dst_port;
 		vni = (rdst->remote_vni) ? : default_vni;
-<<<<<<< HEAD
-		src = &vxlan->cfg.saddr;
-=======
 		local_ip = vxlan->cfg.saddr;
->>>>>>> 36fc5797
 		dst_cache = &rdst->dst_cache;
 		md->gbp = skb->mark;
 		ttl = vxlan->cfg.ttl;
@@ -2987,7 +2983,6 @@
 	struct vxlan_dev *vxlan = netdev_priv(dev);
 
 	memset(conf, 0, sizeof(*conf));
-<<<<<<< HEAD
 
 	/* if changelink operation, start with old existing cfg */
 	if (changelink)
@@ -2996,16 +2991,6 @@
 	if (data[IFLA_VXLAN_ID]) {
 		__be32 vni = cpu_to_be32(nla_get_u32(data[IFLA_VXLAN_ID]));
 
-=======
-
-	/* if changelink operation, start with old existing cfg */
-	if (changelink)
-		memcpy(conf, &vxlan->cfg, sizeof(*conf));
-
-	if (data[IFLA_VXLAN_ID]) {
-		__be32 vni = cpu_to_be32(nla_get_u32(data[IFLA_VXLAN_ID]));
-
->>>>>>> 36fc5797
 		if (changelink && (vni != conf->vni))
 			return -EOPNOTSUPP;
 		conf->vni = cpu_to_be32(nla_get_u32(data[IFLA_VXLAN_ID]));
@@ -3127,7 +3112,6 @@
 			return -EOPNOTSUPP;
 		if (!nla_get_u8(data[IFLA_VXLAN_UDP_CSUM]))
 			conf->flags |= VXLAN_F_UDP_ZERO_CSUM_TX;
-<<<<<<< HEAD
 	}
 
 	if (data[IFLA_VXLAN_UDP_ZERO_CSUM6_TX]) {
@@ -3278,158 +3262,6 @@
 		spin_unlock_bh(&vxlan->hash_lock);
 	}
 
-=======
-	}
-
-	if (data[IFLA_VXLAN_UDP_ZERO_CSUM6_TX]) {
-		if (changelink)
-			return -EOPNOTSUPP;
-		if (nla_get_u8(data[IFLA_VXLAN_UDP_ZERO_CSUM6_TX]))
-			conf->flags |= VXLAN_F_UDP_ZERO_CSUM6_TX;
-	}
-
-	if (data[IFLA_VXLAN_UDP_ZERO_CSUM6_RX]) {
-		if (changelink)
-			return -EOPNOTSUPP;
-		if (nla_get_u8(data[IFLA_VXLAN_UDP_ZERO_CSUM6_RX]))
-			conf->flags |= VXLAN_F_UDP_ZERO_CSUM6_RX;
-	}
-
-	if (data[IFLA_VXLAN_REMCSUM_TX]) {
-		if (changelink)
-			return -EOPNOTSUPP;
-		if (nla_get_u8(data[IFLA_VXLAN_REMCSUM_TX]))
-			conf->flags |= VXLAN_F_REMCSUM_TX;
-	}
-
-	if (data[IFLA_VXLAN_REMCSUM_RX]) {
-		if (changelink)
-			return -EOPNOTSUPP;
-		if (nla_get_u8(data[IFLA_VXLAN_REMCSUM_RX]))
-			conf->flags |= VXLAN_F_REMCSUM_RX;
-	}
-
-	if (data[IFLA_VXLAN_GBP]) {
-		if (changelink)
-			return -EOPNOTSUPP;
-		conf->flags |= VXLAN_F_GBP;
-	}
-
-	if (data[IFLA_VXLAN_GPE]) {
-		if (changelink)
-			return -EOPNOTSUPP;
-		conf->flags |= VXLAN_F_GPE;
-	}
-
-	if (data[IFLA_VXLAN_REMCSUM_NOPARTIAL]) {
-		if (changelink)
-			return -EOPNOTSUPP;
-		conf->flags |= VXLAN_F_REMCSUM_NOPARTIAL;
-	}
-
-	if (tb[IFLA_MTU]) {
-		if (changelink)
-			return -EOPNOTSUPP;
-		conf->mtu = nla_get_u32(tb[IFLA_MTU]);
-	}
-
-	return 0;
-}
-
-static int vxlan_newlink(struct net *src_net, struct net_device *dev,
-			 struct nlattr *tb[], struct nlattr *data[])
-{
-	struct vxlan_net *vn = net_generic(src_net, vxlan_net_id);
-	struct vxlan_dev *vxlan = netdev_priv(dev);
-	struct vxlan_config conf;
-	int err;
-
-	err = vxlan_nl2conf(tb, data, dev, &conf, false);
-	if (err)
-		return err;
-
-	err = vxlan_dev_configure(src_net, dev, &conf, false);
-	if (err)
-		return err;
-
-	dev->ethtool_ops = &vxlan_ethtool_ops;
-
-	/* create an fdb entry for a valid default destination */
-	if (!vxlan_addr_any(&vxlan->default_dst.remote_ip)) {
-		err = vxlan_fdb_create(vxlan, all_zeros_mac,
-				       &vxlan->default_dst.remote_ip,
-				       NUD_REACHABLE | NUD_PERMANENT,
-				       NLM_F_EXCL | NLM_F_CREATE,
-				       vxlan->cfg.dst_port,
-				       vxlan->default_dst.remote_vni,
-				       vxlan->default_dst.remote_vni,
-				       vxlan->default_dst.remote_ifindex,
-				       NTF_SELF);
-		if (err)
-			return err;
-	}
-
-	err = register_netdevice(dev);
-	if (err) {
-		vxlan_fdb_delete_default(vxlan, vxlan->default_dst.remote_vni);
-		return err;
-	}
-
-	list_add(&vxlan->next, &vn->vxlan_list);
-
-	return 0;
-}
-
-static int vxlan_changelink(struct net_device *dev, struct nlattr *tb[],
-			    struct nlattr *data[])
-{
-	struct vxlan_dev *vxlan = netdev_priv(dev);
-	struct vxlan_rdst *dst = &vxlan->default_dst;
-	struct vxlan_rdst old_dst;
-	struct vxlan_config conf;
-	int err;
-
-	err = vxlan_nl2conf(tb, data,
-			    dev, &conf, true);
-	if (err)
-		return err;
-
-	memcpy(&old_dst, dst, sizeof(struct vxlan_rdst));
-
-	err = vxlan_dev_configure(vxlan->net, dev, &conf, true);
-	if (err)
-		return err;
-
-	/* handle default dst entry */
-	if (!vxlan_addr_equal(&dst->remote_ip, &old_dst.remote_ip)) {
-		spin_lock_bh(&vxlan->hash_lock);
-		if (!vxlan_addr_any(&old_dst.remote_ip))
-			__vxlan_fdb_delete(vxlan, all_zeros_mac,
-					   old_dst.remote_ip,
-					   vxlan->cfg.dst_port,
-					   old_dst.remote_vni,
-					   old_dst.remote_vni,
-					   old_dst.remote_ifindex, 0);
-
-		if (!vxlan_addr_any(&dst->remote_ip)) {
-			err = vxlan_fdb_create(vxlan, all_zeros_mac,
-					       &dst->remote_ip,
-					       NUD_REACHABLE | NUD_PERMANENT,
-					       NLM_F_CREATE | NLM_F_APPEND,
-					       vxlan->cfg.dst_port,
-					       dst->remote_vni,
-					       dst->remote_vni,
-					       dst->remote_ifindex,
-					       NTF_SELF);
-			if (err) {
-				spin_unlock_bh(&vxlan->hash_lock);
-				return err;
-			}
-		}
-		spin_unlock_bh(&vxlan->hash_lock);
-	}
-
->>>>>>> 36fc5797
 	return 0;
 }
 
