// SPDX-License-Identifier: (GPL-2.0 OR MIT)
/*
 * Microsemi Ocelot Switch driver
 *
 * Copyright (c) 2017 Microsemi Corporation
 */
#include <linux/dsa/ocelot.h>
#include <linux/interrupt.h>
#include <linux/module.h>
#include <linux/of_net.h>
#include <linux/netdevice.h>
#include <linux/phylink.h>
#include <linux/of_mdio.h>
#include <linux/of_platform.h>
#include <linux/mfd/syscon.h>
#include <linux/skbuff.h>
#include <net/switchdev.h>

#include <soc/mscc/ocelot_vcap.h>
#include <soc/mscc/ocelot_hsio.h>
#include "ocelot.h"

static const u32 ocelot_ana_regmap[] = {
	REG(ANA_ADVLEARN,				0x009000),
	REG(ANA_VLANMASK,				0x009004),
	REG(ANA_PORT_B_DOMAIN,				0x009008),
	REG(ANA_ANAGEFIL,				0x00900c),
	REG(ANA_ANEVENTS,				0x009010),
	REG(ANA_STORMLIMIT_BURST,			0x009014),
	REG(ANA_STORMLIMIT_CFG,				0x009018),
	REG(ANA_ISOLATED_PORTS,				0x009028),
	REG(ANA_COMMUNITY_PORTS,			0x00902c),
	REG(ANA_AUTOAGE,				0x009030),
	REG(ANA_MACTOPTIONS,				0x009034),
	REG(ANA_LEARNDISC,				0x009038),
	REG(ANA_AGENCTRL,				0x00903c),
	REG(ANA_MIRRORPORTS,				0x009040),
	REG(ANA_EMIRRORPORTS,				0x009044),
	REG(ANA_FLOODING,				0x009048),
	REG(ANA_FLOODING_IPMC,				0x00904c),
	REG(ANA_SFLOW_CFG,				0x009050),
	REG(ANA_PORT_MODE,				0x009080),
	REG(ANA_PGID_PGID,				0x008c00),
	REG(ANA_TABLES_ANMOVED,				0x008b30),
	REG(ANA_TABLES_MACHDATA,			0x008b34),
	REG(ANA_TABLES_MACLDATA,			0x008b38),
	REG(ANA_TABLES_MACACCESS,			0x008b3c),
	REG(ANA_TABLES_MACTINDX,			0x008b40),
	REG(ANA_TABLES_VLANACCESS,			0x008b44),
	REG(ANA_TABLES_VLANTIDX,			0x008b48),
	REG(ANA_TABLES_ISDXACCESS,			0x008b4c),
	REG(ANA_TABLES_ISDXTIDX,			0x008b50),
	REG(ANA_TABLES_ENTRYLIM,			0x008b00),
	REG(ANA_TABLES_PTP_ID_HIGH,			0x008b54),
	REG(ANA_TABLES_PTP_ID_LOW,			0x008b58),
	REG(ANA_MSTI_STATE,				0x008e00),
	REG(ANA_PORT_VLAN_CFG,				0x007000),
	REG(ANA_PORT_DROP_CFG,				0x007004),
	REG(ANA_PORT_QOS_CFG,				0x007008),
	REG(ANA_PORT_VCAP_CFG,				0x00700c),
	REG(ANA_PORT_VCAP_S1_KEY_CFG,			0x007010),
	REG(ANA_PORT_VCAP_S2_CFG,			0x00701c),
	REG(ANA_PORT_PCP_DEI_MAP,			0x007020),
	REG(ANA_PORT_CPU_FWD_CFG,			0x007060),
	REG(ANA_PORT_CPU_FWD_BPDU_CFG,			0x007064),
	REG(ANA_PORT_CPU_FWD_GARP_CFG,			0x007068),
	REG(ANA_PORT_CPU_FWD_CCM_CFG,			0x00706c),
	REG(ANA_PORT_PORT_CFG,				0x007070),
	REG(ANA_PORT_POL_CFG,				0x007074),
	REG(ANA_PORT_PTP_CFG,				0x007078),
	REG(ANA_PORT_PTP_DLY1_CFG,			0x00707c),
	REG(ANA_OAM_UPM_LM_CNT,				0x007c00),
	REG(ANA_PORT_PTP_DLY2_CFG,			0x007080),
	REG(ANA_PFC_PFC_CFG,				0x008800),
	REG(ANA_PFC_PFC_TIMER,				0x008804),
	REG(ANA_IPT_OAM_MEP_CFG,			0x008000),
	REG(ANA_IPT_IPT,				0x008004),
	REG(ANA_PPT_PPT,				0x008ac0),
	REG(ANA_FID_MAP_FID_MAP,			0x000000),
	REG(ANA_AGGR_CFG,				0x0090b4),
	REG(ANA_CPUQ_CFG,				0x0090b8),
	REG(ANA_CPUQ_CFG2,				0x0090bc),
	REG(ANA_CPUQ_8021_CFG,				0x0090c0),
	REG(ANA_DSCP_CFG,				0x009100),
	REG(ANA_DSCP_REWR_CFG,				0x009200),
	REG(ANA_VCAP_RNG_TYPE_CFG,			0x009240),
	REG(ANA_VCAP_RNG_VAL_CFG,			0x009260),
	REG(ANA_VRAP_CFG,				0x009280),
	REG(ANA_VRAP_HDR_DATA,				0x009284),
	REG(ANA_VRAP_HDR_MASK,				0x009288),
	REG(ANA_DISCARD_CFG,				0x00928c),
	REG(ANA_FID_CFG,				0x009290),
	REG(ANA_POL_PIR_CFG,				0x004000),
	REG(ANA_POL_CIR_CFG,				0x004004),
	REG(ANA_POL_MODE_CFG,				0x004008),
	REG(ANA_POL_PIR_STATE,				0x00400c),
	REG(ANA_POL_CIR_STATE,				0x004010),
	REG(ANA_POL_STATE,				0x004014),
	REG(ANA_POL_FLOWC,				0x008b80),
	REG(ANA_POL_HYST,				0x008bec),
	REG(ANA_POL_MISC_CFG,				0x008bf0),
};

static const u32 ocelot_qs_regmap[] = {
	REG(QS_XTR_GRP_CFG,				0x000000),
	REG(QS_XTR_RD,					0x000008),
	REG(QS_XTR_FRM_PRUNING,				0x000010),
	REG(QS_XTR_FLUSH,				0x000018),
	REG(QS_XTR_DATA_PRESENT,			0x00001c),
	REG(QS_XTR_CFG,					0x000020),
	REG(QS_INJ_GRP_CFG,				0x000024),
	REG(QS_INJ_WR,					0x00002c),
	REG(QS_INJ_CTRL,				0x000034),
	REG(QS_INJ_STATUS,				0x00003c),
	REG(QS_INJ_ERR,					0x000040),
	REG(QS_INH_DBG,					0x000048),
};

static const u32 ocelot_qsys_regmap[] = {
	REG(QSYS_PORT_MODE,				0x011200),
	REG(QSYS_SWITCH_PORT_MODE,			0x011234),
	REG(QSYS_STAT_CNT_CFG,				0x011264),
	REG(QSYS_EEE_CFG,				0x011268),
	REG(QSYS_EEE_THRES,				0x011294),
	REG(QSYS_IGR_NO_SHARING,			0x011298),
	REG(QSYS_EGR_NO_SHARING,			0x01129c),
	REG(QSYS_SW_STATUS,				0x0112a0),
	REG(QSYS_EXT_CPU_CFG,				0x0112d0),
	REG(QSYS_PAD_CFG,				0x0112d4),
	REG(QSYS_CPU_GROUP_MAP,				0x0112d8),
	REG(QSYS_QMAP,					0x0112dc),
	REG(QSYS_ISDX_SGRP,				0x011400),
	REG(QSYS_TIMED_FRAME_ENTRY,			0x014000),
	REG(QSYS_TFRM_MISC,				0x011310),
	REG(QSYS_TFRM_PORT_DLY,				0x011314),
	REG(QSYS_TFRM_TIMER_CFG_1,			0x011318),
	REG(QSYS_TFRM_TIMER_CFG_2,			0x01131c),
	REG(QSYS_TFRM_TIMER_CFG_3,			0x011320),
	REG(QSYS_TFRM_TIMER_CFG_4,			0x011324),
	REG(QSYS_TFRM_TIMER_CFG_5,			0x011328),
	REG(QSYS_TFRM_TIMER_CFG_6,			0x01132c),
	REG(QSYS_TFRM_TIMER_CFG_7,			0x011330),
	REG(QSYS_TFRM_TIMER_CFG_8,			0x011334),
	REG(QSYS_RED_PROFILE,				0x011338),
	REG(QSYS_RES_QOS_MODE,				0x011378),
	REG(QSYS_RES_CFG,				0x012000),
	REG(QSYS_RES_STAT,				0x012004),
	REG(QSYS_EGR_DROP_MODE,				0x01137c),
	REG(QSYS_EQ_CTRL,				0x011380),
	REG(QSYS_EVENTS_CORE,				0x011384),
	REG(QSYS_CIR_CFG,				0x000000),
	REG(QSYS_EIR_CFG,				0x000004),
	REG(QSYS_SE_CFG,				0x000008),
	REG(QSYS_SE_DWRR_CFG,				0x00000c),
	REG(QSYS_SE_CONNECT,				0x00003c),
	REG(QSYS_SE_DLB_SENSE,				0x000040),
	REG(QSYS_CIR_STATE,				0x000044),
	REG(QSYS_EIR_STATE,				0x000048),
	REG(QSYS_SE_STATE,				0x00004c),
	REG(QSYS_HSCH_MISC_CFG,				0x011388),
};

static const u32 ocelot_rew_regmap[] = {
	REG(REW_PORT_VLAN_CFG,				0x000000),
	REG(REW_TAG_CFG,				0x000004),
	REG(REW_PORT_CFG,				0x000008),
	REG(REW_DSCP_CFG,				0x00000c),
	REG(REW_PCP_DEI_QOS_MAP_CFG,			0x000010),
	REG(REW_PTP_CFG,				0x000050),
	REG(REW_PTP_DLY1_CFG,				0x000054),
	REG(REW_DSCP_REMAP_DP1_CFG,			0x000690),
	REG(REW_DSCP_REMAP_CFG,				0x000790),
	REG(REW_STAT_CFG,				0x000890),
	REG(REW_PPT,					0x000680),
};

static const u32 ocelot_sys_regmap[] = {
	REG(SYS_COUNT_RX_OCTETS,			0x000000),
	REG(SYS_COUNT_RX_UNICAST,			0x000004),
	REG(SYS_COUNT_RX_MULTICAST,			0x000008),
	REG(SYS_COUNT_RX_BROADCAST,			0x00000c),
	REG(SYS_COUNT_RX_SHORTS,			0x000010),
	REG(SYS_COUNT_RX_FRAGMENTS,			0x000014),
	REG(SYS_COUNT_RX_JABBERS,			0x000018),
	REG(SYS_COUNT_RX_CRC_ALIGN_ERRS,		0x00001c),
	REG(SYS_COUNT_RX_SYM_ERRS,			0x000020),
	REG(SYS_COUNT_RX_64,				0x000024),
	REG(SYS_COUNT_RX_65_127,			0x000028),
	REG(SYS_COUNT_RX_128_255,			0x00002c),
	REG(SYS_COUNT_RX_256_1023,			0x000030),
	REG(SYS_COUNT_RX_1024_1526,			0x000034),
	REG(SYS_COUNT_RX_1527_MAX,			0x000038),
	REG(SYS_COUNT_RX_PAUSE,				0x00003c),
	REG(SYS_COUNT_RX_CONTROL,			0x000040),
	REG(SYS_COUNT_RX_LONGS,				0x000044),
	REG(SYS_COUNT_RX_CLASSIFIED_DROPS,		0x000048),
	REG(SYS_COUNT_TX_OCTETS,			0x000100),
	REG(SYS_COUNT_TX_UNICAST,			0x000104),
	REG(SYS_COUNT_TX_MULTICAST,			0x000108),
	REG(SYS_COUNT_TX_BROADCAST,			0x00010c),
	REG(SYS_COUNT_TX_COLLISION,			0x000110),
	REG(SYS_COUNT_TX_DROPS,				0x000114),
	REG(SYS_COUNT_TX_PAUSE,				0x000118),
	REG(SYS_COUNT_TX_64,				0x00011c),
	REG(SYS_COUNT_TX_65_127,			0x000120),
	REG(SYS_COUNT_TX_128_511,			0x000124),
	REG(SYS_COUNT_TX_512_1023,			0x000128),
	REG(SYS_COUNT_TX_1024_1526,			0x00012c),
	REG(SYS_COUNT_TX_1527_MAX,			0x000130),
	REG(SYS_COUNT_TX_AGING,				0x000170),
	REG(SYS_RESET_CFG,				0x000508),
	REG(SYS_CMID,					0x00050c),
	REG(SYS_VLAN_ETYPE_CFG,				0x000510),
	REG(SYS_PORT_MODE,				0x000514),
	REG(SYS_FRONT_PORT_MODE,			0x000548),
	REG(SYS_FRM_AGING,				0x000574),
	REG(SYS_STAT_CFG,				0x000578),
	REG(SYS_SW_STATUS,				0x00057c),
	REG(SYS_MISC_CFG,				0x0005ac),
	REG(SYS_REW_MAC_HIGH_CFG,			0x0005b0),
	REG(SYS_REW_MAC_LOW_CFG,			0x0005dc),
	REG(SYS_CM_ADDR,				0x000500),
	REG(SYS_CM_DATA,				0x000504),
	REG(SYS_PAUSE_CFG,				0x000608),
	REG(SYS_PAUSE_TOT_CFG,				0x000638),
	REG(SYS_ATOP,					0x00063c),
	REG(SYS_ATOP_TOT_CFG,				0x00066c),
	REG(SYS_MAC_FC_CFG,				0x000670),
	REG(SYS_MMGT,					0x00069c),
	REG(SYS_MMGT_FAST,				0x0006a0),
	REG(SYS_EVENTS_DIF,				0x0006a4),
	REG(SYS_EVENTS_CORE,				0x0006b4),
	REG(SYS_CNT,					0x000000),
	REG(SYS_PTP_STATUS,				0x0006b8),
	REG(SYS_PTP_TXSTAMP,				0x0006bc),
	REG(SYS_PTP_NXT,				0x0006c0),
	REG(SYS_PTP_CFG,				0x0006c4),
};

static const u32 ocelot_vcap_regmap[] = {
	/* VCAP_CORE_CFG */
	REG(VCAP_CORE_UPDATE_CTRL,			0x000000),
	REG(VCAP_CORE_MV_CFG,				0x000004),
	/* VCAP_CORE_CACHE */
	REG(VCAP_CACHE_ENTRY_DAT,			0x000008),
	REG(VCAP_CACHE_MASK_DAT,			0x000108),
	REG(VCAP_CACHE_ACTION_DAT,			0x000208),
	REG(VCAP_CACHE_CNT_DAT,				0x000308),
	REG(VCAP_CACHE_TG_DAT,				0x000388),
	/* VCAP_CONST */
	REG(VCAP_CONST_VCAP_VER,			0x000398),
	REG(VCAP_CONST_ENTRY_WIDTH,			0x00039c),
	REG(VCAP_CONST_ENTRY_CNT,			0x0003a0),
	REG(VCAP_CONST_ENTRY_SWCNT,			0x0003a4),
	REG(VCAP_CONST_ENTRY_TG_WIDTH,			0x0003a8),
	REG(VCAP_CONST_ACTION_DEF_CNT,			0x0003ac),
	REG(VCAP_CONST_ACTION_WIDTH,			0x0003b0),
	REG(VCAP_CONST_CNT_WIDTH,			0x0003b4),
	REG(VCAP_CONST_CORE_CNT,			0x0003b8),
	REG(VCAP_CONST_IF_CNT,				0x0003bc),
};

static const u32 ocelot_ptp_regmap[] = {
	REG(PTP_PIN_CFG,				0x000000),
	REG(PTP_PIN_TOD_SEC_MSB,			0x000004),
	REG(PTP_PIN_TOD_SEC_LSB,			0x000008),
	REG(PTP_PIN_TOD_NSEC,				0x00000c),
	REG(PTP_PIN_WF_HIGH_PERIOD,			0x000014),
	REG(PTP_PIN_WF_LOW_PERIOD,			0x000018),
	REG(PTP_CFG_MISC,				0x0000a0),
	REG(PTP_CLK_CFG_ADJ_CFG,			0x0000a4),
	REG(PTP_CLK_CFG_ADJ_FREQ,			0x0000a8),
};

static const u32 ocelot_dev_gmii_regmap[] = {
	REG(DEV_CLOCK_CFG,				0x0),
	REG(DEV_PORT_MISC,				0x4),
	REG(DEV_EVENTS,					0x8),
	REG(DEV_EEE_CFG,				0xc),
	REG(DEV_RX_PATH_DELAY,				0x10),
	REG(DEV_TX_PATH_DELAY,				0x14),
	REG(DEV_PTP_PREDICT_CFG,			0x18),
	REG(DEV_MAC_ENA_CFG,				0x1c),
	REG(DEV_MAC_MODE_CFG,				0x20),
	REG(DEV_MAC_MAXLEN_CFG,				0x24),
	REG(DEV_MAC_TAGS_CFG,				0x28),
	REG(DEV_MAC_ADV_CHK_CFG,			0x2c),
	REG(DEV_MAC_IFG_CFG,				0x30),
	REG(DEV_MAC_HDX_CFG,				0x34),
	REG(DEV_MAC_DBG_CFG,				0x38),
	REG(DEV_MAC_FC_MAC_LOW_CFG,			0x3c),
	REG(DEV_MAC_FC_MAC_HIGH_CFG,			0x40),
	REG(DEV_MAC_STICKY,				0x44),
	REG(PCS1G_CFG,					0x48),
	REG(PCS1G_MODE_CFG,				0x4c),
	REG(PCS1G_SD_CFG,				0x50),
	REG(PCS1G_ANEG_CFG,				0x54),
	REG(PCS1G_ANEG_NP_CFG,				0x58),
	REG(PCS1G_LB_CFG,				0x5c),
	REG(PCS1G_DBG_CFG,				0x60),
	REG(PCS1G_CDET_CFG,				0x64),
	REG(PCS1G_ANEG_STATUS,				0x68),
	REG(PCS1G_ANEG_NP_STATUS,			0x6c),
	REG(PCS1G_LINK_STATUS,				0x70),
	REG(PCS1G_LINK_DOWN_CNT,			0x74),
	REG(PCS1G_STICKY,				0x78),
	REG(PCS1G_DEBUG_STATUS,				0x7c),
	REG(PCS1G_LPI_CFG,				0x80),
	REG(PCS1G_LPI_WAKE_ERROR_CNT,			0x84),
	REG(PCS1G_LPI_STATUS,				0x88),
	REG(PCS1G_TSTPAT_MODE_CFG,			0x8c),
	REG(PCS1G_TSTPAT_STATUS,			0x90),
	REG(DEV_PCS_FX100_CFG,				0x94),
	REG(DEV_PCS_FX100_STATUS,			0x98),
};

static const u32 *ocelot_regmap[TARGET_MAX] = {
	[ANA] = ocelot_ana_regmap,
	[QS] = ocelot_qs_regmap,
	[QSYS] = ocelot_qsys_regmap,
	[REW] = ocelot_rew_regmap,
	[SYS] = ocelot_sys_regmap,
	[S0] = ocelot_vcap_regmap,
	[S1] = ocelot_vcap_regmap,
	[S2] = ocelot_vcap_regmap,
	[PTP] = ocelot_ptp_regmap,
	[DEV_GMII] = ocelot_dev_gmii_regmap,
};

static const struct reg_field ocelot_regfields[REGFIELD_MAX] = {
	[ANA_ADVLEARN_VLAN_CHK] = REG_FIELD(ANA_ADVLEARN, 11, 11),
	[ANA_ADVLEARN_LEARN_MIRROR] = REG_FIELD(ANA_ADVLEARN, 0, 10),
	[ANA_ANEVENTS_MSTI_DROP] = REG_FIELD(ANA_ANEVENTS, 27, 27),
	[ANA_ANEVENTS_ACLKILL] = REG_FIELD(ANA_ANEVENTS, 26, 26),
	[ANA_ANEVENTS_ACLUSED] = REG_FIELD(ANA_ANEVENTS, 25, 25),
	[ANA_ANEVENTS_AUTOAGE] = REG_FIELD(ANA_ANEVENTS, 24, 24),
	[ANA_ANEVENTS_VS2TTL1] = REG_FIELD(ANA_ANEVENTS, 23, 23),
	[ANA_ANEVENTS_STORM_DROP] = REG_FIELD(ANA_ANEVENTS, 22, 22),
	[ANA_ANEVENTS_LEARN_DROP] = REG_FIELD(ANA_ANEVENTS, 21, 21),
	[ANA_ANEVENTS_AGED_ENTRY] = REG_FIELD(ANA_ANEVENTS, 20, 20),
	[ANA_ANEVENTS_CPU_LEARN_FAILED] = REG_FIELD(ANA_ANEVENTS, 19, 19),
	[ANA_ANEVENTS_AUTO_LEARN_FAILED] = REG_FIELD(ANA_ANEVENTS, 18, 18),
	[ANA_ANEVENTS_LEARN_REMOVE] = REG_FIELD(ANA_ANEVENTS, 17, 17),
	[ANA_ANEVENTS_AUTO_LEARNED] = REG_FIELD(ANA_ANEVENTS, 16, 16),
	[ANA_ANEVENTS_AUTO_MOVED] = REG_FIELD(ANA_ANEVENTS, 15, 15),
	[ANA_ANEVENTS_DROPPED] = REG_FIELD(ANA_ANEVENTS, 14, 14),
	[ANA_ANEVENTS_CLASSIFIED_DROP] = REG_FIELD(ANA_ANEVENTS, 13, 13),
	[ANA_ANEVENTS_CLASSIFIED_COPY] = REG_FIELD(ANA_ANEVENTS, 12, 12),
	[ANA_ANEVENTS_VLAN_DISCARD] = REG_FIELD(ANA_ANEVENTS, 11, 11),
	[ANA_ANEVENTS_FWD_DISCARD] = REG_FIELD(ANA_ANEVENTS, 10, 10),
	[ANA_ANEVENTS_MULTICAST_FLOOD] = REG_FIELD(ANA_ANEVENTS, 9, 9),
	[ANA_ANEVENTS_UNICAST_FLOOD] = REG_FIELD(ANA_ANEVENTS, 8, 8),
	[ANA_ANEVENTS_DEST_KNOWN] = REG_FIELD(ANA_ANEVENTS, 7, 7),
	[ANA_ANEVENTS_BUCKET3_MATCH] = REG_FIELD(ANA_ANEVENTS, 6, 6),
	[ANA_ANEVENTS_BUCKET2_MATCH] = REG_FIELD(ANA_ANEVENTS, 5, 5),
	[ANA_ANEVENTS_BUCKET1_MATCH] = REG_FIELD(ANA_ANEVENTS, 4, 4),
	[ANA_ANEVENTS_BUCKET0_MATCH] = REG_FIELD(ANA_ANEVENTS, 3, 3),
	[ANA_ANEVENTS_CPU_OPERATION] = REG_FIELD(ANA_ANEVENTS, 2, 2),
	[ANA_ANEVENTS_DMAC_LOOKUP] = REG_FIELD(ANA_ANEVENTS, 1, 1),
	[ANA_ANEVENTS_SMAC_LOOKUP] = REG_FIELD(ANA_ANEVENTS, 0, 0),
	[ANA_TABLES_MACACCESS_B_DOM] = REG_FIELD(ANA_TABLES_MACACCESS, 18, 18),
	[ANA_TABLES_MACTINDX_BUCKET] = REG_FIELD(ANA_TABLES_MACTINDX, 10, 11),
	[ANA_TABLES_MACTINDX_M_INDEX] = REG_FIELD(ANA_TABLES_MACTINDX, 0, 9),
	[QSYS_TIMED_FRAME_ENTRY_TFRM_VLD] = REG_FIELD(QSYS_TIMED_FRAME_ENTRY, 20, 20),
	[QSYS_TIMED_FRAME_ENTRY_TFRM_FP] = REG_FIELD(QSYS_TIMED_FRAME_ENTRY, 8, 19),
	[QSYS_TIMED_FRAME_ENTRY_TFRM_PORTNO] = REG_FIELD(QSYS_TIMED_FRAME_ENTRY, 4, 7),
	[QSYS_TIMED_FRAME_ENTRY_TFRM_TM_SEL] = REG_FIELD(QSYS_TIMED_FRAME_ENTRY, 1, 3),
	[QSYS_TIMED_FRAME_ENTRY_TFRM_TM_T] = REG_FIELD(QSYS_TIMED_FRAME_ENTRY, 0, 0),
	[SYS_RESET_CFG_CORE_ENA] = REG_FIELD(SYS_RESET_CFG, 2, 2),
	[SYS_RESET_CFG_MEM_ENA] = REG_FIELD(SYS_RESET_CFG, 1, 1),
	[SYS_RESET_CFG_MEM_INIT] = REG_FIELD(SYS_RESET_CFG, 0, 0),
	/* Replicated per number of ports (12), register size 4 per port */
	[QSYS_SWITCH_PORT_MODE_PORT_ENA] = REG_FIELD_ID(QSYS_SWITCH_PORT_MODE, 14, 14, 12, 4),
	[QSYS_SWITCH_PORT_MODE_SCH_NEXT_CFG] = REG_FIELD_ID(QSYS_SWITCH_PORT_MODE, 11, 13, 12, 4),
	[QSYS_SWITCH_PORT_MODE_YEL_RSRVD] = REG_FIELD_ID(QSYS_SWITCH_PORT_MODE, 10, 10, 12, 4),
	[QSYS_SWITCH_PORT_MODE_INGRESS_DROP_MODE] = REG_FIELD_ID(QSYS_SWITCH_PORT_MODE, 9, 9, 12, 4),
	[QSYS_SWITCH_PORT_MODE_TX_PFC_ENA] = REG_FIELD_ID(QSYS_SWITCH_PORT_MODE, 1, 8, 12, 4),
	[QSYS_SWITCH_PORT_MODE_TX_PFC_MODE] = REG_FIELD_ID(QSYS_SWITCH_PORT_MODE, 0, 0, 12, 4),
	[SYS_PORT_MODE_DATA_WO_TS] = REG_FIELD_ID(SYS_PORT_MODE, 5, 6, 12, 4),
	[SYS_PORT_MODE_INCL_INJ_HDR] = REG_FIELD_ID(SYS_PORT_MODE, 3, 4, 12, 4),
	[SYS_PORT_MODE_INCL_XTR_HDR] = REG_FIELD_ID(SYS_PORT_MODE, 1, 2, 12, 4),
	[SYS_PORT_MODE_INCL_HDR_ERR] = REG_FIELD_ID(SYS_PORT_MODE, 0, 0, 12, 4),
	[SYS_PAUSE_CFG_PAUSE_START] = REG_FIELD_ID(SYS_PAUSE_CFG, 10, 18, 12, 4),
	[SYS_PAUSE_CFG_PAUSE_STOP] = REG_FIELD_ID(SYS_PAUSE_CFG, 1, 9, 12, 4),
	[SYS_PAUSE_CFG_PAUSE_ENA] = REG_FIELD_ID(SYS_PAUSE_CFG, 0, 1, 12, 4),
};

static const struct ocelot_stat_layout ocelot_stats_layout[] = {
	{ .name = "rx_octets", .offset = 0x00, },
	{ .name = "rx_unicast", .offset = 0x01, },
	{ .name = "rx_multicast", .offset = 0x02, },
	{ .name = "rx_broadcast", .offset = 0x03, },
	{ .name = "rx_shorts", .offset = 0x04, },
	{ .name = "rx_fragments", .offset = 0x05, },
	{ .name = "rx_jabbers", .offset = 0x06, },
	{ .name = "rx_crc_align_errs", .offset = 0x07, },
	{ .name = "rx_sym_errs", .offset = 0x08, },
	{ .name = "rx_frames_below_65_octets", .offset = 0x09, },
	{ .name = "rx_frames_65_to_127_octets", .offset = 0x0A, },
	{ .name = "rx_frames_128_to_255_octets", .offset = 0x0B, },
	{ .name = "rx_frames_256_to_511_octets", .offset = 0x0C, },
	{ .name = "rx_frames_512_to_1023_octets", .offset = 0x0D, },
	{ .name = "rx_frames_1024_to_1526_octets", .offset = 0x0E, },
	{ .name = "rx_frames_over_1526_octets", .offset = 0x0F, },
	{ .name = "rx_pause", .offset = 0x10, },
	{ .name = "rx_control", .offset = 0x11, },
	{ .name = "rx_longs", .offset = 0x12, },
	{ .name = "rx_classified_drops", .offset = 0x13, },
	{ .name = "rx_red_prio_0", .offset = 0x14, },
	{ .name = "rx_red_prio_1", .offset = 0x15, },
	{ .name = "rx_red_prio_2", .offset = 0x16, },
	{ .name = "rx_red_prio_3", .offset = 0x17, },
	{ .name = "rx_red_prio_4", .offset = 0x18, },
	{ .name = "rx_red_prio_5", .offset = 0x19, },
	{ .name = "rx_red_prio_6", .offset = 0x1A, },
	{ .name = "rx_red_prio_7", .offset = 0x1B, },
	{ .name = "rx_yellow_prio_0", .offset = 0x1C, },
	{ .name = "rx_yellow_prio_1", .offset = 0x1D, },
	{ .name = "rx_yellow_prio_2", .offset = 0x1E, },
	{ .name = "rx_yellow_prio_3", .offset = 0x1F, },
	{ .name = "rx_yellow_prio_4", .offset = 0x20, },
	{ .name = "rx_yellow_prio_5", .offset = 0x21, },
	{ .name = "rx_yellow_prio_6", .offset = 0x22, },
	{ .name = "rx_yellow_prio_7", .offset = 0x23, },
	{ .name = "rx_green_prio_0", .offset = 0x24, },
	{ .name = "rx_green_prio_1", .offset = 0x25, },
	{ .name = "rx_green_prio_2", .offset = 0x26, },
	{ .name = "rx_green_prio_3", .offset = 0x27, },
	{ .name = "rx_green_prio_4", .offset = 0x28, },
	{ .name = "rx_green_prio_5", .offset = 0x29, },
	{ .name = "rx_green_prio_6", .offset = 0x2A, },
	{ .name = "rx_green_prio_7", .offset = 0x2B, },
	{ .name = "tx_octets", .offset = 0x40, },
	{ .name = "tx_unicast", .offset = 0x41, },
	{ .name = "tx_multicast", .offset = 0x42, },
	{ .name = "tx_broadcast", .offset = 0x43, },
	{ .name = "tx_collision", .offset = 0x44, },
	{ .name = "tx_drops", .offset = 0x45, },
	{ .name = "tx_pause", .offset = 0x46, },
	{ .name = "tx_frames_below_65_octets", .offset = 0x47, },
	{ .name = "tx_frames_65_to_127_octets", .offset = 0x48, },
	{ .name = "tx_frames_128_255_octets", .offset = 0x49, },
	{ .name = "tx_frames_256_511_octets", .offset = 0x4A, },
	{ .name = "tx_frames_512_1023_octets", .offset = 0x4B, },
	{ .name = "tx_frames_1024_1526_octets", .offset = 0x4C, },
	{ .name = "tx_frames_over_1526_octets", .offset = 0x4D, },
	{ .name = "tx_yellow_prio_0", .offset = 0x4E, },
	{ .name = "tx_yellow_prio_1", .offset = 0x4F, },
	{ .name = "tx_yellow_prio_2", .offset = 0x50, },
	{ .name = "tx_yellow_prio_3", .offset = 0x51, },
	{ .name = "tx_yellow_prio_4", .offset = 0x52, },
	{ .name = "tx_yellow_prio_5", .offset = 0x53, },
	{ .name = "tx_yellow_prio_6", .offset = 0x54, },
	{ .name = "tx_yellow_prio_7", .offset = 0x55, },
	{ .name = "tx_green_prio_0", .offset = 0x56, },
	{ .name = "tx_green_prio_1", .offset = 0x57, },
	{ .name = "tx_green_prio_2", .offset = 0x58, },
	{ .name = "tx_green_prio_3", .offset = 0x59, },
	{ .name = "tx_green_prio_4", .offset = 0x5A, },
	{ .name = "tx_green_prio_5", .offset = 0x5B, },
	{ .name = "tx_green_prio_6", .offset = 0x5C, },
	{ .name = "tx_green_prio_7", .offset = 0x5D, },
	{ .name = "tx_aged", .offset = 0x5E, },
	{ .name = "drop_local", .offset = 0x80, },
	{ .name = "drop_tail", .offset = 0x81, },
	{ .name = "drop_yellow_prio_0", .offset = 0x82, },
	{ .name = "drop_yellow_prio_1", .offset = 0x83, },
	{ .name = "drop_yellow_prio_2", .offset = 0x84, },
	{ .name = "drop_yellow_prio_3", .offset = 0x85, },
	{ .name = "drop_yellow_prio_4", .offset = 0x86, },
	{ .name = "drop_yellow_prio_5", .offset = 0x87, },
	{ .name = "drop_yellow_prio_6", .offset = 0x88, },
	{ .name = "drop_yellow_prio_7", .offset = 0x89, },
	{ .name = "drop_green_prio_0", .offset = 0x8A, },
	{ .name = "drop_green_prio_1", .offset = 0x8B, },
	{ .name = "drop_green_prio_2", .offset = 0x8C, },
	{ .name = "drop_green_prio_3", .offset = 0x8D, },
	{ .name = "drop_green_prio_4", .offset = 0x8E, },
	{ .name = "drop_green_prio_5", .offset = 0x8F, },
	{ .name = "drop_green_prio_6", .offset = 0x90, },
	{ .name = "drop_green_prio_7", .offset = 0x91, },
};

static void ocelot_pll5_init(struct ocelot *ocelot)
{
	/* Configure PLL5. This will need a proper CCF driver
	 * The values are coming from the VTSS API for Ocelot
	 */
	regmap_write(ocelot->targets[HSIO], HSIO_PLL5G_CFG4,
		     HSIO_PLL5G_CFG4_IB_CTRL(0x7600) |
		     HSIO_PLL5G_CFG4_IB_BIAS_CTRL(0x8));
	regmap_write(ocelot->targets[HSIO], HSIO_PLL5G_CFG0,
		     HSIO_PLL5G_CFG0_CORE_CLK_DIV(0x11) |
		     HSIO_PLL5G_CFG0_CPU_CLK_DIV(2) |
		     HSIO_PLL5G_CFG0_ENA_BIAS |
		     HSIO_PLL5G_CFG0_ENA_VCO_BUF |
		     HSIO_PLL5G_CFG0_ENA_CP1 |
		     HSIO_PLL5G_CFG0_SELCPI(2) |
		     HSIO_PLL5G_CFG0_LOOP_BW_RES(0xe) |
		     HSIO_PLL5G_CFG0_SELBGV820(4) |
		     HSIO_PLL5G_CFG0_DIV4 |
		     HSIO_PLL5G_CFG0_ENA_CLKTREE |
		     HSIO_PLL5G_CFG0_ENA_LANE);
	regmap_write(ocelot->targets[HSIO], HSIO_PLL5G_CFG2,
		     HSIO_PLL5G_CFG2_EN_RESET_FRQ_DET |
		     HSIO_PLL5G_CFG2_EN_RESET_OVERRUN |
		     HSIO_PLL5G_CFG2_GAIN_TEST(0x8) |
		     HSIO_PLL5G_CFG2_ENA_AMPCTRL |
		     HSIO_PLL5G_CFG2_PWD_AMPCTRL_N |
		     HSIO_PLL5G_CFG2_AMPC_SEL(0x10));
}

static int ocelot_chip_init(struct ocelot *ocelot, const struct ocelot_ops *ops)
{
	int ret;

	ocelot->map = ocelot_regmap;
	ocelot->stats_layout = ocelot_stats_layout;
	ocelot->num_stats = ARRAY_SIZE(ocelot_stats_layout);
	ocelot->num_mact_rows = 1024;
	ocelot->ops = ops;

	ret = ocelot_regfields_init(ocelot, ocelot_regfields);
	if (ret)
		return ret;

	ocelot_pll5_init(ocelot);

	eth_random_addr(ocelot->base_mac);
	ocelot->base_mac[5] &= 0xf0;

	return 0;
}

static irqreturn_t ocelot_xtr_irq_handler(int irq, void *arg)
{
	struct ocelot *ocelot = arg;
	int grp = 0, err;

	while (ocelot_read(ocelot, QS_XTR_DATA_PRESENT) & BIT(grp)) {
		struct sk_buff *skb;

		err = ocelot_xtr_poll_frame(ocelot, grp, &skb);
		if (err)
			goto out;

		skb->dev->stats.rx_bytes += skb->len;
		skb->dev->stats.rx_packets++;

		if (!skb_defer_rx_timestamp(skb))
			netif_rx(skb);
	}

out:
	if (err < 0)
		ocelot_drain_cpu_queue(ocelot, 0);

	return IRQ_HANDLED;
}

static irqreturn_t ocelot_ptp_rdy_irq_handler(int irq, void *arg)
{
	struct ocelot *ocelot = arg;

	ocelot_get_txtstamp(ocelot);

	return IRQ_HANDLED;
}

static const struct of_device_id mscc_ocelot_match[] = {
	{ .compatible = "mscc,vsc7514-switch" },
	{ }
};
MODULE_DEVICE_TABLE(of, mscc_ocelot_match);

static int ocelot_reset(struct ocelot *ocelot)
{
	int retries = 100;
	u32 val;

	regmap_field_write(ocelot->regfields[SYS_RESET_CFG_MEM_INIT], 1);
	regmap_field_write(ocelot->regfields[SYS_RESET_CFG_MEM_ENA], 1);

	do {
		msleep(1);
		regmap_field_read(ocelot->regfields[SYS_RESET_CFG_MEM_INIT],
				  &val);
	} while (val && --retries);

	if (!retries)
		return -ETIMEDOUT;

	regmap_field_write(ocelot->regfields[SYS_RESET_CFG_MEM_ENA], 1);
	regmap_field_write(ocelot->regfields[SYS_RESET_CFG_CORE_ENA], 1);

	return 0;
}

/* Watermark encode
 * Bit 8:   Unit; 0:1, 1:16
 * Bit 7-0: Value to be multiplied with unit
 */
static u16 ocelot_wm_enc(u16 value)
{
	WARN_ON(value >= 16 * BIT(8));

	if (value >= BIT(8))
		return BIT(8) | (value / 16);

	return value;
}

static u16 ocelot_wm_dec(u16 wm)
{
	if (wm & BIT(8))
		return (wm & GENMASK(7, 0)) * 16;

	return wm;
}

static void ocelot_wm_stat(u32 val, u32 *inuse, u32 *maxuse)
{
	*inuse = (val & GENMASK(23, 12)) >> 12;
	*maxuse = val & GENMASK(11, 0);
}

static const struct ocelot_ops ocelot_ops = {
	.reset			= ocelot_reset,
	.wm_enc			= ocelot_wm_enc,
	.wm_dec			= ocelot_wm_dec,
	.wm_stat		= ocelot_wm_stat,
	.port_to_netdev		= ocelot_port_to_netdev,
	.netdev_to_port		= ocelot_netdev_to_port,
};

static const struct vcap_field vsc7514_vcap_es0_keys[] = {
	[VCAP_ES0_EGR_PORT]			= {  0,  4},
	[VCAP_ES0_IGR_PORT]			= {  4,  4},
	[VCAP_ES0_RSV]				= {  8,  2},
	[VCAP_ES0_L2_MC]			= { 10,  1},
	[VCAP_ES0_L2_BC]			= { 11,  1},
	[VCAP_ES0_VID]				= { 12, 12},
	[VCAP_ES0_DP]				= { 24,  1},
	[VCAP_ES0_PCP]				= { 25,  3},
};

static const struct vcap_field vsc7514_vcap_es0_actions[] = {
	[VCAP_ES0_ACT_PUSH_OUTER_TAG]		= {  0,  2},
	[VCAP_ES0_ACT_PUSH_INNER_TAG]		= {  2,  1},
	[VCAP_ES0_ACT_TAG_A_TPID_SEL]		= {  3,  2},
	[VCAP_ES0_ACT_TAG_A_VID_SEL]		= {  5,  1},
	[VCAP_ES0_ACT_TAG_A_PCP_SEL]		= {  6,  2},
	[VCAP_ES0_ACT_TAG_A_DEI_SEL]		= {  8,  2},
	[VCAP_ES0_ACT_TAG_B_TPID_SEL]		= { 10,  2},
	[VCAP_ES0_ACT_TAG_B_VID_SEL]		= { 12,  1},
	[VCAP_ES0_ACT_TAG_B_PCP_SEL]		= { 13,  2},
	[VCAP_ES0_ACT_TAG_B_DEI_SEL]		= { 15,  2},
	[VCAP_ES0_ACT_VID_A_VAL]		= { 17, 12},
	[VCAP_ES0_ACT_PCP_A_VAL]		= { 29,  3},
	[VCAP_ES0_ACT_DEI_A_VAL]		= { 32,  1},
	[VCAP_ES0_ACT_VID_B_VAL]		= { 33, 12},
	[VCAP_ES0_ACT_PCP_B_VAL]		= { 45,  3},
	[VCAP_ES0_ACT_DEI_B_VAL]		= { 48,  1},
	[VCAP_ES0_ACT_RSV]			= { 49, 24},
	[VCAP_ES0_ACT_HIT_STICKY]		= { 73,  1},
};

static const struct vcap_field vsc7514_vcap_is1_keys[] = {
	[VCAP_IS1_HK_TYPE]			= {  0,   1},
	[VCAP_IS1_HK_LOOKUP]			= {  1,   2},
	[VCAP_IS1_HK_IGR_PORT_MASK]		= {  3,  12},
	[VCAP_IS1_HK_RSV]			= { 15,   9},
	[VCAP_IS1_HK_OAM_Y1731]			= { 24,   1},
	[VCAP_IS1_HK_L2_MC]			= { 25,   1},
	[VCAP_IS1_HK_L2_BC]			= { 26,   1},
	[VCAP_IS1_HK_IP_MC]			= { 27,   1},
	[VCAP_IS1_HK_VLAN_TAGGED]		= { 28,   1},
	[VCAP_IS1_HK_VLAN_DBL_TAGGED]		= { 29,   1},
	[VCAP_IS1_HK_TPID]			= { 30,   1},
	[VCAP_IS1_HK_VID]			= { 31,  12},
	[VCAP_IS1_HK_DEI]			= { 43,   1},
	[VCAP_IS1_HK_PCP]			= { 44,   3},
	/* Specific Fields for IS1 Half Key S1_NORMAL */
	[VCAP_IS1_HK_L2_SMAC]			= { 47,  48},
	[VCAP_IS1_HK_ETYPE_LEN]			= { 95,   1},
	[VCAP_IS1_HK_ETYPE]			= { 96,  16},
	[VCAP_IS1_HK_IP_SNAP]			= {112,   1},
	[VCAP_IS1_HK_IP4]			= {113,   1},
	/* Layer-3 Information */
	[VCAP_IS1_HK_L3_FRAGMENT]		= {114,   1},
	[VCAP_IS1_HK_L3_FRAG_OFS_GT0]		= {115,   1},
	[VCAP_IS1_HK_L3_OPTIONS]		= {116,   1},
	[VCAP_IS1_HK_L3_DSCP]			= {117,   6},
	[VCAP_IS1_HK_L3_IP4_SIP]		= {123,  32},
	/* Layer-4 Information */
	[VCAP_IS1_HK_TCP_UDP]			= {155,   1},
	[VCAP_IS1_HK_TCP]			= {156,   1},
	[VCAP_IS1_HK_L4_SPORT]			= {157,  16},
	[VCAP_IS1_HK_L4_RNG]			= {173,   8},
	/* Specific Fields for IS1 Half Key S1_5TUPLE_IP4 */
	[VCAP_IS1_HK_IP4_INNER_TPID]            = { 47,   1},
	[VCAP_IS1_HK_IP4_INNER_VID]		= { 48,  12},
	[VCAP_IS1_HK_IP4_INNER_DEI]		= { 60,   1},
	[VCAP_IS1_HK_IP4_INNER_PCP]		= { 61,   3},
	[VCAP_IS1_HK_IP4_IP4]			= { 64,   1},
	[VCAP_IS1_HK_IP4_L3_FRAGMENT]		= { 65,   1},
	[VCAP_IS1_HK_IP4_L3_FRAG_OFS_GT0]	= { 66,   1},
	[VCAP_IS1_HK_IP4_L3_OPTIONS]		= { 67,   1},
	[VCAP_IS1_HK_IP4_L3_DSCP]		= { 68,   6},
	[VCAP_IS1_HK_IP4_L3_IP4_DIP]		= { 74,  32},
	[VCAP_IS1_HK_IP4_L3_IP4_SIP]		= {106,  32},
	[VCAP_IS1_HK_IP4_L3_PROTO]		= {138,   8},
	[VCAP_IS1_HK_IP4_TCP_UDP]		= {146,   1},
	[VCAP_IS1_HK_IP4_TCP]			= {147,   1},
	[VCAP_IS1_HK_IP4_L4_RNG]		= {148,   8},
	[VCAP_IS1_HK_IP4_IP_PAYLOAD_S1_5TUPLE]	= {156,  32},
};

static const struct vcap_field vsc7514_vcap_is1_actions[] = {
	[VCAP_IS1_ACT_DSCP_ENA]			= {  0,  1},
	[VCAP_IS1_ACT_DSCP_VAL]			= {  1,  6},
	[VCAP_IS1_ACT_QOS_ENA]			= {  7,  1},
	[VCAP_IS1_ACT_QOS_VAL]			= {  8,  3},
	[VCAP_IS1_ACT_DP_ENA]			= { 11,  1},
	[VCAP_IS1_ACT_DP_VAL]			= { 12,  1},
	[VCAP_IS1_ACT_PAG_OVERRIDE_MASK]	= { 13,  8},
	[VCAP_IS1_ACT_PAG_VAL]			= { 21,  8},
	[VCAP_IS1_ACT_RSV]			= { 29,  9},
	/* The fields below are incorrectly shifted by 2 in the manual */
	[VCAP_IS1_ACT_VID_REPLACE_ENA]		= { 38,  1},
	[VCAP_IS1_ACT_VID_ADD_VAL]		= { 39, 12},
	[VCAP_IS1_ACT_FID_SEL]			= { 51,  2},
	[VCAP_IS1_ACT_FID_VAL]			= { 53, 13},
	[VCAP_IS1_ACT_PCP_DEI_ENA]		= { 66,  1},
	[VCAP_IS1_ACT_PCP_VAL]			= { 67,  3},
	[VCAP_IS1_ACT_DEI_VAL]			= { 70,  1},
	[VCAP_IS1_ACT_VLAN_POP_CNT_ENA]		= { 71,  1},
	[VCAP_IS1_ACT_VLAN_POP_CNT]		= { 72,  2},
	[VCAP_IS1_ACT_CUSTOM_ACE_TYPE_ENA]	= { 74,  4},
	[VCAP_IS1_ACT_HIT_STICKY]		= { 78,  1},
};

static const struct vcap_field vsc7514_vcap_is2_keys[] = {
	/* Common: 46 bits */
	[VCAP_IS2_TYPE]				= {  0,   4},
	[VCAP_IS2_HK_FIRST]			= {  4,   1},
	[VCAP_IS2_HK_PAG]			= {  5,   8},
	[VCAP_IS2_HK_IGR_PORT_MASK]		= { 13,  12},
	[VCAP_IS2_HK_RSV2]			= { 25,   1},
	[VCAP_IS2_HK_HOST_MATCH]		= { 26,   1},
	[VCAP_IS2_HK_L2_MC]			= { 27,   1},
	[VCAP_IS2_HK_L2_BC]			= { 28,   1},
	[VCAP_IS2_HK_VLAN_TAGGED]		= { 29,   1},
	[VCAP_IS2_HK_VID]			= { 30,  12},
	[VCAP_IS2_HK_DEI]			= { 42,   1},
	[VCAP_IS2_HK_PCP]			= { 43,   3},
	/* MAC_ETYPE / MAC_LLC / MAC_SNAP / OAM common */
	[VCAP_IS2_HK_L2_DMAC]			= { 46,  48},
	[VCAP_IS2_HK_L2_SMAC]			= { 94,  48},
	/* MAC_ETYPE (TYPE=000) */
	[VCAP_IS2_HK_MAC_ETYPE_ETYPE]		= {142,  16},
	[VCAP_IS2_HK_MAC_ETYPE_L2_PAYLOAD0]	= {158,  16},
	[VCAP_IS2_HK_MAC_ETYPE_L2_PAYLOAD1]	= {174,   8},
	[VCAP_IS2_HK_MAC_ETYPE_L2_PAYLOAD2]	= {182,   3},
	/* MAC_LLC (TYPE=001) */
	[VCAP_IS2_HK_MAC_LLC_L2_LLC]		= {142,  40},
	/* MAC_SNAP (TYPE=010) */
	[VCAP_IS2_HK_MAC_SNAP_L2_SNAP]		= {142,  40},
	/* MAC_ARP (TYPE=011) */
	[VCAP_IS2_HK_MAC_ARP_SMAC]		= { 46,  48},
	[VCAP_IS2_HK_MAC_ARP_ADDR_SPACE_OK]	= { 94,   1},
	[VCAP_IS2_HK_MAC_ARP_PROTO_SPACE_OK]	= { 95,   1},
	[VCAP_IS2_HK_MAC_ARP_LEN_OK]		= { 96,   1},
	[VCAP_IS2_HK_MAC_ARP_TARGET_MATCH]	= { 97,   1},
	[VCAP_IS2_HK_MAC_ARP_SENDER_MATCH]	= { 98,   1},
	[VCAP_IS2_HK_MAC_ARP_OPCODE_UNKNOWN]	= { 99,   1},
	[VCAP_IS2_HK_MAC_ARP_OPCODE]		= {100,   2},
	[VCAP_IS2_HK_MAC_ARP_L3_IP4_DIP]	= {102,  32},
	[VCAP_IS2_HK_MAC_ARP_L3_IP4_SIP]	= {134,  32},
	[VCAP_IS2_HK_MAC_ARP_DIP_EQ_SIP]	= {166,   1},
	/* IP4_TCP_UDP / IP4_OTHER common */
	[VCAP_IS2_HK_IP4]			= { 46,   1},
	[VCAP_IS2_HK_L3_FRAGMENT]		= { 47,   1},
	[VCAP_IS2_HK_L3_FRAG_OFS_GT0]		= { 48,   1},
	[VCAP_IS2_HK_L3_OPTIONS]		= { 49,   1},
	[VCAP_IS2_HK_IP4_L3_TTL_GT0]		= { 50,   1},
	[VCAP_IS2_HK_L3_TOS]			= { 51,   8},
	[VCAP_IS2_HK_L3_IP4_DIP]		= { 59,  32},
	[VCAP_IS2_HK_L3_IP4_SIP]		= { 91,  32},
	[VCAP_IS2_HK_DIP_EQ_SIP]		= {123,   1},
	/* IP4_TCP_UDP (TYPE=100) */
	[VCAP_IS2_HK_TCP]			= {124,   1},
	[VCAP_IS2_HK_L4_DPORT]			= {125,  16},
	[VCAP_IS2_HK_L4_SPORT]			= {141,  16},
	[VCAP_IS2_HK_L4_RNG]			= {157,   8},
	[VCAP_IS2_HK_L4_SPORT_EQ_DPORT]		= {165,   1},
	[VCAP_IS2_HK_L4_SEQUENCE_EQ0]		= {166,   1},
	[VCAP_IS2_HK_L4_FIN]			= {167,   1},
	[VCAP_IS2_HK_L4_SYN]			= {168,   1},
	[VCAP_IS2_HK_L4_RST]			= {169,   1},
	[VCAP_IS2_HK_L4_PSH]			= {170,   1},
	[VCAP_IS2_HK_L4_ACK]			= {171,   1},
	[VCAP_IS2_HK_L4_URG]			= {172,   1},
	[VCAP_IS2_HK_L4_1588_DOM]		= {173,   8},
	[VCAP_IS2_HK_L4_1588_VER]		= {181,   4},
	/* IP4_OTHER (TYPE=101) */
	[VCAP_IS2_HK_IP4_L3_PROTO]		= {124,   8},
	[VCAP_IS2_HK_L3_PAYLOAD]		= {132,  56},
	/* IP6_STD (TYPE=110) */
	[VCAP_IS2_HK_IP6_L3_TTL_GT0]		= { 46,   1},
	[VCAP_IS2_HK_L3_IP6_SIP]		= { 47, 128},
	[VCAP_IS2_HK_IP6_L3_PROTO]		= {175,   8},
	/* OAM (TYPE=111) */
	[VCAP_IS2_HK_OAM_MEL_FLAGS]		= {142,   7},
	[VCAP_IS2_HK_OAM_VER]			= {149,   5},
	[VCAP_IS2_HK_OAM_OPCODE]		= {154,   8},
	[VCAP_IS2_HK_OAM_FLAGS]			= {162,   8},
	[VCAP_IS2_HK_OAM_MEPID]			= {170,  16},
	[VCAP_IS2_HK_OAM_CCM_CNTS_EQ0]		= {186,   1},
	[VCAP_IS2_HK_OAM_IS_Y1731]		= {187,   1},
};

static const struct vcap_field vsc7514_vcap_is2_actions[] = {
	[VCAP_IS2_ACT_HIT_ME_ONCE]		= {  0,  1},
	[VCAP_IS2_ACT_CPU_COPY_ENA]		= {  1,  1},
	[VCAP_IS2_ACT_CPU_QU_NUM]		= {  2,  3},
	[VCAP_IS2_ACT_MASK_MODE]		= {  5,  2},
	[VCAP_IS2_ACT_MIRROR_ENA]		= {  7,  1},
	[VCAP_IS2_ACT_LRN_DIS]			= {  8,  1},
	[VCAP_IS2_ACT_POLICE_ENA]		= {  9,  1},
	[VCAP_IS2_ACT_POLICE_IDX]		= { 10,  9},
	[VCAP_IS2_ACT_POLICE_VCAP_ONLY]		= { 19,  1},
	[VCAP_IS2_ACT_PORT_MASK]		= { 20, 11},
	[VCAP_IS2_ACT_REW_OP]			= { 31,  9},
	[VCAP_IS2_ACT_SMAC_REPLACE_ENA]		= { 40,  1},
	[VCAP_IS2_ACT_RSV]			= { 41,  2},
	[VCAP_IS2_ACT_ACL_ID]			= { 43,  6},
	[VCAP_IS2_ACT_HIT_CNT]			= { 49, 32},
};

static struct vcap_props vsc7514_vcap_props[] = {
	[VCAP_ES0] = {
		.action_type_width = 0,
		.action_table = {
			[ES0_ACTION_TYPE_NORMAL] = {
				.width = 73, /* HIT_STICKY not included */
				.count = 1,
			},
		},
		.target = S0,
		.keys = vsc7514_vcap_es0_keys,
		.actions = vsc7514_vcap_es0_actions,
	},
	[VCAP_IS1] = {
		.action_type_width = 0,
		.action_table = {
			[IS1_ACTION_TYPE_NORMAL] = {
				.width = 78, /* HIT_STICKY not included */
				.count = 4,
			},
		},
		.target = S1,
		.keys = vsc7514_vcap_is1_keys,
		.actions = vsc7514_vcap_is1_actions,
	},
	[VCAP_IS2] = {
		.action_type_width = 1,
		.action_table = {
			[IS2_ACTION_TYPE_NORMAL] = {
				.width = 49,
				.count = 2
			},
			[IS2_ACTION_TYPE_SMAC_SIP] = {
				.width = 6,
				.count = 4
			},
		},
		.target = S2,
		.keys = vsc7514_vcap_is2_keys,
		.actions = vsc7514_vcap_is2_actions,
	},
};

static struct ptp_clock_info ocelot_ptp_clock_info = {
	.owner		= THIS_MODULE,
	.name		= "ocelot ptp",
	.max_adj	= 0x7fffffff,
	.n_alarm	= 0,
	.n_ext_ts	= 0,
	.n_per_out	= OCELOT_PTP_PINS_NUM,
	.n_pins		= OCELOT_PTP_PINS_NUM,
	.pps		= 0,
	.gettime64	= ocelot_ptp_gettime64,
	.settime64	= ocelot_ptp_settime64,
	.adjtime	= ocelot_ptp_adjtime,
	.adjfine	= ocelot_ptp_adjfine,
	.verify		= ocelot_ptp_verify,
	.enable		= ocelot_ptp_enable,
};

static void mscc_ocelot_teardown_devlink_ports(struct ocelot *ocelot)
{
	int port;

	for (port = 0; port < ocelot->num_phys_ports; port++)
		ocelot_port_devlink_teardown(ocelot, port);
}

static void mscc_ocelot_release_ports(struct ocelot *ocelot)
{
	int port;

	for (port = 0; port < ocelot->num_phys_ports; port++) {
		struct ocelot_port *ocelot_port;

		ocelot_port = ocelot->ports[port];
		if (!ocelot_port)
			continue;

		ocelot_deinit_port(ocelot, port);
		ocelot_release_port(ocelot_port);
	}
}

static int mscc_ocelot_init_ports(struct platform_device *pdev,
				  struct device_node *ports)
{
	struct ocelot *ocelot = platform_get_drvdata(pdev);
	u32 devlink_ports_registered = 0;
	struct device_node *portnp;
	int port, err;
	u32 reg;

	ocelot->ports = devm_kcalloc(ocelot->dev, ocelot->num_phys_ports,
				     sizeof(struct ocelot_port *), GFP_KERNEL);
	if (!ocelot->ports)
		return -ENOMEM;

	ocelot->devlink_ports = devm_kcalloc(ocelot->dev,
					     ocelot->num_phys_ports,
					     sizeof(*ocelot->devlink_ports),
					     GFP_KERNEL);
	if (!ocelot->devlink_ports)
		return -ENOMEM;

	for_each_available_child_of_node(ports, portnp) {
		struct ocelot_port_private *priv;
		struct ocelot_port *ocelot_port;
		struct devlink_port *dlp;
		struct regmap *target;
		struct resource *res;
		char res_name[8];

		if (of_property_read_u32(portnp, "reg", &reg))
			continue;

		port = reg;
		if (port < 0 || port >= ocelot->num_phys_ports) {
			dev_err(ocelot->dev,
				"invalid port number: %d >= %d\n", port,
				ocelot->num_phys_ports);
			continue;
		}

		snprintf(res_name, sizeof(res_name), "port%d", port);

		res = platform_get_resource_byname(pdev, IORESOURCE_MEM,
						   res_name);
		target = ocelot_regmap_init(ocelot, res);
		if (IS_ERR(target)) {
			err = PTR_ERR(target);
			of_node_put(portnp);
			goto out_teardown;
		}

		err = ocelot_port_devlink_init(ocelot, port,
					       DEVLINK_PORT_FLAVOUR_PHYSICAL);
		if (err) {
			of_node_put(portnp);
			goto out_teardown;
		}

		err = ocelot_probe_port(ocelot, port, target, portnp);
		if (err) {
			ocelot_port_devlink_teardown(ocelot, port);
			continue;
		}

		devlink_ports_registered |= BIT(port);

		ocelot_port = ocelot->ports[port];
		priv = container_of(ocelot_port, struct ocelot_port_private,
				    port);
		dlp = &ocelot->devlink_ports[port];
		devlink_port_type_eth_set(dlp, priv->dev);
	}

	/* Initialize unused devlink ports at the end */
	for (port = 0; port < ocelot->num_phys_ports; port++) {
		if (devlink_ports_registered & BIT(port))
			continue;

		err = ocelot_port_devlink_init(ocelot, port,
					       DEVLINK_PORT_FLAVOUR_UNUSED);
		if (err)
			goto out_teardown;

		devlink_ports_registered |= BIT(port);
	}

	return 0;

out_teardown:
	/* Unregister the network interfaces */
	mscc_ocelot_release_ports(ocelot);
	/* Tear down devlink ports for the registered network interfaces */
	for (port = 0; port < ocelot->num_phys_ports; port++) {
		if (devlink_ports_registered & BIT(port))
			ocelot_port_devlink_teardown(ocelot, port);
	}
	return err;
}

static int mscc_ocelot_probe(struct platform_device *pdev)
{
	struct device_node *np = pdev->dev.of_node;
	int err, irq_xtr, irq_ptp_rdy;
	struct device_node *ports;
	struct devlink *devlink;
	struct ocelot *ocelot;
	struct regmap *hsio;
	unsigned int i;

	struct {
		enum ocelot_target id;
		char *name;
		u8 optional:1;
	} io_target[] = {
		{ SYS, "sys" },
		{ REW, "rew" },
		{ QSYS, "qsys" },
		{ ANA, "ana" },
		{ QS, "qs" },
		{ S0, "s0" },
		{ S1, "s1" },
		{ S2, "s2" },
		{ PTP, "ptp", 1 },
	};

	if (!np && !pdev->dev.platform_data)
		return -ENODEV;

	devlink =
		devlink_alloc(&ocelot_devlink_ops, sizeof(*ocelot), &pdev->dev);
	if (!devlink)
		return -ENOMEM;

	ocelot = devlink_priv(devlink);
	ocelot->devlink = priv_to_devlink(ocelot);
	platform_set_drvdata(pdev, ocelot);
	ocelot->dev = &pdev->dev;

	for (i = 0; i < ARRAY_SIZE(io_target); i++) {
		struct regmap *target;
		struct resource *res;

		res = platform_get_resource_byname(pdev, IORESOURCE_MEM,
						   io_target[i].name);

		target = ocelot_regmap_init(ocelot, res);
		if (IS_ERR(target)) {
			if (io_target[i].optional) {
				ocelot->targets[io_target[i].id] = NULL;
				continue;
			}
			err = PTR_ERR(target);
			goto out_free_devlink;
		}

		ocelot->targets[io_target[i].id] = target;
	}

	hsio = syscon_regmap_lookup_by_compatible("mscc,ocelot-hsio");
	if (IS_ERR(hsio)) {
		dev_err(&pdev->dev, "missing hsio syscon\n");
		err = PTR_ERR(hsio);
		goto out_free_devlink;
	}

	ocelot->targets[HSIO] = hsio;

	err = ocelot_chip_init(ocelot, &ocelot_ops);
	if (err)
		goto out_free_devlink;

	irq_xtr = platform_get_irq_byname(pdev, "xtr");
	if (irq_xtr < 0) {
		err = irq_xtr;
		goto out_free_devlink;
	}

	err = devm_request_threaded_irq(&pdev->dev, irq_xtr, NULL,
					ocelot_xtr_irq_handler, IRQF_ONESHOT,
					"frame extraction", ocelot);
	if (err)
		goto out_free_devlink;

	irq_ptp_rdy = platform_get_irq_byname(pdev, "ptp_rdy");
	if (irq_ptp_rdy > 0 && ocelot->targets[PTP]) {
		err = devm_request_threaded_irq(&pdev->dev, irq_ptp_rdy, NULL,
						ocelot_ptp_rdy_irq_handler,
						IRQF_ONESHOT, "ptp ready",
						ocelot);
		if (err)
			goto out_free_devlink;

		/* Both the PTP interrupt and the PTP bank are available */
		ocelot->ptp = 1;
	}

	ports = of_get_child_by_name(np, "ethernet-ports");
	if (!ports) {
		dev_err(ocelot->dev, "no ethernet-ports child node found\n");
		err = -ENODEV;
		goto out_free_devlink;
	}

	ocelot->num_phys_ports = of_get_child_count(ports);
	ocelot->num_flooding_pgids = 1;

	ocelot->vcap = vsc7514_vcap_props;
	ocelot->npi = -1;

	err = ocelot_init(ocelot);
	if (err)
		goto out_put_ports;

<<<<<<< HEAD
	err = devlink_register(devlink);
	if (err)
		goto out_ocelot_deinit;

=======
>>>>>>> df0cc57e
	err = mscc_ocelot_init_ports(pdev, ports);
	if (err)
		goto out_ocelot_devlink_unregister;

	err = ocelot_devlink_sb_register(ocelot);
	if (err)
		goto out_ocelot_release_ports;

	if (ocelot->ptp) {
		err = ocelot_init_timestamp(ocelot, &ocelot_ptp_clock_info);
		if (err) {
			dev_err(ocelot->dev,
				"Timestamp initialization failed\n");
			ocelot->ptp = 0;
		}
	}

	register_netdevice_notifier(&ocelot_netdevice_nb);
	register_switchdev_notifier(&ocelot_switchdev_nb);
	register_switchdev_blocking_notifier(&ocelot_switchdev_blocking_nb);

	of_node_put(ports);
	devlink_register(devlink);

	dev_info(&pdev->dev, "Ocelot switch probed\n");

	return 0;

out_ocelot_release_ports:
	mscc_ocelot_release_ports(ocelot);
	mscc_ocelot_teardown_devlink_ports(ocelot);
out_ocelot_devlink_unregister:
	ocelot_deinit(ocelot);
out_put_ports:
	of_node_put(ports);
out_free_devlink:
	devlink_free(devlink);
	return err;
}

static int mscc_ocelot_remove(struct platform_device *pdev)
{
	struct ocelot *ocelot = platform_get_drvdata(pdev);

	devlink_unregister(ocelot->devlink);
	ocelot_deinit_timestamp(ocelot);
	ocelot_devlink_sb_unregister(ocelot);
	mscc_ocelot_release_ports(ocelot);
	mscc_ocelot_teardown_devlink_ports(ocelot);
	ocelot_deinit(ocelot);
	unregister_switchdev_blocking_notifier(&ocelot_switchdev_blocking_nb);
	unregister_switchdev_notifier(&ocelot_switchdev_nb);
	unregister_netdevice_notifier(&ocelot_netdevice_nb);
	devlink_free(ocelot->devlink);

	return 0;
}

static struct platform_driver mscc_ocelot_driver = {
	.probe = mscc_ocelot_probe,
	.remove = mscc_ocelot_remove,
	.driver = {
		.name = "ocelot-switch",
		.of_match_table = mscc_ocelot_match,
	},
};

module_platform_driver(mscc_ocelot_driver);

MODULE_DESCRIPTION("Microsemi Ocelot switch driver");
MODULE_AUTHOR("Alexandre Belloni <alexandre.belloni@bootlin.com>");
MODULE_LICENSE("Dual MIT/GPL");<|MERGE_RESOLUTION|>--- conflicted
+++ resolved
@@ -1135,13 +1135,6 @@
 	if (err)
 		goto out_put_ports;
 
-<<<<<<< HEAD
-	err = devlink_register(devlink);
-	if (err)
-		goto out_ocelot_deinit;
-
-=======
->>>>>>> df0cc57e
 	err = mscc_ocelot_init_ports(pdev, ports);
 	if (err)
 		goto out_ocelot_devlink_unregister;
