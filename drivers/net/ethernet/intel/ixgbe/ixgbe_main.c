--- conflicted
+++ resolved
@@ -3972,12 +3972,8 @@
 		if (adapter->flags2 & IXGBE_FLAG2_RSC_ENABLED)
 			set_bit(__IXGBE_RX_3K_BUFFER, &rx_ring->state);
 
-<<<<<<< HEAD
-		if (max_frame > (ETH_FRAME_LEN + ETH_FCS_LEN))
-=======
 		if ((max_frame > (ETH_FRAME_LEN + ETH_FCS_LEN)) ||
 		    (max_frame > IXGBE_MAX_FRAME_BUILD_SKB))
->>>>>>> 36fc5797
 			set_bit(__IXGBE_RX_3K_BUFFER, &rx_ring->state);
 #endif
 	}
@@ -5520,7 +5516,6 @@
 		/* check for eop_desc to determine the end of the packet */
 		eop_desc = tx_buffer->next_to_watch;
 		tx_desc = IXGBE_TX_DESC(tx_ring, i);
-<<<<<<< HEAD
 
 		/* unmap remaining buffers */
 		while (tx_desc != eop_desc) {
@@ -5553,40 +5548,6 @@
 	/* reset BQL for queue */
 	netdev_tx_reset_queue(txring_txq(tx_ring));
 
-=======
-
-		/* unmap remaining buffers */
-		while (tx_desc != eop_desc) {
-			tx_buffer++;
-			tx_desc++;
-			i++;
-			if (unlikely(i == tx_ring->count)) {
-				i = 0;
-				tx_buffer = tx_ring->tx_buffer_info;
-				tx_desc = IXGBE_TX_DESC(tx_ring, 0);
-			}
-
-			/* unmap any remaining paged data */
-			if (dma_unmap_len(tx_buffer, len))
-				dma_unmap_page(tx_ring->dev,
-					       dma_unmap_addr(tx_buffer, dma),
-					       dma_unmap_len(tx_buffer, len),
-					       DMA_TO_DEVICE);
-		}
-
-		/* move us one more past the eop_desc for start of next pkt */
-		tx_buffer++;
-		i++;
-		if (unlikely(i == tx_ring->count)) {
-			i = 0;
-			tx_buffer = tx_ring->tx_buffer_info;
-		}
-	}
-
-	/* reset BQL for queue */
-	netdev_tx_reset_queue(txring_txq(tx_ring));
-
->>>>>>> 36fc5797
 	/* reset next_to_use and next_to_clean */
 	tx_ring->next_to_use = 0;
 	tx_ring->next_to_clean = 0;
