/*
 * Copyright (C) 2015-2017 Netronome Systems, Inc.
 *
 * This software is dual licensed under the GNU General License Version 2,
 * June 1991 as shown in the file COPYING in the top-level directory of this
 * source tree or the BSD 2-Clause License provided below.  You have the
 * option to license this software under the complete terms of either license.
 *
 * The BSD 2-Clause License:
 *
 *     Redistribution and use in source and binary forms, with or
 *     without modification, are permitted provided that the following
 *     conditions are met:
 *
 *      1. Redistributions of source code must retain the above
 *         copyright notice, this list of conditions and the following
 *         disclaimer.
 *
 *      2. Redistributions in binary form must reproduce the above
 *         copyright notice, this list of conditions and the following
 *         disclaimer in the documentation and/or other materials
 *         provided with the distribution.
 *
 * THE SOFTWARE IS PROVIDED "AS IS", WITHOUT WARRANTY OF ANY KIND,
 * EXPRESS OR IMPLIED, INCLUDING BUT NOT LIMITED TO THE WARRANTIES OF
 * MERCHANTABILITY, FITNESS FOR A PARTICULAR PURPOSE AND
 * NONINFRINGEMENT. IN NO EVENT SHALL THE AUTHORS OR COPYRIGHT HOLDERS
 * BE LIABLE FOR ANY CLAIM, DAMAGES OR OTHER LIABILITY, WHETHER IN AN
 * ACTION OF CONTRACT, TORT OR OTHERWISE, ARISING FROM, OUT OF OR IN
 * CONNECTION WITH THE SOFTWARE OR THE USE OR OTHER DEALINGS IN THE
 * SOFTWARE.
 */

/*
 * nfp_net_ethtool.c
 * Netronome network device driver: ethtool support
 * Authors: Jakub Kicinski <jakub.kicinski@netronome.com>
 *          Jason McMullan <jason.mcmullan@netronome.com>
 *          Rolf Neugebauer <rolf.neugebauer@netronome.com>
 *          Brad Petrus <brad.petrus@netronome.com>
 */

#include <linux/bitfield.h>
#include <linux/kernel.h>
#include <linux/netdevice.h>
#include <linux/etherdevice.h>
#include <linux/interrupt.h>
#include <linux/pci.h>
#include <linux/ethtool.h>

#include "nfpcore/nfp.h"
#include "nfpcore/nfp_nsp.h"
#include "nfp_app.h"
#include "nfp_net_ctrl.h"
#include "nfp_net.h"
#include "nfp_port.h"

enum nfp_dump_diag {
	NFP_DUMP_NSP_DIAG = 0,
};

struct nfp_et_stat {
	char name[ETH_GSTRING_LEN];
	int off;
};

static const struct nfp_et_stat nfp_net_et_stats[] = {
	/* Stats from the device */
	{ "dev_rx_discards",	NFP_NET_CFG_STATS_RX_DISCARDS },
	{ "dev_rx_errors",	NFP_NET_CFG_STATS_RX_ERRORS },
	{ "dev_rx_bytes",	NFP_NET_CFG_STATS_RX_OCTETS },
	{ "dev_rx_uc_bytes",	NFP_NET_CFG_STATS_RX_UC_OCTETS },
	{ "dev_rx_mc_bytes",	NFP_NET_CFG_STATS_RX_MC_OCTETS },
	{ "dev_rx_bc_bytes",	NFP_NET_CFG_STATS_RX_BC_OCTETS },
	{ "dev_rx_pkts",	NFP_NET_CFG_STATS_RX_FRAMES },
	{ "dev_rx_mc_pkts",	NFP_NET_CFG_STATS_RX_MC_FRAMES },
	{ "dev_rx_bc_pkts",	NFP_NET_CFG_STATS_RX_BC_FRAMES },

	{ "dev_tx_discards",	NFP_NET_CFG_STATS_TX_DISCARDS },
	{ "dev_tx_errors",	NFP_NET_CFG_STATS_TX_ERRORS },
	{ "dev_tx_bytes",	NFP_NET_CFG_STATS_TX_OCTETS },
	{ "dev_tx_uc_bytes",	NFP_NET_CFG_STATS_TX_UC_OCTETS },
	{ "dev_tx_mc_bytes",	NFP_NET_CFG_STATS_TX_MC_OCTETS },
	{ "dev_tx_bc_bytes",	NFP_NET_CFG_STATS_TX_BC_OCTETS },
	{ "dev_tx_pkts",	NFP_NET_CFG_STATS_TX_FRAMES },
	{ "dev_tx_mc_pkts",	NFP_NET_CFG_STATS_TX_MC_FRAMES },
	{ "dev_tx_bc_pkts",	NFP_NET_CFG_STATS_TX_BC_FRAMES },

	{ "bpf_pass_pkts",	NFP_NET_CFG_STATS_APP0_FRAMES },
	{ "bpf_pass_bytes",	NFP_NET_CFG_STATS_APP0_BYTES },
	/* see comments in outro functions in nfp_bpf_jit.c to find out
	 * how different BPF modes use app-specific counters
	 */
	{ "bpf_app1_pkts",	NFP_NET_CFG_STATS_APP1_FRAMES },
	{ "bpf_app1_bytes",	NFP_NET_CFG_STATS_APP1_BYTES },
	{ "bpf_app2_pkts",	NFP_NET_CFG_STATS_APP2_FRAMES },
	{ "bpf_app2_bytes",	NFP_NET_CFG_STATS_APP2_BYTES },
	{ "bpf_app3_pkts",	NFP_NET_CFG_STATS_APP3_FRAMES },
	{ "bpf_app3_bytes",	NFP_NET_CFG_STATS_APP3_BYTES },
};

static const struct nfp_et_stat nfp_mac_et_stats[] = {
	{ "rx_octets",			NFP_MAC_STATS_RX_IN_OCTETS, },
	{ "rx_frame_too_long_errors",
			NFP_MAC_STATS_RX_FRAME_TOO_LONG_ERRORS, },
	{ "rx_range_length_errors",	NFP_MAC_STATS_RX_RANGE_LENGTH_ERRORS, },
	{ "rx_vlan_received_ok",	NFP_MAC_STATS_RX_VLAN_RECEIVED_OK, },
	{ "rx_errors",			NFP_MAC_STATS_RX_IN_ERRORS, },
	{ "rx_broadcast_pkts",		NFP_MAC_STATS_RX_IN_BROADCAST_PKTS, },
	{ "rx_drop_events",		NFP_MAC_STATS_RX_DROP_EVENTS, },
	{ "rx_alignment_errors",	NFP_MAC_STATS_RX_ALIGNMENT_ERRORS, },
	{ "rx_pause_mac_ctrl_frames",
			NFP_MAC_STATS_RX_PAUSE_MAC_CTRL_FRAMES, },
	{ "rx_frames_received_ok",	NFP_MAC_STATS_RX_FRAMES_RECEIVED_OK, },
	{ "rx_frame_check_sequence_errors",
			NFP_MAC_STATS_RX_FRAME_CHECK_SEQUENCE_ERRORS, },
	{ "rx_unicast_pkts",		NFP_MAC_STATS_RX_UNICAST_PKTS, },
	{ "rx_multicast_pkts",		NFP_MAC_STATS_RX_MULTICAST_PKTS, },
	{ "rx_pkts",			NFP_MAC_STATS_RX_PKTS, },
	{ "rx_undersize_pkts",		NFP_MAC_STATS_RX_UNDERSIZE_PKTS, },
	{ "rx_pkts_64_octets",		NFP_MAC_STATS_RX_PKTS_64_OCTETS, },
	{ "rx_pkts_65_to_127_octets",
			NFP_MAC_STATS_RX_PKTS_65_TO_127_OCTETS, },
	{ "rx_pkts_128_to_255_octets",
			NFP_MAC_STATS_RX_PKTS_128_TO_255_OCTETS, },
	{ "rx_pkts_256_to_511_octets",
			NFP_MAC_STATS_RX_PKTS_256_TO_511_OCTETS, },
	{ "rx_pkts_512_to_1023_octets",
			NFP_MAC_STATS_RX_PKTS_512_TO_1023_OCTETS, },
	{ "rx_pkts_1024_to_1518_octets",
			NFP_MAC_STATS_RX_PKTS_1024_TO_1518_OCTETS, },
	{ "rx_pkts_1519_to_max_octets",
			NFP_MAC_STATS_RX_PKTS_1519_TO_MAX_OCTETS, },
	{ "rx_jabbers",			NFP_MAC_STATS_RX_JABBERS, },
	{ "rx_fragments",		NFP_MAC_STATS_RX_FRAGMENTS, },
	{ "rx_oversize_pkts",		NFP_MAC_STATS_RX_OVERSIZE_PKTS, },
	{ "rx_pause_frames_class0",	NFP_MAC_STATS_RX_PAUSE_FRAMES_CLASS0, },
	{ "rx_pause_frames_class1",	NFP_MAC_STATS_RX_PAUSE_FRAMES_CLASS1, },
	{ "rx_pause_frames_class2",	NFP_MAC_STATS_RX_PAUSE_FRAMES_CLASS2, },
	{ "rx_pause_frames_class3",	NFP_MAC_STATS_RX_PAUSE_FRAMES_CLASS3, },
	{ "rx_pause_frames_class4",	NFP_MAC_STATS_RX_PAUSE_FRAMES_CLASS4, },
	{ "rx_pause_frames_class5",	NFP_MAC_STATS_RX_PAUSE_FRAMES_CLASS5, },
	{ "rx_pause_frames_class6",	NFP_MAC_STATS_RX_PAUSE_FRAMES_CLASS6, },
	{ "rx_pause_frames_class7",	NFP_MAC_STATS_RX_PAUSE_FRAMES_CLASS7, },
	{ "rx_mac_ctrl_frames_received",
			NFP_MAC_STATS_RX_MAC_CTRL_FRAMES_RECEIVED, },
	{ "rx_mac_head_drop",		NFP_MAC_STATS_RX_MAC_HEAD_DROP, },
	{ "tx_queue_drop",		NFP_MAC_STATS_TX_QUEUE_DROP, },
	{ "tx_octets",			NFP_MAC_STATS_TX_OUT_OCTETS, },
	{ "tx_vlan_transmitted_ok",	NFP_MAC_STATS_TX_VLAN_TRANSMITTED_OK, },
	{ "tx_errors",			NFP_MAC_STATS_TX_OUT_ERRORS, },
	{ "tx_broadcast_pkts",		NFP_MAC_STATS_TX_BROADCAST_PKTS, },
	{ "tx_pause_mac_ctrl_frames",
			NFP_MAC_STATS_TX_PAUSE_MAC_CTRL_FRAMES, },
	{ "tx_frames_transmitted_ok",
			NFP_MAC_STATS_TX_FRAMES_TRANSMITTED_OK, },
	{ "tx_unicast_pkts",		NFP_MAC_STATS_TX_UNICAST_PKTS, },
	{ "tx_multicast_pkts",		NFP_MAC_STATS_TX_MULTICAST_PKTS, },
	{ "tx_pkts_64_octets",		NFP_MAC_STATS_TX_PKTS_64_OCTETS, },
	{ "tx_pkts_65_to_127_octets",
			NFP_MAC_STATS_TX_PKTS_65_TO_127_OCTETS, },
	{ "tx_pkts_128_to_255_octets",
			NFP_MAC_STATS_TX_PKTS_128_TO_255_OCTETS, },
	{ "tx_pkts_256_to_511_octets",
			NFP_MAC_STATS_TX_PKTS_256_TO_511_OCTETS, },
	{ "tx_pkts_512_to_1023_octets",
			NFP_MAC_STATS_TX_PKTS_512_TO_1023_OCTETS, },
	{ "tx_pkts_1024_to_1518_octets",
			NFP_MAC_STATS_TX_PKTS_1024_TO_1518_OCTETS, },
	{ "tx_pkts_1519_to_max_octets",
			NFP_MAC_STATS_TX_PKTS_1519_TO_MAX_OCTETS, },
	{ "tx_pause_frames_class0",	NFP_MAC_STATS_TX_PAUSE_FRAMES_CLASS0, },
	{ "tx_pause_frames_class1",	NFP_MAC_STATS_TX_PAUSE_FRAMES_CLASS1, },
	{ "tx_pause_frames_class2",	NFP_MAC_STATS_TX_PAUSE_FRAMES_CLASS2, },
	{ "tx_pause_frames_class3",	NFP_MAC_STATS_TX_PAUSE_FRAMES_CLASS3, },
	{ "tx_pause_frames_class4",	NFP_MAC_STATS_TX_PAUSE_FRAMES_CLASS4, },
	{ "tx_pause_frames_class5",	NFP_MAC_STATS_TX_PAUSE_FRAMES_CLASS5, },
	{ "tx_pause_frames_class6",	NFP_MAC_STATS_TX_PAUSE_FRAMES_CLASS6, },
	{ "tx_pause_frames_class7",	NFP_MAC_STATS_TX_PAUSE_FRAMES_CLASS7, },
};

#define NN_ET_GLOBAL_STATS_LEN ARRAY_SIZE(nfp_net_et_stats)
#define NN_ET_SWITCH_STATS_LEN 9
#define NN_RVEC_GATHER_STATS	8
#define NN_RVEC_PER_Q_STATS	3

static void nfp_net_get_nspinfo(struct nfp_app *app, char *version)
{
	struct nfp_nsp *nsp;

	if (!app)
		return;

	nsp = nfp_nsp_open(app->cpp);
	if (IS_ERR(nsp))
		return;

	snprintf(version, ETHTOOL_FWVERS_LEN, "%hu.%hu",
		 nfp_nsp_get_abi_ver_major(nsp),
		 nfp_nsp_get_abi_ver_minor(nsp));

	nfp_nsp_close(nsp);
}

static void
nfp_get_drvinfo(struct nfp_app *app, struct pci_dev *pdev,
		const char *vnic_version, struct ethtool_drvinfo *drvinfo)
{
	char nsp_version[ETHTOOL_FWVERS_LEN] = {};

	strlcpy(drvinfo->driver, pdev->driver->name, sizeof(drvinfo->driver));
	strlcpy(drvinfo->version, nfp_driver_version, sizeof(drvinfo->version));

	nfp_net_get_nspinfo(app, nsp_version);
	snprintf(drvinfo->fw_version, sizeof(drvinfo->fw_version),
		 "%s %s %s %s", vnic_version, nsp_version,
		 nfp_app_mip_name(app), nfp_app_name(app));
}

static void
nfp_net_get_drvinfo(struct net_device *netdev, struct ethtool_drvinfo *drvinfo)
{
	char vnic_version[ETHTOOL_FWVERS_LEN] = {};
	struct nfp_net *nn = netdev_priv(netdev);

	snprintf(vnic_version, sizeof(vnic_version), "%d.%d.%d.%d",
		 nn->fw_ver.resv, nn->fw_ver.class,
		 nn->fw_ver.major, nn->fw_ver.minor);
	strlcpy(drvinfo->bus_info, pci_name(nn->pdev),
		sizeof(drvinfo->bus_info));

	nfp_get_drvinfo(nn->app, nn->pdev, vnic_version, drvinfo);
}

static void
nfp_app_get_drvinfo(struct net_device *netdev, struct ethtool_drvinfo *drvinfo)
{
	struct nfp_app *app;

	app = nfp_app_from_netdev(netdev);
	if (!app)
		return;

	nfp_get_drvinfo(app, app->pdev, "*", drvinfo);
}

static void
nfp_net_set_fec_link_mode(struct nfp_eth_table_port *eth_port,
			  struct ethtool_link_ksettings *c)
{
	unsigned int modes;

	ethtool_link_ksettings_add_link_mode(c, supported, FEC_NONE);
	if (!nfp_eth_can_support_fec(eth_port)) {
		ethtool_link_ksettings_add_link_mode(c, advertising, FEC_NONE);
		return;
	}

	modes = nfp_eth_supported_fec_modes(eth_port);
	if (modes & NFP_FEC_BASER) {
		ethtool_link_ksettings_add_link_mode(c, supported, FEC_BASER);
		ethtool_link_ksettings_add_link_mode(c, advertising, FEC_BASER);
	}

	if (modes & NFP_FEC_REED_SOLOMON) {
		ethtool_link_ksettings_add_link_mode(c, supported, FEC_RS);
		ethtool_link_ksettings_add_link_mode(c, advertising, FEC_RS);
	}
}

/**
 * nfp_net_get_link_ksettings - Get Link Speed settings
 * @netdev:	network interface device structure
 * @cmd:	ethtool command
 *
 * Reports speed settings based on info in the BAR provided by the fw.
 */
static int
nfp_net_get_link_ksettings(struct net_device *netdev,
			   struct ethtool_link_ksettings *cmd)
{
	static const u32 ls_to_ethtool[] = {
		[NFP_NET_CFG_STS_LINK_RATE_UNSUPPORTED]	= 0,
		[NFP_NET_CFG_STS_LINK_RATE_UNKNOWN]	= SPEED_UNKNOWN,
		[NFP_NET_CFG_STS_LINK_RATE_1G]		= SPEED_1000,
		[NFP_NET_CFG_STS_LINK_RATE_10G]		= SPEED_10000,
		[NFP_NET_CFG_STS_LINK_RATE_25G]		= SPEED_25000,
		[NFP_NET_CFG_STS_LINK_RATE_40G]		= SPEED_40000,
		[NFP_NET_CFG_STS_LINK_RATE_50G]		= SPEED_50000,
		[NFP_NET_CFG_STS_LINK_RATE_100G]	= SPEED_100000,
	};
	struct nfp_eth_table_port *eth_port;
	struct nfp_port *port;
	struct nfp_net *nn;
	u32 sts, ls;

	/* Init to unknowns */
	ethtool_link_ksettings_add_link_mode(cmd, supported, FIBRE);
	cmd->base.port = PORT_OTHER;
	cmd->base.speed = SPEED_UNKNOWN;
	cmd->base.duplex = DUPLEX_UNKNOWN;

	port = nfp_port_from_netdev(netdev);
	eth_port = nfp_port_get_eth_port(port);
	if (eth_port) {
		cmd->base.autoneg = eth_port->aneg != NFP_ANEG_DISABLED ?
			AUTONEG_ENABLE : AUTONEG_DISABLE;
		nfp_net_set_fec_link_mode(eth_port, cmd);
	}

	if (!netif_carrier_ok(netdev))
		return 0;

	/* Use link speed from ETH table if available, otherwise try the BAR */
	if (eth_port) {
		cmd->base.port = eth_port->port_type;
		cmd->base.speed = eth_port->speed;
		cmd->base.duplex = DUPLEX_FULL;
		return 0;
	}

	if (!nfp_netdev_is_nfp_net(netdev))
		return -EOPNOTSUPP;
	nn = netdev_priv(netdev);

	sts = nn_readl(nn, NFP_NET_CFG_STS);

	ls = FIELD_GET(NFP_NET_CFG_STS_LINK_RATE, sts);
	if (ls == NFP_NET_CFG_STS_LINK_RATE_UNSUPPORTED)
		return -EOPNOTSUPP;

	if (ls == NFP_NET_CFG_STS_LINK_RATE_UNKNOWN ||
	    ls >= ARRAY_SIZE(ls_to_ethtool))
		return 0;

	cmd->base.speed = ls_to_ethtool[sts];
	cmd->base.duplex = DUPLEX_FULL;

	return 0;
}

static int
nfp_net_set_link_ksettings(struct net_device *netdev,
			   const struct ethtool_link_ksettings *cmd)
{
	struct nfp_eth_table_port *eth_port;
	struct nfp_port *port;
	struct nfp_nsp *nsp;
	int err;

	port = nfp_port_from_netdev(netdev);
	eth_port = __nfp_port_get_eth_port(port);
	if (!eth_port)
		return -EOPNOTSUPP;

	if (netif_running(netdev)) {
		netdev_warn(netdev, "Changing settings not allowed on an active interface. It may cause the port to be disabled until driver reload.\n");
		return -EBUSY;
	}

	nsp = nfp_eth_config_start(port->app->cpp, eth_port->index);
	if (IS_ERR(nsp))
		return PTR_ERR(nsp);

	err = __nfp_eth_set_aneg(nsp, cmd->base.autoneg == AUTONEG_ENABLE ?
				 NFP_ANEG_AUTO : NFP_ANEG_DISABLED);
	if (err)
		goto err_bad_set;
	if (cmd->base.speed != SPEED_UNKNOWN) {
		u32 speed = cmd->base.speed / eth_port->lanes;

		err = __nfp_eth_set_speed(nsp, speed);
		if (err)
			goto err_bad_set;
	}

	err = nfp_eth_config_commit_end(nsp);
	if (err > 0)
		return 0; /* no change */

	nfp_net_refresh_port_table(port);

	return err;

err_bad_set:
	nfp_eth_config_cleanup_end(nsp);
	return err;
}

static void nfp_net_get_ringparam(struct net_device *netdev,
				  struct ethtool_ringparam *ring)
{
	struct nfp_net *nn = netdev_priv(netdev);

	ring->rx_max_pending = NFP_NET_MAX_RX_DESCS;
	ring->tx_max_pending = NFP_NET_MAX_TX_DESCS;
	ring->rx_pending = nn->dp.rxd_cnt;
	ring->tx_pending = nn->dp.txd_cnt;
}

static int nfp_net_set_ring_size(struct nfp_net *nn, u32 rxd_cnt, u32 txd_cnt)
{
	struct nfp_net_dp *dp;

	dp = nfp_net_clone_dp(nn);
	if (!dp)
		return -ENOMEM;

	dp->rxd_cnt = rxd_cnt;
	dp->txd_cnt = txd_cnt;

	return nfp_net_ring_reconfig(nn, dp, NULL);
}

static int nfp_net_set_ringparam(struct net_device *netdev,
				 struct ethtool_ringparam *ring)
{
	struct nfp_net *nn = netdev_priv(netdev);
	u32 rxd_cnt, txd_cnt;

	/* We don't have separate queues/rings for small/large frames. */
	if (ring->rx_mini_pending || ring->rx_jumbo_pending)
		return -EINVAL;

	/* Round up to supported values */
	rxd_cnt = roundup_pow_of_two(ring->rx_pending);
	txd_cnt = roundup_pow_of_two(ring->tx_pending);

	if (rxd_cnt < NFP_NET_MIN_RX_DESCS || rxd_cnt > NFP_NET_MAX_RX_DESCS ||
	    txd_cnt < NFP_NET_MIN_TX_DESCS || txd_cnt > NFP_NET_MAX_TX_DESCS)
		return -EINVAL;

	if (nn->dp.rxd_cnt == rxd_cnt && nn->dp.txd_cnt == txd_cnt)
		return 0;

	nn_dbg(nn, "Change ring size: RxQ %u->%u, TxQ %u->%u\n",
	       nn->dp.rxd_cnt, rxd_cnt, nn->dp.txd_cnt, txd_cnt);

	return nfp_net_set_ring_size(nn, rxd_cnt, txd_cnt);
}

static __printf(2, 3) u8 *nfp_pr_et(u8 *data, const char *fmt, ...)
{
	va_list args;

	va_start(args, fmt);
	vsnprintf(data, ETH_GSTRING_LEN, fmt, args);
	va_end(args);

	return data + ETH_GSTRING_LEN;
}

static unsigned int nfp_vnic_get_sw_stats_count(struct net_device *netdev)
{
	struct nfp_net *nn = netdev_priv(netdev);

	return NN_RVEC_GATHER_STATS + nn->dp.num_r_vecs * NN_RVEC_PER_Q_STATS;
}

static u8 *nfp_vnic_get_sw_stats_strings(struct net_device *netdev, u8 *data)
{
	struct nfp_net *nn = netdev_priv(netdev);
	int i;

	for (i = 0; i < nn->dp.num_r_vecs; i++) {
		data = nfp_pr_et(data, "rvec_%u_rx_pkts", i);
		data = nfp_pr_et(data, "rvec_%u_tx_pkts", i);
		data = nfp_pr_et(data, "rvec_%u_tx_busy", i);
	}

	data = nfp_pr_et(data, "hw_rx_csum_ok");
	data = nfp_pr_et(data, "hw_rx_csum_inner_ok");
	data = nfp_pr_et(data, "hw_rx_csum_err");
	data = nfp_pr_et(data, "rx_replace_buf_alloc_fail");
	data = nfp_pr_et(data, "hw_tx_csum");
	data = nfp_pr_et(data, "hw_tx_inner_csum");
	data = nfp_pr_et(data, "tx_gather");
	data = nfp_pr_et(data, "tx_lso");

	return data;
}

static u64 *nfp_vnic_get_sw_stats(struct net_device *netdev, u64 *data)
{
	u64 gathered_stats[NN_RVEC_GATHER_STATS] = {};
	struct nfp_net *nn = netdev_priv(netdev);
	u64 tmp[NN_RVEC_GATHER_STATS];
	unsigned int i, j;

	for (i = 0; i < nn->dp.num_r_vecs; i++) {
		unsigned int start;

		do {
			start = u64_stats_fetch_begin(&nn->r_vecs[i].rx_sync);
			data[0] = nn->r_vecs[i].rx_pkts;
			tmp[0] = nn->r_vecs[i].hw_csum_rx_ok;
			tmp[1] = nn->r_vecs[i].hw_csum_rx_inner_ok;
			tmp[2] = nn->r_vecs[i].hw_csum_rx_error;
			tmp[3] = nn->r_vecs[i].rx_replace_buf_alloc_fail;
		} while (u64_stats_fetch_retry(&nn->r_vecs[i].rx_sync, start));

		do {
			start = u64_stats_fetch_begin(&nn->r_vecs[i].tx_sync);
			data[1] = nn->r_vecs[i].tx_pkts;
			data[2] = nn->r_vecs[i].tx_busy;
<<<<<<< HEAD
			tmp[3] = nn->r_vecs[i].hw_csum_tx;
			tmp[4] = nn->r_vecs[i].hw_csum_tx_inner;
			tmp[5] = nn->r_vecs[i].tx_gather;
			tmp[6] = nn->r_vecs[i].tx_lso;
		} while (u64_stats_fetch_retry(&nn->r_vecs[i].tx_sync, start));

		data += 3;

		for (j = 0; j < NN_ET_RVEC_GATHER_STATS; j++)
=======
			tmp[4] = nn->r_vecs[i].hw_csum_tx;
			tmp[5] = nn->r_vecs[i].hw_csum_tx_inner;
			tmp[6] = nn->r_vecs[i].tx_gather;
			tmp[7] = nn->r_vecs[i].tx_lso;
		} while (u64_stats_fetch_retry(&nn->r_vecs[i].tx_sync, start));

		data += NN_RVEC_PER_Q_STATS;

		for (j = 0; j < NN_RVEC_GATHER_STATS; j++)
>>>>>>> 4fbd8d19
			gathered_stats[j] += tmp[j];
	}

	for (j = 0; j < NN_RVEC_GATHER_STATS; j++)
		*data++ = gathered_stats[j];

	return data;
}

static unsigned int
nfp_vnic_get_hw_stats_count(unsigned int rx_rings, unsigned int tx_rings)
{
	return NN_ET_GLOBAL_STATS_LEN + (rx_rings + tx_rings) * 2;
}

static u8 *
nfp_vnic_get_hw_stats_strings(u8 *data, unsigned int rx_rings,
			      unsigned int tx_rings, bool repr)
{
	int swap_off, i;

	BUILD_BUG_ON(NN_ET_GLOBAL_STATS_LEN < NN_ET_SWITCH_STATS_LEN * 2);
	/* If repr is true first add SWITCH_STATS_LEN and then subtract it
	 * effectively swapping the RX and TX statistics (giving us the RX
	 * and TX from perspective of the switch).
	 */
	swap_off = repr * NN_ET_SWITCH_STATS_LEN;

	for (i = 0; i < NN_ET_SWITCH_STATS_LEN; i++)
		data = nfp_pr_et(data, nfp_net_et_stats[i + swap_off].name);

	for (i = NN_ET_SWITCH_STATS_LEN; i < NN_ET_SWITCH_STATS_LEN * 2; i++)
		data = nfp_pr_et(data, nfp_net_et_stats[i - swap_off].name);

	for (i = NN_ET_SWITCH_STATS_LEN * 2; i < NN_ET_GLOBAL_STATS_LEN; i++)
		data = nfp_pr_et(data, nfp_net_et_stats[i].name);

	for (i = 0; i < tx_rings; i++) {
		data = nfp_pr_et(data, "txq_%u_pkts", i);
		data = nfp_pr_et(data, "txq_%u_bytes", i);
	}

	for (i = 0; i < rx_rings; i++) {
		data = nfp_pr_et(data, "rxq_%u_pkts", i);
		data = nfp_pr_et(data, "rxq_%u_bytes", i);
	}

	return data;
}

static u64 *
nfp_vnic_get_hw_stats(u64 *data, u8 __iomem *mem,
		      unsigned int rx_rings, unsigned int tx_rings)
{
	unsigned int i;

	for (i = 0; i < NN_ET_GLOBAL_STATS_LEN; i++)
		*data++ = readq(mem + nfp_net_et_stats[i].off);

	for (i = 0; i < tx_rings; i++) {
		*data++ = readq(mem + NFP_NET_CFG_TXR_STATS(i));
		*data++ = readq(mem + NFP_NET_CFG_TXR_STATS(i) + 8);
	}

	for (i = 0; i < rx_rings; i++) {
		*data++ = readq(mem + NFP_NET_CFG_RXR_STATS(i));
		*data++ = readq(mem + NFP_NET_CFG_RXR_STATS(i) + 8);
	}

	return data;
}

static unsigned int nfp_mac_get_stats_count(struct net_device *netdev)
{
	struct nfp_port *port;

	port = nfp_port_from_netdev(netdev);
	if (!__nfp_port_get_eth_port(port) || !port->eth_stats)
		return 0;

	return ARRAY_SIZE(nfp_mac_et_stats);
}

static u8 *nfp_mac_get_stats_strings(struct net_device *netdev, u8 *data)
{
	struct nfp_port *port;
	unsigned int i;

	port = nfp_port_from_netdev(netdev);
	if (!__nfp_port_get_eth_port(port) || !port->eth_stats)
		return data;

	for (i = 0; i < ARRAY_SIZE(nfp_mac_et_stats); i++)
		data = nfp_pr_et(data, "mac.%s", nfp_mac_et_stats[i].name);

	return data;
}

static u64 *nfp_mac_get_stats(struct net_device *netdev, u64 *data)
{
	struct nfp_port *port;
	unsigned int i;

	port = nfp_port_from_netdev(netdev);
	if (!__nfp_port_get_eth_port(port) || !port->eth_stats)
		return data;

	for (i = 0; i < ARRAY_SIZE(nfp_mac_et_stats); i++)
		*data++ = readq(port->eth_stats + nfp_mac_et_stats[i].off);

	return data;
}

static void nfp_net_get_strings(struct net_device *netdev,
				u32 stringset, u8 *data)
{
	struct nfp_net *nn = netdev_priv(netdev);

	switch (stringset) {
	case ETH_SS_STATS:
		data = nfp_vnic_get_sw_stats_strings(netdev, data);
		data = nfp_vnic_get_hw_stats_strings(data, nn->dp.num_rx_rings,
						     nn->dp.num_tx_rings,
						     false);
		data = nfp_mac_get_stats_strings(netdev, data);
		break;
	}
}

static void
nfp_net_get_stats(struct net_device *netdev, struct ethtool_stats *stats,
		  u64 *data)
{
	struct nfp_net *nn = netdev_priv(netdev);

	data = nfp_vnic_get_sw_stats(netdev, data);
	data = nfp_vnic_get_hw_stats(data, nn->dp.ctrl_bar,
				     nn->dp.num_rx_rings, nn->dp.num_tx_rings);
	data = nfp_mac_get_stats(netdev, data);
}

static int nfp_net_get_sset_count(struct net_device *netdev, int sset)
{
	struct nfp_net *nn = netdev_priv(netdev);

	switch (sset) {
	case ETH_SS_STATS:
		return nfp_vnic_get_sw_stats_count(netdev) +
		       nfp_vnic_get_hw_stats_count(nn->dp.num_rx_rings,
						   nn->dp.num_tx_rings) +
		       nfp_mac_get_stats_count(netdev);
	default:
		return -EOPNOTSUPP;
	}
}

static void nfp_port_get_strings(struct net_device *netdev,
				 u32 stringset, u8 *data)
{
	struct nfp_port *port = nfp_port_from_netdev(netdev);

	switch (stringset) {
	case ETH_SS_STATS:
		if (nfp_port_is_vnic(port))
			data = nfp_vnic_get_hw_stats_strings(data, 0, 0, true);
		else
			data = nfp_mac_get_stats_strings(netdev, data);
		break;
	}
}

static void
nfp_port_get_stats(struct net_device *netdev, struct ethtool_stats *stats,
		   u64 *data)
{
	struct nfp_port *port = nfp_port_from_netdev(netdev);

	if (nfp_port_is_vnic(port))
		data = nfp_vnic_get_hw_stats(data, port->vnic, 0, 0);
	else
		data = nfp_mac_get_stats(netdev, data);
}

static int nfp_port_get_sset_count(struct net_device *netdev, int sset)
{
	struct nfp_port *port = nfp_port_from_netdev(netdev);
	unsigned int count;

	switch (sset) {
	case ETH_SS_STATS:
		if (nfp_port_is_vnic(port))
			count = nfp_vnic_get_hw_stats_count(0, 0);
		else
			count = nfp_mac_get_stats_count(netdev);
		return count;
	default:
		return -EOPNOTSUPP;
	}
}

static int nfp_port_fec_ethtool_to_nsp(u32 fec)
{
	switch (fec) {
	case ETHTOOL_FEC_AUTO:
		return NFP_FEC_AUTO_BIT;
	case ETHTOOL_FEC_OFF:
		return NFP_FEC_DISABLED_BIT;
	case ETHTOOL_FEC_RS:
		return NFP_FEC_REED_SOLOMON_BIT;
	case ETHTOOL_FEC_BASER:
		return NFP_FEC_BASER_BIT;
	default:
		/* NSP only supports a single mode at a time */
		return -EOPNOTSUPP;
	}
}

static u32 nfp_port_fec_nsp_to_ethtool(u32 fec)
{
	u32 result = 0;

	if (fec & NFP_FEC_AUTO)
		result |= ETHTOOL_FEC_AUTO;
	if (fec & NFP_FEC_BASER)
		result |= ETHTOOL_FEC_BASER;
	if (fec & NFP_FEC_REED_SOLOMON)
		result |= ETHTOOL_FEC_RS;
	if (fec & NFP_FEC_DISABLED)
		result |= ETHTOOL_FEC_OFF;

	return result ?: ETHTOOL_FEC_NONE;
}

static int
nfp_port_get_fecparam(struct net_device *netdev,
		      struct ethtool_fecparam *param)
{
	struct nfp_eth_table_port *eth_port;
	struct nfp_port *port;

	param->active_fec = ETHTOOL_FEC_NONE_BIT;
	param->fec = ETHTOOL_FEC_NONE_BIT;

	port = nfp_port_from_netdev(netdev);
	eth_port = nfp_port_get_eth_port(port);
	if (!eth_port)
		return -EOPNOTSUPP;

	if (!nfp_eth_can_support_fec(eth_port))
		return 0;

	param->fec = nfp_port_fec_nsp_to_ethtool(eth_port->fec_modes_supported);
	param->active_fec = nfp_port_fec_nsp_to_ethtool(eth_port->fec);

	return 0;
}

static int
nfp_port_set_fecparam(struct net_device *netdev,
		      struct ethtool_fecparam *param)
{
	struct nfp_eth_table_port *eth_port;
	struct nfp_port *port;
	int err, fec;

	port = nfp_port_from_netdev(netdev);
	eth_port = nfp_port_get_eth_port(port);
	if (!eth_port)
		return -EOPNOTSUPP;

	if (!nfp_eth_can_support_fec(eth_port))
		return -EOPNOTSUPP;

	fec = nfp_port_fec_ethtool_to_nsp(param->fec);
	if (fec < 0)
		return fec;

	err = nfp_eth_set_fec(port->app->cpp, eth_port->index, fec);
	if (!err)
		/* Only refresh if we did something */
		nfp_net_refresh_port_table(port);

	return err < 0 ? err : 0;
}

/* RX network flow classification (RSS, filters, etc)
 */
static u32 ethtool_flow_to_nfp_flag(u32 flow_type)
{
	static const u32 xlate_ethtool_to_nfp[IPV6_FLOW + 1] = {
		[TCP_V4_FLOW]	= NFP_NET_CFG_RSS_IPV4_TCP,
		[TCP_V6_FLOW]	= NFP_NET_CFG_RSS_IPV6_TCP,
		[UDP_V4_FLOW]	= NFP_NET_CFG_RSS_IPV4_UDP,
		[UDP_V6_FLOW]	= NFP_NET_CFG_RSS_IPV6_UDP,
		[IPV4_FLOW]	= NFP_NET_CFG_RSS_IPV4,
		[IPV6_FLOW]	= NFP_NET_CFG_RSS_IPV6,
	};

	if (flow_type >= ARRAY_SIZE(xlate_ethtool_to_nfp))
		return 0;

	return xlate_ethtool_to_nfp[flow_type];
}

static int nfp_net_get_rss_hash_opts(struct nfp_net *nn,
				     struct ethtool_rxnfc *cmd)
{
	u32 nfp_rss_flag;

	cmd->data = 0;

	if (!(nn->cap & NFP_NET_CFG_CTRL_RSS_ANY))
		return -EOPNOTSUPP;

	nfp_rss_flag = ethtool_flow_to_nfp_flag(cmd->flow_type);
	if (!nfp_rss_flag)
		return -EINVAL;

	cmd->data |= RXH_IP_SRC | RXH_IP_DST;
	if (nn->rss_cfg & nfp_rss_flag)
		cmd->data |= RXH_L4_B_0_1 | RXH_L4_B_2_3;

	return 0;
}

static int nfp_net_get_rxnfc(struct net_device *netdev,
			     struct ethtool_rxnfc *cmd, u32 *rule_locs)
{
	struct nfp_net *nn = netdev_priv(netdev);

	switch (cmd->cmd) {
	case ETHTOOL_GRXRINGS:
		cmd->data = nn->dp.num_rx_rings;
		return 0;
	case ETHTOOL_GRXFH:
		return nfp_net_get_rss_hash_opts(nn, cmd);
	default:
		return -EOPNOTSUPP;
	}
}

static int nfp_net_set_rss_hash_opt(struct nfp_net *nn,
				    struct ethtool_rxnfc *nfc)
{
	u32 new_rss_cfg = nn->rss_cfg;
	u32 nfp_rss_flag;
	int err;

	if (!(nn->cap & NFP_NET_CFG_CTRL_RSS_ANY))
		return -EOPNOTSUPP;

	/* RSS only supports IP SA/DA and L4 src/dst ports  */
	if (nfc->data & ~(RXH_IP_SRC | RXH_IP_DST |
			  RXH_L4_B_0_1 | RXH_L4_B_2_3))
		return -EINVAL;

	/* We need at least the IP SA/DA fields for hashing */
	if (!(nfc->data & RXH_IP_SRC) ||
	    !(nfc->data & RXH_IP_DST))
		return -EINVAL;

	nfp_rss_flag = ethtool_flow_to_nfp_flag(nfc->flow_type);
	if (!nfp_rss_flag)
		return -EINVAL;

	switch (nfc->data & (RXH_L4_B_0_1 | RXH_L4_B_2_3)) {
	case 0:
		new_rss_cfg &= ~nfp_rss_flag;
		break;
	case (RXH_L4_B_0_1 | RXH_L4_B_2_3):
		new_rss_cfg |= nfp_rss_flag;
		break;
	default:
		return -EINVAL;
	}

	new_rss_cfg |= FIELD_PREP(NFP_NET_CFG_RSS_HFUNC, nn->rss_hfunc);
	new_rss_cfg |= NFP_NET_CFG_RSS_MASK;

	if (new_rss_cfg == nn->rss_cfg)
		return 0;

	writel(new_rss_cfg, nn->dp.ctrl_bar + NFP_NET_CFG_RSS_CTRL);
	err = nfp_net_reconfig(nn, NFP_NET_CFG_UPDATE_RSS);
	if (err)
		return err;

	nn->rss_cfg = new_rss_cfg;

	nn_dbg(nn, "Changed RSS config to 0x%x\n", nn->rss_cfg);
	return 0;
}

static int nfp_net_set_rxnfc(struct net_device *netdev,
			     struct ethtool_rxnfc *cmd)
{
	struct nfp_net *nn = netdev_priv(netdev);

	switch (cmd->cmd) {
	case ETHTOOL_SRXFH:
		return nfp_net_set_rss_hash_opt(nn, cmd);
	default:
		return -EOPNOTSUPP;
	}
}

static u32 nfp_net_get_rxfh_indir_size(struct net_device *netdev)
{
	struct nfp_net *nn = netdev_priv(netdev);

	if (!(nn->cap & NFP_NET_CFG_CTRL_RSS_ANY))
		return 0;

	return ARRAY_SIZE(nn->rss_itbl);
}

static u32 nfp_net_get_rxfh_key_size(struct net_device *netdev)
{
	struct nfp_net *nn = netdev_priv(netdev);

	if (!(nn->cap & NFP_NET_CFG_CTRL_RSS_ANY))
		return -EOPNOTSUPP;

	return nfp_net_rss_key_sz(nn);
}

static int nfp_net_get_rxfh(struct net_device *netdev, u32 *indir, u8 *key,
			    u8 *hfunc)
{
	struct nfp_net *nn = netdev_priv(netdev);
	int i;

	if (!(nn->cap & NFP_NET_CFG_CTRL_RSS_ANY))
		return -EOPNOTSUPP;

	if (indir)
		for (i = 0; i < ARRAY_SIZE(nn->rss_itbl); i++)
			indir[i] = nn->rss_itbl[i];
	if (key)
		memcpy(key, nn->rss_key, nfp_net_rss_key_sz(nn));
	if (hfunc) {
		*hfunc = nn->rss_hfunc;
		if (*hfunc >= 1 << ETH_RSS_HASH_FUNCS_COUNT)
			*hfunc = ETH_RSS_HASH_UNKNOWN;
	}

	return 0;
}

static int nfp_net_set_rxfh(struct net_device *netdev,
			    const u32 *indir, const u8 *key,
			    const u8 hfunc)
{
	struct nfp_net *nn = netdev_priv(netdev);
	int i;

	if (!(nn->cap & NFP_NET_CFG_CTRL_RSS_ANY) ||
	    !(hfunc == ETH_RSS_HASH_NO_CHANGE || hfunc == nn->rss_hfunc))
		return -EOPNOTSUPP;

	if (!key && !indir)
		return 0;

	if (key) {
		memcpy(nn->rss_key, key, nfp_net_rss_key_sz(nn));
		nfp_net_rss_write_key(nn);
	}
	if (indir) {
		for (i = 0; i < ARRAY_SIZE(nn->rss_itbl); i++)
			nn->rss_itbl[i] = indir[i];

		nfp_net_rss_write_itbl(nn);
	}

	return nfp_net_reconfig(nn, NFP_NET_CFG_UPDATE_RSS);
}

/* Dump BAR registers
 */
static int nfp_net_get_regs_len(struct net_device *netdev)
{
	return NFP_NET_CFG_BAR_SZ;
}

static void nfp_net_get_regs(struct net_device *netdev,
			     struct ethtool_regs *regs, void *p)
{
	struct nfp_net *nn = netdev_priv(netdev);
	u32 *regs_buf = p;
	int i;

	regs->version = nn_readl(nn, NFP_NET_CFG_VERSION);

	for (i = 0; i < NFP_NET_CFG_BAR_SZ / sizeof(u32); i++)
		regs_buf[i] = readl(nn->dp.ctrl_bar + (i * sizeof(u32)));
}

static int nfp_net_get_coalesce(struct net_device *netdev,
				struct ethtool_coalesce *ec)
{
	struct nfp_net *nn = netdev_priv(netdev);

	if (!(nn->cap & NFP_NET_CFG_CTRL_IRQMOD))
		return -EINVAL;

	ec->rx_coalesce_usecs       = nn->rx_coalesce_usecs;
	ec->rx_max_coalesced_frames = nn->rx_coalesce_max_frames;
	ec->tx_coalesce_usecs       = nn->tx_coalesce_usecs;
	ec->tx_max_coalesced_frames = nn->tx_coalesce_max_frames;

	return 0;
}

/* Other debug dumps
 */
static int
nfp_dump_nsp_diag(struct nfp_app *app, struct ethtool_dump *dump, void *buffer)
{
	struct nfp_resource *res;
	int ret;

	if (!app)
		return -EOPNOTSUPP;

	dump->version = 1;
	dump->flag = NFP_DUMP_NSP_DIAG;

	res = nfp_resource_acquire(app->cpp, NFP_RESOURCE_NSP_DIAG);
	if (IS_ERR(res))
		return PTR_ERR(res);

	if (buffer) {
		if (dump->len != nfp_resource_size(res)) {
			ret = -EINVAL;
			goto exit_release;
		}

		ret = nfp_cpp_read(app->cpp, nfp_resource_cpp_id(res),
				   nfp_resource_address(res),
				   buffer, dump->len);
		if (ret != dump->len)
			ret = ret < 0 ? ret : -EIO;
		else
			ret = 0;
	} else {
		dump->len = nfp_resource_size(res);
		ret = 0;
	}
exit_release:
	nfp_resource_release(res);

	return ret;
}

static int nfp_app_set_dump(struct net_device *netdev, struct ethtool_dump *val)
{
	struct nfp_app *app = nfp_app_from_netdev(netdev);

	if (!app)
		return -EOPNOTSUPP;

	if (val->flag != NFP_DUMP_NSP_DIAG)
		return -EINVAL;

	return 0;
}

static int
nfp_app_get_dump_flag(struct net_device *netdev, struct ethtool_dump *dump)
{
	return nfp_dump_nsp_diag(nfp_app_from_netdev(netdev), dump, NULL);
}

static int
nfp_app_get_dump_data(struct net_device *netdev, struct ethtool_dump *dump,
		      void *buffer)
{
	return nfp_dump_nsp_diag(nfp_app_from_netdev(netdev), dump, buffer);
}

static int nfp_net_set_coalesce(struct net_device *netdev,
				struct ethtool_coalesce *ec)
{
	struct nfp_net *nn = netdev_priv(netdev);
	unsigned int factor;

	if (ec->rx_coalesce_usecs_irq ||
	    ec->rx_max_coalesced_frames_irq ||
	    ec->tx_coalesce_usecs_irq ||
	    ec->tx_max_coalesced_frames_irq ||
	    ec->stats_block_coalesce_usecs ||
	    ec->use_adaptive_rx_coalesce ||
	    ec->use_adaptive_tx_coalesce ||
	    ec->pkt_rate_low ||
	    ec->rx_coalesce_usecs_low ||
	    ec->rx_max_coalesced_frames_low ||
	    ec->tx_coalesce_usecs_low ||
	    ec->tx_max_coalesced_frames_low ||
	    ec->pkt_rate_high ||
	    ec->rx_coalesce_usecs_high ||
	    ec->rx_max_coalesced_frames_high ||
	    ec->tx_coalesce_usecs_high ||
	    ec->tx_max_coalesced_frames_high ||
	    ec->rate_sample_interval)
		return -EOPNOTSUPP;

	/* Compute factor used to convert coalesce '_usecs' parameters to
	 * ME timestamp ticks.  There are 16 ME clock cycles for each timestamp
	 * count.
	 */
	factor = nn->me_freq_mhz / 16;

	/* Each pair of (usecs, max_frames) fields specifies that interrupts
	 * should be coalesced until
	 *      (usecs > 0 && time_since_first_completion >= usecs) ||
	 *      (max_frames > 0 && completed_frames >= max_frames)
	 *
	 * It is illegal to set both usecs and max_frames to zero as this would
	 * cause interrupts to never be generated.  To disable coalescing, set
	 * usecs = 0 and max_frames = 1.
	 *
	 * Some implementations ignore the value of max_frames and use the
	 * condition time_since_first_completion >= usecs
	 */

	if (!(nn->cap & NFP_NET_CFG_CTRL_IRQMOD))
		return -EINVAL;

	/* ensure valid configuration */
	if (!ec->rx_coalesce_usecs && !ec->rx_max_coalesced_frames)
		return -EINVAL;

	if (!ec->tx_coalesce_usecs && !ec->tx_max_coalesced_frames)
		return -EINVAL;

	if (ec->rx_coalesce_usecs * factor >= ((1 << 16) - 1))
		return -EINVAL;

	if (ec->tx_coalesce_usecs * factor >= ((1 << 16) - 1))
		return -EINVAL;

	if (ec->rx_max_coalesced_frames >= ((1 << 16) - 1))
		return -EINVAL;

	if (ec->tx_max_coalesced_frames >= ((1 << 16) - 1))
		return -EINVAL;

	/* configuration is valid */
	nn->rx_coalesce_usecs      = ec->rx_coalesce_usecs;
	nn->rx_coalesce_max_frames = ec->rx_max_coalesced_frames;
	nn->tx_coalesce_usecs      = ec->tx_coalesce_usecs;
	nn->tx_coalesce_max_frames = ec->tx_max_coalesced_frames;

	/* write configuration to device */
	nfp_net_coalesce_write_cfg(nn);
	return nfp_net_reconfig(nn, NFP_NET_CFG_UPDATE_IRQMOD);
}

static void nfp_net_get_channels(struct net_device *netdev,
				 struct ethtool_channels *channel)
{
	struct nfp_net *nn = netdev_priv(netdev);
	unsigned int num_tx_rings;

	num_tx_rings = nn->dp.num_tx_rings;
	if (nn->dp.xdp_prog)
		num_tx_rings -= nn->dp.num_rx_rings;

	channel->max_rx = min(nn->max_rx_rings, nn->max_r_vecs);
	channel->max_tx = min(nn->max_tx_rings, nn->max_r_vecs);
	channel->max_combined = min(channel->max_rx, channel->max_tx);
	channel->max_other = NFP_NET_NON_Q_VECTORS;
	channel->combined_count = min(nn->dp.num_rx_rings, num_tx_rings);
	channel->rx_count = nn->dp.num_rx_rings - channel->combined_count;
	channel->tx_count = num_tx_rings - channel->combined_count;
	channel->other_count = NFP_NET_NON_Q_VECTORS;
}

static int nfp_net_set_num_rings(struct nfp_net *nn, unsigned int total_rx,
				 unsigned int total_tx)
{
	struct nfp_net_dp *dp;

	dp = nfp_net_clone_dp(nn);
	if (!dp)
		return -ENOMEM;

	dp->num_rx_rings = total_rx;
	dp->num_tx_rings = total_tx;
	/* nfp_net_check_config() will catch num_tx_rings > nn->max_tx_rings */
	if (dp->xdp_prog)
		dp->num_tx_rings += total_rx;

	return nfp_net_ring_reconfig(nn, dp, NULL);
}

static int nfp_net_set_channels(struct net_device *netdev,
				struct ethtool_channels *channel)
{
	struct nfp_net *nn = netdev_priv(netdev);
	unsigned int total_rx, total_tx;

	/* Reject unsupported */
	if (!channel->combined_count ||
	    channel->other_count != NFP_NET_NON_Q_VECTORS ||
	    (channel->rx_count && channel->tx_count))
		return -EINVAL;

	total_rx = channel->combined_count + channel->rx_count;
	total_tx = channel->combined_count + channel->tx_count;

	if (total_rx > min(nn->max_rx_rings, nn->max_r_vecs) ||
	    total_tx > min(nn->max_tx_rings, nn->max_r_vecs))
		return -EINVAL;

	return nfp_net_set_num_rings(nn, total_rx, total_tx);
}

static const struct ethtool_ops nfp_net_ethtool_ops = {
	.get_drvinfo		= nfp_net_get_drvinfo,
	.get_link		= ethtool_op_get_link,
	.get_ringparam		= nfp_net_get_ringparam,
	.set_ringparam		= nfp_net_set_ringparam,
	.get_strings		= nfp_net_get_strings,
	.get_ethtool_stats	= nfp_net_get_stats,
	.get_sset_count		= nfp_net_get_sset_count,
	.get_rxnfc		= nfp_net_get_rxnfc,
	.set_rxnfc		= nfp_net_set_rxnfc,
	.get_rxfh_indir_size	= nfp_net_get_rxfh_indir_size,
	.get_rxfh_key_size	= nfp_net_get_rxfh_key_size,
	.get_rxfh		= nfp_net_get_rxfh,
	.set_rxfh		= nfp_net_set_rxfh,
	.get_regs_len		= nfp_net_get_regs_len,
	.get_regs		= nfp_net_get_regs,
	.set_dump		= nfp_app_set_dump,
	.get_dump_flag		= nfp_app_get_dump_flag,
	.get_dump_data		= nfp_app_get_dump_data,
	.get_coalesce           = nfp_net_get_coalesce,
	.set_coalesce           = nfp_net_set_coalesce,
	.get_channels		= nfp_net_get_channels,
	.set_channels		= nfp_net_set_channels,
	.get_link_ksettings	= nfp_net_get_link_ksettings,
	.set_link_ksettings	= nfp_net_set_link_ksettings,
	.get_fecparam		= nfp_port_get_fecparam,
	.set_fecparam		= nfp_port_set_fecparam,
};

const struct ethtool_ops nfp_port_ethtool_ops = {
	.get_drvinfo		= nfp_app_get_drvinfo,
	.get_link		= ethtool_op_get_link,
	.get_strings		= nfp_port_get_strings,
	.get_ethtool_stats	= nfp_port_get_stats,
	.get_sset_count		= nfp_port_get_sset_count,
	.set_dump		= nfp_app_set_dump,
	.get_dump_flag		= nfp_app_get_dump_flag,
	.get_dump_data		= nfp_app_get_dump_data,
	.get_link_ksettings	= nfp_net_get_link_ksettings,
	.set_link_ksettings	= nfp_net_set_link_ksettings,
	.get_fecparam		= nfp_port_get_fecparam,
	.set_fecparam		= nfp_port_set_fecparam,
};

void nfp_net_set_ethtool_ops(struct net_device *netdev)
{
	netdev->ethtool_ops = &nfp_net_ethtool_ops;
}<|MERGE_RESOLUTION|>--- conflicted
+++ resolved
@@ -503,17 +503,6 @@
 			start = u64_stats_fetch_begin(&nn->r_vecs[i].tx_sync);
 			data[1] = nn->r_vecs[i].tx_pkts;
 			data[2] = nn->r_vecs[i].tx_busy;
-<<<<<<< HEAD
-			tmp[3] = nn->r_vecs[i].hw_csum_tx;
-			tmp[4] = nn->r_vecs[i].hw_csum_tx_inner;
-			tmp[5] = nn->r_vecs[i].tx_gather;
-			tmp[6] = nn->r_vecs[i].tx_lso;
-		} while (u64_stats_fetch_retry(&nn->r_vecs[i].tx_sync, start));
-
-		data += 3;
-
-		for (j = 0; j < NN_ET_RVEC_GATHER_STATS; j++)
-=======
 			tmp[4] = nn->r_vecs[i].hw_csum_tx;
 			tmp[5] = nn->r_vecs[i].hw_csum_tx_inner;
 			tmp[6] = nn->r_vecs[i].tx_gather;
@@ -523,7 +512,6 @@
 		data += NN_RVEC_PER_Q_STATS;
 
 		for (j = 0; j < NN_RVEC_GATHER_STATS; j++)
->>>>>>> 4fbd8d19
 			gathered_stats[j] += tmp[j];
 	}
 
