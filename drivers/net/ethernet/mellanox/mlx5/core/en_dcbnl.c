--- conflicted
+++ resolved
@@ -46,8 +46,6 @@
 	MLX5E_LOWEST_PRIO_GROUP   = 0,
 };
 
-<<<<<<< HEAD
-=======
 #define MLX5_DSCP_SUPPORTED(mdev) (MLX5_CAP_GEN(mdev, qcam_reg)  && \
 				   MLX5_CAP_QCAM_REG(mdev, qpts) && \
 				   MLX5_CAP_QCAM_REG(mdev, qpdpm))
@@ -55,7 +53,6 @@
 static int mlx5e_set_trust_state(struct mlx5e_priv *priv, u8 trust_state);
 static int mlx5e_set_dscp2prio(struct mlx5e_priv *priv, u8 dscp, u8 prio);
 
->>>>>>> 4fbd8d19
 /* If dcbx mode is non-host set the dcbx mode to host.
  */
 static int mlx5e_dcbnl_set_dcbx_mode(struct mlx5e_priv *priv,
@@ -263,8 +260,6 @@
 		return err;
 
 	memcpy(priv->dcbx.tc_tsa, ets->tc_tsa, sizeof(ets->tc_tsa));
-<<<<<<< HEAD
-=======
 
 	for (i = 0; i < IEEE_8021QAZ_MAX_TCS; i++) {
 		mlx5e_dbg(HW, priv, "%s: prio_%d <=> tc_%d\n",
@@ -273,7 +268,6 @@
 			  __func__, i, tc_tx_bw[i], tc_group[i]);
 	}
 
->>>>>>> 4fbd8d19
 	return err;
 }
 
