/*
 * Driver for Broadcom BCM2835 SPI Controllers
 *
 * Copyright (C) 2012 Chris Boot
 * Copyright (C) 2013 Stephen Warren
 * Copyright (C) 2015 Martin Sperl
 *
 * This driver is inspired by:
 * spi-ath79.c, Copyright (C) 2009-2011 Gabor Juhos <juhosg@openwrt.org>
 * spi-atmel.c, Copyright (C) 2006 Atmel Corporation
 *
 * This program is free software; you can redistribute it and/or modify
 * it under the terms of the GNU General Public License as published by
 * the Free Software Foundation; either version 2 of the License, or
 * (at your option) any later version.
 *
 * This program is distributed in the hope that it will be useful,
 * but WITHOUT ANY WARRANTY; without even the implied warranty of
 * MERCHANTABILITY or FITNESS FOR A PARTICULAR PURPOSE.  See the
 * GNU General Public License for more details.
 */

#include <asm/page.h>
#include <linux/clk.h>
#include <linux/completion.h>
#include <linux/delay.h>
#include <linux/dma-mapping.h>
#include <linux/dmaengine.h>
#include <linux/err.h>
#include <linux/interrupt.h>
#include <linux/io.h>
#include <linux/kernel.h>
#include <linux/module.h>
#include <linux/of.h>
#include <linux/of_address.h>
#include <linux/of_device.h>
#include <linux/of_gpio.h>
#include <linux/of_irq.h>
#include <linux/spi/spi.h>

/* SPI register offsets */
#define BCM2835_SPI_CS			0x00
#define BCM2835_SPI_FIFO		0x04
#define BCM2835_SPI_CLK			0x08
#define BCM2835_SPI_DLEN		0x0c
#define BCM2835_SPI_LTOH		0x10
#define BCM2835_SPI_DC			0x14

/* Bitfields in CS */
#define BCM2835_SPI_CS_LEN_LONG		0x02000000
#define BCM2835_SPI_CS_DMA_LEN		0x01000000
#define BCM2835_SPI_CS_CSPOL2		0x00800000
#define BCM2835_SPI_CS_CSPOL1		0x00400000
#define BCM2835_SPI_CS_CSPOL0		0x00200000
#define BCM2835_SPI_CS_RXF		0x00100000
#define BCM2835_SPI_CS_RXR		0x00080000
#define BCM2835_SPI_CS_TXD		0x00040000
#define BCM2835_SPI_CS_RXD		0x00020000
#define BCM2835_SPI_CS_DONE		0x00010000
#define BCM2835_SPI_CS_LEN		0x00002000
#define BCM2835_SPI_CS_REN		0x00001000
#define BCM2835_SPI_CS_ADCS		0x00000800
#define BCM2835_SPI_CS_INTR		0x00000400
#define BCM2835_SPI_CS_INTD		0x00000200
#define BCM2835_SPI_CS_DMAEN		0x00000100
#define BCM2835_SPI_CS_TA		0x00000080
#define BCM2835_SPI_CS_CSPOL		0x00000040
#define BCM2835_SPI_CS_CLEAR_RX		0x00000020
#define BCM2835_SPI_CS_CLEAR_TX		0x00000010
#define BCM2835_SPI_CS_CPOL		0x00000008
#define BCM2835_SPI_CS_CPHA		0x00000004
#define BCM2835_SPI_CS_CS_10		0x00000002
#define BCM2835_SPI_CS_CS_01		0x00000001

#define BCM2835_SPI_POLLING_LIMIT_US	30
#define BCM2835_SPI_POLLING_JIFFIES	2
#define BCM2835_SPI_DMA_MIN_LENGTH	96
#define BCM2835_SPI_MODE_BITS	(SPI_CPOL | SPI_CPHA | SPI_CS_HIGH \
				| SPI_NO_CS | SPI_3WIRE)

#define DRV_NAME	"spi-bcm2835"

/**
 * struct bcm2835_spi - BCM2835 SPI controller
 * @regs: base address of register map
 * @clk: core clock, divided to calculate serial clock
 * @irq: interrupt, signals TX FIFO empty or RX FIFO ¾ full
 * @tfr: SPI transfer currently processed
 * @tx_buf: pointer whence next transmitted byte is read
 * @rx_buf: pointer where next received byte is written
 * @tx_len: remaining bytes to transmit
 * @rx_len: remaining bytes to receive
 * @tx_prologue: bytes transmitted without DMA if first TX sglist entry's
 *	length is not a multiple of 4 (to overcome hardware limitation)
 * @rx_prologue: bytes received without DMA if first RX sglist entry's
 *	length is not a multiple of 4 (to overcome hardware limitation)
 * @tx_spillover: whether @tx_prologue spills over to second TX sglist entry
 * @dma_pending: whether a DMA transfer is in progress
 */
struct bcm2835_spi {
	void __iomem *regs;
	struct clk *clk;
	int irq;
	struct spi_transfer *tfr;
	const u8 *tx_buf;
	u8 *rx_buf;
	int tx_len;
	int rx_len;
<<<<<<< HEAD
	int tx_prologue;
	int rx_prologue;
	bool tx_spillover;
	bool dma_pending;
=======
	unsigned int dma_pending;
>>>>>>> 29bdedfd
};

static inline u32 bcm2835_rd(struct bcm2835_spi *bs, unsigned reg)
{
	return readl(bs->regs + reg);
}

static inline void bcm2835_wr(struct bcm2835_spi *bs, unsigned reg, u32 val)
{
	writel(val, bs->regs + reg);
}

static inline void bcm2835_rd_fifo(struct bcm2835_spi *bs)
{
	u8 byte;

	while ((bs->rx_len) &&
	       (bcm2835_rd(bs, BCM2835_SPI_CS) & BCM2835_SPI_CS_RXD)) {
		byte = bcm2835_rd(bs, BCM2835_SPI_FIFO);
		if (bs->rx_buf)
			*bs->rx_buf++ = byte;
		bs->rx_len--;
	}
}

static inline void bcm2835_wr_fifo(struct bcm2835_spi *bs)
{
	u8 byte;

	while ((bs->tx_len) &&
	       (bcm2835_rd(bs, BCM2835_SPI_CS) & BCM2835_SPI_CS_TXD)) {
		byte = bs->tx_buf ? *bs->tx_buf++ : 0;
		bcm2835_wr(bs, BCM2835_SPI_FIFO, byte);
		bs->tx_len--;
	}
}

/**
 * bcm2835_rd_fifo_count() - blindly read exactly @count bytes from RX FIFO
 * @bs: BCM2835 SPI controller
 * @count: bytes to read from RX FIFO
 *
 * The caller must ensure that @bs->rx_len is greater than or equal to @count,
 * that the RX FIFO contains at least @count bytes and that the DMA Enable flag
 * in the CS register is set (such that a read from the FIFO register receives
 * 32-bit instead of just 8-bit).
 */
static inline void bcm2835_rd_fifo_count(struct bcm2835_spi *bs, int count)
{
	u32 val;

	bs->rx_len -= count;

	while (count > 0) {
		val = bcm2835_rd(bs, BCM2835_SPI_FIFO);
		if (bs->rx_buf) {
			int len = min(count, 4);
			memcpy(bs->rx_buf, &val, len);
			bs->rx_buf += len;
		}
		count -= 4;
	}
}

/**
 * bcm2835_wr_fifo_count() - blindly write exactly @count bytes to TX FIFO
 * @bs: BCM2835 SPI controller
 * @count: bytes to write to TX FIFO
 *
 * The caller must ensure that @bs->tx_len is greater than or equal to @count,
 * that the TX FIFO can accommodate @count bytes and that the DMA Enable flag
 * in the CS register is set (such that a write to the FIFO register transmits
 * 32-bit instead of just 8-bit).
 */
static inline void bcm2835_wr_fifo_count(struct bcm2835_spi *bs, int count)
{
	u32 val;

	bs->tx_len -= count;

	while (count > 0) {
		if (bs->tx_buf) {
			int len = min(count, 4);
			memcpy(&val, bs->tx_buf, len);
			bs->tx_buf += len;
		} else {
			val = 0;
		}
		bcm2835_wr(bs, BCM2835_SPI_FIFO, val);
		count -= 4;
	}
}

/**
 * bcm2835_wait_tx_fifo_empty() - busy-wait for TX FIFO to empty
 * @bs: BCM2835 SPI controller
 */
static inline void bcm2835_wait_tx_fifo_empty(struct bcm2835_spi *bs)
{
	while (!(bcm2835_rd(bs, BCM2835_SPI_CS) & BCM2835_SPI_CS_DONE))
		cpu_relax();
}

static void bcm2835_spi_reset_hw(struct spi_master *master)
{
	struct bcm2835_spi *bs = spi_master_get_devdata(master);
	u32 cs = bcm2835_rd(bs, BCM2835_SPI_CS);

	/* Disable SPI interrupts and transfer */
	cs &= ~(BCM2835_SPI_CS_INTR |
		BCM2835_SPI_CS_INTD |
		BCM2835_SPI_CS_DMAEN |
		BCM2835_SPI_CS_TA);
	/* and reset RX/TX FIFOS */
	cs |= BCM2835_SPI_CS_CLEAR_RX | BCM2835_SPI_CS_CLEAR_TX;

	/* and reset the SPI_HW */
	bcm2835_wr(bs, BCM2835_SPI_CS, cs);
	/* as well as DLEN */
	bcm2835_wr(bs, BCM2835_SPI_DLEN, 0);
}

static irqreturn_t bcm2835_spi_interrupt(int irq, void *dev_id)
{
	struct spi_master *master = dev_id;
	struct bcm2835_spi *bs = spi_master_get_devdata(master);

	/* Read as many bytes as possible from FIFO */
	bcm2835_rd_fifo(bs);
	/* Write as many bytes as possible to FIFO */
	bcm2835_wr_fifo(bs);

	if (!bs->rx_len) {
		/* Transfer complete - reset SPI HW */
		bcm2835_spi_reset_hw(master);
		/* wake up the framework */
		complete(&master->xfer_completion);
	}

	return IRQ_HANDLED;
}

static int bcm2835_spi_transfer_one_irq(struct spi_master *master,
					struct spi_device *spi,
					struct spi_transfer *tfr,
					u32 cs)
{
	struct bcm2835_spi *bs = spi_master_get_devdata(master);

	/*
	 * Enable HW block, but with interrupts still disabled.
	 * Otherwise the empty TX FIFO would immediately trigger an interrupt.
	 */
	bcm2835_wr(bs, BCM2835_SPI_CS, cs | BCM2835_SPI_CS_TA);

	/* fill TX FIFO as much as possible */
	bcm2835_wr_fifo(bs);

	/* enable interrupts */
	cs |= BCM2835_SPI_CS_INTR | BCM2835_SPI_CS_INTD | BCM2835_SPI_CS_TA;
	bcm2835_wr(bs, BCM2835_SPI_CS, cs);

	/* signal that we need to wait for completion */
	return 1;
}

/*
 * DMA support
 *
 * this implementation has currently a few issues in so far as it does
 * not work arrount limitations of the HW.
 *
 * the main one being that DMA transfers are limited to 16 bit
 * (so 0 to 65535 bytes) by the SPI HW due to BCM2835_SPI_DLEN
 *
 * there may be a few more border-cases we may need to address as well
 * but unfortunately this would mean splitting up the scatter-gather
 * list making it slightly unpractical...
 */

/**
 * bcm2835_spi_transfer_prologue() - transfer first few bytes without DMA
 * @master: SPI master
 * @tfr: SPI transfer
 * @bs: BCM2835 SPI controller
 * @cs: CS register
 *
 * A limitation in DMA mode is that the FIFO must be accessed in 4 byte chunks.
 * Only the final write access is permitted to transmit less than 4 bytes, the
 * SPI controller deduces its intended size from the DLEN register.
 *
 * If a TX or RX sglist contains multiple entries, one per page, and the first
 * entry starts in the middle of a page, that first entry's length may not be
 * a multiple of 4.  Subsequent entries are fine because they span an entire
 * page, hence do have a length that's a multiple of 4.
 *
 * This cannot happen with kmalloc'ed buffers (which is what most clients use)
 * because they are contiguous in physical memory and therefore not split on
 * page boundaries by spi_map_buf().  But it *can* happen with vmalloc'ed
 * buffers.
 *
 * The DMA engine is incapable of combining sglist entries into a continuous
 * stream of 4 byte chunks, it treats every entry separately:  A TX entry is
 * rounded up a to a multiple of 4 bytes by transmitting surplus bytes, an RX
 * entry is rounded up by throwing away received bytes.
 *
 * Overcome this limitation by transferring the first few bytes without DMA:
 * E.g. if the first TX sglist entry's length is 23 and the first RX's is 42,
 * write 3 bytes to the TX FIFO but read only 2 bytes from the RX FIFO.
 * The residue of 1 byte in the RX FIFO is picked up by DMA.  Together with
 * the rest of the first RX sglist entry it makes up a multiple of 4 bytes.
 *
 * Should the RX prologue be larger, say, 3 vis-à-vis a TX prologue of 1,
 * write 1 + 4 = 5 bytes to the TX FIFO and read 3 bytes from the RX FIFO.
 * Caution, the additional 4 bytes spill over to the second TX sglist entry
 * if the length of the first is *exactly* 1.
 *
 * At most 6 bytes are written and at most 3 bytes read.  Do we know the
 * transfer has this many bytes?  Yes, see BCM2835_SPI_DMA_MIN_LENGTH.
 *
 * The FIFO is normally accessed with 8-bit width by the CPU and 32-bit width
 * by the DMA engine.  Toggling the DMA Enable flag in the CS register switches
 * the width but also garbles the FIFO's contents.  The prologue must therefore
 * be transmitted in 32-bit width to ensure that the following DMA transfer can
 * pick up the residue in the RX FIFO in ungarbled form.
 */
static void bcm2835_spi_transfer_prologue(struct spi_master *master,
					  struct spi_transfer *tfr,
					  struct bcm2835_spi *bs,
					  u32 cs)
{
	int tx_remaining;

	bs->tfr		 = tfr;
	bs->tx_prologue  = 0;
	bs->rx_prologue  = 0;
	bs->tx_spillover = false;

	if (!sg_is_last(&tfr->tx_sg.sgl[0]))
		bs->tx_prologue = sg_dma_len(&tfr->tx_sg.sgl[0]) & 3;

	if (!sg_is_last(&tfr->rx_sg.sgl[0])) {
		bs->rx_prologue = sg_dma_len(&tfr->rx_sg.sgl[0]) & 3;

		if (bs->rx_prologue > bs->tx_prologue) {
			if (sg_is_last(&tfr->tx_sg.sgl[0])) {
				bs->tx_prologue  = bs->rx_prologue;
			} else {
				bs->tx_prologue += 4;
				bs->tx_spillover =
					!(sg_dma_len(&tfr->tx_sg.sgl[0]) & ~3);
			}
		}
	}

	/* rx_prologue > 0 implies tx_prologue > 0, so check only the latter */
	if (!bs->tx_prologue)
		return;

	/* Write and read RX prologue.  Adjust first entry in RX sglist. */
	if (bs->rx_prologue) {
		bcm2835_wr(bs, BCM2835_SPI_DLEN, bs->rx_prologue);
		bcm2835_wr(bs, BCM2835_SPI_CS, cs | BCM2835_SPI_CS_TA
						  | BCM2835_SPI_CS_DMAEN);
		bcm2835_wr_fifo_count(bs, bs->rx_prologue);
		bcm2835_wait_tx_fifo_empty(bs);
		bcm2835_rd_fifo_count(bs, bs->rx_prologue);
		bcm2835_spi_reset_hw(master);

		dma_sync_sg_for_device(master->dma_rx->device->dev,
				       tfr->rx_sg.sgl, 1, DMA_FROM_DEVICE);

		tfr->rx_sg.sgl[0].dma_address += bs->rx_prologue;
		tfr->rx_sg.sgl[0].length      -= bs->rx_prologue;
	}

	/*
	 * Write remaining TX prologue.  Adjust first entry in TX sglist.
	 * Also adjust second entry if prologue spills over to it.
	 */
	tx_remaining = bs->tx_prologue - bs->rx_prologue;
	if (tx_remaining) {
		bcm2835_wr(bs, BCM2835_SPI_DLEN, tx_remaining);
		bcm2835_wr(bs, BCM2835_SPI_CS, cs | BCM2835_SPI_CS_TA
						  | BCM2835_SPI_CS_DMAEN);
		bcm2835_wr_fifo_count(bs, tx_remaining);
		bcm2835_wait_tx_fifo_empty(bs);
		bcm2835_wr(bs, BCM2835_SPI_CS, cs | BCM2835_SPI_CS_CLEAR_TX);
	}

	if (likely(!bs->tx_spillover)) {
		tfr->tx_sg.sgl[0].dma_address += bs->tx_prologue;
		tfr->tx_sg.sgl[0].length      -= bs->tx_prologue;
	} else {
		tfr->tx_sg.sgl[0].length       = 0;
		tfr->tx_sg.sgl[1].dma_address += 4;
		tfr->tx_sg.sgl[1].length      -= 4;
	}
}

/**
 * bcm2835_spi_undo_prologue() - reconstruct original sglist state
 * @bs: BCM2835 SPI controller
 *
 * Undo changes which were made to an SPI transfer's sglist when transmitting
 * the prologue.  This is necessary to ensure the same memory ranges are
 * unmapped that were originally mapped.
 */
static void bcm2835_spi_undo_prologue(struct bcm2835_spi *bs)
{
	struct spi_transfer *tfr = bs->tfr;

	if (!bs->tx_prologue)
		return;

	if (bs->rx_prologue) {
		tfr->rx_sg.sgl[0].dma_address -= bs->rx_prologue;
		tfr->rx_sg.sgl[0].length      += bs->rx_prologue;
	}

	if (likely(!bs->tx_spillover)) {
		tfr->tx_sg.sgl[0].dma_address -= bs->tx_prologue;
		tfr->tx_sg.sgl[0].length      += bs->tx_prologue;
	} else {
		tfr->tx_sg.sgl[0].length       = bs->tx_prologue - 4;
		tfr->tx_sg.sgl[1].dma_address -= 4;
		tfr->tx_sg.sgl[1].length      += 4;
	}
}

static void bcm2835_spi_dma_done(void *data)
{
	struct spi_master *master = data;
	struct bcm2835_spi *bs = spi_master_get_devdata(master);

	/* reset fifo and HW */
	bcm2835_spi_reset_hw(master);

	/* and terminate tx-dma as we do not have an irq for it
	 * because when the rx dma will terminate and this callback
	 * is called the tx-dma must have finished - can't get to this
	 * situation otherwise...
	 */
	if (cmpxchg(&bs->dma_pending, true, false)) {
		dmaengine_terminate_all(master->dma_tx);
		bcm2835_spi_undo_prologue(bs);
	}

	/* and mark as completed */;
	complete(&master->xfer_completion);
}

static int bcm2835_spi_prepare_sg(struct spi_master *master,
				  struct spi_transfer *tfr,
				  bool is_tx)
{
	struct dma_chan *chan;
	struct scatterlist *sgl;
	unsigned int nents;
	enum dma_transfer_direction dir;
	unsigned long flags;

	struct dma_async_tx_descriptor *desc;
	dma_cookie_t cookie;

	if (is_tx) {
		dir   = DMA_MEM_TO_DEV;
		chan  = master->dma_tx;
		nents = tfr->tx_sg.nents;
		sgl   = tfr->tx_sg.sgl;
		flags = 0 /* no  tx interrupt */;

	} else {
		dir   = DMA_DEV_TO_MEM;
		chan  = master->dma_rx;
		nents = tfr->rx_sg.nents;
		sgl   = tfr->rx_sg.sgl;
		flags = DMA_PREP_INTERRUPT;
	}
	/* prepare the channel */
	desc = dmaengine_prep_slave_sg(chan, sgl, nents, dir, flags);
	if (!desc)
		return -EINVAL;

	/* set callback for rx */
	if (!is_tx) {
		desc->callback = bcm2835_spi_dma_done;
		desc->callback_param = master;
	}

	/* submit it to DMA-engine */
	cookie = dmaengine_submit(desc);

	return dma_submit_error(cookie);
}

static int bcm2835_spi_transfer_one_dma(struct spi_master *master,
					struct spi_device *spi,
					struct spi_transfer *tfr,
					u32 cs)
{
	struct bcm2835_spi *bs = spi_master_get_devdata(master);
	int ret;

	/*
	 * Transfer first few bytes without DMA if length of first TX or RX
	 * sglist entry is not a multiple of 4 bytes (hardware limitation).
	 */
	bcm2835_spi_transfer_prologue(master, tfr, bs, cs);

	/* setup tx-DMA */
	ret = bcm2835_spi_prepare_sg(master, tfr, true);
	if (ret)
		goto err_reset_hw;

	/* start TX early */
	dma_async_issue_pending(master->dma_tx);

	/* mark as dma pending */
	bs->dma_pending = 1;

	/* set the DMA length */
	bcm2835_wr(bs, BCM2835_SPI_DLEN, bs->tx_len);

	/* start the HW */
	bcm2835_wr(bs, BCM2835_SPI_CS,
		   cs | BCM2835_SPI_CS_TA | BCM2835_SPI_CS_DMAEN);

	/* setup rx-DMA late - to run transfers while
	 * mapping of the rx buffers still takes place
	 * this saves 10us or more.
	 */
	ret = bcm2835_spi_prepare_sg(master, tfr, false);
	if (ret) {
		/* need to reset on errors */
		dmaengine_terminate_all(master->dma_tx);
		bs->dma_pending = false;
		goto err_reset_hw;
	}

	/* start rx dma late */
	dma_async_issue_pending(master->dma_rx);

	/* wait for wakeup in framework */
	return 1;

err_reset_hw:
	bcm2835_spi_reset_hw(master);
	bcm2835_spi_undo_prologue(bs);
	return ret;
}

static bool bcm2835_spi_can_dma(struct spi_master *master,
				struct spi_device *spi,
				struct spi_transfer *tfr)
{
	/* we start DMA efforts only on bigger transfers */
	if (tfr->len < BCM2835_SPI_DMA_MIN_LENGTH)
		return false;

	/* BCM2835_SPI_DLEN has defined a max transfer size as
	 * 16 bit, so max is 65535
	 * we can revisit this by using an alternative transfer
	 * method - ideally this would get done without any more
	 * interaction...
	 */
	if (tfr->len > 65535) {
		dev_warn_once(&spi->dev,
			      "transfer size of %d too big for dma-transfer\n",
			      tfr->len);
		return false;
	}

	/* return OK */
	return true;
}

static void bcm2835_dma_release(struct spi_master *master)
{
	if (master->dma_tx) {
		dmaengine_terminate_all(master->dma_tx);
		dma_release_channel(master->dma_tx);
		master->dma_tx = NULL;
	}
	if (master->dma_rx) {
		dmaengine_terminate_all(master->dma_rx);
		dma_release_channel(master->dma_rx);
		master->dma_rx = NULL;
	}
}

static void bcm2835_dma_init(struct spi_master *master, struct device *dev)
{
	struct dma_slave_config slave_config;
	const __be32 *addr;
	dma_addr_t dma_reg_base;
	int ret;

	/* base address in dma-space */
	addr = of_get_address(master->dev.of_node, 0, NULL, NULL);
	if (!addr) {
		dev_err(dev, "could not get DMA-register address - not using dma mode\n");
		goto err;
	}
	dma_reg_base = be32_to_cpup(addr);

	/* get tx/rx dma */
	master->dma_tx = dma_request_slave_channel(dev, "tx");
	if (!master->dma_tx) {
		dev_err(dev, "no tx-dma configuration found - not using dma mode\n");
		goto err;
	}
	master->dma_rx = dma_request_slave_channel(dev, "rx");
	if (!master->dma_rx) {
		dev_err(dev, "no rx-dma configuration found - not using dma mode\n");
		goto err_release;
	}

	/* configure DMAs */
	slave_config.direction = DMA_MEM_TO_DEV;
	slave_config.dst_addr = (u32)(dma_reg_base + BCM2835_SPI_FIFO);
	slave_config.dst_addr_width = DMA_SLAVE_BUSWIDTH_4_BYTES;

	ret = dmaengine_slave_config(master->dma_tx, &slave_config);
	if (ret)
		goto err_config;

	slave_config.direction = DMA_DEV_TO_MEM;
	slave_config.src_addr = (u32)(dma_reg_base + BCM2835_SPI_FIFO);
	slave_config.src_addr_width = DMA_SLAVE_BUSWIDTH_4_BYTES;

	ret = dmaengine_slave_config(master->dma_rx, &slave_config);
	if (ret)
		goto err_config;

	/* all went well, so set can_dma */
	master->can_dma = bcm2835_spi_can_dma;
	master->max_dma_len = 65535; /* limitation by BCM2835_SPI_DLEN */
	/* need to do TX AND RX DMA, so we need dummy buffers */
	master->flags = SPI_MASTER_MUST_RX | SPI_MASTER_MUST_TX;

	return;

err_config:
	dev_err(dev, "issue configuring dma: %d - not using DMA mode\n",
		ret);
err_release:
	bcm2835_dma_release(master);
err:
	return;
}

static int bcm2835_spi_transfer_one_poll(struct spi_master *master,
					 struct spi_device *spi,
					 struct spi_transfer *tfr,
					 u32 cs,
					 unsigned long long xfer_time_us)
{
	struct bcm2835_spi *bs = spi_master_get_devdata(master);
	unsigned long timeout;

	/* enable HW block without interrupts */
	bcm2835_wr(bs, BCM2835_SPI_CS, cs | BCM2835_SPI_CS_TA);

	/* fill in the fifo before timeout calculations
	 * if we are interrupted here, then the data is
	 * getting transferred by the HW while we are interrupted
	 */
	bcm2835_wr_fifo(bs);

	/* set the timeout */
	timeout = jiffies + BCM2835_SPI_POLLING_JIFFIES;

	/* loop until finished the transfer */
	while (bs->rx_len) {
		/* fill in tx fifo with remaining data */
		bcm2835_wr_fifo(bs);

		/* read from fifo as much as possible */
		bcm2835_rd_fifo(bs);

		/* if there is still data pending to read
		 * then check the timeout
		 */
		if (bs->rx_len && time_after(jiffies, timeout)) {
			dev_dbg_ratelimited(&spi->dev,
					    "timeout period reached: jiffies: %lu remaining tx/rx: %d/%d - falling back to interrupt mode\n",
					    jiffies - timeout,
					    bs->tx_len, bs->rx_len);
			/* fall back to interrupt mode */
			return bcm2835_spi_transfer_one_irq(master, spi,
							    tfr, cs);
		}
	}

	/* Transfer complete - reset SPI HW */
	bcm2835_spi_reset_hw(master);
	/* and return without waiting for completion */
	return 0;
}

static int bcm2835_spi_transfer_one(struct spi_master *master,
				    struct spi_device *spi,
				    struct spi_transfer *tfr)
{
	struct bcm2835_spi *bs = spi_master_get_devdata(master);
	unsigned long spi_hz, clk_hz, cdiv;
	unsigned long spi_used_hz;
	unsigned long long xfer_time_us;
	u32 cs = bcm2835_rd(bs, BCM2835_SPI_CS);

	/* set clock */
	spi_hz = tfr->speed_hz;
	clk_hz = clk_get_rate(bs->clk);

	if (spi_hz >= clk_hz / 2) {
		cdiv = 2; /* clk_hz/2 is the fastest we can go */
	} else if (spi_hz) {
		/* CDIV must be a multiple of two */
		cdiv = DIV_ROUND_UP(clk_hz, spi_hz);
		cdiv += (cdiv % 2);

		if (cdiv >= 65536)
			cdiv = 0; /* 0 is the slowest we can go */
	} else {
		cdiv = 0; /* 0 is the slowest we can go */
	}
	spi_used_hz = cdiv ? (clk_hz / cdiv) : (clk_hz / 65536);
	bcm2835_wr(bs, BCM2835_SPI_CLK, cdiv);

	/* handle all the 3-wire mode */
	if ((spi->mode & SPI_3WIRE) && (tfr->rx_buf))
		cs |= BCM2835_SPI_CS_REN;
	else
		cs &= ~BCM2835_SPI_CS_REN;

	/*
	 * The driver always uses software-controlled GPIO Chip Select.
	 * Set the hardware-controlled native Chip Select to an invalid
	 * value to prevent it from interfering.
	 */
	cs |= BCM2835_SPI_CS_CS_10 | BCM2835_SPI_CS_CS_01;

	/* set transmit buffers and length */
	bs->tx_buf = tfr->tx_buf;
	bs->rx_buf = tfr->rx_buf;
	bs->tx_len = tfr->len;
	bs->rx_len = tfr->len;

	/* calculate the estimated time in us the transfer runs */
	xfer_time_us = (unsigned long long)tfr->len
		* 9 /* clocks/byte - SPI-HW waits 1 clock after each byte */
		* 1000000;
	do_div(xfer_time_us, spi_used_hz);

	/* for short requests run polling*/
	if (xfer_time_us <= BCM2835_SPI_POLLING_LIMIT_US)
		return bcm2835_spi_transfer_one_poll(master, spi, tfr,
						     cs, xfer_time_us);

	/* run in dma mode if conditions are right */
	if (master->can_dma && bcm2835_spi_can_dma(master, spi, tfr))
		return bcm2835_spi_transfer_one_dma(master, spi, tfr, cs);

	/* run in interrupt-mode */
	return bcm2835_spi_transfer_one_irq(master, spi, tfr, cs);
}

static int bcm2835_spi_prepare_message(struct spi_master *master,
				       struct spi_message *msg)
{
	struct spi_device *spi = msg->spi;
	struct bcm2835_spi *bs = spi_master_get_devdata(master);
	u32 cs = bcm2835_rd(bs, BCM2835_SPI_CS);

	cs &= ~(BCM2835_SPI_CS_CPOL | BCM2835_SPI_CS_CPHA);

	if (spi->mode & SPI_CPOL)
		cs |= BCM2835_SPI_CS_CPOL;
	if (spi->mode & SPI_CPHA)
		cs |= BCM2835_SPI_CS_CPHA;

	bcm2835_wr(bs, BCM2835_SPI_CS, cs);

	return 0;
}

static void bcm2835_spi_handle_err(struct spi_master *master,
				   struct spi_message *msg)
{
	struct bcm2835_spi *bs = spi_master_get_devdata(master);

	/* if an error occurred and we have an active dma, then terminate */
	if (cmpxchg(&bs->dma_pending, true, false)) {
		dmaengine_terminate_all(master->dma_tx);
		dmaengine_terminate_all(master->dma_rx);
		bcm2835_spi_undo_prologue(bs);
	}
	/* and reset */
	bcm2835_spi_reset_hw(master);
}

static int chip_match_name(struct gpio_chip *chip, void *data)
{
	return !strcmp(chip->label, data);
}

static int bcm2835_spi_setup(struct spi_device *spi)
{
	int err;
	struct gpio_chip *chip;
	/*
	 * sanity checking the native-chipselects
	 */
	if (spi->mode & SPI_NO_CS)
		return 0;
	if (gpio_is_valid(spi->cs_gpio))
		return 0;
	if (spi->chip_select > 1) {
		/* error in the case of native CS requested with CS > 1
		 * officially there is a CS2, but it is not documented
		 * which GPIO is connected with that...
		 */
		dev_err(&spi->dev,
			"setup: only two native chip-selects are supported\n");
		return -EINVAL;
	}
	/* now translate native cs to GPIO */

	/* get the gpio chip for the base */
	chip = gpiochip_find("pinctrl-bcm2835", chip_match_name);
	if (!chip)
		return 0;

	/* and calculate the real CS */
	spi->cs_gpio = chip->base + 8 - spi->chip_select;

	/* and set up the "mode" and level */
	dev_info(&spi->dev, "setting up native-CS%i as GPIO %i\n",
		 spi->chip_select, spi->cs_gpio);

	/* set up GPIO as output and pull to the correct level */
	err = gpio_direction_output(spi->cs_gpio,
				    (spi->mode & SPI_CS_HIGH) ? 0 : 1);
	if (err) {
		dev_err(&spi->dev,
			"could not set CS%i gpio %i as output: %i",
			spi->chip_select, spi->cs_gpio, err);
		return err;
	}

	return 0;
}

static int bcm2835_spi_probe(struct platform_device *pdev)
{
	struct spi_master *master;
	struct bcm2835_spi *bs;
	struct resource *res;
	int err;

	master = spi_alloc_master(&pdev->dev, sizeof(*bs));
	if (!master) {
		dev_err(&pdev->dev, "spi_alloc_master() failed\n");
		return -ENOMEM;
	}

	platform_set_drvdata(pdev, master);

	master->mode_bits = BCM2835_SPI_MODE_BITS;
	master->bits_per_word_mask = SPI_BPW_MASK(8);
	master->num_chipselect = 3;
	master->setup = bcm2835_spi_setup;
	master->transfer_one = bcm2835_spi_transfer_one;
	master->handle_err = bcm2835_spi_handle_err;
	master->prepare_message = bcm2835_spi_prepare_message;
	master->dev.of_node = pdev->dev.of_node;

	bs = spi_master_get_devdata(master);

	res = platform_get_resource(pdev, IORESOURCE_MEM, 0);
	bs->regs = devm_ioremap_resource(&pdev->dev, res);
	if (IS_ERR(bs->regs)) {
		err = PTR_ERR(bs->regs);
		goto out_master_put;
	}

	bs->clk = devm_clk_get(&pdev->dev, NULL);
	if (IS_ERR(bs->clk)) {
		err = PTR_ERR(bs->clk);
		dev_err(&pdev->dev, "could not get clk: %d\n", err);
		goto out_master_put;
	}

	bs->irq = platform_get_irq(pdev, 0);
	if (bs->irq <= 0) {
		dev_err(&pdev->dev, "could not get IRQ: %d\n", bs->irq);
		err = bs->irq ? bs->irq : -ENODEV;
		goto out_master_put;
	}

	clk_prepare_enable(bs->clk);

	bcm2835_dma_init(master, &pdev->dev);

	/* initialise the hardware with the default polarities */
	bcm2835_wr(bs, BCM2835_SPI_CS,
		   BCM2835_SPI_CS_CLEAR_RX | BCM2835_SPI_CS_CLEAR_TX);

	err = devm_request_irq(&pdev->dev, bs->irq, bcm2835_spi_interrupt, 0,
			       dev_name(&pdev->dev), master);
	if (err) {
		dev_err(&pdev->dev, "could not request IRQ: %d\n", err);
		goto out_clk_disable;
	}

	err = devm_spi_register_master(&pdev->dev, master);
	if (err) {
		dev_err(&pdev->dev, "could not register SPI master: %d\n", err);
		goto out_clk_disable;
	}

	return 0;

out_clk_disable:
	clk_disable_unprepare(bs->clk);
out_master_put:
	spi_master_put(master);
	return err;
}

static int bcm2835_spi_remove(struct platform_device *pdev)
{
	struct spi_master *master = platform_get_drvdata(pdev);
	struct bcm2835_spi *bs = spi_master_get_devdata(master);

	/* Clear FIFOs, and disable the HW block */
	bcm2835_wr(bs, BCM2835_SPI_CS,
		   BCM2835_SPI_CS_CLEAR_RX | BCM2835_SPI_CS_CLEAR_TX);

	clk_disable_unprepare(bs->clk);

	bcm2835_dma_release(master);

	return 0;
}

static const struct of_device_id bcm2835_spi_match[] = {
	{ .compatible = "brcm,bcm2835-spi", },
	{}
};
MODULE_DEVICE_TABLE(of, bcm2835_spi_match);

static struct platform_driver bcm2835_spi_driver = {
	.driver		= {
		.name		= DRV_NAME,
		.of_match_table	= bcm2835_spi_match,
	},
	.probe		= bcm2835_spi_probe,
	.remove		= bcm2835_spi_remove,
};
module_platform_driver(bcm2835_spi_driver);

MODULE_DESCRIPTION("SPI controller driver for Broadcom BCM2835");
MODULE_AUTHOR("Chris Boot <bootc@bootc.net>");
MODULE_LICENSE("GPL");<|MERGE_RESOLUTION|>--- conflicted
+++ resolved
@@ -106,14 +106,10 @@
 	u8 *rx_buf;
 	int tx_len;
 	int rx_len;
-<<<<<<< HEAD
 	int tx_prologue;
 	int rx_prologue;
 	bool tx_spillover;
-	bool dma_pending;
-=======
 	unsigned int dma_pending;
->>>>>>> 29bdedfd
 };
 
 static inline u32 bcm2835_rd(struct bcm2835_spi *bs, unsigned reg)
