--- conflicted
+++ resolved
@@ -86,15 +86,6 @@
 {
 	if (!hrtimer_active(&softdog_ticktock))
 		__module_get(THIS_MODULE);
-<<<<<<< HEAD
-
-	if (IS_ENABLED(CONFIG_SOFT_WATCHDOG_PRETIMEOUT)) {
-		if (w->pretimeout)
-			mod_timer(&softdog_preticktock, jiffies +
-				  (w->timeout - w->pretimeout) * HZ);
-		else
-			del_timer(&softdog_preticktock);
-=======
 	hrtimer_start(&softdog_ticktock, ktime_set(w->timeout, 0),
 		      HRTIMER_MODE_REL);
 
@@ -105,7 +96,6 @@
 				      HRTIMER_MODE_REL);
 		else
 			hrtimer_cancel(&softdog_preticktock);
->>>>>>> 36fc5797
 	}
 
 	return 0;
@@ -117,11 +107,7 @@
 		module_put(THIS_MODULE);
 
 	if (IS_ENABLED(CONFIG_SOFT_WATCHDOG_PRETIMEOUT))
-<<<<<<< HEAD
-		del_timer(&softdog_preticktock);
-=======
 		hrtimer_cancel(&softdog_preticktock);
->>>>>>> 36fc5797
 
 	return 0;
 }
@@ -153,10 +139,6 @@
 	watchdog_set_nowayout(&softdog_dev, nowayout);
 	watchdog_stop_on_reboot(&softdog_dev);
 
-<<<<<<< HEAD
-	if (IS_ENABLED(CONFIG_SOFT_WATCHDOG_PRETIMEOUT))
-		softdog_info.options |= WDIOF_PRETIMEOUT;
-=======
 	hrtimer_init(&softdog_ticktock, CLOCK_MONOTONIC, HRTIMER_MODE_REL);
 	softdog_ticktock.function = softdog_fire;
 
@@ -166,7 +148,6 @@
 			     HRTIMER_MODE_REL);
 		softdog_preticktock.function = softdog_pretimeout;
 	}
->>>>>>> 36fc5797
 
 	ret = watchdog_register_device(&softdog_dev);
 	if (ret)
