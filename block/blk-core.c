/*
 * Copyright (C) 1991, 1992 Linus Torvalds
 * Copyright (C) 1994,      Karl Keyte: Added support for disk statistics
 * Elevator latency, (C) 2000  Andrea Arcangeli <andrea@suse.de> SuSE
 * Queue request tables / lock, selectable elevator, Jens Axboe <axboe@suse.de>
 * kernel-doc documentation started by NeilBrown <neilb@cse.unsw.edu.au>
 *	-  July2000
 * bio rewrite, highmem i/o, etc, Jens Axboe <axboe@suse.de> - may 2001
 */

/*
 * This handles all read/write requests to block devices
 */
#include <linux/kernel.h>
#include <linux/module.h>
#include <linux/backing-dev.h>
#include <linux/bio.h>
#include <linux/blkdev.h>
#include <linux/blk-mq.h>
#include <linux/highmem.h>
#include <linux/mm.h>
#include <linux/kernel_stat.h>
#include <linux/string.h>
#include <linux/init.h>
#include <linux/completion.h>
#include <linux/slab.h>
#include <linux/swap.h>
#include <linux/writeback.h>
#include <linux/task_io_accounting_ops.h>
#include <linux/fault-inject.h>
#include <linux/list_sort.h>
#include <linux/delay.h>
#include <linux/ratelimit.h>
#include <linux/pm_runtime.h>
#include <linux/blk-cgroup.h>
#include <linux/debugfs.h>

#define CREATE_TRACE_POINTS
#include <trace/events/block.h>

#include "blk.h"
#include "blk-mq.h"
#include "blk-mq-sched.h"
#include "blk-wbt.h"

#ifdef CONFIG_DEBUG_FS
struct dentry *blk_debugfs_root;
#endif

EXPORT_TRACEPOINT_SYMBOL_GPL(block_bio_remap);
EXPORT_TRACEPOINT_SYMBOL_GPL(block_rq_remap);
EXPORT_TRACEPOINT_SYMBOL_GPL(block_bio_complete);
EXPORT_TRACEPOINT_SYMBOL_GPL(block_split);
EXPORT_TRACEPOINT_SYMBOL_GPL(block_unplug);

DEFINE_IDA(blk_queue_ida);

/*
 * For the allocated request tables
 */
struct kmem_cache *request_cachep;

/*
 * For queue allocation
 */
struct kmem_cache *blk_requestq_cachep;

/*
 * Controlling structure to kblockd
 */
static struct workqueue_struct *kblockd_workqueue;

static void blk_clear_congested(struct request_list *rl, int sync)
{
#ifdef CONFIG_CGROUP_WRITEBACK
	clear_wb_congested(rl->blkg->wb_congested, sync);
#else
	/*
	 * If !CGROUP_WRITEBACK, all blkg's map to bdi->wb and we shouldn't
	 * flip its congestion state for events on other blkcgs.
	 */
	if (rl == &rl->q->root_rl)
		clear_wb_congested(rl->q->backing_dev_info->wb.congested, sync);
#endif
}

static void blk_set_congested(struct request_list *rl, int sync)
{
#ifdef CONFIG_CGROUP_WRITEBACK
	set_wb_congested(rl->blkg->wb_congested, sync);
#else
	/* see blk_clear_congested() */
	if (rl == &rl->q->root_rl)
		set_wb_congested(rl->q->backing_dev_info->wb.congested, sync);
#endif
}

void blk_queue_congestion_threshold(struct request_queue *q)
{
	int nr;

	nr = q->nr_requests - (q->nr_requests / 8) + 1;
	if (nr > q->nr_requests)
		nr = q->nr_requests;
	q->nr_congestion_on = nr;

	nr = q->nr_requests - (q->nr_requests / 8) - (q->nr_requests / 16) - 1;
	if (nr < 1)
		nr = 1;
	q->nr_congestion_off = nr;
}

void blk_rq_init(struct request_queue *q, struct request *rq)
{
	memset(rq, 0, sizeof(*rq));

	INIT_LIST_HEAD(&rq->queuelist);
	INIT_LIST_HEAD(&rq->timeout_list);
	rq->cpu = -1;
	rq->q = q;
	rq->__sector = (sector_t) -1;
	INIT_HLIST_NODE(&rq->hash);
	RB_CLEAR_NODE(&rq->rb_node);
	rq->tag = -1;
	rq->internal_tag = -1;
	rq->start_time = jiffies;
	set_start_time_ns(rq);
	rq->part = NULL;
}
EXPORT_SYMBOL(blk_rq_init);

static void req_bio_endio(struct request *rq, struct bio *bio,
			  unsigned int nbytes, int error)
{
	if (error)
		bio->bi_error = error;

	if (unlikely(rq->rq_flags & RQF_QUIET))
		bio_set_flag(bio, BIO_QUIET);

	bio_advance(bio, nbytes);

	/* don't actually finish bio if it's part of flush sequence */
	if (bio->bi_iter.bi_size == 0 && !(rq->rq_flags & RQF_FLUSH_SEQ))
		bio_endio(bio);
}

void blk_dump_rq_flags(struct request *rq, char *msg)
{
	printk(KERN_INFO "%s: dev %s: flags=%llx\n", msg,
		rq->rq_disk ? rq->rq_disk->disk_name : "?",
		(unsigned long long) rq->cmd_flags);

	printk(KERN_INFO "  sector %llu, nr/cnr %u/%u\n",
	       (unsigned long long)blk_rq_pos(rq),
	       blk_rq_sectors(rq), blk_rq_cur_sectors(rq));
	printk(KERN_INFO "  bio %p, biotail %p, len %u\n",
	       rq->bio, rq->biotail, blk_rq_bytes(rq));
}
EXPORT_SYMBOL(blk_dump_rq_flags);

static void blk_delay_work(struct work_struct *work)
{
	struct request_queue *q;

	q = container_of(work, struct request_queue, delay_work.work);
	spin_lock_irq(q->queue_lock);
	__blk_run_queue(q);
	spin_unlock_irq(q->queue_lock);
}

/**
 * blk_delay_queue - restart queueing after defined interval
 * @q:		The &struct request_queue in question
 * @msecs:	Delay in msecs
 *
 * Description:
 *   Sometimes queueing needs to be postponed for a little while, to allow
 *   resources to come back. This function will make sure that queueing is
 *   restarted around the specified time. Queue lock must be held.
 */
void blk_delay_queue(struct request_queue *q, unsigned long msecs)
{
	if (likely(!blk_queue_dead(q)))
		queue_delayed_work(kblockd_workqueue, &q->delay_work,
				   msecs_to_jiffies(msecs));
}
EXPORT_SYMBOL(blk_delay_queue);

/**
 * blk_start_queue_async - asynchronously restart a previously stopped queue
 * @q:    The &struct request_queue in question
 *
 * Description:
 *   blk_start_queue_async() will clear the stop flag on the queue, and
 *   ensure that the request_fn for the queue is run from an async
 *   context.
 **/
void blk_start_queue_async(struct request_queue *q)
{
	queue_flag_clear(QUEUE_FLAG_STOPPED, q);
	blk_run_queue_async(q);
}
EXPORT_SYMBOL(blk_start_queue_async);

/**
 * blk_start_queue - restart a previously stopped queue
 * @q:    The &struct request_queue in question
 *
 * Description:
 *   blk_start_queue() will clear the stop flag on the queue, and call
 *   the request_fn for the queue if it was in a stopped state when
 *   entered. Also see blk_stop_queue(). Queue lock must be held.
 **/
void blk_start_queue(struct request_queue *q)
{
	WARN_ON(!irqs_disabled());

	queue_flag_clear(QUEUE_FLAG_STOPPED, q);
	__blk_run_queue(q);
}
EXPORT_SYMBOL(blk_start_queue);

/**
 * blk_stop_queue - stop a queue
 * @q:    The &struct request_queue in question
 *
 * Description:
 *   The Linux block layer assumes that a block driver will consume all
 *   entries on the request queue when the request_fn strategy is called.
 *   Often this will not happen, because of hardware limitations (queue
 *   depth settings). If a device driver gets a 'queue full' response,
 *   or if it simply chooses not to queue more I/O at one point, it can
 *   call this function to prevent the request_fn from being called until
 *   the driver has signalled it's ready to go again. This happens by calling
 *   blk_start_queue() to restart queue operations. Queue lock must be held.
 **/
void blk_stop_queue(struct request_queue *q)
{
	cancel_delayed_work(&q->delay_work);
	queue_flag_set(QUEUE_FLAG_STOPPED, q);
}
EXPORT_SYMBOL(blk_stop_queue);

/**
 * blk_sync_queue - cancel any pending callbacks on a queue
 * @q: the queue
 *
 * Description:
 *     The block layer may perform asynchronous callback activity
 *     on a queue, such as calling the unplug function after a timeout.
 *     A block device may call blk_sync_queue to ensure that any
 *     such activity is cancelled, thus allowing it to release resources
 *     that the callbacks might use. The caller must already have made sure
 *     that its ->make_request_fn will not re-add plugging prior to calling
 *     this function.
 *
 *     This function does not cancel any asynchronous activity arising
 *     out of elevator or throttling code. That would require elevator_exit()
 *     and blkcg_exit_queue() to be called with queue lock initialized.
 *
 */
void blk_sync_queue(struct request_queue *q)
{
	del_timer_sync(&q->timeout);

	if (q->mq_ops) {
		struct blk_mq_hw_ctx *hctx;
		int i;

		queue_for_each_hw_ctx(q, hctx, i) {
			cancel_work_sync(&hctx->run_work);
			cancel_delayed_work_sync(&hctx->delay_work);
		}
	} else {
		cancel_delayed_work_sync(&q->delay_work);
	}
}
EXPORT_SYMBOL(blk_sync_queue);

/**
 * __blk_run_queue_uncond - run a queue whether or not it has been stopped
 * @q:	The queue to run
 *
 * Description:
 *    Invoke request handling on a queue if there are any pending requests.
 *    May be used to restart request handling after a request has completed.
 *    This variant runs the queue whether or not the queue has been
 *    stopped. Must be called with the queue lock held and interrupts
 *    disabled. See also @blk_run_queue.
 */
inline void __blk_run_queue_uncond(struct request_queue *q)
{
	if (unlikely(blk_queue_dead(q)))
		return;

	/*
	 * Some request_fn implementations, e.g. scsi_request_fn(), unlock
	 * the queue lock internally. As a result multiple threads may be
	 * running such a request function concurrently. Keep track of the
	 * number of active request_fn invocations such that blk_drain_queue()
	 * can wait until all these request_fn calls have finished.
	 */
	q->request_fn_active++;
	q->request_fn(q);
	q->request_fn_active--;
}
EXPORT_SYMBOL_GPL(__blk_run_queue_uncond);

/**
 * __blk_run_queue - run a single device queue
 * @q:	The queue to run
 *
 * Description:
 *    See @blk_run_queue. This variant must be called with the queue lock
 *    held and interrupts disabled.
 */
void __blk_run_queue(struct request_queue *q)
{
	if (unlikely(blk_queue_stopped(q)))
		return;

	__blk_run_queue_uncond(q);
}
EXPORT_SYMBOL(__blk_run_queue);

/**
 * blk_run_queue_async - run a single device queue in workqueue context
 * @q:	The queue to run
 *
 * Description:
 *    Tells kblockd to perform the equivalent of @blk_run_queue on behalf
 *    of us. The caller must hold the queue lock.
 */
void blk_run_queue_async(struct request_queue *q)
{
	if (likely(!blk_queue_stopped(q) && !blk_queue_dead(q)))
		mod_delayed_work(kblockd_workqueue, &q->delay_work, 0);
}
EXPORT_SYMBOL(blk_run_queue_async);

/**
 * blk_run_queue - run a single device queue
 * @q: The queue to run
 *
 * Description:
 *    Invoke request handling on this queue, if it has pending work to do.
 *    May be used to restart queueing when a request has completed.
 */
void blk_run_queue(struct request_queue *q)
{
	unsigned long flags;

	spin_lock_irqsave(q->queue_lock, flags);
	__blk_run_queue(q);
	spin_unlock_irqrestore(q->queue_lock, flags);
}
EXPORT_SYMBOL(blk_run_queue);

void blk_put_queue(struct request_queue *q)
{
	kobject_put(&q->kobj);
}
EXPORT_SYMBOL(blk_put_queue);

/**
 * __blk_drain_queue - drain requests from request_queue
 * @q: queue to drain
 * @drain_all: whether to drain all requests or only the ones w/ ELVPRIV
 *
 * Drain requests from @q.  If @drain_all is set, all requests are drained.
 * If not, only ELVPRIV requests are drained.  The caller is responsible
 * for ensuring that no new requests which need to be drained are queued.
 */
static void __blk_drain_queue(struct request_queue *q, bool drain_all)
	__releases(q->queue_lock)
	__acquires(q->queue_lock)
{
	int i;

	lockdep_assert_held(q->queue_lock);

	while (true) {
		bool drain = false;

		/*
		 * The caller might be trying to drain @q before its
		 * elevator is initialized.
		 */
		if (q->elevator)
			elv_drain_elevator(q);

		blkcg_drain_queue(q);

		/*
		 * This function might be called on a queue which failed
		 * driver init after queue creation or is not yet fully
		 * active yet.  Some drivers (e.g. fd and loop) get unhappy
		 * in such cases.  Kick queue iff dispatch queue has
		 * something on it and @q has request_fn set.
		 */
		if (!list_empty(&q->queue_head) && q->request_fn)
			__blk_run_queue(q);

		drain |= q->nr_rqs_elvpriv;
		drain |= q->request_fn_active;

		/*
		 * Unfortunately, requests are queued at and tracked from
		 * multiple places and there's no single counter which can
		 * be drained.  Check all the queues and counters.
		 */
		if (drain_all) {
			struct blk_flush_queue *fq = blk_get_flush_queue(q, NULL);
			drain |= !list_empty(&q->queue_head);
			for (i = 0; i < 2; i++) {
				drain |= q->nr_rqs[i];
				drain |= q->in_flight[i];
				if (fq)
				    drain |= !list_empty(&fq->flush_queue[i]);
			}
		}

		if (!drain)
			break;

		spin_unlock_irq(q->queue_lock);

		msleep(10);

		spin_lock_irq(q->queue_lock);
	}

	/*
	 * With queue marked dead, any woken up waiter will fail the
	 * allocation path, so the wakeup chaining is lost and we're
	 * left with hung waiters. We need to wake up those waiters.
	 */
	if (q->request_fn) {
		struct request_list *rl;

		blk_queue_for_each_rl(rl, q)
			for (i = 0; i < ARRAY_SIZE(rl->wait); i++)
				wake_up_all(&rl->wait[i]);
	}
}

/**
 * blk_queue_bypass_start - enter queue bypass mode
 * @q: queue of interest
 *
 * In bypass mode, only the dispatch FIFO queue of @q is used.  This
 * function makes @q enter bypass mode and drains all requests which were
 * throttled or issued before.  On return, it's guaranteed that no request
 * is being throttled or has ELVPRIV set and blk_queue_bypass() %true
 * inside queue or RCU read lock.
 */
void blk_queue_bypass_start(struct request_queue *q)
{
	spin_lock_irq(q->queue_lock);
	q->bypass_depth++;
	queue_flag_set(QUEUE_FLAG_BYPASS, q);
	spin_unlock_irq(q->queue_lock);

	/*
	 * Queues start drained.  Skip actual draining till init is
	 * complete.  This avoids lenghty delays during queue init which
	 * can happen many times during boot.
	 */
	if (blk_queue_init_done(q)) {
		spin_lock_irq(q->queue_lock);
		__blk_drain_queue(q, false);
		spin_unlock_irq(q->queue_lock);

		/* ensure blk_queue_bypass() is %true inside RCU read lock */
		synchronize_rcu();
	}
}
EXPORT_SYMBOL_GPL(blk_queue_bypass_start);

/**
 * blk_queue_bypass_end - leave queue bypass mode
 * @q: queue of interest
 *
 * Leave bypass mode and restore the normal queueing behavior.
 */
void blk_queue_bypass_end(struct request_queue *q)
{
	spin_lock_irq(q->queue_lock);
	if (!--q->bypass_depth)
		queue_flag_clear(QUEUE_FLAG_BYPASS, q);
	WARN_ON_ONCE(q->bypass_depth < 0);
	spin_unlock_irq(q->queue_lock);
}
EXPORT_SYMBOL_GPL(blk_queue_bypass_end);

void blk_set_queue_dying(struct request_queue *q)
{
	spin_lock_irq(q->queue_lock);
	queue_flag_set(QUEUE_FLAG_DYING, q);
	spin_unlock_irq(q->queue_lock);

	if (q->mq_ops)
		blk_mq_wake_waiters(q);
	else {
		struct request_list *rl;

		spin_lock_irq(q->queue_lock);
		blk_queue_for_each_rl(rl, q) {
			if (rl->rq_pool) {
				wake_up(&rl->wait[BLK_RW_SYNC]);
				wake_up(&rl->wait[BLK_RW_ASYNC]);
			}
		}
		spin_unlock_irq(q->queue_lock);
	}
}
EXPORT_SYMBOL_GPL(blk_set_queue_dying);

/**
 * blk_cleanup_queue - shutdown a request queue
 * @q: request queue to shutdown
 *
 * Mark @q DYING, drain all pending requests, mark @q DEAD, destroy and
 * put it.  All future requests will be failed immediately with -ENODEV.
 */
void blk_cleanup_queue(struct request_queue *q)
{
	spinlock_t *lock = q->queue_lock;

	/* mark @q DYING, no new request or merges will be allowed afterwards */
	mutex_lock(&q->sysfs_lock);
	blk_set_queue_dying(q);
	spin_lock_irq(lock);

	/*
	 * A dying queue is permanently in bypass mode till released.  Note
	 * that, unlike blk_queue_bypass_start(), we aren't performing
	 * synchronize_rcu() after entering bypass mode to avoid the delay
	 * as some drivers create and destroy a lot of queues while
	 * probing.  This is still safe because blk_release_queue() will be
	 * called only after the queue refcnt drops to zero and nothing,
	 * RCU or not, would be traversing the queue by then.
	 */
	q->bypass_depth++;
	queue_flag_set(QUEUE_FLAG_BYPASS, q);

	queue_flag_set(QUEUE_FLAG_NOMERGES, q);
	queue_flag_set(QUEUE_FLAG_NOXMERGES, q);
	queue_flag_set(QUEUE_FLAG_DYING, q);
	spin_unlock_irq(lock);
	mutex_unlock(&q->sysfs_lock);

	/*
	 * Drain all requests queued before DYING marking. Set DEAD flag to
	 * prevent that q->request_fn() gets invoked after draining finished.
	 */
	blk_freeze_queue(q);
	spin_lock_irq(lock);
	if (!q->mq_ops)
		__blk_drain_queue(q, true);
	queue_flag_set(QUEUE_FLAG_DEAD, q);
	spin_unlock_irq(lock);

	/* for synchronous bio-based driver finish in-flight integrity i/o */
	blk_flush_integrity();

	/* @q won't process any more request, flush async actions */
	del_timer_sync(&q->backing_dev_info->laptop_mode_wb_timer);
	blk_sync_queue(q);

	if (q->mq_ops)
		blk_mq_free_queue(q);
	percpu_ref_exit(&q->q_usage_counter);

	spin_lock_irq(lock);
	if (q->queue_lock != &q->__queue_lock)
		q->queue_lock = &q->__queue_lock;
	spin_unlock_irq(lock);

	/* @q is and will stay empty, shutdown and put */
	blk_put_queue(q);
}
EXPORT_SYMBOL(blk_cleanup_queue);

/* Allocate memory local to the request queue */
static void *alloc_request_simple(gfp_t gfp_mask, void *data)
{
	struct request_queue *q = data;

	return kmem_cache_alloc_node(request_cachep, gfp_mask, q->node);
}

static void free_request_simple(void *element, void *data)
{
	kmem_cache_free(request_cachep, element);
}

static void *alloc_request_size(gfp_t gfp_mask, void *data)
{
	struct request_queue *q = data;
	struct request *rq;

	rq = kmalloc_node(sizeof(struct request) + q->cmd_size, gfp_mask,
			q->node);
	if (rq && q->init_rq_fn && q->init_rq_fn(q, rq, gfp_mask) < 0) {
		kfree(rq);
		rq = NULL;
	}
	return rq;
}

static void free_request_size(void *element, void *data)
{
	struct request_queue *q = data;

	if (q->exit_rq_fn)
		q->exit_rq_fn(q, element);
	kfree(element);
}

int blk_init_rl(struct request_list *rl, struct request_queue *q,
		gfp_t gfp_mask)
{
	if (unlikely(rl->rq_pool))
		return 0;

	rl->q = q;
	rl->count[BLK_RW_SYNC] = rl->count[BLK_RW_ASYNC] = 0;
	rl->starved[BLK_RW_SYNC] = rl->starved[BLK_RW_ASYNC] = 0;
	init_waitqueue_head(&rl->wait[BLK_RW_SYNC]);
	init_waitqueue_head(&rl->wait[BLK_RW_ASYNC]);

	if (q->cmd_size) {
		rl->rq_pool = mempool_create_node(BLKDEV_MIN_RQ,
				alloc_request_size, free_request_size,
				q, gfp_mask, q->node);
	} else {
		rl->rq_pool = mempool_create_node(BLKDEV_MIN_RQ,
				alloc_request_simple, free_request_simple,
				q, gfp_mask, q->node);
	}
	if (!rl->rq_pool)
		return -ENOMEM;

	return 0;
}

void blk_exit_rl(struct request_list *rl)
{
	if (rl->rq_pool)
		mempool_destroy(rl->rq_pool);
}

struct request_queue *blk_alloc_queue(gfp_t gfp_mask)
{
	return blk_alloc_queue_node(gfp_mask, NUMA_NO_NODE);
}
EXPORT_SYMBOL(blk_alloc_queue);

int blk_queue_enter(struct request_queue *q, bool nowait)
{
	while (true) {
		int ret;

		if (percpu_ref_tryget_live(&q->q_usage_counter))
			return 0;

		if (nowait)
			return -EBUSY;

		ret = wait_event_interruptible(q->mq_freeze_wq,
				!atomic_read(&q->mq_freeze_depth) ||
				blk_queue_dying(q));
		if (blk_queue_dying(q))
			return -ENODEV;
		if (ret)
			return ret;
	}
}

void blk_queue_exit(struct request_queue *q)
{
	percpu_ref_put(&q->q_usage_counter);
}

static void blk_queue_usage_counter_release(struct percpu_ref *ref)
{
	struct request_queue *q =
		container_of(ref, struct request_queue, q_usage_counter);

	wake_up_all(&q->mq_freeze_wq);
}

static void blk_rq_timed_out_timer(unsigned long data)
{
	struct request_queue *q = (struct request_queue *)data;

	kblockd_schedule_work(&q->timeout_work);
}

struct request_queue *blk_alloc_queue_node(gfp_t gfp_mask, int node_id)
{
	struct request_queue *q;

	q = kmem_cache_alloc_node(blk_requestq_cachep,
				gfp_mask | __GFP_ZERO, node_id);
	if (!q)
		return NULL;

	q->id = ida_simple_get(&blk_queue_ida, 0, 0, gfp_mask);
	if (q->id < 0)
		goto fail_q;

	q->bio_split = bioset_create(BIO_POOL_SIZE, 0);
	if (!q->bio_split)
		goto fail_id;

	q->backing_dev_info = bdi_alloc_node(gfp_mask, node_id);
	if (!q->backing_dev_info)
		goto fail_split;

	q->backing_dev_info->ra_pages =
			(VM_MAX_READAHEAD * 1024) / PAGE_SIZE;
	q->backing_dev_info->capabilities = BDI_CAP_CGROUP_WRITEBACK;
	q->backing_dev_info->name = "block";
	q->node = node_id;

	setup_timer(&q->backing_dev_info->laptop_mode_wb_timer,
		    laptop_mode_timer_fn, (unsigned long) q);
	setup_timer(&q->timeout, blk_rq_timed_out_timer, (unsigned long) q);
	INIT_LIST_HEAD(&q->queue_head);
	INIT_LIST_HEAD(&q->timeout_list);
	INIT_LIST_HEAD(&q->icq_list);
#ifdef CONFIG_BLK_CGROUP
	INIT_LIST_HEAD(&q->blkg_list);
#endif
	INIT_DELAYED_WORK(&q->delay_work, blk_delay_work);

	kobject_init(&q->kobj, &blk_queue_ktype);

	mutex_init(&q->sysfs_lock);
	spin_lock_init(&q->__queue_lock);

	/*
	 * By default initialize queue_lock to internal lock and driver can
	 * override it later if need be.
	 */
	q->queue_lock = &q->__queue_lock;

	/*
	 * A queue starts its life with bypass turned on to avoid
	 * unnecessary bypass on/off overhead and nasty surprises during
	 * init.  The initial bypass will be finished when the queue is
	 * registered by blk_register_queue().
	 */
	q->bypass_depth = 1;
	__set_bit(QUEUE_FLAG_BYPASS, &q->queue_flags);

	init_waitqueue_head(&q->mq_freeze_wq);

	/*
	 * Init percpu_ref in atomic mode so that it's faster to shutdown.
	 * See blk_register_queue() for details.
	 */
	if (percpu_ref_init(&q->q_usage_counter,
				blk_queue_usage_counter_release,
				PERCPU_REF_INIT_ATOMIC, GFP_KERNEL))
		goto fail_bdi;

	if (blkcg_init_queue(q))
		goto fail_ref;

	return q;

fail_ref:
	percpu_ref_exit(&q->q_usage_counter);
fail_bdi:
	bdi_put(q->backing_dev_info);
fail_split:
	bioset_free(q->bio_split);
fail_id:
	ida_simple_remove(&blk_queue_ida, q->id);
fail_q:
	kmem_cache_free(blk_requestq_cachep, q);
	return NULL;
}
EXPORT_SYMBOL(blk_alloc_queue_node);

/**
 * blk_init_queue  - prepare a request queue for use with a block device
 * @rfn:  The function to be called to process requests that have been
 *        placed on the queue.
 * @lock: Request queue spin lock
 *
 * Description:
 *    If a block device wishes to use the standard request handling procedures,
 *    which sorts requests and coalesces adjacent requests, then it must
 *    call blk_init_queue().  The function @rfn will be called when there
 *    are requests on the queue that need to be processed.  If the device
 *    supports plugging, then @rfn may not be called immediately when requests
 *    are available on the queue, but may be called at some time later instead.
 *    Plugged queues are generally unplugged when a buffer belonging to one
 *    of the requests on the queue is needed, or due to memory pressure.
 *
 *    @rfn is not required, or even expected, to remove all requests off the
 *    queue, but only as many as it can handle at a time.  If it does leave
 *    requests on the queue, it is responsible for arranging that the requests
 *    get dealt with eventually.
 *
 *    The queue spin lock must be held while manipulating the requests on the
 *    request queue; this lock will be taken also from interrupt context, so irq
 *    disabling is needed for it.
 *
 *    Function returns a pointer to the initialized request queue, or %NULL if
 *    it didn't succeed.
 *
 * Note:
 *    blk_init_queue() must be paired with a blk_cleanup_queue() call
 *    when the block device is deactivated (such as at module unload).
 **/

struct request_queue *blk_init_queue(request_fn_proc *rfn, spinlock_t *lock)
{
	return blk_init_queue_node(rfn, lock, NUMA_NO_NODE);
}
EXPORT_SYMBOL(blk_init_queue);

struct request_queue *
blk_init_queue_node(request_fn_proc *rfn, spinlock_t *lock, int node_id)
{
	struct request_queue *q;

	q = blk_alloc_queue_node(GFP_KERNEL, node_id);
	if (!q)
		return NULL;

	q->request_fn = rfn;
	if (lock)
		q->queue_lock = lock;
	if (blk_init_allocated_queue(q) < 0) {
		blk_cleanup_queue(q);
		return NULL;
	}

	return q;
}
EXPORT_SYMBOL(blk_init_queue_node);

static blk_qc_t blk_queue_bio(struct request_queue *q, struct bio *bio);


int blk_init_allocated_queue(struct request_queue *q)
{
	q->fq = blk_alloc_flush_queue(q, NUMA_NO_NODE, q->cmd_size);
	if (!q->fq)
		return -ENOMEM;

	if (q->init_rq_fn && q->init_rq_fn(q, q->fq->flush_rq, GFP_KERNEL))
		goto out_free_flush_queue;

	if (blk_init_rl(&q->root_rl, q, GFP_KERNEL))
		goto out_exit_flush_rq;

	INIT_WORK(&q->timeout_work, blk_timeout_work);
	q->queue_flags		|= QUEUE_FLAG_DEFAULT;

	/*
	 * This also sets hw/phys segments, boundary and size
	 */
	blk_queue_make_request(q, blk_queue_bio);

	q->sg_reserved_size = INT_MAX;

	/* Protect q->elevator from elevator_change */
	mutex_lock(&q->sysfs_lock);

	/* init elevator */
	if (elevator_init(q, NULL)) {
		mutex_unlock(&q->sysfs_lock);
		goto out_exit_flush_rq;
	}

	mutex_unlock(&q->sysfs_lock);
	return 0;

out_exit_flush_rq:
	if (q->exit_rq_fn)
		q->exit_rq_fn(q, q->fq->flush_rq);
out_free_flush_queue:
	blk_free_flush_queue(q->fq);
	wbt_exit(q);
	return -ENOMEM;
}
EXPORT_SYMBOL(blk_init_allocated_queue);

bool blk_get_queue(struct request_queue *q)
{
	if (likely(!blk_queue_dying(q))) {
		__blk_get_queue(q);
		return true;
	}

	return false;
}
EXPORT_SYMBOL(blk_get_queue);

static inline void blk_free_request(struct request_list *rl, struct request *rq)
{
	if (rq->rq_flags & RQF_ELVPRIV) {
		elv_put_request(rl->q, rq);
		if (rq->elv.icq)
			put_io_context(rq->elv.icq->ioc);
	}

	mempool_free(rq, rl->rq_pool);
}

/*
 * ioc_batching returns true if the ioc is a valid batching request and
 * should be given priority access to a request.
 */
static inline int ioc_batching(struct request_queue *q, struct io_context *ioc)
{
	if (!ioc)
		return 0;

	/*
	 * Make sure the process is able to allocate at least 1 request
	 * even if the batch times out, otherwise we could theoretically
	 * lose wakeups.
	 */
	return ioc->nr_batch_requests == q->nr_batching ||
		(ioc->nr_batch_requests > 0
		&& time_before(jiffies, ioc->last_waited + BLK_BATCH_TIME));
}

/*
 * ioc_set_batching sets ioc to be a new "batcher" if it is not one. This
 * will cause the process to be a "batcher" on all queues in the system. This
 * is the behaviour we want though - once it gets a wakeup it should be given
 * a nice run.
 */
static void ioc_set_batching(struct request_queue *q, struct io_context *ioc)
{
	if (!ioc || ioc_batching(q, ioc))
		return;

	ioc->nr_batch_requests = q->nr_batching;
	ioc->last_waited = jiffies;
}

static void __freed_request(struct request_list *rl, int sync)
{
	struct request_queue *q = rl->q;

	if (rl->count[sync] < queue_congestion_off_threshold(q))
		blk_clear_congested(rl, sync);

	if (rl->count[sync] + 1 <= q->nr_requests) {
		if (waitqueue_active(&rl->wait[sync]))
			wake_up(&rl->wait[sync]);

		blk_clear_rl_full(rl, sync);
	}
}

/*
 * A request has just been released.  Account for it, update the full and
 * congestion status, wake up any waiters.   Called under q->queue_lock.
 */
static void freed_request(struct request_list *rl, bool sync,
		req_flags_t rq_flags)
{
	struct request_queue *q = rl->q;

	q->nr_rqs[sync]--;
	rl->count[sync]--;
	if (rq_flags & RQF_ELVPRIV)
		q->nr_rqs_elvpriv--;

	__freed_request(rl, sync);

	if (unlikely(rl->starved[sync ^ 1]))
		__freed_request(rl, sync ^ 1);
}

int blk_update_nr_requests(struct request_queue *q, unsigned int nr)
{
	struct request_list *rl;
	int on_thresh, off_thresh;

	spin_lock_irq(q->queue_lock);
	q->nr_requests = nr;
	blk_queue_congestion_threshold(q);
	on_thresh = queue_congestion_on_threshold(q);
	off_thresh = queue_congestion_off_threshold(q);

	blk_queue_for_each_rl(rl, q) {
		if (rl->count[BLK_RW_SYNC] >= on_thresh)
			blk_set_congested(rl, BLK_RW_SYNC);
		else if (rl->count[BLK_RW_SYNC] < off_thresh)
			blk_clear_congested(rl, BLK_RW_SYNC);

		if (rl->count[BLK_RW_ASYNC] >= on_thresh)
			blk_set_congested(rl, BLK_RW_ASYNC);
		else if (rl->count[BLK_RW_ASYNC] < off_thresh)
			blk_clear_congested(rl, BLK_RW_ASYNC);

		if (rl->count[BLK_RW_SYNC] >= q->nr_requests) {
			blk_set_rl_full(rl, BLK_RW_SYNC);
		} else {
			blk_clear_rl_full(rl, BLK_RW_SYNC);
			wake_up(&rl->wait[BLK_RW_SYNC]);
		}

		if (rl->count[BLK_RW_ASYNC] >= q->nr_requests) {
			blk_set_rl_full(rl, BLK_RW_ASYNC);
		} else {
			blk_clear_rl_full(rl, BLK_RW_ASYNC);
			wake_up(&rl->wait[BLK_RW_ASYNC]);
		}
	}

	spin_unlock_irq(q->queue_lock);
	return 0;
}

/**
 * __get_request - get a free request
 * @rl: request list to allocate from
 * @op: operation and flags
 * @bio: bio to allocate request for (can be %NULL)
 * @gfp_mask: allocation mask
 *
 * Get a free request from @q.  This function may fail under memory
 * pressure or if @q is dead.
 *
 * Must be called with @q->queue_lock held and,
 * Returns ERR_PTR on failure, with @q->queue_lock held.
 * Returns request pointer on success, with @q->queue_lock *not held*.
 */
static struct request *__get_request(struct request_list *rl, unsigned int op,
		struct bio *bio, gfp_t gfp_mask)
{
	struct request_queue *q = rl->q;
	struct request *rq;
	struct elevator_type *et = q->elevator->type;
	struct io_context *ioc = rq_ioc(bio);
	struct io_cq *icq = NULL;
	const bool is_sync = op_is_sync(op);
	int may_queue;
	req_flags_t rq_flags = RQF_ALLOCED;

	if (unlikely(blk_queue_dying(q)))
		return ERR_PTR(-ENODEV);

	may_queue = elv_may_queue(q, op);
	if (may_queue == ELV_MQUEUE_NO)
		goto rq_starved;

	if (rl->count[is_sync]+1 >= queue_congestion_on_threshold(q)) {
		if (rl->count[is_sync]+1 >= q->nr_requests) {
			/*
			 * The queue will fill after this allocation, so set
			 * it as full, and mark this process as "batching".
			 * This process will be allowed to complete a batch of
			 * requests, others will be blocked.
			 */
			if (!blk_rl_full(rl, is_sync)) {
				ioc_set_batching(q, ioc);
				blk_set_rl_full(rl, is_sync);
			} else {
				if (may_queue != ELV_MQUEUE_MUST
						&& !ioc_batching(q, ioc)) {
					/*
					 * The queue is full and the allocating
					 * process is not a "batcher", and not
					 * exempted by the IO scheduler
					 */
					return ERR_PTR(-ENOMEM);
				}
			}
		}
		blk_set_congested(rl, is_sync);
	}

	/*
	 * Only allow batching queuers to allocate up to 50% over the defined
	 * limit of requests, otherwise we could have thousands of requests
	 * allocated with any setting of ->nr_requests
	 */
	if (rl->count[is_sync] >= (3 * q->nr_requests / 2))
		return ERR_PTR(-ENOMEM);

	q->nr_rqs[is_sync]++;
	rl->count[is_sync]++;
	rl->starved[is_sync] = 0;

	/*
	 * Decide whether the new request will be managed by elevator.  If
	 * so, mark @rq_flags and increment elvpriv.  Non-zero elvpriv will
	 * prevent the current elevator from being destroyed until the new
	 * request is freed.  This guarantees icq's won't be destroyed and
	 * makes creating new ones safe.
	 *
	 * Flush requests do not use the elevator so skip initialization.
	 * This allows a request to share the flush and elevator data.
	 *
	 * Also, lookup icq while holding queue_lock.  If it doesn't exist,
	 * it will be created after releasing queue_lock.
	 */
	if (!op_is_flush(op) && !blk_queue_bypass(q)) {
		rq_flags |= RQF_ELVPRIV;
		q->nr_rqs_elvpriv++;
		if (et->icq_cache && ioc)
			icq = ioc_lookup_icq(ioc, q);
	}

	if (blk_queue_io_stat(q))
		rq_flags |= RQF_IO_STAT;
	spin_unlock_irq(q->queue_lock);

	/* allocate and init request */
	rq = mempool_alloc(rl->rq_pool, gfp_mask);
	if (!rq)
		goto fail_alloc;

	blk_rq_init(q, rq);
	blk_rq_set_rl(rq, rl);
	blk_rq_set_prio(rq, ioc);
	rq->cmd_flags = op;
	rq->rq_flags = rq_flags;

	/* init elvpriv */
	if (rq_flags & RQF_ELVPRIV) {
		if (unlikely(et->icq_cache && !icq)) {
			if (ioc)
				icq = ioc_create_icq(ioc, q, gfp_mask);
			if (!icq)
				goto fail_elvpriv;
		}

		rq->elv.icq = icq;
		if (unlikely(elv_set_request(q, rq, bio, gfp_mask)))
			goto fail_elvpriv;

		/* @rq->elv.icq holds io_context until @rq is freed */
		if (icq)
			get_io_context(icq->ioc);
	}
out:
	/*
	 * ioc may be NULL here, and ioc_batching will be false. That's
	 * OK, if the queue is under the request limit then requests need
	 * not count toward the nr_batch_requests limit. There will always
	 * be some limit enforced by BLK_BATCH_TIME.
	 */
	if (ioc_batching(q, ioc))
		ioc->nr_batch_requests--;

	trace_block_getrq(q, bio, op);
	return rq;

fail_elvpriv:
	/*
	 * elvpriv init failed.  ioc, icq and elvpriv aren't mempool backed
	 * and may fail indefinitely under memory pressure and thus
	 * shouldn't stall IO.  Treat this request as !elvpriv.  This will
	 * disturb iosched and blkcg but weird is bettern than dead.
	 */
	printk_ratelimited(KERN_WARNING "%s: dev %s: request aux data allocation failed, iosched may be disturbed\n",
			   __func__, dev_name(q->backing_dev_info->dev));

	rq->rq_flags &= ~RQF_ELVPRIV;
	rq->elv.icq = NULL;

	spin_lock_irq(q->queue_lock);
	q->nr_rqs_elvpriv--;
	spin_unlock_irq(q->queue_lock);
	goto out;

fail_alloc:
	/*
	 * Allocation failed presumably due to memory. Undo anything we
	 * might have messed up.
	 *
	 * Allocating task should really be put onto the front of the wait
	 * queue, but this is pretty rare.
	 */
	spin_lock_irq(q->queue_lock);
	freed_request(rl, is_sync, rq_flags);

	/*
	 * in the very unlikely event that allocation failed and no
	 * requests for this direction was pending, mark us starved so that
	 * freeing of a request in the other direction will notice
	 * us. another possible fix would be to split the rq mempool into
	 * READ and WRITE
	 */
rq_starved:
	if (unlikely(rl->count[is_sync] == 0))
		rl->starved[is_sync] = 1;
	return ERR_PTR(-ENOMEM);
}

/**
 * get_request - get a free request
 * @q: request_queue to allocate request from
 * @op: operation and flags
 * @bio: bio to allocate request for (can be %NULL)
 * @gfp_mask: allocation mask
 *
 * Get a free request from @q.  If %__GFP_DIRECT_RECLAIM is set in @gfp_mask,
 * this function keeps retrying under memory pressure and fails iff @q is dead.
 *
 * Must be called with @q->queue_lock held and,
 * Returns ERR_PTR on failure, with @q->queue_lock held.
 * Returns request pointer on success, with @q->queue_lock *not held*.
 */
static struct request *get_request(struct request_queue *q, unsigned int op,
		struct bio *bio, gfp_t gfp_mask)
{
	const bool is_sync = op_is_sync(op);
	DEFINE_WAIT(wait);
	struct request_list *rl;
	struct request *rq;

	rl = blk_get_rl(q, bio);	/* transferred to @rq on success */
retry:
	rq = __get_request(rl, op, bio, gfp_mask);
	if (!IS_ERR(rq))
		return rq;

	if (!gfpflags_allow_blocking(gfp_mask) || unlikely(blk_queue_dying(q))) {
		blk_put_rl(rl);
		return rq;
	}

	/* wait on @rl and retry */
	prepare_to_wait_exclusive(&rl->wait[is_sync], &wait,
				  TASK_UNINTERRUPTIBLE);

	trace_block_sleeprq(q, bio, op);

	spin_unlock_irq(q->queue_lock);
	io_schedule();

	/*
	 * After sleeping, we become a "batching" process and will be able
	 * to allocate at least one request, and up to a big batch of them
	 * for a small period time.  See ioc_batching, ioc_set_batching
	 */
	ioc_set_batching(q, current->io_context);

	spin_lock_irq(q->queue_lock);
	finish_wait(&rl->wait[is_sync], &wait);

	goto retry;
}

static struct request *blk_old_get_request(struct request_queue *q, int rw,
		gfp_t gfp_mask)
{
	struct request *rq;

	/* create ioc upfront */
	create_io_context(gfp_mask, q->node);

	spin_lock_irq(q->queue_lock);
	rq = get_request(q, rw, NULL, gfp_mask);
	if (IS_ERR(rq)) {
		spin_unlock_irq(q->queue_lock);
		return rq;
	}

	/* q->queue_lock is unlocked at this point */
	rq->__data_len = 0;
	rq->__sector = (sector_t) -1;
	rq->bio = rq->biotail = NULL;
	return rq;
}

struct request *blk_get_request(struct request_queue *q, int rw, gfp_t gfp_mask)
{
	if (q->mq_ops)
		return blk_mq_alloc_request(q, rw,
			(gfp_mask & __GFP_DIRECT_RECLAIM) ?
				0 : BLK_MQ_REQ_NOWAIT);
	else
		return blk_old_get_request(q, rw, gfp_mask);
}
EXPORT_SYMBOL(blk_get_request);

/**
 * blk_requeue_request - put a request back on queue
 * @q:		request queue where request should be inserted
 * @rq:		request to be inserted
 *
 * Description:
 *    Drivers often keep queueing requests until the hardware cannot accept
 *    more, when that condition happens we need to put the request back
 *    on the queue. Must be called with queue lock held.
 */
void blk_requeue_request(struct request_queue *q, struct request *rq)
{
	blk_delete_timer(rq);
	blk_clear_rq_complete(rq);
	trace_block_rq_requeue(q, rq);
	wbt_requeue(q->rq_wb, &rq->issue_stat);

	if (rq->rq_flags & RQF_QUEUED)
		blk_queue_end_tag(q, rq);

	BUG_ON(blk_queued_rq(rq));

	elv_requeue_request(q, rq);
}
EXPORT_SYMBOL(blk_requeue_request);

static void add_acct_request(struct request_queue *q, struct request *rq,
			     int where)
{
	blk_account_io_start(rq, true);
	__elv_add_request(q, rq, where);
}

static void part_round_stats_single(int cpu, struct hd_struct *part,
				    unsigned long now)
{
	int inflight;

	if (now == part->stamp)
		return;

	inflight = part_in_flight(part);
	if (inflight) {
		__part_stat_add(cpu, part, time_in_queue,
				inflight * (now - part->stamp));
		__part_stat_add(cpu, part, io_ticks, (now - part->stamp));
	}
	part->stamp = now;
}

/**
 * part_round_stats() - Round off the performance stats on a struct disk_stats.
 * @cpu: cpu number for stats access
 * @part: target partition
 *
 * The average IO queue length and utilisation statistics are maintained
 * by observing the current state of the queue length and the amount of
 * time it has been in this state for.
 *
 * Normally, that accounting is done on IO completion, but that can result
 * in more than a second's worth of IO being accounted for within any one
 * second, leading to >100% utilisation.  To deal with that, we call this
 * function to do a round-off before returning the results when reading
 * /proc/diskstats.  This accounts immediately for all queue usage up to
 * the current jiffies and restarts the counters again.
 */
void part_round_stats(int cpu, struct hd_struct *part)
{
	unsigned long now = jiffies;

	if (part->partno)
		part_round_stats_single(cpu, &part_to_disk(part)->part0, now);
	part_round_stats_single(cpu, part, now);
}
EXPORT_SYMBOL_GPL(part_round_stats);

#ifdef CONFIG_PM
static void blk_pm_put_request(struct request *rq)
{
	if (rq->q->dev && !(rq->rq_flags & RQF_PM) && !--rq->q->nr_pending)
		pm_runtime_mark_last_busy(rq->q->dev);
}
#else
static inline void blk_pm_put_request(struct request *rq) {}
#endif

/*
 * queue lock must be held
 */
void __blk_put_request(struct request_queue *q, struct request *req)
{
	req_flags_t rq_flags = req->rq_flags;

	if (unlikely(!q))
		return;

	if (q->mq_ops) {
		blk_mq_free_request(req);
		return;
	}

	blk_pm_put_request(req);

	elv_completed_request(q, req);

	/* this is a bio leak */
	WARN_ON(req->bio != NULL);

	wbt_done(q->rq_wb, &req->issue_stat);

	/*
	 * Request may not have originated from ll_rw_blk. if not,
	 * it didn't come out of our reserved rq pools
	 */
	if (rq_flags & RQF_ALLOCED) {
		struct request_list *rl = blk_rq_rl(req);
		bool sync = op_is_sync(req->cmd_flags);

		BUG_ON(!list_empty(&req->queuelist));
		BUG_ON(ELV_ON_HASH(req));

		blk_free_request(rl, req);
		freed_request(rl, sync, rq_flags);
		blk_put_rl(rl);
	}
}
EXPORT_SYMBOL_GPL(__blk_put_request);

void blk_put_request(struct request *req)
{
	struct request_queue *q = req->q;

	if (q->mq_ops)
		blk_mq_free_request(req);
	else {
		unsigned long flags;

		spin_lock_irqsave(q->queue_lock, flags);
		__blk_put_request(q, req);
		spin_unlock_irqrestore(q->queue_lock, flags);
	}
}
EXPORT_SYMBOL(blk_put_request);

bool bio_attempt_back_merge(struct request_queue *q, struct request *req,
			    struct bio *bio)
{
	const int ff = bio->bi_opf & REQ_FAILFAST_MASK;

	if (!ll_back_merge_fn(q, req, bio))
		return false;

	trace_block_bio_backmerge(q, req, bio);

	if ((req->cmd_flags & REQ_FAILFAST_MASK) != ff)
		blk_rq_set_mixed_merge(req);

	req->biotail->bi_next = bio;
	req->biotail = bio;
	req->__data_len += bio->bi_iter.bi_size;
	req->ioprio = ioprio_best(req->ioprio, bio_prio(bio));

	blk_account_io_start(req, false);
	return true;
}

bool bio_attempt_front_merge(struct request_queue *q, struct request *req,
			     struct bio *bio)
{
	const int ff = bio->bi_opf & REQ_FAILFAST_MASK;

	if (!ll_front_merge_fn(q, req, bio))
		return false;

	trace_block_bio_frontmerge(q, req, bio);

	if ((req->cmd_flags & REQ_FAILFAST_MASK) != ff)
		blk_rq_set_mixed_merge(req);

	bio->bi_next = req->bio;
	req->bio = bio;

	req->__sector = bio->bi_iter.bi_sector;
	req->__data_len += bio->bi_iter.bi_size;
	req->ioprio = ioprio_best(req->ioprio, bio_prio(bio));

	blk_account_io_start(req, false);
	return true;
}

bool bio_attempt_discard_merge(struct request_queue *q, struct request *req,
		struct bio *bio)
{
	unsigned short segments = blk_rq_nr_discard_segments(req);

	if (segments >= queue_max_discard_segments(q))
		goto no_merge;
	if (blk_rq_sectors(req) + bio_sectors(bio) >
	    blk_rq_get_max_sectors(req, blk_rq_pos(req)))
		goto no_merge;

	req->biotail->bi_next = bio;
	req->biotail = bio;
	req->__data_len += bio->bi_iter.bi_size;
	req->ioprio = ioprio_best(req->ioprio, bio_prio(bio));
	req->nr_phys_segments = segments + 1;

	blk_account_io_start(req, false);
	return true;
no_merge:
	req_set_nomerge(q, req);
	return false;
}

/**
 * blk_attempt_plug_merge - try to merge with %current's plugged list
 * @q: request_queue new bio is being queued at
 * @bio: new bio being queued
 * @request_count: out parameter for number of traversed plugged requests
 * @same_queue_rq: pointer to &struct request that gets filled in when
 * another request associated with @q is found on the plug list
 * (optional, may be %NULL)
 *
 * Determine whether @bio being queued on @q can be merged with a request
 * on %current's plugged list.  Returns %true if merge was successful,
 * otherwise %false.
 *
 * Plugging coalesces IOs from the same issuer for the same purpose without
 * going through @q->queue_lock.  As such it's more of an issuing mechanism
 * than scheduling, and the request, while may have elvpriv data, is not
 * added on the elevator at this point.  In addition, we don't have
 * reliable access to the elevator outside queue lock.  Only check basic
 * merging parameters without querying the elevator.
 *
 * Caller must ensure !blk_queue_nomerges(q) beforehand.
 */
bool blk_attempt_plug_merge(struct request_queue *q, struct bio *bio,
			    unsigned int *request_count,
			    struct request **same_queue_rq)
{
	struct blk_plug *plug;
	struct request *rq;
	struct list_head *plug_list;

	plug = current->plug;
	if (!plug)
		return false;
	*request_count = 0;

	if (q->mq_ops)
		plug_list = &plug->mq_list;
	else
		plug_list = &plug->list;

	list_for_each_entry_reverse(rq, plug_list, queuelist) {
		bool merged = false;

		if (rq->q == q) {
			(*request_count)++;
			/*
			 * Only blk-mq multiple hardware queues case checks the
			 * rq in the same queue, there should be only one such
			 * rq in a queue
			 **/
			if (same_queue_rq)
				*same_queue_rq = rq;
		}

		if (rq->q != q || !blk_rq_merge_ok(rq, bio))
			continue;

		switch (blk_try_merge(rq, bio)) {
		case ELEVATOR_BACK_MERGE:
			merged = bio_attempt_back_merge(q, rq, bio);
			break;
		case ELEVATOR_FRONT_MERGE:
			merged = bio_attempt_front_merge(q, rq, bio);
			break;
		case ELEVATOR_DISCARD_MERGE:
			merged = bio_attempt_discard_merge(q, rq, bio);
			break;
		default:
			break;
		}

		if (merged)
			return true;
	}

	return false;
}

unsigned int blk_plug_queued_count(struct request_queue *q)
{
	struct blk_plug *plug;
	struct request *rq;
	struct list_head *plug_list;
	unsigned int ret = 0;

	plug = current->plug;
	if (!plug)
		goto out;

	if (q->mq_ops)
		plug_list = &plug->mq_list;
	else
		plug_list = &plug->list;

	list_for_each_entry(rq, plug_list, queuelist) {
		if (rq->q == q)
			ret++;
	}
out:
	return ret;
}

void init_request_from_bio(struct request *req, struct bio *bio)
{
	if (bio->bi_opf & REQ_RAHEAD)
		req->cmd_flags |= REQ_FAILFAST_MASK;

	req->errors = 0;
	req->__sector = bio->bi_iter.bi_sector;
	if (ioprio_valid(bio_prio(bio)))
		req->ioprio = bio_prio(bio);
	blk_rq_bio_prep(req->q, req, bio);
}

static blk_qc_t blk_queue_bio(struct request_queue *q, struct bio *bio)
{
	struct blk_plug *plug;
	int where = ELEVATOR_INSERT_SORT;
	struct request *req, *free;
	unsigned int request_count = 0;
	unsigned int wb_acct;

	/*
	 * low level driver can indicate that it wants pages above a
	 * certain limit bounced to low memory (ie for highmem, or even
	 * ISA dma in theory)
	 */
	blk_queue_bounce(q, &bio);

	blk_queue_split(q, &bio, q->bio_split);

	if (bio_integrity_enabled(bio) && bio_integrity_prep(bio)) {
		bio->bi_error = -EIO;
		bio_endio(bio);
		return BLK_QC_T_NONE;
	}

	if (op_is_flush(bio->bi_opf)) {
		spin_lock_irq(q->queue_lock);
		where = ELEVATOR_INSERT_FLUSH;
		goto get_rq;
	}

	/*
	 * Check if we can merge with the plugged list before grabbing
	 * any locks.
	 */
	if (!blk_queue_nomerges(q)) {
		if (blk_attempt_plug_merge(q, bio, &request_count, NULL))
			return BLK_QC_T_NONE;
	} else
		request_count = blk_plug_queued_count(q);

	spin_lock_irq(q->queue_lock);

	switch (elv_merge(q, &req, bio)) {
	case ELEVATOR_BACK_MERGE:
		if (!bio_attempt_back_merge(q, req, bio))
			break;
		elv_bio_merged(q, req, bio);
		free = attempt_back_merge(q, req);
		if (free)
			__blk_put_request(q, free);
		else
			elv_merged_request(q, req, ELEVATOR_BACK_MERGE);
		goto out_unlock;
	case ELEVATOR_FRONT_MERGE:
		if (!bio_attempt_front_merge(q, req, bio))
			break;
		elv_bio_merged(q, req, bio);
		free = attempt_front_merge(q, req);
		if (free)
			__blk_put_request(q, free);
		else
			elv_merged_request(q, req, ELEVATOR_FRONT_MERGE);
		goto out_unlock;
	default:
		break;
	}

get_rq:
	wb_acct = wbt_wait(q->rq_wb, bio, q->queue_lock);

	/*
	 * Grab a free request. This is might sleep but can not fail.
	 * Returns with the queue unlocked.
	 */
	req = get_request(q, bio->bi_opf, bio, GFP_NOIO);
	if (IS_ERR(req)) {
		__wbt_done(q->rq_wb, wb_acct);
		bio->bi_error = PTR_ERR(req);
		bio_endio(bio);
		goto out_unlock;
	}

	wbt_track(&req->issue_stat, wb_acct);

	/*
	 * After dropping the lock and possibly sleeping here, our request
	 * may now be mergeable after it had proven unmergeable (above).
	 * We don't worry about that case for efficiency. It won't happen
	 * often, and the elevators are able to handle it.
	 */
	init_request_from_bio(req, bio);

	if (test_bit(QUEUE_FLAG_SAME_COMP, &q->queue_flags))
		req->cpu = raw_smp_processor_id();

	plug = current->plug;
	if (plug) {
		/*
		 * If this is the first request added after a plug, fire
		 * of a plug trace.
		 *
		 * @request_count may become stale because of schedule
		 * out, so check plug list again.
		 */
		if (!request_count || list_empty(&plug->list))
			trace_block_plug(q);
		else {
			struct request *last = list_entry_rq(plug->list.prev);
			if (request_count >= BLK_MAX_REQUEST_COUNT ||
			    blk_rq_bytes(last) >= BLK_PLUG_FLUSH_SIZE) {
				blk_flush_plug_list(plug, false);
				trace_block_plug(q);
			}
		}
		list_add_tail(&req->queuelist, &plug->list);
		blk_account_io_start(req, true);
	} else {
		spin_lock_irq(q->queue_lock);
		add_acct_request(q, req, where);
		__blk_run_queue(q);
out_unlock:
		spin_unlock_irq(q->queue_lock);
	}

	return BLK_QC_T_NONE;
}

/*
 * If bio->bi_dev is a partition, remap the location
 */
static inline void blk_partition_remap(struct bio *bio)
{
	struct block_device *bdev = bio->bi_bdev;

	/*
	 * Zone reset does not include bi_size so bio_sectors() is always 0.
	 * Include a test for the reset op code and perform the remap if needed.
	 */
	if (bdev != bdev->bd_contains &&
	    (bio_sectors(bio) || bio_op(bio) == REQ_OP_ZONE_RESET)) {
		struct hd_struct *p = bdev->bd_part;

		bio->bi_iter.bi_sector += p->start_sect;
		bio->bi_bdev = bdev->bd_contains;

		trace_block_bio_remap(bdev_get_queue(bio->bi_bdev), bio,
				      bdev->bd_dev,
				      bio->bi_iter.bi_sector - p->start_sect);
	}
}

static void handle_bad_sector(struct bio *bio)
{
	char b[BDEVNAME_SIZE];

	printk(KERN_INFO "attempt to access beyond end of device\n");
	printk(KERN_INFO "%s: rw=%d, want=%Lu, limit=%Lu\n",
			bdevname(bio->bi_bdev, b),
			bio->bi_opf,
			(unsigned long long)bio_end_sector(bio),
			(long long)(i_size_read(bio->bi_bdev->bd_inode) >> 9));
}

#ifdef CONFIG_FAIL_MAKE_REQUEST

static DECLARE_FAULT_ATTR(fail_make_request);

static int __init setup_fail_make_request(char *str)
{
	return setup_fault_attr(&fail_make_request, str);
}
__setup("fail_make_request=", setup_fail_make_request);

static bool should_fail_request(struct hd_struct *part, unsigned int bytes)
{
	return part->make_it_fail && should_fail(&fail_make_request, bytes);
}

static int __init fail_make_request_debugfs(void)
{
	struct dentry *dir = fault_create_debugfs_attr("fail_make_request",
						NULL, &fail_make_request);

	return PTR_ERR_OR_ZERO(dir);
}

late_initcall(fail_make_request_debugfs);

#else /* CONFIG_FAIL_MAKE_REQUEST */

static inline bool should_fail_request(struct hd_struct *part,
					unsigned int bytes)
{
	return false;
}

#endif /* CONFIG_FAIL_MAKE_REQUEST */

/*
 * Check whether this bio extends beyond the end of the device.
 */
static inline int bio_check_eod(struct bio *bio, unsigned int nr_sectors)
{
	sector_t maxsector;

	if (!nr_sectors)
		return 0;

	/* Test device or partition size, when known. */
	maxsector = i_size_read(bio->bi_bdev->bd_inode) >> 9;
	if (maxsector) {
		sector_t sector = bio->bi_iter.bi_sector;

		if (maxsector < nr_sectors || maxsector - nr_sectors < sector) {
			/*
			 * This may well happen - the kernel calls bread()
			 * without checking the size of the device, e.g., when
			 * mounting a device.
			 */
			handle_bad_sector(bio);
			return 1;
		}
	}

	return 0;
}

static noinline_for_stack bool
generic_make_request_checks(struct bio *bio)
{
	struct request_queue *q;
	int nr_sectors = bio_sectors(bio);
	int err = -EIO;
	char b[BDEVNAME_SIZE];
	struct hd_struct *part;

	might_sleep();

	if (bio_check_eod(bio, nr_sectors))
		goto end_io;

	q = bdev_get_queue(bio->bi_bdev);
	if (unlikely(!q)) {
		printk(KERN_ERR
		       "generic_make_request: Trying to access "
			"nonexistent block-device %s (%Lu)\n",
			bdevname(bio->bi_bdev, b),
			(long long) bio->bi_iter.bi_sector);
		goto end_io;
	}

	part = bio->bi_bdev->bd_part;
	if (should_fail_request(part, bio->bi_iter.bi_size) ||
	    should_fail_request(&part_to_disk(part)->part0,
				bio->bi_iter.bi_size))
		goto end_io;

	/*
	 * If this device has partitions, remap block n
	 * of partition p to block n+start(p) of the disk.
	 */
	blk_partition_remap(bio);

	if (bio_check_eod(bio, nr_sectors))
		goto end_io;

	/*
	 * Filter flush bio's early so that make_request based
	 * drivers without flush support don't have to worry
	 * about them.
	 */
	if (op_is_flush(bio->bi_opf) &&
	    !test_bit(QUEUE_FLAG_WC, &q->queue_flags)) {
		bio->bi_opf &= ~(REQ_PREFLUSH | REQ_FUA);
		if (!nr_sectors) {
			err = 0;
			goto end_io;
		}
	}

	switch (bio_op(bio)) {
	case REQ_OP_DISCARD:
		if (!blk_queue_discard(q))
			goto not_supported;
		break;
	case REQ_OP_SECURE_ERASE:
		if (!blk_queue_secure_erase(q))
			goto not_supported;
		break;
	case REQ_OP_WRITE_SAME:
		if (!bdev_write_same(bio->bi_bdev))
			goto not_supported;
		break;
	case REQ_OP_ZONE_REPORT:
	case REQ_OP_ZONE_RESET:
		if (!bdev_is_zoned(bio->bi_bdev))
			goto not_supported;
		break;
	case REQ_OP_WRITE_ZEROES:
		if (!bdev_write_zeroes_sectors(bio->bi_bdev))
			goto not_supported;
		break;
	default:
		break;
	}

	/*
	 * Various block parts want %current->io_context and lazy ioc
	 * allocation ends up trading a lot of pain for a small amount of
	 * memory.  Just allocate it upfront.  This may fail and block
	 * layer knows how to live with it.
	 */
	create_io_context(GFP_ATOMIC, q->node);

	if (!blkcg_bio_issue_check(q, bio))
		return false;

	trace_block_bio_queue(q, bio);
	return true;

not_supported:
	err = -EOPNOTSUPP;
end_io:
	bio->bi_error = err;
	bio_endio(bio);
	return false;
}

/**
 * generic_make_request - hand a buffer to its device driver for I/O
 * @bio:  The bio describing the location in memory and on the device.
 *
 * generic_make_request() is used to make I/O requests of block
 * devices. It is passed a &struct bio, which describes the I/O that needs
 * to be done.
 *
 * generic_make_request() does not return any status.  The
 * success/failure status of the request, along with notification of
 * completion, is delivered asynchronously through the bio->bi_end_io
 * function described (one day) else where.
 *
 * The caller of generic_make_request must make sure that bi_io_vec
 * are set to describe the memory buffer, and that bi_dev and bi_sector are
 * set to describe the device address, and the
 * bi_end_io and optionally bi_private are set to describe how
 * completion notification should be signaled.
 *
 * generic_make_request and the drivers it calls may use bi_next if this
 * bio happens to be merged with someone else, and may resubmit the bio to
 * a lower device by calling into generic_make_request recursively, which
 * means the bio should NOT be touched after the call to ->make_request_fn.
 */
blk_qc_t generic_make_request(struct bio *bio)
{
	/*
	 * bio_list_on_stack[0] contains bios submitted by the current
	 * make_request_fn.
	 * bio_list_on_stack[1] contains bios that were submitted before
	 * the current make_request_fn, but that haven't been processed
	 * yet.
	 */
	struct bio_list bio_list_on_stack[2];
	blk_qc_t ret = BLK_QC_T_NONE;

	if (!generic_make_request_checks(bio))
		goto out;

	/*
	 * We only want one ->make_request_fn to be active at a time, else
	 * stack usage with stacked devices could be a problem.  So use
	 * current->bio_list to keep a list of requests submited by a
	 * make_request_fn function.  current->bio_list is also used as a
	 * flag to say if generic_make_request is currently active in this
	 * task or not.  If it is NULL, then no make_request is active.  If
	 * it is non-NULL, then a make_request is active, and new requests
	 * should be added at the tail
	 */
	if (current->bio_list) {
		bio_list_add(&current->bio_list[0], bio);
		goto out;
	}

	/* following loop may be a bit non-obvious, and so deserves some
	 * explanation.
	 * Before entering the loop, bio->bi_next is NULL (as all callers
	 * ensure that) so we have a list with a single bio.
	 * We pretend that we have just taken it off a longer list, so
	 * we assign bio_list to a pointer to the bio_list_on_stack,
	 * thus initialising the bio_list of new bios to be
	 * added.  ->make_request() may indeed add some more bios
	 * through a recursive call to generic_make_request.  If it
	 * did, we find a non-NULL value in bio_list and re-enter the loop
	 * from the top.  In this case we really did just take the bio
	 * of the top of the list (no pretending) and so remove it from
	 * bio_list, and call into ->make_request() again.
	 */
	BUG_ON(bio->bi_next);
	bio_list_init(&bio_list_on_stack[0]);
	current->bio_list = bio_list_on_stack;
	do {
		struct request_queue *q = bdev_get_queue(bio->bi_bdev);

		if (likely(blk_queue_enter(q, false) == 0)) {
<<<<<<< HEAD
			struct bio_list hold;
			struct bio_list lower, same;

			/* Create a fresh bio_list for all subordinate requests */
			hold = bio_list_on_stack;
			bio_list_init(&bio_list_on_stack);
=======
			struct bio_list lower, same;

			/* Create a fresh bio_list for all subordinate requests */
			bio_list_on_stack[1] = bio_list_on_stack[0];
			bio_list_init(&bio_list_on_stack[0]);
>>>>>>> b35f34d1
			ret = q->make_request_fn(q, bio);

			blk_queue_exit(q);

			/* sort new bios into those for a lower level
			 * and those for the same level
			 */
			bio_list_init(&lower);
			bio_list_init(&same);
<<<<<<< HEAD
			while ((bio = bio_list_pop(&bio_list_on_stack)) != NULL)
=======
			while ((bio = bio_list_pop(&bio_list_on_stack[0])) != NULL)
>>>>>>> b35f34d1
				if (q == bdev_get_queue(bio->bi_bdev))
					bio_list_add(&same, bio);
				else
					bio_list_add(&lower, bio);
			/* now assemble so we handle the lowest level first */
<<<<<<< HEAD
			bio_list_merge(&bio_list_on_stack, &lower);
			bio_list_merge(&bio_list_on_stack, &same);
			bio_list_merge(&bio_list_on_stack, &hold);
		} else {
			bio_io_error(bio);
		}
		bio = bio_list_pop(current->bio_list);
=======
			bio_list_merge(&bio_list_on_stack[0], &lower);
			bio_list_merge(&bio_list_on_stack[0], &same);
			bio_list_merge(&bio_list_on_stack[0], &bio_list_on_stack[1]);
		} else {
			bio_io_error(bio);
		}
		bio = bio_list_pop(&bio_list_on_stack[0]);
>>>>>>> b35f34d1
	} while (bio);
	current->bio_list = NULL; /* deactivate */

out:
	return ret;
}
EXPORT_SYMBOL(generic_make_request);

/**
 * submit_bio - submit a bio to the block device layer for I/O
 * @bio: The &struct bio which describes the I/O
 *
 * submit_bio() is very similar in purpose to generic_make_request(), and
 * uses that function to do most of the work. Both are fairly rough
 * interfaces; @bio must be presetup and ready for I/O.
 *
 */
blk_qc_t submit_bio(struct bio *bio)
{
	/*
	 * If it's a regular read/write or a barrier with data attached,
	 * go through the normal accounting stuff before submission.
	 */
	if (bio_has_data(bio)) {
		unsigned int count;

		if (unlikely(bio_op(bio) == REQ_OP_WRITE_SAME))
			count = bdev_logical_block_size(bio->bi_bdev) >> 9;
		else
			count = bio_sectors(bio);

		if (op_is_write(bio_op(bio))) {
			count_vm_events(PGPGOUT, count);
		} else {
			task_io_account_read(bio->bi_iter.bi_size);
			count_vm_events(PGPGIN, count);
		}

		if (unlikely(block_dump)) {
			char b[BDEVNAME_SIZE];
			printk(KERN_DEBUG "%s(%d): %s block %Lu on %s (%u sectors)\n",
			current->comm, task_pid_nr(current),
				op_is_write(bio_op(bio)) ? "WRITE" : "READ",
				(unsigned long long)bio->bi_iter.bi_sector,
				bdevname(bio->bi_bdev, b),
				count);
		}
	}

	return generic_make_request(bio);
}
EXPORT_SYMBOL(submit_bio);

/**
 * blk_cloned_rq_check_limits - Helper function to check a cloned request
 *                              for new the queue limits
 * @q:  the queue
 * @rq: the request being checked
 *
 * Description:
 *    @rq may have been made based on weaker limitations of upper-level queues
 *    in request stacking drivers, and it may violate the limitation of @q.
 *    Since the block layer and the underlying device driver trust @rq
 *    after it is inserted to @q, it should be checked against @q before
 *    the insertion using this generic function.
 *
 *    Request stacking drivers like request-based dm may change the queue
 *    limits when retrying requests on other queues. Those requests need
 *    to be checked against the new queue limits again during dispatch.
 */
static int blk_cloned_rq_check_limits(struct request_queue *q,
				      struct request *rq)
{
	if (blk_rq_sectors(rq) > blk_queue_get_max_sectors(q, req_op(rq))) {
		printk(KERN_ERR "%s: over max size limit.\n", __func__);
		return -EIO;
	}

	/*
	 * queue's settings related to segment counting like q->bounce_pfn
	 * may differ from that of other stacking queues.
	 * Recalculate it to check the request correctly on this queue's
	 * limitation.
	 */
	blk_recalc_rq_segments(rq);
	if (rq->nr_phys_segments > queue_max_segments(q)) {
		printk(KERN_ERR "%s: over max segments limit.\n", __func__);
		return -EIO;
	}

	return 0;
}

/**
 * blk_insert_cloned_request - Helper for stacking drivers to submit a request
 * @q:  the queue to submit the request
 * @rq: the request being queued
 */
int blk_insert_cloned_request(struct request_queue *q, struct request *rq)
{
	unsigned long flags;
	int where = ELEVATOR_INSERT_BACK;

	if (blk_cloned_rq_check_limits(q, rq))
		return -EIO;

	if (rq->rq_disk &&
	    should_fail_request(&rq->rq_disk->part0, blk_rq_bytes(rq)))
		return -EIO;

	if (q->mq_ops) {
		if (blk_queue_io_stat(q))
			blk_account_io_start(rq, true);
		blk_mq_sched_insert_request(rq, false, true, false, false);
		return 0;
	}

	spin_lock_irqsave(q->queue_lock, flags);
	if (unlikely(blk_queue_dying(q))) {
		spin_unlock_irqrestore(q->queue_lock, flags);
		return -ENODEV;
	}

	/*
	 * Submitting request must be dequeued before calling this function
	 * because it will be linked to another request_queue
	 */
	BUG_ON(blk_queued_rq(rq));

	if (op_is_flush(rq->cmd_flags))
		where = ELEVATOR_INSERT_FLUSH;

	add_acct_request(q, rq, where);
	if (where == ELEVATOR_INSERT_FLUSH)
		__blk_run_queue(q);
	spin_unlock_irqrestore(q->queue_lock, flags);

	return 0;
}
EXPORT_SYMBOL_GPL(blk_insert_cloned_request);

/**
 * blk_rq_err_bytes - determine number of bytes till the next failure boundary
 * @rq: request to examine
 *
 * Description:
 *     A request could be merge of IOs which require different failure
 *     handling.  This function determines the number of bytes which
 *     can be failed from the beginning of the request without
 *     crossing into area which need to be retried further.
 *
 * Return:
 *     The number of bytes to fail.
 *
 * Context:
 *     queue_lock must be held.
 */
unsigned int blk_rq_err_bytes(const struct request *rq)
{
	unsigned int ff = rq->cmd_flags & REQ_FAILFAST_MASK;
	unsigned int bytes = 0;
	struct bio *bio;

	if (!(rq->rq_flags & RQF_MIXED_MERGE))
		return blk_rq_bytes(rq);

	/*
	 * Currently the only 'mixing' which can happen is between
	 * different fastfail types.  We can safely fail portions
	 * which have all the failfast bits that the first one has -
	 * the ones which are at least as eager to fail as the first
	 * one.
	 */
	for (bio = rq->bio; bio; bio = bio->bi_next) {
		if ((bio->bi_opf & ff) != ff)
			break;
		bytes += bio->bi_iter.bi_size;
	}

	/* this could lead to infinite loop */
	BUG_ON(blk_rq_bytes(rq) && !bytes);
	return bytes;
}
EXPORT_SYMBOL_GPL(blk_rq_err_bytes);

void blk_account_io_completion(struct request *req, unsigned int bytes)
{
	if (blk_do_io_stat(req)) {
		const int rw = rq_data_dir(req);
		struct hd_struct *part;
		int cpu;

		cpu = part_stat_lock();
		part = req->part;
		part_stat_add(cpu, part, sectors[rw], bytes >> 9);
		part_stat_unlock();
	}
}

void blk_account_io_done(struct request *req)
{
	/*
	 * Account IO completion.  flush_rq isn't accounted as a
	 * normal IO on queueing nor completion.  Accounting the
	 * containing request is enough.
	 */
	if (blk_do_io_stat(req) && !(req->rq_flags & RQF_FLUSH_SEQ)) {
		unsigned long duration = jiffies - req->start_time;
		const int rw = rq_data_dir(req);
		struct hd_struct *part;
		int cpu;

		cpu = part_stat_lock();
		part = req->part;

		part_stat_inc(cpu, part, ios[rw]);
		part_stat_add(cpu, part, ticks[rw], duration);
		part_round_stats(cpu, part);
		part_dec_in_flight(part, rw);

		hd_struct_put(part);
		part_stat_unlock();
	}
}

#ifdef CONFIG_PM
/*
 * Don't process normal requests when queue is suspended
 * or in the process of suspending/resuming
 */
static struct request *blk_pm_peek_request(struct request_queue *q,
					   struct request *rq)
{
	if (q->dev && (q->rpm_status == RPM_SUSPENDED ||
	    (q->rpm_status != RPM_ACTIVE && !(rq->rq_flags & RQF_PM))))
		return NULL;
	else
		return rq;
}
#else
static inline struct request *blk_pm_peek_request(struct request_queue *q,
						  struct request *rq)
{
	return rq;
}
#endif

void blk_account_io_start(struct request *rq, bool new_io)
{
	struct hd_struct *part;
	int rw = rq_data_dir(rq);
	int cpu;

	if (!blk_do_io_stat(rq))
		return;

	cpu = part_stat_lock();

	if (!new_io) {
		part = rq->part;
		part_stat_inc(cpu, part, merges[rw]);
	} else {
		part = disk_map_sector_rcu(rq->rq_disk, blk_rq_pos(rq));
		if (!hd_struct_try_get(part)) {
			/*
			 * The partition is already being removed,
			 * the request will be accounted on the disk only
			 *
			 * We take a reference on disk->part0 although that
			 * partition will never be deleted, so we can treat
			 * it as any other partition.
			 */
			part = &rq->rq_disk->part0;
			hd_struct_get(part);
		}
		part_round_stats(cpu, part);
		part_inc_in_flight(part, rw);
		rq->part = part;
	}

	part_stat_unlock();
}

/**
 * blk_peek_request - peek at the top of a request queue
 * @q: request queue to peek at
 *
 * Description:
 *     Return the request at the top of @q.  The returned request
 *     should be started using blk_start_request() before LLD starts
 *     processing it.
 *
 * Return:
 *     Pointer to the request at the top of @q if available.  Null
 *     otherwise.
 *
 * Context:
 *     queue_lock must be held.
 */
struct request *blk_peek_request(struct request_queue *q)
{
	struct request *rq;
	int ret;

	while ((rq = __elv_next_request(q)) != NULL) {

		rq = blk_pm_peek_request(q, rq);
		if (!rq)
			break;

		if (!(rq->rq_flags & RQF_STARTED)) {
			/*
			 * This is the first time the device driver
			 * sees this request (possibly after
			 * requeueing).  Notify IO scheduler.
			 */
			if (rq->rq_flags & RQF_SORTED)
				elv_activate_rq(q, rq);

			/*
			 * just mark as started even if we don't start
			 * it, a request that has been delayed should
			 * not be passed by new incoming requests
			 */
			rq->rq_flags |= RQF_STARTED;
			trace_block_rq_issue(q, rq);
		}

		if (!q->boundary_rq || q->boundary_rq == rq) {
			q->end_sector = rq_end_sector(rq);
			q->boundary_rq = NULL;
		}

		if (rq->rq_flags & RQF_DONTPREP)
			break;

		if (q->dma_drain_size && blk_rq_bytes(rq)) {
			/*
			 * make sure space for the drain appears we
			 * know we can do this because max_hw_segments
			 * has been adjusted to be one fewer than the
			 * device can handle
			 */
			rq->nr_phys_segments++;
		}

		if (!q->prep_rq_fn)
			break;

		ret = q->prep_rq_fn(q, rq);
		if (ret == BLKPREP_OK) {
			break;
		} else if (ret == BLKPREP_DEFER) {
			/*
			 * the request may have been (partially) prepped.
			 * we need to keep this request in the front to
			 * avoid resource deadlock.  RQF_STARTED will
			 * prevent other fs requests from passing this one.
			 */
			if (q->dma_drain_size && blk_rq_bytes(rq) &&
			    !(rq->rq_flags & RQF_DONTPREP)) {
				/*
				 * remove the space for the drain we added
				 * so that we don't add it again
				 */
				--rq->nr_phys_segments;
			}

			rq = NULL;
			break;
		} else if (ret == BLKPREP_KILL || ret == BLKPREP_INVALID) {
			int err = (ret == BLKPREP_INVALID) ? -EREMOTEIO : -EIO;

			rq->rq_flags |= RQF_QUIET;
			/*
			 * Mark this request as started so we don't trigger
			 * any debug logic in the end I/O path.
			 */
			blk_start_request(rq);
			__blk_end_request_all(rq, err);
		} else {
			printk(KERN_ERR "%s: bad return=%d\n", __func__, ret);
			break;
		}
	}

	return rq;
}
EXPORT_SYMBOL(blk_peek_request);

void blk_dequeue_request(struct request *rq)
{
	struct request_queue *q = rq->q;

	BUG_ON(list_empty(&rq->queuelist));
	BUG_ON(ELV_ON_HASH(rq));

	list_del_init(&rq->queuelist);

	/*
	 * the time frame between a request being removed from the lists
	 * and to it is freed is accounted as io that is in progress at
	 * the driver side.
	 */
	if (blk_account_rq(rq)) {
		q->in_flight[rq_is_sync(rq)]++;
		set_io_start_time_ns(rq);
	}
}

/**
 * blk_start_request - start request processing on the driver
 * @req: request to dequeue
 *
 * Description:
 *     Dequeue @req and start timeout timer on it.  This hands off the
 *     request to the driver.
 *
 *     Block internal functions which don't want to start timer should
 *     call blk_dequeue_request().
 *
 * Context:
 *     queue_lock must be held.
 */
void blk_start_request(struct request *req)
{
	blk_dequeue_request(req);

	if (test_bit(QUEUE_FLAG_STATS, &req->q->queue_flags)) {
		blk_stat_set_issue_time(&req->issue_stat);
		req->rq_flags |= RQF_STATS;
		wbt_issue(req->q->rq_wb, &req->issue_stat);
	}

	BUG_ON(test_bit(REQ_ATOM_COMPLETE, &req->atomic_flags));
	blk_add_timer(req);
}
EXPORT_SYMBOL(blk_start_request);

/**
 * blk_fetch_request - fetch a request from a request queue
 * @q: request queue to fetch a request from
 *
 * Description:
 *     Return the request at the top of @q.  The request is started on
 *     return and LLD can start processing it immediately.
 *
 * Return:
 *     Pointer to the request at the top of @q if available.  Null
 *     otherwise.
 *
 * Context:
 *     queue_lock must be held.
 */
struct request *blk_fetch_request(struct request_queue *q)
{
	struct request *rq;

	rq = blk_peek_request(q);
	if (rq)
		blk_start_request(rq);
	return rq;
}
EXPORT_SYMBOL(blk_fetch_request);

/**
 * blk_update_request - Special helper function for request stacking drivers
 * @req:      the request being processed
 * @error:    %0 for success, < %0 for error
 * @nr_bytes: number of bytes to complete @req
 *
 * Description:
 *     Ends I/O on a number of bytes attached to @req, but doesn't complete
 *     the request structure even if @req doesn't have leftover.
 *     If @req has leftover, sets it up for the next range of segments.
 *
 *     This special helper function is only for request stacking drivers
 *     (e.g. request-based dm) so that they can handle partial completion.
 *     Actual device drivers should use blk_end_request instead.
 *
 *     Passing the result of blk_rq_bytes() as @nr_bytes guarantees
 *     %false return from this function.
 *
 * Return:
 *     %false - this request doesn't have any more data
 *     %true  - this request has more data
 **/
bool blk_update_request(struct request *req, int error, unsigned int nr_bytes)
{
	int total_bytes;

	trace_block_rq_complete(req->q, req, nr_bytes);

	if (!req->bio)
		return false;

	/*
	 * For fs requests, rq is just carrier of independent bio's
	 * and each partial completion should be handled separately.
	 * Reset per-request error on each partial completion.
	 *
	 * TODO: tj: This is too subtle.  It would be better to let
	 * low level drivers do what they see fit.
	 */
	if (!blk_rq_is_passthrough(req))
		req->errors = 0;

	if (error && !blk_rq_is_passthrough(req) &&
	    !(req->rq_flags & RQF_QUIET)) {
		char *error_type;

		switch (error) {
		case -ENOLINK:
			error_type = "recoverable transport";
			break;
		case -EREMOTEIO:
			error_type = "critical target";
			break;
		case -EBADE:
			error_type = "critical nexus";
			break;
		case -ETIMEDOUT:
			error_type = "timeout";
			break;
		case -ENOSPC:
			error_type = "critical space allocation";
			break;
		case -ENODATA:
			error_type = "critical medium";
			break;
		case -EIO:
		default:
			error_type = "I/O";
			break;
		}
		printk_ratelimited(KERN_ERR "%s: %s error, dev %s, sector %llu\n",
				   __func__, error_type, req->rq_disk ?
				   req->rq_disk->disk_name : "?",
				   (unsigned long long)blk_rq_pos(req));

	}

	blk_account_io_completion(req, nr_bytes);

	total_bytes = 0;
	while (req->bio) {
		struct bio *bio = req->bio;
		unsigned bio_bytes = min(bio->bi_iter.bi_size, nr_bytes);

		if (bio_bytes == bio->bi_iter.bi_size)
			req->bio = bio->bi_next;

		req_bio_endio(req, bio, bio_bytes, error);

		total_bytes += bio_bytes;
		nr_bytes -= bio_bytes;

		if (!nr_bytes)
			break;
	}

	/*
	 * completely done
	 */
	if (!req->bio) {
		/*
		 * Reset counters so that the request stacking driver
		 * can find how many bytes remain in the request
		 * later.
		 */
		req->__data_len = 0;
		return false;
	}

	WARN_ON_ONCE(req->rq_flags & RQF_SPECIAL_PAYLOAD);

	req->__data_len -= total_bytes;

	/* update sector only for requests with clear definition of sector */
	if (!blk_rq_is_passthrough(req))
		req->__sector += total_bytes >> 9;

	/* mixed attributes always follow the first bio */
	if (req->rq_flags & RQF_MIXED_MERGE) {
		req->cmd_flags &= ~REQ_FAILFAST_MASK;
		req->cmd_flags |= req->bio->bi_opf & REQ_FAILFAST_MASK;
	}

	/*
	 * If total number of sectors is less than the first segment
	 * size, something has gone terribly wrong.
	 */
	if (blk_rq_bytes(req) < blk_rq_cur_bytes(req)) {
		blk_dump_rq_flags(req, "request botched");
		req->__data_len = blk_rq_cur_bytes(req);
	}

	/* recalculate the number of segments */
	blk_recalc_rq_segments(req);

	return true;
}
EXPORT_SYMBOL_GPL(blk_update_request);

static bool blk_update_bidi_request(struct request *rq, int error,
				    unsigned int nr_bytes,
				    unsigned int bidi_bytes)
{
	if (blk_update_request(rq, error, nr_bytes))
		return true;

	/* Bidi request must be completed as a whole */
	if (unlikely(blk_bidi_rq(rq)) &&
	    blk_update_request(rq->next_rq, error, bidi_bytes))
		return true;

	if (blk_queue_add_random(rq->q))
		add_disk_randomness(rq->rq_disk);

	return false;
}

/**
 * blk_unprep_request - unprepare a request
 * @req:	the request
 *
 * This function makes a request ready for complete resubmission (or
 * completion).  It happens only after all error handling is complete,
 * so represents the appropriate moment to deallocate any resources
 * that were allocated to the request in the prep_rq_fn.  The queue
 * lock is held when calling this.
 */
void blk_unprep_request(struct request *req)
{
	struct request_queue *q = req->q;

	req->rq_flags &= ~RQF_DONTPREP;
	if (q->unprep_rq_fn)
		q->unprep_rq_fn(q, req);
}
EXPORT_SYMBOL_GPL(blk_unprep_request);

/*
 * queue lock must be held
 */
void blk_finish_request(struct request *req, int error)
{
	struct request_queue *q = req->q;

	if (req->rq_flags & RQF_STATS)
		blk_stat_add(&q->rq_stats[rq_data_dir(req)], req);

	if (req->rq_flags & RQF_QUEUED)
		blk_queue_end_tag(q, req);

	BUG_ON(blk_queued_rq(req));

	if (unlikely(laptop_mode) && !blk_rq_is_passthrough(req))
		laptop_io_completion(req->q->backing_dev_info);

	blk_delete_timer(req);

	if (req->rq_flags & RQF_DONTPREP)
		blk_unprep_request(req);

	blk_account_io_done(req);

	if (req->end_io) {
		wbt_done(req->q->rq_wb, &req->issue_stat);
		req->end_io(req, error);
	} else {
		if (blk_bidi_rq(req))
			__blk_put_request(req->next_rq->q, req->next_rq);

		__blk_put_request(q, req);
	}
}
EXPORT_SYMBOL(blk_finish_request);

/**
 * blk_end_bidi_request - Complete a bidi request
 * @rq:         the request to complete
 * @error:      %0 for success, < %0 for error
 * @nr_bytes:   number of bytes to complete @rq
 * @bidi_bytes: number of bytes to complete @rq->next_rq
 *
 * Description:
 *     Ends I/O on a number of bytes attached to @rq and @rq->next_rq.
 *     Drivers that supports bidi can safely call this member for any
 *     type of request, bidi or uni.  In the later case @bidi_bytes is
 *     just ignored.
 *
 * Return:
 *     %false - we are done with this request
 *     %true  - still buffers pending for this request
 **/
static bool blk_end_bidi_request(struct request *rq, int error,
				 unsigned int nr_bytes, unsigned int bidi_bytes)
{
	struct request_queue *q = rq->q;
	unsigned long flags;

	if (blk_update_bidi_request(rq, error, nr_bytes, bidi_bytes))
		return true;

	spin_lock_irqsave(q->queue_lock, flags);
	blk_finish_request(rq, error);
	spin_unlock_irqrestore(q->queue_lock, flags);

	return false;
}

/**
 * __blk_end_bidi_request - Complete a bidi request with queue lock held
 * @rq:         the request to complete
 * @error:      %0 for success, < %0 for error
 * @nr_bytes:   number of bytes to complete @rq
 * @bidi_bytes: number of bytes to complete @rq->next_rq
 *
 * Description:
 *     Identical to blk_end_bidi_request() except that queue lock is
 *     assumed to be locked on entry and remains so on return.
 *
 * Return:
 *     %false - we are done with this request
 *     %true  - still buffers pending for this request
 **/
bool __blk_end_bidi_request(struct request *rq, int error,
				   unsigned int nr_bytes, unsigned int bidi_bytes)
{
	if (blk_update_bidi_request(rq, error, nr_bytes, bidi_bytes))
		return true;

	blk_finish_request(rq, error);

	return false;
}

/**
 * blk_end_request - Helper function for drivers to complete the request.
 * @rq:       the request being processed
 * @error:    %0 for success, < %0 for error
 * @nr_bytes: number of bytes to complete
 *
 * Description:
 *     Ends I/O on a number of bytes attached to @rq.
 *     If @rq has leftover, sets it up for the next range of segments.
 *
 * Return:
 *     %false - we are done with this request
 *     %true  - still buffers pending for this request
 **/
bool blk_end_request(struct request *rq, int error, unsigned int nr_bytes)
{
	return blk_end_bidi_request(rq, error, nr_bytes, 0);
}
EXPORT_SYMBOL(blk_end_request);

/**
 * blk_end_request_all - Helper function for drives to finish the request.
 * @rq: the request to finish
 * @error: %0 for success, < %0 for error
 *
 * Description:
 *     Completely finish @rq.
 */
void blk_end_request_all(struct request *rq, int error)
{
	bool pending;
	unsigned int bidi_bytes = 0;

	if (unlikely(blk_bidi_rq(rq)))
		bidi_bytes = blk_rq_bytes(rq->next_rq);

	pending = blk_end_bidi_request(rq, error, blk_rq_bytes(rq), bidi_bytes);
	BUG_ON(pending);
}
EXPORT_SYMBOL(blk_end_request_all);

/**
 * blk_end_request_cur - Helper function to finish the current request chunk.
 * @rq: the request to finish the current chunk for
 * @error: %0 for success, < %0 for error
 *
 * Description:
 *     Complete the current consecutively mapped chunk from @rq.
 *
 * Return:
 *     %false - we are done with this request
 *     %true  - still buffers pending for this request
 */
bool blk_end_request_cur(struct request *rq, int error)
{
	return blk_end_request(rq, error, blk_rq_cur_bytes(rq));
}
EXPORT_SYMBOL(blk_end_request_cur);

/**
 * blk_end_request_err - Finish a request till the next failure boundary.
 * @rq: the request to finish till the next failure boundary for
 * @error: must be negative errno
 *
 * Description:
 *     Complete @rq till the next failure boundary.
 *
 * Return:
 *     %false - we are done with this request
 *     %true  - still buffers pending for this request
 */
bool blk_end_request_err(struct request *rq, int error)
{
	WARN_ON(error >= 0);
	return blk_end_request(rq, error, blk_rq_err_bytes(rq));
}
EXPORT_SYMBOL_GPL(blk_end_request_err);

/**
 * __blk_end_request - Helper function for drivers to complete the request.
 * @rq:       the request being processed
 * @error:    %0 for success, < %0 for error
 * @nr_bytes: number of bytes to complete
 *
 * Description:
 *     Must be called with queue lock held unlike blk_end_request().
 *
 * Return:
 *     %false - we are done with this request
 *     %true  - still buffers pending for this request
 **/
bool __blk_end_request(struct request *rq, int error, unsigned int nr_bytes)
{
	return __blk_end_bidi_request(rq, error, nr_bytes, 0);
}
EXPORT_SYMBOL(__blk_end_request);

/**
 * __blk_end_request_all - Helper function for drives to finish the request.
 * @rq: the request to finish
 * @error: %0 for success, < %0 for error
 *
 * Description:
 *     Completely finish @rq.  Must be called with queue lock held.
 */
void __blk_end_request_all(struct request *rq, int error)
{
	bool pending;
	unsigned int bidi_bytes = 0;

	if (unlikely(blk_bidi_rq(rq)))
		bidi_bytes = blk_rq_bytes(rq->next_rq);

	pending = __blk_end_bidi_request(rq, error, blk_rq_bytes(rq), bidi_bytes);
	BUG_ON(pending);
}
EXPORT_SYMBOL(__blk_end_request_all);

/**
 * __blk_end_request_cur - Helper function to finish the current request chunk.
 * @rq: the request to finish the current chunk for
 * @error: %0 for success, < %0 for error
 *
 * Description:
 *     Complete the current consecutively mapped chunk from @rq.  Must
 *     be called with queue lock held.
 *
 * Return:
 *     %false - we are done with this request
 *     %true  - still buffers pending for this request
 */
bool __blk_end_request_cur(struct request *rq, int error)
{
	return __blk_end_request(rq, error, blk_rq_cur_bytes(rq));
}
EXPORT_SYMBOL(__blk_end_request_cur);

/**
 * __blk_end_request_err - Finish a request till the next failure boundary.
 * @rq: the request to finish till the next failure boundary for
 * @error: must be negative errno
 *
 * Description:
 *     Complete @rq till the next failure boundary.  Must be called
 *     with queue lock held.
 *
 * Return:
 *     %false - we are done with this request
 *     %true  - still buffers pending for this request
 */
bool __blk_end_request_err(struct request *rq, int error)
{
	WARN_ON(error >= 0);
	return __blk_end_request(rq, error, blk_rq_err_bytes(rq));
}
EXPORT_SYMBOL_GPL(__blk_end_request_err);

void blk_rq_bio_prep(struct request_queue *q, struct request *rq,
		     struct bio *bio)
{
	if (bio_has_data(bio))
		rq->nr_phys_segments = bio_phys_segments(q, bio);

	rq->__data_len = bio->bi_iter.bi_size;
	rq->bio = rq->biotail = bio;

	if (bio->bi_bdev)
		rq->rq_disk = bio->bi_bdev->bd_disk;
}

#if ARCH_IMPLEMENTS_FLUSH_DCACHE_PAGE
/**
 * rq_flush_dcache_pages - Helper function to flush all pages in a request
 * @rq: the request to be flushed
 *
 * Description:
 *     Flush all pages in @rq.
 */
void rq_flush_dcache_pages(struct request *rq)
{
	struct req_iterator iter;
	struct bio_vec bvec;

	rq_for_each_segment(bvec, rq, iter)
		flush_dcache_page(bvec.bv_page);
}
EXPORT_SYMBOL_GPL(rq_flush_dcache_pages);
#endif

/**
 * blk_lld_busy - Check if underlying low-level drivers of a device are busy
 * @q : the queue of the device being checked
 *
 * Description:
 *    Check if underlying low-level drivers of a device are busy.
 *    If the drivers want to export their busy state, they must set own
 *    exporting function using blk_queue_lld_busy() first.
 *
 *    Basically, this function is used only by request stacking drivers
 *    to stop dispatching requests to underlying devices when underlying
 *    devices are busy.  This behavior helps more I/O merging on the queue
 *    of the request stacking driver and prevents I/O throughput regression
 *    on burst I/O load.
 *
 * Return:
 *    0 - Not busy (The request stacking driver should dispatch request)
 *    1 - Busy (The request stacking driver should stop dispatching request)
 */
int blk_lld_busy(struct request_queue *q)
{
	if (q->lld_busy_fn)
		return q->lld_busy_fn(q);

	return 0;
}
EXPORT_SYMBOL_GPL(blk_lld_busy);

/**
 * blk_rq_unprep_clone - Helper function to free all bios in a cloned request
 * @rq: the clone request to be cleaned up
 *
 * Description:
 *     Free all bios in @rq for a cloned request.
 */
void blk_rq_unprep_clone(struct request *rq)
{
	struct bio *bio;

	while ((bio = rq->bio) != NULL) {
		rq->bio = bio->bi_next;

		bio_put(bio);
	}
}
EXPORT_SYMBOL_GPL(blk_rq_unprep_clone);

/*
 * Copy attributes of the original request to the clone request.
 * The actual data parts (e.g. ->cmd, ->sense) are not copied.
 */
static void __blk_rq_prep_clone(struct request *dst, struct request *src)
{
	dst->cpu = src->cpu;
	dst->__sector = blk_rq_pos(src);
	dst->__data_len = blk_rq_bytes(src);
	dst->nr_phys_segments = src->nr_phys_segments;
	dst->ioprio = src->ioprio;
	dst->extra_len = src->extra_len;
}

/**
 * blk_rq_prep_clone - Helper function to setup clone request
 * @rq: the request to be setup
 * @rq_src: original request to be cloned
 * @bs: bio_set that bios for clone are allocated from
 * @gfp_mask: memory allocation mask for bio
 * @bio_ctr: setup function to be called for each clone bio.
 *           Returns %0 for success, non %0 for failure.
 * @data: private data to be passed to @bio_ctr
 *
 * Description:
 *     Clones bios in @rq_src to @rq, and copies attributes of @rq_src to @rq.
 *     The actual data parts of @rq_src (e.g. ->cmd, ->sense)
 *     are not copied, and copying such parts is the caller's responsibility.
 *     Also, pages which the original bios are pointing to are not copied
 *     and the cloned bios just point same pages.
 *     So cloned bios must be completed before original bios, which means
 *     the caller must complete @rq before @rq_src.
 */
int blk_rq_prep_clone(struct request *rq, struct request *rq_src,
		      struct bio_set *bs, gfp_t gfp_mask,
		      int (*bio_ctr)(struct bio *, struct bio *, void *),
		      void *data)
{
	struct bio *bio, *bio_src;

	if (!bs)
		bs = fs_bio_set;

	__rq_for_each_bio(bio_src, rq_src) {
		bio = bio_clone_fast(bio_src, gfp_mask, bs);
		if (!bio)
			goto free_and_out;

		if (bio_ctr && bio_ctr(bio, bio_src, data))
			goto free_and_out;

		if (rq->bio) {
			rq->biotail->bi_next = bio;
			rq->biotail = bio;
		} else
			rq->bio = rq->biotail = bio;
	}

	__blk_rq_prep_clone(rq, rq_src);

	return 0;

free_and_out:
	if (bio)
		bio_put(bio);
	blk_rq_unprep_clone(rq);

	return -ENOMEM;
}
EXPORT_SYMBOL_GPL(blk_rq_prep_clone);

int kblockd_schedule_work(struct work_struct *work)
{
	return queue_work(kblockd_workqueue, work);
}
EXPORT_SYMBOL(kblockd_schedule_work);

int kblockd_schedule_work_on(int cpu, struct work_struct *work)
{
	return queue_work_on(cpu, kblockd_workqueue, work);
}
EXPORT_SYMBOL(kblockd_schedule_work_on);

int kblockd_schedule_delayed_work(struct delayed_work *dwork,
				  unsigned long delay)
{
	return queue_delayed_work(kblockd_workqueue, dwork, delay);
}
EXPORT_SYMBOL(kblockd_schedule_delayed_work);

int kblockd_schedule_delayed_work_on(int cpu, struct delayed_work *dwork,
				     unsigned long delay)
{
	return queue_delayed_work_on(cpu, kblockd_workqueue, dwork, delay);
}
EXPORT_SYMBOL(kblockd_schedule_delayed_work_on);

/**
 * blk_start_plug - initialize blk_plug and track it inside the task_struct
 * @plug:	The &struct blk_plug that needs to be initialized
 *
 * Description:
 *   Tracking blk_plug inside the task_struct will help with auto-flushing the
 *   pending I/O should the task end up blocking between blk_start_plug() and
 *   blk_finish_plug(). This is important from a performance perspective, but
 *   also ensures that we don't deadlock. For instance, if the task is blocking
 *   for a memory allocation, memory reclaim could end up wanting to free a
 *   page belonging to that request that is currently residing in our private
 *   plug. By flushing the pending I/O when the process goes to sleep, we avoid
 *   this kind of deadlock.
 */
void blk_start_plug(struct blk_plug *plug)
{
	struct task_struct *tsk = current;

	/*
	 * If this is a nested plug, don't actually assign it.
	 */
	if (tsk->plug)
		return;

	INIT_LIST_HEAD(&plug->list);
	INIT_LIST_HEAD(&plug->mq_list);
	INIT_LIST_HEAD(&plug->cb_list);
	/*
	 * Store ordering should not be needed here, since a potential
	 * preempt will imply a full memory barrier
	 */
	tsk->plug = plug;
}
EXPORT_SYMBOL(blk_start_plug);

static int plug_rq_cmp(void *priv, struct list_head *a, struct list_head *b)
{
	struct request *rqa = container_of(a, struct request, queuelist);
	struct request *rqb = container_of(b, struct request, queuelist);

	return !(rqa->q < rqb->q ||
		(rqa->q == rqb->q && blk_rq_pos(rqa) < blk_rq_pos(rqb)));
}

/*
 * If 'from_schedule' is true, then postpone the dispatch of requests
 * until a safe kblockd context. We due this to avoid accidental big
 * additional stack usage in driver dispatch, in places where the originally
 * plugger did not intend it.
 */
static void queue_unplugged(struct request_queue *q, unsigned int depth,
			    bool from_schedule)
	__releases(q->queue_lock)
{
	trace_block_unplug(q, depth, !from_schedule);

	if (from_schedule)
		blk_run_queue_async(q);
	else
		__blk_run_queue(q);
	spin_unlock(q->queue_lock);
}

static void flush_plug_callbacks(struct blk_plug *plug, bool from_schedule)
{
	LIST_HEAD(callbacks);

	while (!list_empty(&plug->cb_list)) {
		list_splice_init(&plug->cb_list, &callbacks);

		while (!list_empty(&callbacks)) {
			struct blk_plug_cb *cb = list_first_entry(&callbacks,
							  struct blk_plug_cb,
							  list);
			list_del(&cb->list);
			cb->callback(cb, from_schedule);
		}
	}
}

struct blk_plug_cb *blk_check_plugged(blk_plug_cb_fn unplug, void *data,
				      int size)
{
	struct blk_plug *plug = current->plug;
	struct blk_plug_cb *cb;

	if (!plug)
		return NULL;

	list_for_each_entry(cb, &plug->cb_list, list)
		if (cb->callback == unplug && cb->data == data)
			return cb;

	/* Not currently on the callback list */
	BUG_ON(size < sizeof(*cb));
	cb = kzalloc(size, GFP_ATOMIC);
	if (cb) {
		cb->data = data;
		cb->callback = unplug;
		list_add(&cb->list, &plug->cb_list);
	}
	return cb;
}
EXPORT_SYMBOL(blk_check_plugged);

void blk_flush_plug_list(struct blk_plug *plug, bool from_schedule)
{
	struct request_queue *q;
	unsigned long flags;
	struct request *rq;
	LIST_HEAD(list);
	unsigned int depth;

	flush_plug_callbacks(plug, from_schedule);

	if (!list_empty(&plug->mq_list))
		blk_mq_flush_plug_list(plug, from_schedule);

	if (list_empty(&plug->list))
		return;

	list_splice_init(&plug->list, &list);

	list_sort(NULL, &list, plug_rq_cmp);

	q = NULL;
	depth = 0;

	/*
	 * Save and disable interrupts here, to avoid doing it for every
	 * queue lock we have to take.
	 */
	local_irq_save(flags);
	while (!list_empty(&list)) {
		rq = list_entry_rq(list.next);
		list_del_init(&rq->queuelist);
		BUG_ON(!rq->q);
		if (rq->q != q) {
			/*
			 * This drops the queue lock
			 */
			if (q)
				queue_unplugged(q, depth, from_schedule);
			q = rq->q;
			depth = 0;
			spin_lock(q->queue_lock);
		}

		/*
		 * Short-circuit if @q is dead
		 */
		if (unlikely(blk_queue_dying(q))) {
			__blk_end_request_all(rq, -ENODEV);
			continue;
		}

		/*
		 * rq is already accounted, so use raw insert
		 */
		if (op_is_flush(rq->cmd_flags))
			__elv_add_request(q, rq, ELEVATOR_INSERT_FLUSH);
		else
			__elv_add_request(q, rq, ELEVATOR_INSERT_SORT_MERGE);

		depth++;
	}

	/*
	 * This drops the queue lock
	 */
	if (q)
		queue_unplugged(q, depth, from_schedule);

	local_irq_restore(flags);
}

void blk_finish_plug(struct blk_plug *plug)
{
	if (plug != current->plug)
		return;
	blk_flush_plug_list(plug, false);

	current->plug = NULL;
}
EXPORT_SYMBOL(blk_finish_plug);

#ifdef CONFIG_PM
/**
 * blk_pm_runtime_init - Block layer runtime PM initialization routine
 * @q: the queue of the device
 * @dev: the device the queue belongs to
 *
 * Description:
 *    Initialize runtime-PM-related fields for @q and start auto suspend for
 *    @dev. Drivers that want to take advantage of request-based runtime PM
 *    should call this function after @dev has been initialized, and its
 *    request queue @q has been allocated, and runtime PM for it can not happen
 *    yet(either due to disabled/forbidden or its usage_count > 0). In most
 *    cases, driver should call this function before any I/O has taken place.
 *
 *    This function takes care of setting up using auto suspend for the device,
 *    the autosuspend delay is set to -1 to make runtime suspend impossible
 *    until an updated value is either set by user or by driver. Drivers do
 *    not need to touch other autosuspend settings.
 *
 *    The block layer runtime PM is request based, so only works for drivers
 *    that use request as their IO unit instead of those directly use bio's.
 */
void blk_pm_runtime_init(struct request_queue *q, struct device *dev)
{
	q->dev = dev;
	q->rpm_status = RPM_ACTIVE;
	pm_runtime_set_autosuspend_delay(q->dev, -1);
	pm_runtime_use_autosuspend(q->dev);
}
EXPORT_SYMBOL(blk_pm_runtime_init);

/**
 * blk_pre_runtime_suspend - Pre runtime suspend check
 * @q: the queue of the device
 *
 * Description:
 *    This function will check if runtime suspend is allowed for the device
 *    by examining if there are any requests pending in the queue. If there
 *    are requests pending, the device can not be runtime suspended; otherwise,
 *    the queue's status will be updated to SUSPENDING and the driver can
 *    proceed to suspend the device.
 *
 *    For the not allowed case, we mark last busy for the device so that
 *    runtime PM core will try to autosuspend it some time later.
 *
 *    This function should be called near the start of the device's
 *    runtime_suspend callback.
 *
 * Return:
 *    0		- OK to runtime suspend the device
 *    -EBUSY	- Device should not be runtime suspended
 */
int blk_pre_runtime_suspend(struct request_queue *q)
{
	int ret = 0;

	if (!q->dev)
		return ret;

	spin_lock_irq(q->queue_lock);
	if (q->nr_pending) {
		ret = -EBUSY;
		pm_runtime_mark_last_busy(q->dev);
	} else {
		q->rpm_status = RPM_SUSPENDING;
	}
	spin_unlock_irq(q->queue_lock);
	return ret;
}
EXPORT_SYMBOL(blk_pre_runtime_suspend);

/**
 * blk_post_runtime_suspend - Post runtime suspend processing
 * @q: the queue of the device
 * @err: return value of the device's runtime_suspend function
 *
 * Description:
 *    Update the queue's runtime status according to the return value of the
 *    device's runtime suspend function and mark last busy for the device so
 *    that PM core will try to auto suspend the device at a later time.
 *
 *    This function should be called near the end of the device's
 *    runtime_suspend callback.
 */
void blk_post_runtime_suspend(struct request_queue *q, int err)
{
	if (!q->dev)
		return;

	spin_lock_irq(q->queue_lock);
	if (!err) {
		q->rpm_status = RPM_SUSPENDED;
	} else {
		q->rpm_status = RPM_ACTIVE;
		pm_runtime_mark_last_busy(q->dev);
	}
	spin_unlock_irq(q->queue_lock);
}
EXPORT_SYMBOL(blk_post_runtime_suspend);

/**
 * blk_pre_runtime_resume - Pre runtime resume processing
 * @q: the queue of the device
 *
 * Description:
 *    Update the queue's runtime status to RESUMING in preparation for the
 *    runtime resume of the device.
 *
 *    This function should be called near the start of the device's
 *    runtime_resume callback.
 */
void blk_pre_runtime_resume(struct request_queue *q)
{
	if (!q->dev)
		return;

	spin_lock_irq(q->queue_lock);
	q->rpm_status = RPM_RESUMING;
	spin_unlock_irq(q->queue_lock);
}
EXPORT_SYMBOL(blk_pre_runtime_resume);

/**
 * blk_post_runtime_resume - Post runtime resume processing
 * @q: the queue of the device
 * @err: return value of the device's runtime_resume function
 *
 * Description:
 *    Update the queue's runtime status according to the return value of the
 *    device's runtime_resume function. If it is successfully resumed, process
 *    the requests that are queued into the device's queue when it is resuming
 *    and then mark last busy and initiate autosuspend for it.
 *
 *    This function should be called near the end of the device's
 *    runtime_resume callback.
 */
void blk_post_runtime_resume(struct request_queue *q, int err)
{
	if (!q->dev)
		return;

	spin_lock_irq(q->queue_lock);
	if (!err) {
		q->rpm_status = RPM_ACTIVE;
		__blk_run_queue(q);
		pm_runtime_mark_last_busy(q->dev);
		pm_request_autosuspend(q->dev);
	} else {
		q->rpm_status = RPM_SUSPENDED;
	}
	spin_unlock_irq(q->queue_lock);
}
EXPORT_SYMBOL(blk_post_runtime_resume);

/**
 * blk_set_runtime_active - Force runtime status of the queue to be active
 * @q: the queue of the device
 *
 * If the device is left runtime suspended during system suspend the resume
 * hook typically resumes the device and corrects runtime status
 * accordingly. However, that does not affect the queue runtime PM status
 * which is still "suspended". This prevents processing requests from the
 * queue.
 *
 * This function can be used in driver's resume hook to correct queue
 * runtime PM status and re-enable peeking requests from the queue. It
 * should be called before first request is added to the queue.
 */
void blk_set_runtime_active(struct request_queue *q)
{
	spin_lock_irq(q->queue_lock);
	q->rpm_status = RPM_ACTIVE;
	pm_runtime_mark_last_busy(q->dev);
	pm_request_autosuspend(q->dev);
	spin_unlock_irq(q->queue_lock);
}
EXPORT_SYMBOL(blk_set_runtime_active);
#endif

int __init blk_dev_init(void)
{
	BUILD_BUG_ON(REQ_OP_LAST >= (1 << REQ_OP_BITS));
	BUILD_BUG_ON(REQ_OP_BITS + REQ_FLAG_BITS > 8 *
			FIELD_SIZEOF(struct request, cmd_flags));
	BUILD_BUG_ON(REQ_OP_BITS + REQ_FLAG_BITS > 8 *
			FIELD_SIZEOF(struct bio, bi_opf));

	/* used for unplugging and affects IO latency/throughput - HIGHPRI */
	kblockd_workqueue = alloc_workqueue("kblockd",
					    WQ_MEM_RECLAIM | WQ_HIGHPRI, 0);
	if (!kblockd_workqueue)
		panic("Failed to create kblockd\n");

	request_cachep = kmem_cache_create("blkdev_requests",
			sizeof(struct request), 0, SLAB_PANIC, NULL);

	blk_requestq_cachep = kmem_cache_create("request_queue",
			sizeof(struct request_queue), 0, SLAB_PANIC, NULL);

#ifdef CONFIG_DEBUG_FS
	blk_debugfs_root = debugfs_create_dir("block", NULL);
#endif

	return 0;
}<|MERGE_RESOLUTION|>--- conflicted
+++ resolved
@@ -2022,20 +2022,11 @@
 		struct request_queue *q = bdev_get_queue(bio->bi_bdev);
 
 		if (likely(blk_queue_enter(q, false) == 0)) {
-<<<<<<< HEAD
-			struct bio_list hold;
-			struct bio_list lower, same;
-
-			/* Create a fresh bio_list for all subordinate requests */
-			hold = bio_list_on_stack;
-			bio_list_init(&bio_list_on_stack);
-=======
 			struct bio_list lower, same;
 
 			/* Create a fresh bio_list for all subordinate requests */
 			bio_list_on_stack[1] = bio_list_on_stack[0];
 			bio_list_init(&bio_list_on_stack[0]);
->>>>>>> b35f34d1
 			ret = q->make_request_fn(q, bio);
 
 			blk_queue_exit(q);
@@ -2045,25 +2036,12 @@
 			 */
 			bio_list_init(&lower);
 			bio_list_init(&same);
-<<<<<<< HEAD
-			while ((bio = bio_list_pop(&bio_list_on_stack)) != NULL)
-=======
 			while ((bio = bio_list_pop(&bio_list_on_stack[0])) != NULL)
->>>>>>> b35f34d1
 				if (q == bdev_get_queue(bio->bi_bdev))
 					bio_list_add(&same, bio);
 				else
 					bio_list_add(&lower, bio);
 			/* now assemble so we handle the lowest level first */
-<<<<<<< HEAD
-			bio_list_merge(&bio_list_on_stack, &lower);
-			bio_list_merge(&bio_list_on_stack, &same);
-			bio_list_merge(&bio_list_on_stack, &hold);
-		} else {
-			bio_io_error(bio);
-		}
-		bio = bio_list_pop(current->bio_list);
-=======
 			bio_list_merge(&bio_list_on_stack[0], &lower);
 			bio_list_merge(&bio_list_on_stack[0], &same);
 			bio_list_merge(&bio_list_on_stack[0], &bio_list_on_stack[1]);
@@ -2071,7 +2049,6 @@
 			bio_io_error(bio);
 		}
 		bio = bio_list_pop(&bio_list_on_stack[0]);
->>>>>>> b35f34d1
 	} while (bio);
 	current->bio_list = NULL; /* deactivate */
 
