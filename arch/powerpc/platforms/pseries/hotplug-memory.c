--- conflicted
+++ resolved
@@ -601,8 +601,6 @@
 
 	return rc;
 }
-<<<<<<< HEAD
-=======
 
 static int dlpar_memory_remove_by_ic(u32 lmbs_to_remove, u32 drc_index,
 				     struct property *prop)
@@ -691,7 +689,6 @@
 	return rc;
 }
 
->>>>>>> 36fc5797
 #else
 static inline int pseries_remove_memblock(unsigned long base,
 					  unsigned int memblock_size)
@@ -768,11 +765,8 @@
 
 	/* Add the memory */
 	rc = add_memory(nid, lmb->base_addr, block_sz);
-	if (rc)
+	if (rc) {
 		dlpar_remove_device_tree_lmb(lmb);
-<<<<<<< HEAD
-	else
-=======
 		return rc;
 	}
 
@@ -781,8 +775,8 @@
 		remove_memory(nid, lmb->base_addr, block_sz);
 		dlpar_remove_device_tree_lmb(lmb);
 	} else {
->>>>>>> 36fc5797
 		lmb->flags |= DRCONF_MEM_ASSIGNED;
+	}
 
 	return rc;
 }
@@ -1050,9 +1044,6 @@
 		drc_index = hp_elog->_drc_u.drc_index;
 		rc = dlpar_memory_readd_by_index(drc_index, prop);
 		break;
-	case PSERIES_HP_ELOG_ACTION_READD:
-		rc = dlpar_memory_readd_by_index(drc_index, prop);
-		break;
 	default:
 		pr_err("Invalid action (%d) specified\n", hp_elog->action);
 		rc = -EINVAL;
