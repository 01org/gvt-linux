--- conflicted
+++ resolved
@@ -322,14 +322,11 @@
 					#size-cells = <0>;
 					reg = <0>;
 
-<<<<<<< HEAD
-=======
 					tcon1_in_drc0: endpoint@0 {
 						reg = <0>;
 						remote-endpoint = <&drc0_out_tcon1>;
 					};
 
->>>>>>> 4fbd8d19
 					tcon1_in_drc1: endpoint@1 {
 						reg = <1>;
 						remote-endpoint = <&drc1_out_tcon1>;
@@ -1147,14 +1144,11 @@
 					#size-cells = <0>;
 					reg = <1>;
 
-<<<<<<< HEAD
-=======
 					drc1_out_tcon0: endpoint@0 {
 						reg = <0>;
 						remote-endpoint = <&tcon0_in_drc1>;
 					};
 
->>>>>>> 4fbd8d19
 					drc1_out_tcon1: endpoint@1 {
 						reg = <1>;
 						remote-endpoint = <&tcon1_in_drc1>;
