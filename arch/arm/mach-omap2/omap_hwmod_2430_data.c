--- conflicted
+++ resolved
@@ -1017,7 +1017,6 @@
 };
 
 /*
-<<<<<<< HEAD
  * 'mcspi' class
  * multichannel serial port interface (mcspi) / master/slave synchronous serial
  * bus
@@ -1171,7 +1170,9 @@
 	.class		= &omap2430_mcspi_class,
 	.dev_attr       = &omap_mcspi3_dev_attr,
 	.omap_chip	= OMAP_CHIP_INIT(CHIP_IS_OMAP2430),
-=======
+};
+
+/*
  * usbhsotg
  */
 static struct omap_hwmod_class_sysconfig omap2430_usbhsotg_sysc = {
@@ -1225,8 +1226,9 @@
 	.flags		= HWMOD_NO_OCP_AUTOIDLE | HWMOD_SWSUP_SIDLE
 				| HWMOD_SWSUP_MSTANDBY,
 	.omap_chip	= OMAP_CHIP_INIT(CHIP_IS_OMAP2430)
->>>>>>> 18a26892
-};
+};
+
+
 
 static __initdata struct omap_hwmod *omap2430_hwmods[] = {
 	&omap2430_l3_main_hwmod,
@@ -1251,15 +1253,14 @@
 	/* dma_system class*/
 	&omap2430_dma_system_hwmod,
 
-<<<<<<< HEAD
 	/* mcspi class */
 	&omap2430_mcspi1_hwmod,
 	&omap2430_mcspi2_hwmod,
 	&omap2430_mcspi3_hwmod,
-=======
+
 	/* usbotg class*/
 	&omap2430_usbhsotg_hwmod,
->>>>>>> 18a26892
+
 	NULL,
 };
 
