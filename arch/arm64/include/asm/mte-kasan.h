/* SPDX-License-Identifier: GPL-2.0 */
/*
 * Copyright (C) 2020 ARM Ltd.
 */
#ifndef __ASM_MTE_KASAN_H
#define __ASM_MTE_KASAN_H

#include <asm/mte-def.h>

#ifndef __ASSEMBLY__

#include <linux/types.h>

#ifdef CONFIG_ARM64_MTE

/*
 * These functions are meant to be only used from KASAN runtime through
 * the arch_*() interface defined in asm/memory.h.
 * These functions don't include system_supports_mte() checks,
 * as KASAN only calls them when MTE is supported and enabled.
 */

static inline u8 mte_get_ptr_tag(void *ptr)
{
	/* Note: The format of KASAN tags is 0xF<x> */
	u8 tag = 0xF0 | (u8)(((u64)(ptr)) >> MTE_TAG_SHIFT);

	return tag;
}

/* Get allocation tag for the address. */
static inline u8 mte_get_mem_tag(void *addr)
{
	asm(__MTE_PREAMBLE "ldg %0, [%0]"
		: "+r" (addr));

	return mte_get_ptr_tag(addr);
}

/* Generate a random tag. */
static inline u8 mte_get_random_tag(void)
{
	void *addr;

	asm(__MTE_PREAMBLE "irg %0, %0"
		: "=r" (addr));

	return mte_get_ptr_tag(addr);
}

static inline u64 __stg_post(u64 p)
{
	asm volatile(__MTE_PREAMBLE "stg %0, [%0], #16"
		     : "+r"(p)
		     :
		     : "memory");
	return p;
}

static inline u64 __stzg_post(u64 p)
{
	asm volatile(__MTE_PREAMBLE "stzg %0, [%0], #16"
		     : "+r"(p)
		     :
		     : "memory");
	return p;
}

static inline void __dc_gva(u64 p)
{
	asm volatile(__MTE_PREAMBLE "dc gva, %0" : : "r"(p) : "memory");
}

static inline void __dc_gzva(u64 p)
{
	asm volatile(__MTE_PREAMBLE "dc gzva, %0" : : "r"(p) : "memory");
}

/*
 * Assign allocation tags for a region of memory based on the pointer tag.
 * Note: The address must be non-NULL and MTE_GRANULE_SIZE aligned and
 * size must be MTE_GRANULE_SIZE aligned.
 */
static inline void mte_set_mem_tag_range(void *addr, size_t size, u8 tag,
					 bool init)
{
	u64 curr, mask, dczid_bs, end1, end2, end3;

	/* Read DC G(Z)VA block size from the system register. */
	dczid_bs = 4ul << (read_cpuid(DCZID_EL0) & 0xf);

	curr = (u64)__tag_set(addr, tag);
	mask = dczid_bs - 1;
	/* STG/STZG up to the end of the first block. */
	end1 = curr | mask;
	end3 = curr + size;
	/* DC GVA / GZVA in [end1, end2) */
	end2 = end3 & ~mask;

	/*
	 * The following code uses STG on the first DC GVA block even if the
	 * start address is aligned - it appears to be faster than an alignment
	 * check + conditional branch. Also, if the range size is at least 2 DC
	 * GVA blocks, the first two loops can use post-condition to save one
	 * branch each.
	 */
#define SET_MEMTAG_RANGE(stg_post, dc_gva)		\
	do {						\
		if (size >= 2 * dczid_bs) {		\
			do {				\
				curr = stg_post(curr);	\
			} while (curr < end1);		\
							\
			do {				\
				dc_gva(curr);		\
				curr += dczid_bs;	\
			} while (curr < end2);		\
		}					\
							\
		while (curr < end3)			\
			curr = stg_post(curr);		\
	} while (0)

	if (init)
		SET_MEMTAG_RANGE(__stzg_post, __dc_gzva);
	else
		SET_MEMTAG_RANGE(__stg_post, __dc_gva);
#undef SET_MEMTAG_RANGE
}

void mte_enable_kernel_sync(void);
void mte_enable_kernel_async(void);
<<<<<<< HEAD
=======
void mte_enable_kernel_asymm(void);
>>>>>>> e6359798

#else /* CONFIG_ARM64_MTE */

static inline u8 mte_get_ptr_tag(void *ptr)
{
	return 0xFF;
}

static inline u8 mte_get_mem_tag(void *addr)
{
	return 0xFF;
}

static inline u8 mte_get_random_tag(void)
{
	return 0xFF;
}

static inline void mte_set_mem_tag_range(void *addr, size_t size,
						u8 tag, bool init)
{
}

static inline void mte_enable_kernel_sync(void)
{
}

static inline void mte_enable_kernel_async(void)
{
}

<<<<<<< HEAD
=======
static inline void mte_enable_kernel_asymm(void)
{
}

>>>>>>> e6359798
#endif /* CONFIG_ARM64_MTE */

#endif /* __ASSEMBLY__ */

#endif /* __ASM_MTE_KASAN_H  */<|MERGE_RESOLUTION|>--- conflicted
+++ resolved
@@ -130,10 +130,7 @@
 
 void mte_enable_kernel_sync(void);
 void mte_enable_kernel_async(void);
-<<<<<<< HEAD
-=======
 void mte_enable_kernel_asymm(void);
->>>>>>> e6359798
 
 #else /* CONFIG_ARM64_MTE */
 
@@ -165,13 +162,10 @@
 {
 }
 
-<<<<<<< HEAD
-=======
 static inline void mte_enable_kernel_asymm(void)
 {
 }
 
->>>>>>> e6359798
 #endif /* CONFIG_ARM64_MTE */
 
 #endif /* __ASSEMBLY__ */
