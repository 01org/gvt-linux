#ifndef _ASM_X86_PGTABLE_3LEVEL_H
#define _ASM_X86_PGTABLE_3LEVEL_H

/*
 * Intel Physical Address Extension (PAE) Mode - three-level page
 * tables on PPro+ CPUs.
 *
 * Copyright (C) 1999 Ingo Molnar <mingo@redhat.com>
 */

#define pte_ERROR(e)							\
	pr_err("%s:%d: bad pte %p(%08lx%08lx)\n",			\
	       __FILE__, __LINE__, &(e), (e).pte_high, (e).pte_low)
#define pmd_ERROR(e)							\
	pr_err("%s:%d: bad pmd %p(%016Lx)\n",				\
	       __FILE__, __LINE__, &(e), pmd_val(e))
#define pgd_ERROR(e)							\
	pr_err("%s:%d: bad pgd %p(%016Lx)\n",				\
	       __FILE__, __LINE__, &(e), pgd_val(e))

/* Rules for using set_pte: the pte being assigned *must* be
 * either not present or in a state where the hardware will
 * not attempt to update the pte.  In places where this is
 * not possible, use pte_get_and_clear to obtain the old pte
 * value and then use set_pte to update it.  -ben
 */
static inline void native_set_pte(pte_t *ptep, pte_t pte)
{
	ptep->pte_high = pte.pte_high;
	smp_wmb();
	ptep->pte_low = pte.pte_low;
}

#define pmd_read_atomic pmd_read_atomic
/*
 * pte_offset_map_lock on 32bit PAE kernels was reading the pmd_t with
 * a "*pmdp" dereference done by gcc. Problem is, in certain places
 * where pte_offset_map_lock is called, concurrent page faults are
 * allowed, if the mmap_sem is hold for reading. An example is mincore
 * vs page faults vs MADV_DONTNEED. On the page fault side
 * pmd_populate rightfully does a set_64bit, but if we're reading the
 * pmd_t with a "*pmdp" on the mincore side, a SMP race can happen
 * because gcc will not read the 64bit of the pmd atomically. To fix
 * this all places running pmd_offset_map_lock() while holding the
 * mmap_sem in read mode, shall read the pmdp pointer using this
 * function to know if the pmd is null nor not, and in turn to know if
 * they can run pmd_offset_map_lock or pmd_trans_huge or other pmd
 * operations.
 *
 * Without THP if the mmap_sem is hold for reading, the pmd can only
 * transition from null to not null while pmd_read_atomic runs. So
 * we can always return atomic pmd values with this function.
 *
 * With THP if the mmap_sem is hold for reading, the pmd can become
 * trans_huge or none or point to a pte (and in turn become "stable")
 * at any time under pmd_read_atomic. We could read it really
 * atomically here with a atomic64_read for the THP enabled case (and
 * it would be a whole lot simpler), but to avoid using cmpxchg8b we
 * only return an atomic pmdval if the low part of the pmdval is later
 * found stable (i.e. pointing to a pte). And we're returning a none
 * pmdval if the low part of the pmd is none. In some cases the high
 * and low part of the pmdval returned may not be consistent if THP is
 * enabled (the low part may point to previously mapped hugepage,
 * while the high part may point to a more recently mapped hugepage),
 * but pmd_none_or_trans_huge_or_clear_bad() only needs the low part
 * of the pmd to be read atomically to decide if the pmd is unstable
 * or not, with the only exception of when the low part of the pmd is
 * zero in which case we return a none pmd.
 */
static inline pmd_t pmd_read_atomic(pmd_t *pmdp)
{
	pmdval_t ret;
	u32 *tmp = (u32 *)pmdp;

	ret = (pmdval_t) (*tmp);
	if (ret) {
		/*
		 * If the low part is null, we must not read the high part
		 * or we can end up with a partial pmd.
		 */
		smp_rmb();
		ret |= ((pmdval_t)*(tmp + 1)) << 32;
	}

	return (pmd_t) { ret };
}

static inline void native_set_pte_atomic(pte_t *ptep, pte_t pte)
{
	set_64bit((unsigned long long *)(ptep), native_pte_val(pte));
}

static inline void native_set_pmd(pmd_t *pmdp, pmd_t pmd)
{
	set_64bit((unsigned long long *)(pmdp), native_pmd_val(pmd));
}

static inline void native_set_pud(pud_t *pudp, pud_t pud)
{
	set_64bit((unsigned long long *)(pudp), native_pud_val(pud));
}

/*
 * For PTEs and PDEs, we must clear the P-bit first when clearing a page table
 * entry, so clear the bottom half first and enforce ordering with a compiler
 * barrier.
 */
static inline void native_pte_clear(struct mm_struct *mm, unsigned long addr,
				    pte_t *ptep)
{
	ptep->pte_low = 0;
	smp_wmb();
	ptep->pte_high = 0;
}

static inline void native_pmd_clear(pmd_t *pmd)
{
	u32 *tmp = (u32 *)pmd;
	*tmp = 0;
	smp_wmb();
	*(tmp + 1) = 0;
}

<<<<<<< HEAD
#ifndef CONFIG_SMP
=======
#if !defined(CONFIG_SMP) || (defined(CONFIG_HIGHMEM64G) && \
		defined(CONFIG_PARAVIRT))
>>>>>>> 36fc5797
static inline void native_pud_clear(pud_t *pudp)
{
}
#endif

static inline void pud_clear(pud_t *pudp)
{
	set_pud(pudp, __pud(0));

	/*
	 * According to Intel App note "TLBs, Paging-Structure Caches,
	 * and Their Invalidation", April 2007, document 317080-001,
	 * section 8.1: in PAE mode we explicitly have to flush the
	 * TLB via cr3 if the top-level pgd is changed...
	 *
	 * Currently all places where pud_clear() is called either have
	 * flush_tlb_mm() followed or don't need TLB flush (x86_64 code or
	 * pud_clear_bad()), so we don't need TLB flush here.
	 */
}

#ifdef CONFIG_SMP
static inline pte_t native_ptep_get_and_clear(pte_t *ptep)
{
	pte_t res;

	/* xchg acts as a barrier before the setting of the high bits */
	res.pte_low = xchg(&ptep->pte_low, 0);
	res.pte_high = ptep->pte_high;
	ptep->pte_high = 0;

	return res;
}
#else
#define native_ptep_get_and_clear(xp) native_local_ptep_get_and_clear(xp)
#endif

#ifdef CONFIG_SMP
union split_pmd {
	struct {
		u32 pmd_low;
		u32 pmd_high;
	};
	pmd_t pmd;
};
static inline pmd_t native_pmdp_get_and_clear(pmd_t *pmdp)
{
	union split_pmd res, *orig = (union split_pmd *)pmdp;

	/* xchg acts as a barrier before setting of the high bits */
	res.pmd_low = xchg(&orig->pmd_low, 0);
	res.pmd_high = orig->pmd_high;
	orig->pmd_high = 0;

	return res.pmd;
}
#else
#define native_pmdp_get_and_clear(xp) native_local_pmdp_get_and_clear(xp)
#endif

#ifdef CONFIG_SMP
union split_pud {
	struct {
		u32 pud_low;
		u32 pud_high;
	};
	pud_t pud;
};

static inline pud_t native_pudp_get_and_clear(pud_t *pudp)
{
	union split_pud res, *orig = (union split_pud *)pudp;

	/* xchg acts as a barrier before setting of the high bits */
	res.pud_low = xchg(&orig->pud_low, 0);
	res.pud_high = orig->pud_high;
	orig->pud_high = 0;

	return res.pud;
}
#else
#define native_pudp_get_and_clear(xp) native_local_pudp_get_and_clear(xp)
#endif

/* Encode and de-code a swap entry */
#define MAX_SWAPFILES_CHECK() BUILD_BUG_ON(MAX_SWAPFILES_SHIFT > 5)
#define __swp_type(x)			(((x).val) & 0x1f)
#define __swp_offset(x)			((x).val >> 5)
#define __swp_entry(type, offset)	((swp_entry_t){(type) | (offset) << 5})
#define __pte_to_swp_entry(pte)		((swp_entry_t){ (pte).pte_high })
#define __swp_entry_to_pte(x)		((pte_t){ { .pte_high = (x).val } })

#endif /* _ASM_X86_PGTABLE_3LEVEL_H */<|MERGE_RESOLUTION|>--- conflicted
+++ resolved
@@ -121,12 +121,8 @@
 	*(tmp + 1) = 0;
 }
 
-<<<<<<< HEAD
-#ifndef CONFIG_SMP
-=======
 #if !defined(CONFIG_SMP) || (defined(CONFIG_HIGHMEM64G) && \
 		defined(CONFIG_PARAVIRT))
->>>>>>> 36fc5797
 static inline void native_pud_clear(pud_t *pudp)
 {
 }
