// SPDX-License-Identifier: GPL-2.0
#include <linux/smp.h>
#include <linux/timex.h>
#include <linux/string.h>
#include <linux/seq_file.h>
#include <linux/cpufreq.h>
<<<<<<< HEAD
=======

#include "cpu.h"
>>>>>>> e41dd155

/*
 *	Get CPU information for use by the procfs.
 */
static void show_cpuinfo_core(struct seq_file *m, struct cpuinfo_x86 *c,
			      unsigned int cpu)
{
#ifdef CONFIG_SMP
	seq_printf(m, "physical id\t: %d\n", c->phys_proc_id);
	seq_printf(m, "siblings\t: %d\n",
		   cpumask_weight(topology_core_cpumask(cpu)));
	seq_printf(m, "core id\t\t: %d\n", c->cpu_core_id);
	seq_printf(m, "cpu cores\t: %d\n", c->booted_cores);
	seq_printf(m, "apicid\t\t: %d\n", c->apicid);
	seq_printf(m, "initial apicid\t: %d\n", c->initial_apicid);
#endif
}

#ifdef CONFIG_X86_32
static void show_cpuinfo_misc(struct seq_file *m, struct cpuinfo_x86 *c)
{
	seq_printf(m,
		   "fdiv_bug\t: %s\n"
		   "f00f_bug\t: %s\n"
		   "coma_bug\t: %s\n"
		   "fpu\t\t: %s\n"
		   "fpu_exception\t: %s\n"
		   "cpuid level\t: %d\n"
		   "wp\t\t: yes\n",
		   static_cpu_has_bug(X86_BUG_FDIV) ? "yes" : "no",
		   static_cpu_has_bug(X86_BUG_F00F) ? "yes" : "no",
		   static_cpu_has_bug(X86_BUG_COMA) ? "yes" : "no",
		   static_cpu_has(X86_FEATURE_FPU) ? "yes" : "no",
		   static_cpu_has(X86_FEATURE_FPU) ? "yes" : "no",
		   c->cpuid_level);
}
#else
static void show_cpuinfo_misc(struct seq_file *m, struct cpuinfo_x86 *c)
{
	seq_printf(m,
		   "fpu\t\t: yes\n"
		   "fpu_exception\t: yes\n"
		   "cpuid level\t: %d\n"
		   "wp\t\t: yes\n",
		   c->cpuid_level);
}
#endif

static int show_cpuinfo(struct seq_file *m, void *v)
{
	struct cpuinfo_x86 *c = v;
	unsigned int cpu;
	int i;

	cpu = c->cpu_index;
	seq_printf(m, "processor\t: %u\n"
		   "vendor_id\t: %s\n"
		   "cpu family\t: %d\n"
		   "model\t\t: %u\n"
		   "model name\t: %s\n",
		   cpu,
		   c->x86_vendor_id[0] ? c->x86_vendor_id : "unknown",
		   c->x86,
		   c->x86_model,
		   c->x86_model_id[0] ? c->x86_model_id : "unknown");

	if (c->x86_mask || c->cpuid_level >= 0)
		seq_printf(m, "stepping\t: %d\n", c->x86_mask);
	else
		seq_puts(m, "stepping\t: unknown\n");
	if (c->microcode)
		seq_printf(m, "microcode\t: 0x%x\n", c->microcode);

	if (cpu_has(c, X86_FEATURE_TSC)) {
<<<<<<< HEAD
		unsigned int freq = cpufreq_quick_get(cpu);

		if (!freq)
=======
		unsigned int freq = aperfmperf_get_khz(cpu);

		if (!freq)
			freq = cpufreq_quick_get(cpu);
		if (!freq)
>>>>>>> e41dd155
			freq = cpu_khz;
		seq_printf(m, "cpu MHz\t\t: %u.%03u\n",
			   freq / 1000, (freq % 1000));
	}

	/* Cache size */
	if (c->x86_cache_size >= 0)
		seq_printf(m, "cache size\t: %d KB\n", c->x86_cache_size);

	show_cpuinfo_core(m, c, cpu);
	show_cpuinfo_misc(m, c);

	seq_puts(m, "flags\t\t:");
	for (i = 0; i < 32*NCAPINTS; i++)
		if (cpu_has(c, i) && x86_cap_flags[i] != NULL)
			seq_printf(m, " %s", x86_cap_flags[i]);

	seq_puts(m, "\nbugs\t\t:");
	for (i = 0; i < 32*NBUGINTS; i++) {
		unsigned int bug_bit = 32*NCAPINTS + i;

		if (cpu_has_bug(c, bug_bit) && x86_bug_flags[i])
			seq_printf(m, " %s", x86_bug_flags[i]);
	}

	seq_printf(m, "\nbogomips\t: %lu.%02lu\n",
		   c->loops_per_jiffy/(500000/HZ),
		   (c->loops_per_jiffy/(5000/HZ)) % 100);

#ifdef CONFIG_X86_64
	if (c->x86_tlbsize > 0)
		seq_printf(m, "TLB size\t: %d 4K pages\n", c->x86_tlbsize);
#endif
	seq_printf(m, "clflush size\t: %u\n", c->x86_clflush_size);
	seq_printf(m, "cache_alignment\t: %d\n", c->x86_cache_alignment);
	seq_printf(m, "address sizes\t: %u bits physical, %u bits virtual\n",
		   c->x86_phys_bits, c->x86_virt_bits);

	seq_puts(m, "power management:");
	for (i = 0; i < 32; i++) {
		if (c->x86_power & (1 << i)) {
			if (i < ARRAY_SIZE(x86_power_flags) &&
			    x86_power_flags[i])
				seq_printf(m, "%s%s",
					   x86_power_flags[i][0] ? " " : "",
					   x86_power_flags[i]);
			else
				seq_printf(m, " [%d]", i);
		}
	}

	seq_puts(m, "\n\n");

	return 0;
}

static void *c_start(struct seq_file *m, loff_t *pos)
{
	*pos = cpumask_next(*pos - 1, cpu_online_mask);
	if ((*pos) < nr_cpu_ids)
		return &cpu_data(*pos);
	return NULL;
}

static void *c_next(struct seq_file *m, void *v, loff_t *pos)
{
	(*pos)++;
	return c_start(m, pos);
}

static void c_stop(struct seq_file *m, void *v)
{
}

const struct seq_operations cpuinfo_op = {
	.start	= c_start,
	.next	= c_next,
	.stop	= c_stop,
	.show	= show_cpuinfo,
};<|MERGE_RESOLUTION|>--- conflicted
+++ resolved
@@ -4,11 +4,8 @@
 #include <linux/string.h>
 #include <linux/seq_file.h>
 #include <linux/cpufreq.h>
-<<<<<<< HEAD
-=======
 
 #include "cpu.h"
->>>>>>> e41dd155
 
 /*
  *	Get CPU information for use by the procfs.
@@ -83,17 +80,11 @@
 		seq_printf(m, "microcode\t: 0x%x\n", c->microcode);
 
 	if (cpu_has(c, X86_FEATURE_TSC)) {
-<<<<<<< HEAD
-		unsigned int freq = cpufreq_quick_get(cpu);
-
-		if (!freq)
-=======
 		unsigned int freq = aperfmperf_get_khz(cpu);
 
 		if (!freq)
 			freq = cpufreq_quick_get(cpu);
 		if (!freq)
->>>>>>> e41dd155
 			freq = cpu_khz;
 		seq_printf(m, "cpu MHz\t\t: %u.%03u\n",
 			   freq / 1000, (freq % 1000));
