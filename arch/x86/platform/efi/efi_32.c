--- conflicted
+++ resolved
@@ -66,23 +66,14 @@
 void __init efi_map_region_fixed(efi_memory_desc_t *md) {}
 void __init parse_efi_setup(u64 phys_addr, u32 data_len) {}
 
-<<<<<<< HEAD
-efi_status_t efi_call_svam(efi_set_virtual_address_map_t *__efiapi *,
-			   u32, u32, u32, void *);
-=======
 efi_status_t efi_call_svam(efi_runtime_services_t * const *,
 			   u32, u32, u32, void *, u32);
->>>>>>> 04d5ce62
 
 efi_status_t __init efi_set_virtual_address_map(unsigned long memory_map_size,
 						unsigned long descriptor_size,
 						u32 descriptor_version,
-<<<<<<< HEAD
-						efi_memory_desc_t *virtual_map)
-=======
 						efi_memory_desc_t *virtual_map,
 						unsigned long systab_phys)
->>>>>>> 04d5ce62
 {
 	const efi_system_table_t *systab = (efi_system_table_t *)systab_phys;
 	struct desc_ptr gdt_descr;
@@ -101,16 +92,10 @@
 
 	/* Disable interrupts around EFI calls: */
 	local_irq_save(flags);
-<<<<<<< HEAD
-	status = efi_call_svam(&efi.systab->runtime->set_virtual_address_map,
-			       memory_map_size, descriptor_size,
-			       descriptor_version, virtual_map);
-=======
 	status = efi_call_svam(&systab->runtime,
 			       memory_map_size, descriptor_size,
 			       descriptor_version, virtual_map,
 			       __pa(&efi.runtime));
->>>>>>> 04d5ce62
 	local_irq_restore(flags);
 
 	load_fixmap_gdt(0);
