--- conflicted
+++ resolved
@@ -1,26 +1 @@
-<<<<<<< HEAD
-// SPDX-License-Identifier: GPL-2.0
-#include <linux/mm.h>
-
-#include <asm/pgtable.h>
-
-#include "pte.h"
-
-pte_t *kmemcheck_pte_lookup(unsigned long address)
-{
-	pte_t *pte;
-	unsigned int level;
-
-	pte = lookup_address(address, &level);
-	if (!pte)
-		return NULL;
-	if (level != PG_LEVEL_4K)
-		return NULL;
-	if (!pte_hidden(*pte))
-		return NULL;
-
-	return pte;
-}
-=======
-// SPDX-License-Identifier: GPL-2.0
->>>>>>> e41dd155
+// SPDX-License-Identifier: GPL-2.0