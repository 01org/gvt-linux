/*
 *  linux/fs/proc/base.c
 *
 *  Copyright (C) 1991, 1992 Linus Torvalds
 *
 *  proc base directory handling functions
 *
 *  1999, Al Viro. Rewritten. Now it covers the whole per-process part.
 *  Instead of using magical inumbers to determine the kind of object
 *  we allocate and fill in-core inodes upon lookup. They don't even
 *  go into icache. We cache the reference to task_struct upon lookup too.
 *  Eventually it should become a filesystem in its own. We don't use the
 *  rest of procfs anymore.
 *
 *
 *  Changelog:
 *  17-Jan-2005
 *  Allan Bezerra
 *  Bruna Moreira <bruna.moreira@indt.org.br>
 *  Edjard Mota <edjard.mota@indt.org.br>
 *  Ilias Biris <ilias.biris@indt.org.br>
 *  Mauricio Lin <mauricio.lin@indt.org.br>
 *
 *  Embedded Linux Lab - 10LE Instituto Nokia de Tecnologia - INdT
 *
 *  A new process specific entry (smaps) included in /proc. It shows the
 *  size of rss for each memory area. The maps entry lacks information
 *  about physical memory size (rss) for each mapped file, i.e.,
 *  rss information for executables and library files.
 *  This additional information is useful for any tools that need to know
 *  about physical memory consumption for a process specific library.
 *
 *  Changelog:
 *  21-Feb-2005
 *  Embedded Linux Lab - 10LE Instituto Nokia de Tecnologia - INdT
 *  Pud inclusion in the page table walking.
 *
 *  ChangeLog:
 *  10-Mar-2005
 *  10LE Instituto Nokia de Tecnologia - INdT:
 *  A better way to walks through the page table as suggested by Hugh Dickins.
 *
 *  Simo Piiroinen <simo.piiroinen@nokia.com>:
 *  Smaps information related to shared, private, clean and dirty pages.
 *
 *  Paul Mundt <paul.mundt@nokia.com>:
 *  Overall revision about smaps.
 */

#include <linux/uaccess.h>

#include <linux/errno.h>
#include <linux/time.h>
#include <linux/proc_fs.h>
#include <linux/stat.h>
#include <linux/task_io_accounting_ops.h>
#include <linux/init.h>
#include <linux/capability.h>
#include <linux/file.h>
#include <linux/fdtable.h>
#include <linux/string.h>
#include <linux/seq_file.h>
#include <linux/namei.h>
#include <linux/mnt_namespace.h>
#include <linux/mm.h>
#include <linux/swap.h>
#include <linux/rcupdate.h>
#include <linux/kallsyms.h>
#include <linux/stacktrace.h>
#include <linux/resource.h>
#include <linux/module.h>
#include <linux/mount.h>
#include <linux/security.h>
#include <linux/ptrace.h>
#include <linux/tracehook.h>
#include <linux/printk.h>
#include <linux/cgroup.h>
#include <linux/cpuset.h>
#include <linux/audit.h>
#include <linux/poll.h>
#include <linux/nsproxy.h>
#include <linux/oom.h>
#include <linux/elf.h>
#include <linux/pid_namespace.h>
#include <linux/user_namespace.h>
#include <linux/fs_struct.h>
#include <linux/slab.h>
#include <linux/sched/autogroup.h>
#include <linux/sched/mm.h>
#include <linux/sched/coredump.h>
#include <linux/sched/debug.h>
#include <linux/sched/stat.h>
#include <linux/flex_array.h>
#include <linux/posix-timers.h>
#ifdef CONFIG_HARDWALL
#include <asm/hardwall.h>
#endif
#include <trace/events/oom.h>
#include "internal.h"
#include "fd.h"

/* NOTE:
 *	Implementing inode permission operations in /proc is almost
 *	certainly an error.  Permission checks need to happen during
 *	each system call not at open time.  The reason is that most of
 *	what we wish to check for permissions in /proc varies at runtime.
 *
 *	The classic example of a problem is opening file descriptors
 *	in /proc for a task before it execs a suid executable.
 */

static u8 nlink_tid;
static u8 nlink_tgid;

struct pid_entry {
	const char *name;
	unsigned int len;
	umode_t mode;
	const struct inode_operations *iop;
	const struct file_operations *fop;
	union proc_op op;
};

#define NOD(NAME, MODE, IOP, FOP, OP) {			\
	.name = (NAME),					\
	.len  = sizeof(NAME) - 1,			\
	.mode = MODE,					\
	.iop  = IOP,					\
	.fop  = FOP,					\
	.op   = OP,					\
}

#define DIR(NAME, MODE, iops, fops)	\
	NOD(NAME, (S_IFDIR|(MODE)), &iops, &fops, {} )
#define LNK(NAME, get_link)					\
	NOD(NAME, (S_IFLNK|S_IRWXUGO),				\
		&proc_pid_link_inode_operations, NULL,		\
		{ .proc_get_link = get_link } )
#define REG(NAME, MODE, fops)				\
	NOD(NAME, (S_IFREG|(MODE)), NULL, &fops, {})
#define ONE(NAME, MODE, show)				\
	NOD(NAME, (S_IFREG|(MODE)), 			\
		NULL, &proc_single_file_operations,	\
		{ .proc_show = show } )

/*
 * Count the number of hardlinks for the pid_entry table, excluding the .
 * and .. links.
 */
static unsigned int __init pid_entry_nlink(const struct pid_entry *entries,
	unsigned int n)
{
	unsigned int i;
	unsigned int count;

	count = 2;
	for (i = 0; i < n; ++i) {
		if (S_ISDIR(entries[i].mode))
			++count;
	}

	return count;
}

static int get_task_root(struct task_struct *task, struct path *root)
{
	int result = -ENOENT;

	task_lock(task);
	if (task->fs) {
		get_fs_root(task->fs, root);
		result = 0;
	}
	task_unlock(task);
	return result;
}

static int proc_cwd_link(struct dentry *dentry, struct path *path)
{
	struct task_struct *task = get_proc_task(d_inode(dentry));
	int result = -ENOENT;

	if (task) {
		task_lock(task);
		if (task->fs) {
			get_fs_pwd(task->fs, path);
			result = 0;
		}
		task_unlock(task);
		put_task_struct(task);
	}
	return result;
}

static int proc_root_link(struct dentry *dentry, struct path *path)
{
	struct task_struct *task = get_proc_task(d_inode(dentry));
	int result = -ENOENT;

	if (task) {
		result = get_task_root(task, path);
		put_task_struct(task);
	}
	return result;
}

static ssize_t proc_pid_cmdline_read(struct file *file, char __user *buf,
				     size_t _count, loff_t *pos)
{
	struct task_struct *tsk;
	struct mm_struct *mm;
	char *page;
	unsigned long count = _count;
	unsigned long arg_start, arg_end, env_start, env_end;
	unsigned long len1, len2, len;
	unsigned long p;
	char c;
	ssize_t rv;

	BUG_ON(*pos < 0);

	tsk = get_proc_task(file_inode(file));
	if (!tsk)
		return -ESRCH;
	mm = get_task_mm(tsk);
	put_task_struct(tsk);
	if (!mm)
		return 0;
	/* Check if process spawned far enough to have cmdline. */
	if (!mm->env_end) {
		rv = 0;
		goto out_mmput;
	}

	page = (char *)__get_free_page(GFP_TEMPORARY);
	if (!page) {
		rv = -ENOMEM;
		goto out_mmput;
	}

	down_read(&mm->mmap_sem);
	arg_start = mm->arg_start;
	arg_end = mm->arg_end;
	env_start = mm->env_start;
	env_end = mm->env_end;
	up_read(&mm->mmap_sem);

	BUG_ON(arg_start > arg_end);
	BUG_ON(env_start > env_end);

	len1 = arg_end - arg_start;
	len2 = env_end - env_start;

	/* Empty ARGV. */
	if (len1 == 0) {
		rv = 0;
		goto out_free_page;
	}
	/*
	 * Inherently racy -- command line shares address space
	 * with code and data.
	 */
	rv = access_remote_vm(mm, arg_end - 1, &c, 1, 0);
	if (rv <= 0)
		goto out_free_page;

	rv = 0;

	if (c == '\0') {
		/* Command line (set of strings) occupies whole ARGV. */
		if (len1 <= *pos)
			goto out_free_page;

		p = arg_start + *pos;
		len = len1 - *pos;
		while (count > 0 && len > 0) {
			unsigned int _count;
			int nr_read;

			_count = min3(count, len, PAGE_SIZE);
			nr_read = access_remote_vm(mm, p, page, _count, 0);
			if (nr_read < 0)
				rv = nr_read;
			if (nr_read <= 0)
				goto out_free_page;

			if (copy_to_user(buf, page, nr_read)) {
				rv = -EFAULT;
				goto out_free_page;
			}

			p	+= nr_read;
			len	-= nr_read;
			buf	+= nr_read;
			count	-= nr_read;
			rv	+= nr_read;
		}
	} else {
		/*
		 * Command line (1 string) occupies ARGV and
		 * extends into ENVP.
		 */
		struct {
			unsigned long p;
			unsigned long len;
		} cmdline[2] = {
			{ .p = arg_start, .len = len1 },
			{ .p = env_start, .len = len2 },
		};
		loff_t pos1 = *pos;
		unsigned int i;

		i = 0;
		while (i < 2 && pos1 >= cmdline[i].len) {
			pos1 -= cmdline[i].len;
			i++;
		}
		while (i < 2) {
			p = cmdline[i].p + pos1;
			len = cmdline[i].len - pos1;
			while (count > 0 && len > 0) {
				unsigned int _count, l;
				int nr_read;
				bool final;

				_count = min3(count, len, PAGE_SIZE);
				nr_read = access_remote_vm(mm, p, page, _count, 0);
				if (nr_read < 0)
					rv = nr_read;
				if (nr_read <= 0)
					goto out_free_page;

				/*
				 * Command line can be shorter than whole ARGV
				 * even if last "marker" byte says it is not.
				 */
				final = false;
				l = strnlen(page, nr_read);
				if (l < nr_read) {
					nr_read = l;
					final = true;
				}

				if (copy_to_user(buf, page, nr_read)) {
					rv = -EFAULT;
					goto out_free_page;
				}

				p	+= nr_read;
				len	-= nr_read;
				buf	+= nr_read;
				count	-= nr_read;
				rv	+= nr_read;

				if (final)
					goto out_free_page;
			}

			/* Only first chunk can be read partially. */
			pos1 = 0;
			i++;
		}
	}

out_free_page:
	free_page((unsigned long)page);
out_mmput:
	mmput(mm);
	if (rv > 0)
		*pos += rv;
	return rv;
}

static const struct file_operations proc_pid_cmdline_ops = {
	.read	= proc_pid_cmdline_read,
	.llseek	= generic_file_llseek,
};

#ifdef CONFIG_KALLSYMS
/*
 * Provides a wchan file via kallsyms in a proper one-value-per-file format.
 * Returns the resolved symbol.  If that fails, simply return the address.
 */
static int proc_pid_wchan(struct seq_file *m, struct pid_namespace *ns,
			  struct pid *pid, struct task_struct *task)
{
	unsigned long wchan;
	char symname[KSYM_NAME_LEN];

	wchan = get_wchan(task);

	if (wchan && ptrace_may_access(task, PTRACE_MODE_READ_FSCREDS)
			&& !lookup_symbol_name(wchan, symname))
		seq_printf(m, "%s", symname);
	else
		seq_putc(m, '0');

	return 0;
}
#endif /* CONFIG_KALLSYMS */

static int lock_trace(struct task_struct *task)
{
	int err = mutex_lock_killable(&task->signal->cred_guard_mutex);
	if (err)
		return err;
	if (!ptrace_may_access(task, PTRACE_MODE_ATTACH_FSCREDS)) {
		mutex_unlock(&task->signal->cred_guard_mutex);
		return -EPERM;
	}
	return 0;
}

static void unlock_trace(struct task_struct *task)
{
	mutex_unlock(&task->signal->cred_guard_mutex);
}

#ifdef CONFIG_STACKTRACE

#define MAX_STACK_TRACE_DEPTH	64

static int proc_pid_stack(struct seq_file *m, struct pid_namespace *ns,
			  struct pid *pid, struct task_struct *task)
{
	struct stack_trace trace;
	unsigned long *entries;
	int err;
	int i;

	entries = kmalloc(MAX_STACK_TRACE_DEPTH * sizeof(*entries), GFP_KERNEL);
	if (!entries)
		return -ENOMEM;

	trace.nr_entries	= 0;
	trace.max_entries	= MAX_STACK_TRACE_DEPTH;
	trace.entries		= entries;
	trace.skip		= 0;

	err = lock_trace(task);
	if (!err) {
		save_stack_trace_tsk(task, &trace);

		for (i = 0; i < trace.nr_entries; i++) {
			seq_printf(m, "[<%pK>] %pB\n",
				   (void *)entries[i], (void *)entries[i]);
		}
		unlock_trace(task);
	}
	kfree(entries);

	return err;
}
#endif

#ifdef CONFIG_SCHED_INFO
/*
 * Provides /proc/PID/schedstat
 */
static int proc_pid_schedstat(struct seq_file *m, struct pid_namespace *ns,
			      struct pid *pid, struct task_struct *task)
{
	if (unlikely(!sched_info_on()))
		seq_printf(m, "0 0 0\n");
	else
		seq_printf(m, "%llu %llu %lu\n",
		   (unsigned long long)task->se.sum_exec_runtime,
		   (unsigned long long)task->sched_info.run_delay,
		   task->sched_info.pcount);

	return 0;
}
#endif

#ifdef CONFIG_LATENCYTOP
static int lstats_show_proc(struct seq_file *m, void *v)
{
	int i;
	struct inode *inode = m->private;
	struct task_struct *task = get_proc_task(inode);

	if (!task)
		return -ESRCH;
	seq_puts(m, "Latency Top version : v0.1\n");
	for (i = 0; i < 32; i++) {
		struct latency_record *lr = &task->latency_record[i];
		if (lr->backtrace[0]) {
			int q;
			seq_printf(m, "%i %li %li",
				   lr->count, lr->time, lr->max);
			for (q = 0; q < LT_BACKTRACEDEPTH; q++) {
				unsigned long bt = lr->backtrace[q];
				if (!bt)
					break;
				if (bt == ULONG_MAX)
					break;
				seq_printf(m, " %ps", (void *)bt);
			}
			seq_putc(m, '\n');
		}

	}
	put_task_struct(task);
	return 0;
}

static int lstats_open(struct inode *inode, struct file *file)
{
	return single_open(file, lstats_show_proc, inode);
}

static ssize_t lstats_write(struct file *file, const char __user *buf,
			    size_t count, loff_t *offs)
{
	struct task_struct *task = get_proc_task(file_inode(file));

	if (!task)
		return -ESRCH;
	clear_all_latency_tracing(task);
	put_task_struct(task);

	return count;
}

static const struct file_operations proc_lstats_operations = {
	.open		= lstats_open,
	.read		= seq_read,
	.write		= lstats_write,
	.llseek		= seq_lseek,
	.release	= single_release,
};

#endif

static int proc_oom_score(struct seq_file *m, struct pid_namespace *ns,
			  struct pid *pid, struct task_struct *task)
{
	unsigned long totalpages = totalram_pages + total_swap_pages;
	unsigned long points = 0;

	points = oom_badness(task, NULL, NULL, totalpages) *
					1000 / totalpages;
	seq_printf(m, "%lu\n", points);

	return 0;
}

struct limit_names {
	const char *name;
	const char *unit;
};

static const struct limit_names lnames[RLIM_NLIMITS] = {
	[RLIMIT_CPU] = {"Max cpu time", "seconds"},
	[RLIMIT_FSIZE] = {"Max file size", "bytes"},
	[RLIMIT_DATA] = {"Max data size", "bytes"},
	[RLIMIT_STACK] = {"Max stack size", "bytes"},
	[RLIMIT_CORE] = {"Max core file size", "bytes"},
	[RLIMIT_RSS] = {"Max resident set", "bytes"},
	[RLIMIT_NPROC] = {"Max processes", "processes"},
	[RLIMIT_NOFILE] = {"Max open files", "files"},
	[RLIMIT_MEMLOCK] = {"Max locked memory", "bytes"},
	[RLIMIT_AS] = {"Max address space", "bytes"},
	[RLIMIT_LOCKS] = {"Max file locks", "locks"},
	[RLIMIT_SIGPENDING] = {"Max pending signals", "signals"},
	[RLIMIT_MSGQUEUE] = {"Max msgqueue size", "bytes"},
	[RLIMIT_NICE] = {"Max nice priority", NULL},
	[RLIMIT_RTPRIO] = {"Max realtime priority", NULL},
	[RLIMIT_RTTIME] = {"Max realtime timeout", "us"},
};

/* Display limits for a process */
static int proc_pid_limits(struct seq_file *m, struct pid_namespace *ns,
			   struct pid *pid, struct task_struct *task)
{
	unsigned int i;
	unsigned long flags;

	struct rlimit rlim[RLIM_NLIMITS];

	if (!lock_task_sighand(task, &flags))
		return 0;
	memcpy(rlim, task->signal->rlim, sizeof(struct rlimit) * RLIM_NLIMITS);
	unlock_task_sighand(task, &flags);

	/*
	 * print the file header
	 */
       seq_printf(m, "%-25s %-20s %-20s %-10s\n",
		  "Limit", "Soft Limit", "Hard Limit", "Units");

	for (i = 0; i < RLIM_NLIMITS; i++) {
		if (rlim[i].rlim_cur == RLIM_INFINITY)
			seq_printf(m, "%-25s %-20s ",
				   lnames[i].name, "unlimited");
		else
			seq_printf(m, "%-25s %-20lu ",
				   lnames[i].name, rlim[i].rlim_cur);

		if (rlim[i].rlim_max == RLIM_INFINITY)
			seq_printf(m, "%-20s ", "unlimited");
		else
			seq_printf(m, "%-20lu ", rlim[i].rlim_max);

		if (lnames[i].unit)
			seq_printf(m, "%-10s\n", lnames[i].unit);
		else
			seq_putc(m, '\n');
	}

	return 0;
}

#ifdef CONFIG_HAVE_ARCH_TRACEHOOK
static int proc_pid_syscall(struct seq_file *m, struct pid_namespace *ns,
			    struct pid *pid, struct task_struct *task)
{
	long nr;
	unsigned long args[6], sp, pc;
	int res;

	res = lock_trace(task);
	if (res)
		return res;

	if (task_current_syscall(task, &nr, args, 6, &sp, &pc))
		seq_puts(m, "running\n");
	else if (nr < 0)
		seq_printf(m, "%ld 0x%lx 0x%lx\n", nr, sp, pc);
	else
		seq_printf(m,
		       "%ld 0x%lx 0x%lx 0x%lx 0x%lx 0x%lx 0x%lx 0x%lx 0x%lx\n",
		       nr,
		       args[0], args[1], args[2], args[3], args[4], args[5],
		       sp, pc);
	unlock_trace(task);

	return 0;
}
#endif /* CONFIG_HAVE_ARCH_TRACEHOOK */

/************************************************************************/
/*                       Here the fs part begins                        */
/************************************************************************/

/* permission checks */
static int proc_fd_access_allowed(struct inode *inode)
{
	struct task_struct *task;
	int allowed = 0;
	/* Allow access to a task's file descriptors if it is us or we
	 * may use ptrace attach to the process and find out that
	 * information.
	 */
	task = get_proc_task(inode);
	if (task) {
		allowed = ptrace_may_access(task, PTRACE_MODE_READ_FSCREDS);
		put_task_struct(task);
	}
	return allowed;
}

int proc_setattr(struct dentry *dentry, struct iattr *attr)
{
	int error;
	struct inode *inode = d_inode(dentry);

	if (attr->ia_valid & ATTR_MODE)
		return -EPERM;

	error = setattr_prepare(dentry, attr);
	if (error)
		return error;

	setattr_copy(inode, attr);
	mark_inode_dirty(inode);
	return 0;
}

/*
 * May current process learn task's sched/cmdline info (for hide_pid_min=1)
 * or euid/egid (for hide_pid_min=2)?
 */
static bool has_pid_permissions(struct pid_namespace *pid,
				 struct task_struct *task,
				 int hide_pid_min)
{
	if (pid->hide_pid < hide_pid_min)
		return true;
	if (in_group_p(pid->pid_gid))
		return true;
	return ptrace_may_access(task, PTRACE_MODE_READ_FSCREDS);
}


static int proc_pid_permission(struct inode *inode, int mask)
{
	struct pid_namespace *pid = inode->i_sb->s_fs_info;
	struct task_struct *task;
	bool has_perms;

	task = get_proc_task(inode);
	if (!task)
		return -ESRCH;
	has_perms = has_pid_permissions(pid, task, HIDEPID_NO_ACCESS);
	put_task_struct(task);

	if (!has_perms) {
		if (pid->hide_pid == HIDEPID_INVISIBLE) {
			/*
			 * Let's make getdents(), stat(), and open()
			 * consistent with each other.  If a process
			 * may not stat() a file, it shouldn't be seen
			 * in procfs at all.
			 */
			return -ENOENT;
		}

		return -EPERM;
	}
	return generic_permission(inode, mask);
}



static const struct inode_operations proc_def_inode_operations = {
	.setattr	= proc_setattr,
};

static int proc_single_show(struct seq_file *m, void *v)
{
	struct inode *inode = m->private;
	struct pid_namespace *ns;
	struct pid *pid;
	struct task_struct *task;
	int ret;

	ns = inode->i_sb->s_fs_info;
	pid = proc_pid(inode);
	task = get_pid_task(pid, PIDTYPE_PID);
	if (!task)
		return -ESRCH;

	ret = PROC_I(inode)->op.proc_show(m, ns, pid, task);

	put_task_struct(task);
	return ret;
}

static int proc_single_open(struct inode *inode, struct file *filp)
{
	return single_open(filp, proc_single_show, inode);
}

static const struct file_operations proc_single_file_operations = {
	.open		= proc_single_open,
	.read		= seq_read,
	.llseek		= seq_lseek,
	.release	= single_release,
};


struct mm_struct *proc_mem_open(struct inode *inode, unsigned int mode)
{
	struct task_struct *task = get_proc_task(inode);
	struct mm_struct *mm = ERR_PTR(-ESRCH);

	if (task) {
		mm = mm_access(task, mode | PTRACE_MODE_FSCREDS);
		put_task_struct(task);

		if (!IS_ERR_OR_NULL(mm)) {
			/* ensure this mm_struct can't be freed */
			mmgrab(mm);
			/* but do not pin its memory */
			mmput(mm);
		}
	}

	return mm;
}

static int __mem_open(struct inode *inode, struct file *file, unsigned int mode)
{
	struct mm_struct *mm = proc_mem_open(inode, mode);

	if (IS_ERR(mm))
		return PTR_ERR(mm);

	file->private_data = mm;
	return 0;
}

static int mem_open(struct inode *inode, struct file *file)
{
	int ret = __mem_open(inode, file, PTRACE_MODE_ATTACH);

	/* OK to pass negative loff_t, we can catch out-of-range */
	file->f_mode |= FMODE_UNSIGNED_OFFSET;

	return ret;
}

static ssize_t mem_rw(struct file *file, char __user *buf,
			size_t count, loff_t *ppos, int write)
{
	struct mm_struct *mm = file->private_data;
	unsigned long addr = *ppos;
	ssize_t copied;
	char *page;
	unsigned int flags;

	if (!mm)
		return 0;

	page = (char *)__get_free_page(GFP_TEMPORARY);
	if (!page)
		return -ENOMEM;

	copied = 0;
	if (!mmget_not_zero(mm))
		goto free;

	/* Maybe we should limit FOLL_FORCE to actual ptrace users? */
	flags = FOLL_FORCE;
	if (write)
		flags |= FOLL_WRITE;

	while (count > 0) {
		int this_len = min_t(int, count, PAGE_SIZE);

		if (write && copy_from_user(page, buf, this_len)) {
			copied = -EFAULT;
			break;
		}

		this_len = access_remote_vm(mm, addr, page, this_len, flags);
		if (!this_len) {
			if (!copied)
				copied = -EIO;
			break;
		}

		if (!write && copy_to_user(buf, page, this_len)) {
			copied = -EFAULT;
			break;
		}

		buf += this_len;
		addr += this_len;
		copied += this_len;
		count -= this_len;
	}
	*ppos = addr;

	mmput(mm);
free:
	free_page((unsigned long) page);
	return copied;
}

static ssize_t mem_read(struct file *file, char __user *buf,
			size_t count, loff_t *ppos)
{
	return mem_rw(file, buf, count, ppos, 0);
}

static ssize_t mem_write(struct file *file, const char __user *buf,
			 size_t count, loff_t *ppos)
{
	return mem_rw(file, (char __user*)buf, count, ppos, 1);
}

loff_t mem_lseek(struct file *file, loff_t offset, int orig)
{
	switch (orig) {
	case 0:
		file->f_pos = offset;
		break;
	case 1:
		file->f_pos += offset;
		break;
	default:
		return -EINVAL;
	}
	force_successful_syscall_return();
	return file->f_pos;
}

static int mem_release(struct inode *inode, struct file *file)
{
	struct mm_struct *mm = file->private_data;
	if (mm)
		mmdrop(mm);
	return 0;
}

static const struct file_operations proc_mem_operations = {
	.llseek		= mem_lseek,
	.read		= mem_read,
	.write		= mem_write,
	.open		= mem_open,
	.release	= mem_release,
};

static int environ_open(struct inode *inode, struct file *file)
{
	return __mem_open(inode, file, PTRACE_MODE_READ);
}

static ssize_t environ_read(struct file *file, char __user *buf,
			size_t count, loff_t *ppos)
{
	char *page;
	unsigned long src = *ppos;
	int ret = 0;
	struct mm_struct *mm = file->private_data;
	unsigned long env_start, env_end;

	/* Ensure the process spawned far enough to have an environment. */
	if (!mm || !mm->env_end)
		return 0;

	page = (char *)__get_free_page(GFP_TEMPORARY);
	if (!page)
		return -ENOMEM;

	ret = 0;
	if (!mmget_not_zero(mm))
		goto free;

	down_read(&mm->mmap_sem);
	env_start = mm->env_start;
	env_end = mm->env_end;
	up_read(&mm->mmap_sem);

	while (count > 0) {
		size_t this_len, max_len;
		int retval;

		if (src >= (env_end - env_start))
			break;

		this_len = env_end - (env_start + src);

		max_len = min_t(size_t, PAGE_SIZE, count);
		this_len = min(max_len, this_len);

		retval = access_remote_vm(mm, (env_start + src), page, this_len, 0);

		if (retval <= 0) {
			ret = retval;
			break;
		}

		if (copy_to_user(buf, page, retval)) {
			ret = -EFAULT;
			break;
		}

		ret += retval;
		src += retval;
		buf += retval;
		count -= retval;
	}
	*ppos = src;
	mmput(mm);

free:
	free_page((unsigned long) page);
	return ret;
}

static const struct file_operations proc_environ_operations = {
	.open		= environ_open,
	.read		= environ_read,
	.llseek		= generic_file_llseek,
	.release	= mem_release,
};

static int auxv_open(struct inode *inode, struct file *file)
{
	return __mem_open(inode, file, PTRACE_MODE_READ_FSCREDS);
}

static ssize_t auxv_read(struct file *file, char __user *buf,
			size_t count, loff_t *ppos)
{
	struct mm_struct *mm = file->private_data;
	unsigned int nwords = 0;

	if (!mm)
		return 0;
	do {
		nwords += 2;
	} while (mm->saved_auxv[nwords - 2] != 0); /* AT_NULL */
	return simple_read_from_buffer(buf, count, ppos, mm->saved_auxv,
				       nwords * sizeof(mm->saved_auxv[0]));
}

static const struct file_operations proc_auxv_operations = {
	.open		= auxv_open,
	.read		= auxv_read,
	.llseek		= generic_file_llseek,
	.release	= mem_release,
};

static ssize_t oom_adj_read(struct file *file, char __user *buf, size_t count,
			    loff_t *ppos)
{
	struct task_struct *task = get_proc_task(file_inode(file));
	char buffer[PROC_NUMBUF];
	int oom_adj = OOM_ADJUST_MIN;
	size_t len;

	if (!task)
		return -ESRCH;
	if (task->signal->oom_score_adj == OOM_SCORE_ADJ_MAX)
		oom_adj = OOM_ADJUST_MAX;
	else
		oom_adj = (task->signal->oom_score_adj * -OOM_DISABLE) /
			  OOM_SCORE_ADJ_MAX;
	put_task_struct(task);
	len = snprintf(buffer, sizeof(buffer), "%d\n", oom_adj);
	return simple_read_from_buffer(buf, count, ppos, buffer, len);
}

static int __set_oom_adj(struct file *file, int oom_adj, bool legacy)
{
	static DEFINE_MUTEX(oom_adj_mutex);
	struct mm_struct *mm = NULL;
	struct task_struct *task;
	int err = 0;

	task = get_proc_task(file_inode(file));
	if (!task)
		return -ESRCH;

	mutex_lock(&oom_adj_mutex);
	if (legacy) {
		if (oom_adj < task->signal->oom_score_adj &&
				!capable(CAP_SYS_RESOURCE)) {
			err = -EACCES;
			goto err_unlock;
		}
		/*
		 * /proc/pid/oom_adj is provided for legacy purposes, ask users to use
		 * /proc/pid/oom_score_adj instead.
		 */
		pr_warn_once("%s (%d): /proc/%d/oom_adj is deprecated, please use /proc/%d/oom_score_adj instead.\n",
			  current->comm, task_pid_nr(current), task_pid_nr(task),
			  task_pid_nr(task));
	} else {
		if ((short)oom_adj < task->signal->oom_score_adj_min &&
				!capable(CAP_SYS_RESOURCE)) {
			err = -EACCES;
			goto err_unlock;
		}
	}

	/*
	 * Make sure we will check other processes sharing the mm if this is
	 * not vfrok which wants its own oom_score_adj.
	 * pin the mm so it doesn't go away and get reused after task_unlock
	 */
	if (!task->vfork_done) {
		struct task_struct *p = find_lock_task_mm(task);

		if (p) {
			if (atomic_read(&p->mm->mm_users) > 1) {
				mm = p->mm;
				mmgrab(mm);
			}
			task_unlock(p);
		}
	}

	task->signal->oom_score_adj = oom_adj;
	if (!legacy && has_capability_noaudit(current, CAP_SYS_RESOURCE))
		task->signal->oom_score_adj_min = (short)oom_adj;
	trace_oom_score_adj_update(task);

	if (mm) {
		struct task_struct *p;

		rcu_read_lock();
		for_each_process(p) {
			if (same_thread_group(task, p))
				continue;

			/* do not touch kernel threads or the global init */
			if (p->flags & PF_KTHREAD || is_global_init(p))
				continue;

			task_lock(p);
			if (!p->vfork_done && process_shares_mm(p, mm)) {
				pr_info("updating oom_score_adj for %d (%s) from %d to %d because it shares mm with %d (%s). Report if this is unexpected.\n",
						task_pid_nr(p), p->comm,
						p->signal->oom_score_adj, oom_adj,
						task_pid_nr(task), task->comm);
				p->signal->oom_score_adj = oom_adj;
				if (!legacy && has_capability_noaudit(current, CAP_SYS_RESOURCE))
					p->signal->oom_score_adj_min = (short)oom_adj;
			}
			task_unlock(p);
		}
		rcu_read_unlock();
		mmdrop(mm);
	}
err_unlock:
	mutex_unlock(&oom_adj_mutex);
	put_task_struct(task);
	return err;
}

/*
 * /proc/pid/oom_adj exists solely for backwards compatibility with previous
 * kernels.  The effective policy is defined by oom_score_adj, which has a
 * different scale: oom_adj grew exponentially and oom_score_adj grows linearly.
 * Values written to oom_adj are simply mapped linearly to oom_score_adj.
 * Processes that become oom disabled via oom_adj will still be oom disabled
 * with this implementation.
 *
 * oom_adj cannot be removed since existing userspace binaries use it.
 */
static ssize_t oom_adj_write(struct file *file, const char __user *buf,
			     size_t count, loff_t *ppos)
{
	char buffer[PROC_NUMBUF];
	int oom_adj;
	int err;

	memset(buffer, 0, sizeof(buffer));
	if (count > sizeof(buffer) - 1)
		count = sizeof(buffer) - 1;
	if (copy_from_user(buffer, buf, count)) {
		err = -EFAULT;
		goto out;
	}

	err = kstrtoint(strstrip(buffer), 0, &oom_adj);
	if (err)
		goto out;
	if ((oom_adj < OOM_ADJUST_MIN || oom_adj > OOM_ADJUST_MAX) &&
	     oom_adj != OOM_DISABLE) {
		err = -EINVAL;
		goto out;
	}

	/*
	 * Scale /proc/pid/oom_score_adj appropriately ensuring that a maximum
	 * value is always attainable.
	 */
	if (oom_adj == OOM_ADJUST_MAX)
		oom_adj = OOM_SCORE_ADJ_MAX;
	else
		oom_adj = (oom_adj * OOM_SCORE_ADJ_MAX) / -OOM_DISABLE;

	err = __set_oom_adj(file, oom_adj, true);
out:
	return err < 0 ? err : count;
}

static const struct file_operations proc_oom_adj_operations = {
	.read		= oom_adj_read,
	.write		= oom_adj_write,
	.llseek		= generic_file_llseek,
};

static ssize_t oom_score_adj_read(struct file *file, char __user *buf,
					size_t count, loff_t *ppos)
{
	struct task_struct *task = get_proc_task(file_inode(file));
	char buffer[PROC_NUMBUF];
	short oom_score_adj = OOM_SCORE_ADJ_MIN;
	size_t len;

	if (!task)
		return -ESRCH;
	oom_score_adj = task->signal->oom_score_adj;
	put_task_struct(task);
	len = snprintf(buffer, sizeof(buffer), "%hd\n", oom_score_adj);
	return simple_read_from_buffer(buf, count, ppos, buffer, len);
}

static ssize_t oom_score_adj_write(struct file *file, const char __user *buf,
					size_t count, loff_t *ppos)
{
	char buffer[PROC_NUMBUF];
	int oom_score_adj;
	int err;

	memset(buffer, 0, sizeof(buffer));
	if (count > sizeof(buffer) - 1)
		count = sizeof(buffer) - 1;
	if (copy_from_user(buffer, buf, count)) {
		err = -EFAULT;
		goto out;
	}

	err = kstrtoint(strstrip(buffer), 0, &oom_score_adj);
	if (err)
		goto out;
	if (oom_score_adj < OOM_SCORE_ADJ_MIN ||
			oom_score_adj > OOM_SCORE_ADJ_MAX) {
		err = -EINVAL;
		goto out;
	}

	err = __set_oom_adj(file, oom_score_adj, false);
out:
	return err < 0 ? err : count;
}

static const struct file_operations proc_oom_score_adj_operations = {
	.read		= oom_score_adj_read,
	.write		= oom_score_adj_write,
	.llseek		= default_llseek,
};

#ifdef CONFIG_AUDITSYSCALL
#define TMPBUFLEN 11
static ssize_t proc_loginuid_read(struct file * file, char __user * buf,
				  size_t count, loff_t *ppos)
{
	struct inode * inode = file_inode(file);
	struct task_struct *task = get_proc_task(inode);
	ssize_t length;
	char tmpbuf[TMPBUFLEN];

	if (!task)
		return -ESRCH;
	length = scnprintf(tmpbuf, TMPBUFLEN, "%u",
			   from_kuid(file->f_cred->user_ns,
				     audit_get_loginuid(task)));
	put_task_struct(task);
	return simple_read_from_buffer(buf, count, ppos, tmpbuf, length);
}

static ssize_t proc_loginuid_write(struct file * file, const char __user * buf,
				   size_t count, loff_t *ppos)
{
	struct inode * inode = file_inode(file);
	uid_t loginuid;
	kuid_t kloginuid;
	int rv;

	rcu_read_lock();
	if (current != pid_task(proc_pid(inode), PIDTYPE_PID)) {
		rcu_read_unlock();
		return -EPERM;
	}
	rcu_read_unlock();

	if (*ppos != 0) {
		/* No partial writes. */
		return -EINVAL;
	}

	rv = kstrtou32_from_user(buf, count, 10, &loginuid);
	if (rv < 0)
		return rv;

	/* is userspace tring to explicitly UNSET the loginuid? */
	if (loginuid == AUDIT_UID_UNSET) {
		kloginuid = INVALID_UID;
	} else {
		kloginuid = make_kuid(file->f_cred->user_ns, loginuid);
		if (!uid_valid(kloginuid))
			return -EINVAL;
	}

	rv = audit_set_loginuid(kloginuid);
	if (rv < 0)
		return rv;
	return count;
}

static const struct file_operations proc_loginuid_operations = {
	.read		= proc_loginuid_read,
	.write		= proc_loginuid_write,
	.llseek		= generic_file_llseek,
};

static ssize_t proc_sessionid_read(struct file * file, char __user * buf,
				  size_t count, loff_t *ppos)
{
	struct inode * inode = file_inode(file);
	struct task_struct *task = get_proc_task(inode);
	ssize_t length;
	char tmpbuf[TMPBUFLEN];

	if (!task)
		return -ESRCH;
	length = scnprintf(tmpbuf, TMPBUFLEN, "%u",
				audit_get_sessionid(task));
	put_task_struct(task);
	return simple_read_from_buffer(buf, count, ppos, tmpbuf, length);
}

static const struct file_operations proc_sessionid_operations = {
	.read		= proc_sessionid_read,
	.llseek		= generic_file_llseek,
};
#endif

#ifdef CONFIG_FAULT_INJECTION
static ssize_t proc_fault_inject_read(struct file * file, char __user * buf,
				      size_t count, loff_t *ppos)
{
	struct task_struct *task = get_proc_task(file_inode(file));
	char buffer[PROC_NUMBUF];
	size_t len;
	int make_it_fail;

	if (!task)
		return -ESRCH;
	make_it_fail = task->make_it_fail;
	put_task_struct(task);

	len = snprintf(buffer, sizeof(buffer), "%i\n", make_it_fail);

	return simple_read_from_buffer(buf, count, ppos, buffer, len);
}

static ssize_t proc_fault_inject_write(struct file * file,
			const char __user * buf, size_t count, loff_t *ppos)
{
	struct task_struct *task;
	char buffer[PROC_NUMBUF];
	int make_it_fail;
	int rv;

	if (!capable(CAP_SYS_RESOURCE))
		return -EPERM;
	memset(buffer, 0, sizeof(buffer));
	if (count > sizeof(buffer) - 1)
		count = sizeof(buffer) - 1;
	if (copy_from_user(buffer, buf, count))
		return -EFAULT;
	rv = kstrtoint(strstrip(buffer), 0, &make_it_fail);
	if (rv < 0)
		return rv;
	if (make_it_fail < 0 || make_it_fail > 1)
		return -EINVAL;

	task = get_proc_task(file_inode(file));
	if (!task)
		return -ESRCH;
	task->make_it_fail = make_it_fail;
	put_task_struct(task);

	return count;
}

static const struct file_operations proc_fault_inject_operations = {
	.read		= proc_fault_inject_read,
	.write		= proc_fault_inject_write,
	.llseek		= generic_file_llseek,
};
#endif


#ifdef CONFIG_SCHED_DEBUG
/*
 * Print out various scheduling related per-task fields:
 */
static int sched_show(struct seq_file *m, void *v)
{
	struct inode *inode = m->private;
	struct task_struct *p;

	p = get_proc_task(inode);
	if (!p)
		return -ESRCH;
	proc_sched_show_task(p, m);

	put_task_struct(p);

	return 0;
}

static ssize_t
sched_write(struct file *file, const char __user *buf,
	    size_t count, loff_t *offset)
{
	struct inode *inode = file_inode(file);
	struct task_struct *p;

	p = get_proc_task(inode);
	if (!p)
		return -ESRCH;
	proc_sched_set_task(p);

	put_task_struct(p);

	return count;
}

static int sched_open(struct inode *inode, struct file *filp)
{
	return single_open(filp, sched_show, inode);
}

static const struct file_operations proc_pid_sched_operations = {
	.open		= sched_open,
	.read		= seq_read,
	.write		= sched_write,
	.llseek		= seq_lseek,
	.release	= single_release,
};

#endif

#ifdef CONFIG_SCHED_AUTOGROUP
/*
 * Print out autogroup related information:
 */
static int sched_autogroup_show(struct seq_file *m, void *v)
{
	struct inode *inode = m->private;
	struct task_struct *p;

	p = get_proc_task(inode);
	if (!p)
		return -ESRCH;
	proc_sched_autogroup_show_task(p, m);

	put_task_struct(p);

	return 0;
}

static ssize_t
sched_autogroup_write(struct file *file, const char __user *buf,
	    size_t count, loff_t *offset)
{
	struct inode *inode = file_inode(file);
	struct task_struct *p;
	char buffer[PROC_NUMBUF];
	int nice;
	int err;

	memset(buffer, 0, sizeof(buffer));
	if (count > sizeof(buffer) - 1)
		count = sizeof(buffer) - 1;
	if (copy_from_user(buffer, buf, count))
		return -EFAULT;

	err = kstrtoint(strstrip(buffer), 0, &nice);
	if (err < 0)
		return err;

	p = get_proc_task(inode);
	if (!p)
		return -ESRCH;

	err = proc_sched_autogroup_set_nice(p, nice);
	if (err)
		count = err;

	put_task_struct(p);

	return count;
}

static int sched_autogroup_open(struct inode *inode, struct file *filp)
{
	int ret;

	ret = single_open(filp, sched_autogroup_show, NULL);
	if (!ret) {
		struct seq_file *m = filp->private_data;

		m->private = inode;
	}
	return ret;
}

static const struct file_operations proc_pid_sched_autogroup_operations = {
	.open		= sched_autogroup_open,
	.read		= seq_read,
	.write		= sched_autogroup_write,
	.llseek		= seq_lseek,
	.release	= single_release,
};

#endif /* CONFIG_SCHED_AUTOGROUP */

static ssize_t comm_write(struct file *file, const char __user *buf,
				size_t count, loff_t *offset)
{
	struct inode *inode = file_inode(file);
	struct task_struct *p;
	char buffer[TASK_COMM_LEN];
	const size_t maxlen = sizeof(buffer) - 1;

	memset(buffer, 0, sizeof(buffer));
	if (copy_from_user(buffer, buf, count > maxlen ? maxlen : count))
		return -EFAULT;

	p = get_proc_task(inode);
	if (!p)
		return -ESRCH;

	if (same_thread_group(current, p))
		set_task_comm(p, buffer);
	else
		count = -EINVAL;

	put_task_struct(p);

	return count;
}

static int comm_show(struct seq_file *m, void *v)
{
	struct inode *inode = m->private;
	struct task_struct *p;

	p = get_proc_task(inode);
	if (!p)
		return -ESRCH;

	task_lock(p);
	seq_printf(m, "%s\n", p->comm);
	task_unlock(p);

	put_task_struct(p);

	return 0;
}

static int comm_open(struct inode *inode, struct file *filp)
{
	return single_open(filp, comm_show, inode);
}

static const struct file_operations proc_pid_set_comm_operations = {
	.open		= comm_open,
	.read		= seq_read,
	.write		= comm_write,
	.llseek		= seq_lseek,
	.release	= single_release,
};

static int proc_exe_link(struct dentry *dentry, struct path *exe_path)
{
	struct task_struct *task;
	struct file *exe_file;

	task = get_proc_task(d_inode(dentry));
	if (!task)
		return -ENOENT;
	exe_file = get_task_exe_file(task);
	put_task_struct(task);
	if (exe_file) {
		*exe_path = exe_file->f_path;
		path_get(&exe_file->f_path);
		fput(exe_file);
		return 0;
	} else
		return -ENOENT;
}

static const char *proc_pid_get_link(struct dentry *dentry,
				     struct inode *inode,
				     struct delayed_call *done)
{
	struct path path;
	int error = -EACCES;

	if (!dentry)
		return ERR_PTR(-ECHILD);

	/* Are we allowed to snoop on the tasks file descriptors? */
	if (!proc_fd_access_allowed(inode))
		goto out;

	error = PROC_I(inode)->op.proc_get_link(dentry, &path);
	if (error)
		goto out;

	nd_jump_link(&path);
	return NULL;
out:
	return ERR_PTR(error);
}

static int do_proc_readlink(struct path *path, char __user *buffer, int buflen)
{
	char *tmp = (char*)__get_free_page(GFP_TEMPORARY);
	char *pathname;
	int len;

	if (!tmp)
		return -ENOMEM;

	pathname = d_path(path, tmp, PAGE_SIZE);
	len = PTR_ERR(pathname);
	if (IS_ERR(pathname))
		goto out;
	len = tmp + PAGE_SIZE - 1 - pathname;

	if (len > buflen)
		len = buflen;
	if (copy_to_user(buffer, pathname, len))
		len = -EFAULT;
 out:
	free_page((unsigned long)tmp);
	return len;
}

static int proc_pid_readlink(struct dentry * dentry, char __user * buffer, int buflen)
{
	int error = -EACCES;
	struct inode *inode = d_inode(dentry);
	struct path path;

	/* Are we allowed to snoop on the tasks file descriptors? */
	if (!proc_fd_access_allowed(inode))
		goto out;

	error = PROC_I(inode)->op.proc_get_link(dentry, &path);
	if (error)
		goto out;

	error = do_proc_readlink(&path, buffer, buflen);
	path_put(&path);
out:
	return error;
}

const struct inode_operations proc_pid_link_inode_operations = {
	.readlink	= proc_pid_readlink,
	.get_link	= proc_pid_get_link,
	.setattr	= proc_setattr,
};


/* building an inode */

void task_dump_owner(struct task_struct *task, mode_t mode,
		     kuid_t *ruid, kgid_t *rgid)
{
	/* Depending on the state of dumpable compute who should own a
	 * proc file for a task.
	 */
	const struct cred *cred;
	kuid_t uid;
	kgid_t gid;

	/* Default to the tasks effective ownership */
	rcu_read_lock();
	cred = __task_cred(task);
	uid = cred->euid;
	gid = cred->egid;
	rcu_read_unlock();

	/*
	 * Before the /proc/pid/status file was created the only way to read
	 * the effective uid of a /process was to stat /proc/pid.  Reading
	 * /proc/pid/status is slow enough that procps and other packages
	 * kept stating /proc/pid.  To keep the rules in /proc simple I have
	 * made this apply to all per process world readable and executable
	 * directories.
	 */
	if (mode != (S_IFDIR|S_IRUGO|S_IXUGO)) {
		struct mm_struct *mm;
		task_lock(task);
		mm = task->mm;
		/* Make non-dumpable tasks owned by some root */
		if (mm) {
			if (get_dumpable(mm) != SUID_DUMP_USER) {
				struct user_namespace *user_ns = mm->user_ns;

				uid = make_kuid(user_ns, 0);
				if (!uid_valid(uid))
					uid = GLOBAL_ROOT_UID;

				gid = make_kgid(user_ns, 0);
				if (!gid_valid(gid))
					gid = GLOBAL_ROOT_GID;
			}
		} else {
			uid = GLOBAL_ROOT_UID;
			gid = GLOBAL_ROOT_GID;
		}
		task_unlock(task);
	}
	*ruid = uid;
	*rgid = gid;
}

struct inode *proc_pid_make_inode(struct super_block * sb,
				  struct task_struct *task, umode_t mode)
{
	struct inode * inode;
	struct proc_inode *ei;

	/* We need a new inode */

	inode = new_inode(sb);
	if (!inode)
		goto out;

	/* Common stuff */
	ei = PROC_I(inode);
	inode->i_mode = mode;
	inode->i_ino = get_next_ino();
	inode->i_mtime = inode->i_atime = inode->i_ctime = current_time(inode);
	inode->i_op = &proc_def_inode_operations;

	/*
	 * grab the reference to task.
	 */
	ei->pid = get_task_pid(task, PIDTYPE_PID);
	if (!ei->pid)
		goto out_unlock;

	task_dump_owner(task, 0, &inode->i_uid, &inode->i_gid);
	security_task_to_inode(task, inode);

out:
	return inode;

out_unlock:
	iput(inode);
	return NULL;
}

int pid_getattr(const struct path *path, struct kstat *stat,
		u32 request_mask, unsigned int query_flags)
{
	struct inode *inode = d_inode(path->dentry);
	struct task_struct *task;
<<<<<<< HEAD
	struct pid_namespace *pid = dentry->d_sb->s_fs_info;
=======
	struct pid_namespace *pid = path->dentry->d_sb->s_fs_info;
>>>>>>> 36fc5797

	generic_fillattr(inode, stat);

	rcu_read_lock();
	stat->uid = GLOBAL_ROOT_UID;
	stat->gid = GLOBAL_ROOT_GID;
	task = pid_task(proc_pid(inode), PIDTYPE_PID);
	if (task) {
		if (!has_pid_permissions(pid, task, HIDEPID_INVISIBLE)) {
			rcu_read_unlock();
			/*
			 * This doesn't prevent learning whether PID exists,
			 * it only makes getattr() consistent with readdir().
			 */
			return -ENOENT;
		}
		task_dump_owner(task, inode->i_mode, &stat->uid, &stat->gid);
	}
	rcu_read_unlock();
	return 0;
}

/* dentry stuff */

/*
 *	Exceptional case: normally we are not allowed to unhash a busy
 * directory. In this case, however, we can do it - no aliasing problems
 * due to the way we treat inodes.
 *
 * Rewrite the inode's ownerships here because the owning task may have
 * performed a setuid(), etc.
 *
 */
int pid_revalidate(struct dentry *dentry, unsigned int flags)
{
	struct inode *inode;
	struct task_struct *task;

	if (flags & LOOKUP_RCU)
		return -ECHILD;

	inode = d_inode(dentry);
	task = get_proc_task(inode);

	if (task) {
		task_dump_owner(task, inode->i_mode, &inode->i_uid, &inode->i_gid);

		inode->i_mode &= ~(S_ISUID | S_ISGID);
		security_task_to_inode(task, inode);
		put_task_struct(task);
		return 1;
	}
	return 0;
}

static inline bool proc_inode_is_dead(struct inode *inode)
{
	return !proc_pid(inode)->tasks[PIDTYPE_PID].first;
}

int pid_delete_dentry(const struct dentry *dentry)
{
	/* Is the task we represent dead?
	 * If so, then don't put the dentry on the lru list,
	 * kill it immediately.
	 */
	return proc_inode_is_dead(d_inode(dentry));
}

const struct dentry_operations pid_dentry_operations =
{
	.d_revalidate	= pid_revalidate,
	.d_delete	= pid_delete_dentry,
};

/* Lookups */

/*
 * Fill a directory entry.
 *
 * If possible create the dcache entry and derive our inode number and
 * file type from dcache entry.
 *
 * Since all of the proc inode numbers are dynamically generated, the inode
 * numbers do not exist until the inode is cache.  This means creating the
 * the dcache entry in readdir is necessary to keep the inode numbers
 * reported by readdir in sync with the inode numbers reported
 * by stat.
 */
bool proc_fill_cache(struct file *file, struct dir_context *ctx,
	const char *name, int len,
	instantiate_t instantiate, struct task_struct *task, const void *ptr)
{
	struct dentry *child, *dir = file->f_path.dentry;
	struct qstr qname = QSTR_INIT(name, len);
	struct inode *inode;
	unsigned type;
	ino_t ino;

	child = d_hash_and_lookup(dir, &qname);
	if (!child) {
		DECLARE_WAIT_QUEUE_HEAD_ONSTACK(wq);
		child = d_alloc_parallel(dir, &qname, &wq);
		if (IS_ERR(child))
			goto end_instantiate;
		if (d_in_lookup(child)) {
			int err = instantiate(d_inode(dir), child, task, ptr);
			d_lookup_done(child);
			if (err < 0) {
				dput(child);
				goto end_instantiate;
			}
		}
	}
	inode = d_inode(child);
	ino = inode->i_ino;
	type = inode->i_mode >> 12;
	dput(child);
	return dir_emit(ctx, name, len, ino, type);

end_instantiate:
	return dir_emit(ctx, name, len, 1, DT_UNKNOWN);
}

/*
 * dname_to_vma_addr - maps a dentry name into two unsigned longs
 * which represent vma start and end addresses.
 */
static int dname_to_vma_addr(struct dentry *dentry,
			     unsigned long *start, unsigned long *end)
{
	if (sscanf(dentry->d_name.name, "%lx-%lx", start, end) != 2)
		return -EINVAL;

	return 0;
}

static int map_files_d_revalidate(struct dentry *dentry, unsigned int flags)
{
	unsigned long vm_start, vm_end;
	bool exact_vma_exists = false;
	struct mm_struct *mm = NULL;
	struct task_struct *task;
	struct inode *inode;
	int status = 0;

	if (flags & LOOKUP_RCU)
		return -ECHILD;

	inode = d_inode(dentry);
	task = get_proc_task(inode);
	if (!task)
		goto out_notask;

	mm = mm_access(task, PTRACE_MODE_READ_FSCREDS);
	if (IS_ERR_OR_NULL(mm))
		goto out;

	if (!dname_to_vma_addr(dentry, &vm_start, &vm_end)) {
		down_read(&mm->mmap_sem);
		exact_vma_exists = !!find_exact_vma(mm, vm_start, vm_end);
		up_read(&mm->mmap_sem);
	}

	mmput(mm);

	if (exact_vma_exists) {
		task_dump_owner(task, 0, &inode->i_uid, &inode->i_gid);

		security_task_to_inode(task, inode);
		status = 1;
	}

out:
	put_task_struct(task);

out_notask:
	return status;
}

static const struct dentry_operations tid_map_files_dentry_operations = {
	.d_revalidate	= map_files_d_revalidate,
	.d_delete	= pid_delete_dentry,
};

static int map_files_get_link(struct dentry *dentry, struct path *path)
{
	unsigned long vm_start, vm_end;
	struct vm_area_struct *vma;
	struct task_struct *task;
	struct mm_struct *mm;
	int rc;

	rc = -ENOENT;
	task = get_proc_task(d_inode(dentry));
	if (!task)
		goto out;

	mm = get_task_mm(task);
	put_task_struct(task);
	if (!mm)
		goto out;

	rc = dname_to_vma_addr(dentry, &vm_start, &vm_end);
	if (rc)
		goto out_mmput;

	rc = -ENOENT;
	down_read(&mm->mmap_sem);
	vma = find_exact_vma(mm, vm_start, vm_end);
	if (vma && vma->vm_file) {
		*path = vma->vm_file->f_path;
		path_get(path);
		rc = 0;
	}
	up_read(&mm->mmap_sem);

out_mmput:
	mmput(mm);
out:
	return rc;
}

struct map_files_info {
	fmode_t		mode;
	unsigned int	len;
	unsigned char	name[4*sizeof(long)+2]; /* max: %lx-%lx\0 */
};

/*
 * Only allow CAP_SYS_ADMIN to follow the links, due to concerns about how the
 * symlinks may be used to bypass permissions on ancestor directories in the
 * path to the file in question.
 */
static const char *
proc_map_files_get_link(struct dentry *dentry,
			struct inode *inode,
		        struct delayed_call *done)
{
	if (!capable(CAP_SYS_ADMIN))
		return ERR_PTR(-EPERM);

	return proc_pid_get_link(dentry, inode, done);
}

/*
 * Identical to proc_pid_link_inode_operations except for get_link()
 */
static const struct inode_operations proc_map_files_link_inode_operations = {
	.readlink	= proc_pid_readlink,
	.get_link	= proc_map_files_get_link,
	.setattr	= proc_setattr,
};

static int
proc_map_files_instantiate(struct inode *dir, struct dentry *dentry,
			   struct task_struct *task, const void *ptr)
{
	fmode_t mode = (fmode_t)(unsigned long)ptr;
	struct proc_inode *ei;
	struct inode *inode;

	inode = proc_pid_make_inode(dir->i_sb, task, S_IFLNK |
				    ((mode & FMODE_READ ) ? S_IRUSR : 0) |
				    ((mode & FMODE_WRITE) ? S_IWUSR : 0));
	if (!inode)
		return -ENOENT;

	ei = PROC_I(inode);
	ei->op.proc_get_link = map_files_get_link;

	inode->i_op = &proc_map_files_link_inode_operations;
	inode->i_size = 64;

	d_set_d_op(dentry, &tid_map_files_dentry_operations);
	d_add(dentry, inode);

	return 0;
}

static struct dentry *proc_map_files_lookup(struct inode *dir,
		struct dentry *dentry, unsigned int flags)
{
	unsigned long vm_start, vm_end;
	struct vm_area_struct *vma;
	struct task_struct *task;
	int result;
	struct mm_struct *mm;

	result = -ENOENT;
	task = get_proc_task(dir);
	if (!task)
		goto out;

	result = -EACCES;
	if (!ptrace_may_access(task, PTRACE_MODE_READ_FSCREDS))
		goto out_put_task;

	result = -ENOENT;
	if (dname_to_vma_addr(dentry, &vm_start, &vm_end))
		goto out_put_task;

	mm = get_task_mm(task);
	if (!mm)
		goto out_put_task;

	down_read(&mm->mmap_sem);
	vma = find_exact_vma(mm, vm_start, vm_end);
	if (!vma)
		goto out_no_vma;

	if (vma->vm_file)
		result = proc_map_files_instantiate(dir, dentry, task,
				(void *)(unsigned long)vma->vm_file->f_mode);

out_no_vma:
	up_read(&mm->mmap_sem);
	mmput(mm);
out_put_task:
	put_task_struct(task);
out:
	return ERR_PTR(result);
}

static const struct inode_operations proc_map_files_inode_operations = {
	.lookup		= proc_map_files_lookup,
	.permission	= proc_fd_permission,
	.setattr	= proc_setattr,
};

static int
proc_map_files_readdir(struct file *file, struct dir_context *ctx)
{
	struct vm_area_struct *vma;
	struct task_struct *task;
	struct mm_struct *mm;
	unsigned long nr_files, pos, i;
	struct flex_array *fa = NULL;
	struct map_files_info info;
	struct map_files_info *p;
	int ret;

	ret = -ENOENT;
	task = get_proc_task(file_inode(file));
	if (!task)
		goto out;

	ret = -EACCES;
	if (!ptrace_may_access(task, PTRACE_MODE_READ_FSCREDS))
		goto out_put_task;

	ret = 0;
	if (!dir_emit_dots(file, ctx))
		goto out_put_task;

	mm = get_task_mm(task);
	if (!mm)
		goto out_put_task;
	down_read(&mm->mmap_sem);

	nr_files = 0;

	/*
	 * We need two passes here:
	 *
	 *  1) Collect vmas of mapped files with mmap_sem taken
	 *  2) Release mmap_sem and instantiate entries
	 *
	 * otherwise we get lockdep complained, since filldir()
	 * routine might require mmap_sem taken in might_fault().
	 */

	for (vma = mm->mmap, pos = 2; vma; vma = vma->vm_next) {
		if (vma->vm_file && ++pos > ctx->pos)
			nr_files++;
	}

	if (nr_files) {
		fa = flex_array_alloc(sizeof(info), nr_files,
					GFP_KERNEL);
		if (!fa || flex_array_prealloc(fa, 0, nr_files,
						GFP_KERNEL)) {
			ret = -ENOMEM;
			if (fa)
				flex_array_free(fa);
			up_read(&mm->mmap_sem);
			mmput(mm);
			goto out_put_task;
		}
		for (i = 0, vma = mm->mmap, pos = 2; vma;
				vma = vma->vm_next) {
			if (!vma->vm_file)
				continue;
			if (++pos <= ctx->pos)
				continue;

			info.mode = vma->vm_file->f_mode;
			info.len = snprintf(info.name,
					sizeof(info.name), "%lx-%lx",
					vma->vm_start, vma->vm_end);
			if (flex_array_put(fa, i++, &info, GFP_KERNEL))
				BUG();
		}
	}
	up_read(&mm->mmap_sem);

	for (i = 0; i < nr_files; i++) {
		p = flex_array_get(fa, i);
		if (!proc_fill_cache(file, ctx,
				      p->name, p->len,
				      proc_map_files_instantiate,
				      task,
				      (void *)(unsigned long)p->mode))
			break;
		ctx->pos++;
	}
	if (fa)
		flex_array_free(fa);
	mmput(mm);

out_put_task:
	put_task_struct(task);
out:
	return ret;
}

static const struct file_operations proc_map_files_operations = {
	.read		= generic_read_dir,
	.iterate_shared	= proc_map_files_readdir,
	.llseek		= generic_file_llseek,
};

#if defined(CONFIG_CHECKPOINT_RESTORE) && defined(CONFIG_POSIX_TIMERS)
struct timers_private {
	struct pid *pid;
	struct task_struct *task;
	struct sighand_struct *sighand;
	struct pid_namespace *ns;
	unsigned long flags;
};

static void *timers_start(struct seq_file *m, loff_t *pos)
{
	struct timers_private *tp = m->private;

	tp->task = get_pid_task(tp->pid, PIDTYPE_PID);
	if (!tp->task)
		return ERR_PTR(-ESRCH);

	tp->sighand = lock_task_sighand(tp->task, &tp->flags);
	if (!tp->sighand)
		return ERR_PTR(-ESRCH);

	return seq_list_start(&tp->task->signal->posix_timers, *pos);
}

static void *timers_next(struct seq_file *m, void *v, loff_t *pos)
{
	struct timers_private *tp = m->private;
	return seq_list_next(v, &tp->task->signal->posix_timers, pos);
}

static void timers_stop(struct seq_file *m, void *v)
{
	struct timers_private *tp = m->private;

	if (tp->sighand) {
		unlock_task_sighand(tp->task, &tp->flags);
		tp->sighand = NULL;
	}

	if (tp->task) {
		put_task_struct(tp->task);
		tp->task = NULL;
	}
}

static int show_timer(struct seq_file *m, void *v)
{
	struct k_itimer *timer;
	struct timers_private *tp = m->private;
	int notify;
	static const char * const nstr[] = {
		[SIGEV_SIGNAL] = "signal",
		[SIGEV_NONE] = "none",
		[SIGEV_THREAD] = "thread",
	};

	timer = list_entry((struct list_head *)v, struct k_itimer, list);
	notify = timer->it_sigev_notify;

	seq_printf(m, "ID: %d\n", timer->it_id);
	seq_printf(m, "signal: %d/%p\n",
		   timer->sigq->info.si_signo,
		   timer->sigq->info.si_value.sival_ptr);
	seq_printf(m, "notify: %s/%s.%d\n",
		   nstr[notify & ~SIGEV_THREAD_ID],
		   (notify & SIGEV_THREAD_ID) ? "tid" : "pid",
		   pid_nr_ns(timer->it_pid, tp->ns));
	seq_printf(m, "ClockID: %d\n", timer->it_clock);

	return 0;
}

static const struct seq_operations proc_timers_seq_ops = {
	.start	= timers_start,
	.next	= timers_next,
	.stop	= timers_stop,
	.show	= show_timer,
};

static int proc_timers_open(struct inode *inode, struct file *file)
{
	struct timers_private *tp;

	tp = __seq_open_private(file, &proc_timers_seq_ops,
			sizeof(struct timers_private));
	if (!tp)
		return -ENOMEM;

	tp->pid = proc_pid(inode);
	tp->ns = inode->i_sb->s_fs_info;
	return 0;
}

static const struct file_operations proc_timers_operations = {
	.open		= proc_timers_open,
	.read		= seq_read,
	.llseek		= seq_lseek,
	.release	= seq_release_private,
};
#endif

static ssize_t timerslack_ns_write(struct file *file, const char __user *buf,
					size_t count, loff_t *offset)
{
	struct inode *inode = file_inode(file);
	struct task_struct *p;
	u64 slack_ns;
	int err;

	err = kstrtoull_from_user(buf, count, 10, &slack_ns);
	if (err < 0)
		return err;

	p = get_proc_task(inode);
	if (!p)
		return -ESRCH;

	if (p != current) {
		if (!capable(CAP_SYS_NICE)) {
			count = -EPERM;
			goto out;
		}

		err = security_task_setscheduler(p);
		if (err) {
			count = err;
			goto out;
		}
	}

	task_lock(p);
	if (slack_ns == 0)
		p->timer_slack_ns = p->default_timer_slack_ns;
	else
		p->timer_slack_ns = slack_ns;
	task_unlock(p);

out:
	put_task_struct(p);

	return count;
}

static int timerslack_ns_show(struct seq_file *m, void *v)
{
	struct inode *inode = m->private;
	struct task_struct *p;
	int err = 0;

	p = get_proc_task(inode);
	if (!p)
		return -ESRCH;

	if (p != current) {

		if (!capable(CAP_SYS_NICE)) {
			err = -EPERM;
			goto out;
		}
		err = security_task_getscheduler(p);
		if (err)
			goto out;
	}

	task_lock(p);
	seq_printf(m, "%llu\n", p->timer_slack_ns);
	task_unlock(p);

out:
	put_task_struct(p);

	return err;
}

static int timerslack_ns_open(struct inode *inode, struct file *filp)
{
	return single_open(filp, timerslack_ns_show, inode);
}

static const struct file_operations proc_pid_set_timerslack_ns_operations = {
	.open		= timerslack_ns_open,
	.read		= seq_read,
	.write		= timerslack_ns_write,
	.llseek		= seq_lseek,
	.release	= single_release,
};

static int proc_pident_instantiate(struct inode *dir,
	struct dentry *dentry, struct task_struct *task, const void *ptr)
{
	const struct pid_entry *p = ptr;
	struct inode *inode;
	struct proc_inode *ei;

	inode = proc_pid_make_inode(dir->i_sb, task, p->mode);
	if (!inode)
		goto out;

	ei = PROC_I(inode);
	if (S_ISDIR(inode->i_mode))
		set_nlink(inode, 2);	/* Use getattr to fix if necessary */
	if (p->iop)
		inode->i_op = p->iop;
	if (p->fop)
		inode->i_fop = p->fop;
	ei->op = p->op;
	d_set_d_op(dentry, &pid_dentry_operations);
	d_add(dentry, inode);
	/* Close the race of the process dying before we return the dentry */
	if (pid_revalidate(dentry, 0))
		return 0;
out:
	return -ENOENT;
}

static struct dentry *proc_pident_lookup(struct inode *dir, 
					 struct dentry *dentry,
					 const struct pid_entry *ents,
					 unsigned int nents)
{
	int error;
	struct task_struct *task = get_proc_task(dir);
	const struct pid_entry *p, *last;

	error = -ENOENT;

	if (!task)
		goto out_no_task;

	/*
	 * Yes, it does not scale. And it should not. Don't add
	 * new entries into /proc/<tgid>/ without very good reasons.
	 */
	last = &ents[nents];
	for (p = ents; p < last; p++) {
		if (p->len != dentry->d_name.len)
			continue;
		if (!memcmp(dentry->d_name.name, p->name, p->len))
			break;
	}
	if (p >= last)
		goto out;

	error = proc_pident_instantiate(dir, dentry, task, p);
out:
	put_task_struct(task);
out_no_task:
	return ERR_PTR(error);
}

static int proc_pident_readdir(struct file *file, struct dir_context *ctx,
		const struct pid_entry *ents, unsigned int nents)
{
	struct task_struct *task = get_proc_task(file_inode(file));
	const struct pid_entry *p;

	if (!task)
		return -ENOENT;

	if (!dir_emit_dots(file, ctx))
		goto out;

	if (ctx->pos >= nents + 2)
		goto out;

	for (p = ents + (ctx->pos - 2); p < ents + nents; p++) {
		if (!proc_fill_cache(file, ctx, p->name, p->len,
				proc_pident_instantiate, task, p))
			break;
		ctx->pos++;
	}
out:
	put_task_struct(task);
	return 0;
}

#ifdef CONFIG_SECURITY
static ssize_t proc_pid_attr_read(struct file * file, char __user * buf,
				  size_t count, loff_t *ppos)
{
	struct inode * inode = file_inode(file);
	char *p = NULL;
	ssize_t length;
	struct task_struct *task = get_proc_task(inode);

	if (!task)
		return -ESRCH;

	length = security_getprocattr(task,
				      (char*)file->f_path.dentry->d_name.name,
				      &p);
	put_task_struct(task);
	if (length > 0)
		length = simple_read_from_buffer(buf, count, ppos, p, length);
	kfree(p);
	return length;
}

static ssize_t proc_pid_attr_write(struct file * file, const char __user * buf,
				   size_t count, loff_t *ppos)
{
	struct inode * inode = file_inode(file);
	void *page;
	ssize_t length;
	struct task_struct *task = get_proc_task(inode);

	length = -ESRCH;
	if (!task)
		goto out_no_task;

	/* A task may only write its own attributes. */
	length = -EACCES;
	if (current != task)
		goto out;

	if (count > PAGE_SIZE)
		count = PAGE_SIZE;

	/* No partial writes. */
	length = -EINVAL;
	if (*ppos != 0)
		goto out;

	page = memdup_user(buf, count);
	if (IS_ERR(page)) {
		length = PTR_ERR(page);
		goto out;
	}

	/* Guard against adverse ptrace interaction */
	length = mutex_lock_interruptible(&current->signal->cred_guard_mutex);
	if (length < 0)
		goto out_free;

	length = security_setprocattr(file->f_path.dentry->d_name.name,
				      page, count);
	mutex_unlock(&current->signal->cred_guard_mutex);
out_free:
	kfree(page);
out:
	put_task_struct(task);
out_no_task:
	return length;
}

static const struct file_operations proc_pid_attr_operations = {
	.read		= proc_pid_attr_read,
	.write		= proc_pid_attr_write,
	.llseek		= generic_file_llseek,
};

static const struct pid_entry attr_dir_stuff[] = {
	REG("current",    S_IRUGO|S_IWUGO, proc_pid_attr_operations),
	REG("prev",       S_IRUGO,	   proc_pid_attr_operations),
	REG("exec",       S_IRUGO|S_IWUGO, proc_pid_attr_operations),
	REG("fscreate",   S_IRUGO|S_IWUGO, proc_pid_attr_operations),
	REG("keycreate",  S_IRUGO|S_IWUGO, proc_pid_attr_operations),
	REG("sockcreate", S_IRUGO|S_IWUGO, proc_pid_attr_operations),
};

static int proc_attr_dir_readdir(struct file *file, struct dir_context *ctx)
{
	return proc_pident_readdir(file, ctx, 
				   attr_dir_stuff, ARRAY_SIZE(attr_dir_stuff));
}

static const struct file_operations proc_attr_dir_operations = {
	.read		= generic_read_dir,
	.iterate_shared	= proc_attr_dir_readdir,
	.llseek		= generic_file_llseek,
};

static struct dentry *proc_attr_dir_lookup(struct inode *dir,
				struct dentry *dentry, unsigned int flags)
{
	return proc_pident_lookup(dir, dentry,
				  attr_dir_stuff, ARRAY_SIZE(attr_dir_stuff));
}

static const struct inode_operations proc_attr_dir_inode_operations = {
	.lookup		= proc_attr_dir_lookup,
	.getattr	= pid_getattr,
	.setattr	= proc_setattr,
};

#endif

#ifdef CONFIG_ELF_CORE
static ssize_t proc_coredump_filter_read(struct file *file, char __user *buf,
					 size_t count, loff_t *ppos)
{
	struct task_struct *task = get_proc_task(file_inode(file));
	struct mm_struct *mm;
	char buffer[PROC_NUMBUF];
	size_t len;
	int ret;

	if (!task)
		return -ESRCH;

	ret = 0;
	mm = get_task_mm(task);
	if (mm) {
		len = snprintf(buffer, sizeof(buffer), "%08lx\n",
			       ((mm->flags & MMF_DUMP_FILTER_MASK) >>
				MMF_DUMP_FILTER_SHIFT));
		mmput(mm);
		ret = simple_read_from_buffer(buf, count, ppos, buffer, len);
	}

	put_task_struct(task);

	return ret;
}

static ssize_t proc_coredump_filter_write(struct file *file,
					  const char __user *buf,
					  size_t count,
					  loff_t *ppos)
{
	struct task_struct *task;
	struct mm_struct *mm;
	unsigned int val;
	int ret;
	int i;
	unsigned long mask;

	ret = kstrtouint_from_user(buf, count, 0, &val);
	if (ret < 0)
		return ret;

	ret = -ESRCH;
	task = get_proc_task(file_inode(file));
	if (!task)
		goto out_no_task;

	mm = get_task_mm(task);
	if (!mm)
		goto out_no_mm;
	ret = 0;

	for (i = 0, mask = 1; i < MMF_DUMP_FILTER_BITS; i++, mask <<= 1) {
		if (val & mask)
			set_bit(i + MMF_DUMP_FILTER_SHIFT, &mm->flags);
		else
			clear_bit(i + MMF_DUMP_FILTER_SHIFT, &mm->flags);
	}

	mmput(mm);
 out_no_mm:
	put_task_struct(task);
 out_no_task:
	if (ret < 0)
		return ret;
	return count;
}

static const struct file_operations proc_coredump_filter_operations = {
	.read		= proc_coredump_filter_read,
	.write		= proc_coredump_filter_write,
	.llseek		= generic_file_llseek,
};
#endif

#ifdef CONFIG_TASK_IO_ACCOUNTING
static int do_io_accounting(struct task_struct *task, struct seq_file *m, int whole)
{
	struct task_io_accounting acct = task->ioac;
	unsigned long flags;
	int result;

	result = mutex_lock_killable(&task->signal->cred_guard_mutex);
	if (result)
		return result;

	if (!ptrace_may_access(task, PTRACE_MODE_READ_FSCREDS)) {
		result = -EACCES;
		goto out_unlock;
	}

	if (whole && lock_task_sighand(task, &flags)) {
		struct task_struct *t = task;

		task_io_accounting_add(&acct, &task->signal->ioac);
		while_each_thread(task, t)
			task_io_accounting_add(&acct, &t->ioac);

		unlock_task_sighand(task, &flags);
	}
	seq_printf(m,
		   "rchar: %llu\n"
		   "wchar: %llu\n"
		   "syscr: %llu\n"
		   "syscw: %llu\n"
		   "read_bytes: %llu\n"
		   "write_bytes: %llu\n"
		   "cancelled_write_bytes: %llu\n",
		   (unsigned long long)acct.rchar,
		   (unsigned long long)acct.wchar,
		   (unsigned long long)acct.syscr,
		   (unsigned long long)acct.syscw,
		   (unsigned long long)acct.read_bytes,
		   (unsigned long long)acct.write_bytes,
		   (unsigned long long)acct.cancelled_write_bytes);
	result = 0;

out_unlock:
	mutex_unlock(&task->signal->cred_guard_mutex);
	return result;
}

static int proc_tid_io_accounting(struct seq_file *m, struct pid_namespace *ns,
				  struct pid *pid, struct task_struct *task)
{
	return do_io_accounting(task, m, 0);
}

static int proc_tgid_io_accounting(struct seq_file *m, struct pid_namespace *ns,
				   struct pid *pid, struct task_struct *task)
{
	return do_io_accounting(task, m, 1);
}
#endif /* CONFIG_TASK_IO_ACCOUNTING */

#ifdef CONFIG_USER_NS
static int proc_id_map_open(struct inode *inode, struct file *file,
	const struct seq_operations *seq_ops)
{
	struct user_namespace *ns = NULL;
	struct task_struct *task;
	struct seq_file *seq;
	int ret = -EINVAL;

	task = get_proc_task(inode);
	if (task) {
		rcu_read_lock();
		ns = get_user_ns(task_cred_xxx(task, user_ns));
		rcu_read_unlock();
		put_task_struct(task);
	}
	if (!ns)
		goto err;

	ret = seq_open(file, seq_ops);
	if (ret)
		goto err_put_ns;

	seq = file->private_data;
	seq->private = ns;

	return 0;
err_put_ns:
	put_user_ns(ns);
err:
	return ret;
}

static int proc_id_map_release(struct inode *inode, struct file *file)
{
	struct seq_file *seq = file->private_data;
	struct user_namespace *ns = seq->private;
	put_user_ns(ns);
	return seq_release(inode, file);
}

static int proc_uid_map_open(struct inode *inode, struct file *file)
{
	return proc_id_map_open(inode, file, &proc_uid_seq_operations);
}

static int proc_gid_map_open(struct inode *inode, struct file *file)
{
	return proc_id_map_open(inode, file, &proc_gid_seq_operations);
}

static int proc_projid_map_open(struct inode *inode, struct file *file)
{
	return proc_id_map_open(inode, file, &proc_projid_seq_operations);
}

static const struct file_operations proc_uid_map_operations = {
	.open		= proc_uid_map_open,
	.write		= proc_uid_map_write,
	.read		= seq_read,
	.llseek		= seq_lseek,
	.release	= proc_id_map_release,
};

static const struct file_operations proc_gid_map_operations = {
	.open		= proc_gid_map_open,
	.write		= proc_gid_map_write,
	.read		= seq_read,
	.llseek		= seq_lseek,
	.release	= proc_id_map_release,
};

static const struct file_operations proc_projid_map_operations = {
	.open		= proc_projid_map_open,
	.write		= proc_projid_map_write,
	.read		= seq_read,
	.llseek		= seq_lseek,
	.release	= proc_id_map_release,
};

static int proc_setgroups_open(struct inode *inode, struct file *file)
{
	struct user_namespace *ns = NULL;
	struct task_struct *task;
	int ret;

	ret = -ESRCH;
	task = get_proc_task(inode);
	if (task) {
		rcu_read_lock();
		ns = get_user_ns(task_cred_xxx(task, user_ns));
		rcu_read_unlock();
		put_task_struct(task);
	}
	if (!ns)
		goto err;

	if (file->f_mode & FMODE_WRITE) {
		ret = -EACCES;
		if (!ns_capable(ns, CAP_SYS_ADMIN))
			goto err_put_ns;
	}

	ret = single_open(file, &proc_setgroups_show, ns);
	if (ret)
		goto err_put_ns;

	return 0;
err_put_ns:
	put_user_ns(ns);
err:
	return ret;
}

static int proc_setgroups_release(struct inode *inode, struct file *file)
{
	struct seq_file *seq = file->private_data;
	struct user_namespace *ns = seq->private;
	int ret = single_release(inode, file);
	put_user_ns(ns);
	return ret;
}

static const struct file_operations proc_setgroups_operations = {
	.open		= proc_setgroups_open,
	.write		= proc_setgroups_write,
	.read		= seq_read,
	.llseek		= seq_lseek,
	.release	= proc_setgroups_release,
};
#endif /* CONFIG_USER_NS */

static int proc_pid_personality(struct seq_file *m, struct pid_namespace *ns,
				struct pid *pid, struct task_struct *task)
{
	int err = lock_trace(task);
	if (!err) {
		seq_printf(m, "%08x\n", task->personality);
		unlock_trace(task);
	}
	return err;
}

/*
 * Thread groups
 */
static const struct file_operations proc_task_operations;
static const struct inode_operations proc_task_inode_operations;

static const struct pid_entry tgid_base_stuff[] = {
	DIR("task",       S_IRUGO|S_IXUGO, proc_task_inode_operations, proc_task_operations),
	DIR("fd",         S_IRUSR|S_IXUSR, proc_fd_inode_operations, proc_fd_operations),
	DIR("map_files",  S_IRUSR|S_IXUSR, proc_map_files_inode_operations, proc_map_files_operations),
	DIR("fdinfo",     S_IRUSR|S_IXUSR, proc_fdinfo_inode_operations, proc_fdinfo_operations),
	DIR("ns",	  S_IRUSR|S_IXUGO, proc_ns_dir_inode_operations, proc_ns_dir_operations),
#ifdef CONFIG_NET
	DIR("net",        S_IRUGO|S_IXUGO, proc_net_inode_operations, proc_net_operations),
#endif
	REG("environ",    S_IRUSR, proc_environ_operations),
	REG("auxv",       S_IRUSR, proc_auxv_operations),
	ONE("status",     S_IRUGO, proc_pid_status),
	ONE("personality", S_IRUSR, proc_pid_personality),
	ONE("limits",	  S_IRUGO, proc_pid_limits),
#ifdef CONFIG_SCHED_DEBUG
	REG("sched",      S_IRUGO|S_IWUSR, proc_pid_sched_operations),
#endif
#ifdef CONFIG_SCHED_AUTOGROUP
	REG("autogroup",  S_IRUGO|S_IWUSR, proc_pid_sched_autogroup_operations),
#endif
	REG("comm",      S_IRUGO|S_IWUSR, proc_pid_set_comm_operations),
#ifdef CONFIG_HAVE_ARCH_TRACEHOOK
	ONE("syscall",    S_IRUSR, proc_pid_syscall),
#endif
	REG("cmdline",    S_IRUGO, proc_pid_cmdline_ops),
	ONE("stat",       S_IRUGO, proc_tgid_stat),
	ONE("statm",      S_IRUGO, proc_pid_statm),
	REG("maps",       S_IRUGO, proc_pid_maps_operations),
#ifdef CONFIG_NUMA
	REG("numa_maps",  S_IRUGO, proc_pid_numa_maps_operations),
#endif
	REG("mem",        S_IRUSR|S_IWUSR, proc_mem_operations),
	LNK("cwd",        proc_cwd_link),
	LNK("root",       proc_root_link),
	LNK("exe",        proc_exe_link),
	REG("mounts",     S_IRUGO, proc_mounts_operations),
	REG("mountinfo",  S_IRUGO, proc_mountinfo_operations),
	REG("mountstats", S_IRUSR, proc_mountstats_operations),
#ifdef CONFIG_PROC_PAGE_MONITOR
	REG("clear_refs", S_IWUSR, proc_clear_refs_operations),
	REG("smaps",      S_IRUGO, proc_pid_smaps_operations),
	REG("pagemap",    S_IRUSR, proc_pagemap_operations),
#endif
#ifdef CONFIG_SECURITY
	DIR("attr",       S_IRUGO|S_IXUGO, proc_attr_dir_inode_operations, proc_attr_dir_operations),
#endif
#ifdef CONFIG_KALLSYMS
	ONE("wchan",      S_IRUGO, proc_pid_wchan),
#endif
#ifdef CONFIG_STACKTRACE
	ONE("stack",      S_IRUSR, proc_pid_stack),
#endif
#ifdef CONFIG_SCHED_INFO
	ONE("schedstat",  S_IRUGO, proc_pid_schedstat),
#endif
#ifdef CONFIG_LATENCYTOP
	REG("latency",  S_IRUGO, proc_lstats_operations),
#endif
#ifdef CONFIG_PROC_PID_CPUSET
	ONE("cpuset",     S_IRUGO, proc_cpuset_show),
#endif
#ifdef CONFIG_CGROUPS
	ONE("cgroup",  S_IRUGO, proc_cgroup_show),
#endif
	ONE("oom_score",  S_IRUGO, proc_oom_score),
	REG("oom_adj",    S_IRUGO|S_IWUSR, proc_oom_adj_operations),
	REG("oom_score_adj", S_IRUGO|S_IWUSR, proc_oom_score_adj_operations),
#ifdef CONFIG_AUDITSYSCALL
	REG("loginuid",   S_IWUSR|S_IRUGO, proc_loginuid_operations),
	REG("sessionid",  S_IRUGO, proc_sessionid_operations),
#endif
#ifdef CONFIG_FAULT_INJECTION
	REG("make-it-fail", S_IRUGO|S_IWUSR, proc_fault_inject_operations),
#endif
#ifdef CONFIG_ELF_CORE
	REG("coredump_filter", S_IRUGO|S_IWUSR, proc_coredump_filter_operations),
#endif
#ifdef CONFIG_TASK_IO_ACCOUNTING
	ONE("io",	S_IRUSR, proc_tgid_io_accounting),
#endif
#ifdef CONFIG_HARDWALL
	ONE("hardwall",   S_IRUGO, proc_pid_hardwall),
#endif
#ifdef CONFIG_USER_NS
	REG("uid_map",    S_IRUGO|S_IWUSR, proc_uid_map_operations),
	REG("gid_map",    S_IRUGO|S_IWUSR, proc_gid_map_operations),
	REG("projid_map", S_IRUGO|S_IWUSR, proc_projid_map_operations),
	REG("setgroups",  S_IRUGO|S_IWUSR, proc_setgroups_operations),
#endif
#if defined(CONFIG_CHECKPOINT_RESTORE) && defined(CONFIG_POSIX_TIMERS)
	REG("timers",	  S_IRUGO, proc_timers_operations),
#endif
	REG("timerslack_ns", S_IRUGO|S_IWUGO, proc_pid_set_timerslack_ns_operations),
};

static int proc_tgid_base_readdir(struct file *file, struct dir_context *ctx)
{
	return proc_pident_readdir(file, ctx,
				   tgid_base_stuff, ARRAY_SIZE(tgid_base_stuff));
}

static const struct file_operations proc_tgid_base_operations = {
	.read		= generic_read_dir,
	.iterate_shared	= proc_tgid_base_readdir,
	.llseek		= generic_file_llseek,
};

static struct dentry *proc_tgid_base_lookup(struct inode *dir, struct dentry *dentry, unsigned int flags)
{
	return proc_pident_lookup(dir, dentry,
				  tgid_base_stuff, ARRAY_SIZE(tgid_base_stuff));
}

static const struct inode_operations proc_tgid_base_inode_operations = {
	.lookup		= proc_tgid_base_lookup,
	.getattr	= pid_getattr,
	.setattr	= proc_setattr,
	.permission	= proc_pid_permission,
};

static void proc_flush_task_mnt(struct vfsmount *mnt, pid_t pid, pid_t tgid)
{
	struct dentry *dentry, *leader, *dir;
	char buf[PROC_NUMBUF];
	struct qstr name;

	name.name = buf;
	name.len = snprintf(buf, sizeof(buf), "%d", pid);
	/* no ->d_hash() rejects on procfs */
	dentry = d_hash_and_lookup(mnt->mnt_root, &name);
	if (dentry) {
		d_invalidate(dentry);
		dput(dentry);
	}

	if (pid == tgid)
		return;

	name.name = buf;
	name.len = snprintf(buf, sizeof(buf), "%d", tgid);
	leader = d_hash_and_lookup(mnt->mnt_root, &name);
	if (!leader)
		goto out;

	name.name = "task";
	name.len = strlen(name.name);
	dir = d_hash_and_lookup(leader, &name);
	if (!dir)
		goto out_put_leader;

	name.name = buf;
	name.len = snprintf(buf, sizeof(buf), "%d", pid);
	dentry = d_hash_and_lookup(dir, &name);
	if (dentry) {
		d_invalidate(dentry);
		dput(dentry);
	}

	dput(dir);
out_put_leader:
	dput(leader);
out:
	return;
}

/**
 * proc_flush_task -  Remove dcache entries for @task from the /proc dcache.
 * @task: task that should be flushed.
 *
 * When flushing dentries from proc, one needs to flush them from global
 * proc (proc_mnt) and from all the namespaces' procs this task was seen
 * in. This call is supposed to do all of this job.
 *
 * Looks in the dcache for
 * /proc/@pid
 * /proc/@tgid/task/@pid
 * if either directory is present flushes it and all of it'ts children
 * from the dcache.
 *
 * It is safe and reasonable to cache /proc entries for a task until
 * that task exits.  After that they just clog up the dcache with
 * useless entries, possibly causing useful dcache entries to be
 * flushed instead.  This routine is proved to flush those useless
 * dcache entries at process exit time.
 *
 * NOTE: This routine is just an optimization so it does not guarantee
 *       that no dcache entries will exist at process exit time it
 *       just makes it very unlikely that any will persist.
 */

void proc_flush_task(struct task_struct *task)
{
	int i;
	struct pid *pid, *tgid;
	struct upid *upid;

	pid = task_pid(task);
	tgid = task_tgid(task);

	for (i = 0; i <= pid->level; i++) {
		upid = &pid->numbers[i];
		proc_flush_task_mnt(upid->ns->proc_mnt, upid->nr,
					tgid->numbers[i].nr);
	}
}

static int proc_pid_instantiate(struct inode *dir,
				   struct dentry * dentry,
				   struct task_struct *task, const void *ptr)
{
	struct inode *inode;

	inode = proc_pid_make_inode(dir->i_sb, task, S_IFDIR | S_IRUGO | S_IXUGO);
	if (!inode)
		goto out;

	inode->i_op = &proc_tgid_base_inode_operations;
	inode->i_fop = &proc_tgid_base_operations;
	inode->i_flags|=S_IMMUTABLE;

	set_nlink(inode, nlink_tgid);

	d_set_d_op(dentry, &pid_dentry_operations);

	d_add(dentry, inode);
	/* Close the race of the process dying before we return the dentry */
	if (pid_revalidate(dentry, 0))
		return 0;
out:
	return -ENOENT;
}

struct dentry *proc_pid_lookup(struct inode *dir, struct dentry * dentry, unsigned int flags)
{
	int result = -ENOENT;
	struct task_struct *task;
	unsigned tgid;
	struct pid_namespace *ns;

	tgid = name_to_int(&dentry->d_name);
	if (tgid == ~0U)
		goto out;

	ns = dentry->d_sb->s_fs_info;
	rcu_read_lock();
	task = find_task_by_pid_ns(tgid, ns);
	if (task)
		get_task_struct(task);
	rcu_read_unlock();
	if (!task)
		goto out;

	result = proc_pid_instantiate(dir, dentry, task, NULL);
	put_task_struct(task);
out:
	return ERR_PTR(result);
}

/*
 * Find the first task with tgid >= tgid
 *
 */
struct tgid_iter {
	unsigned int tgid;
	struct task_struct *task;
};
static struct tgid_iter next_tgid(struct pid_namespace *ns, struct tgid_iter iter)
{
	struct pid *pid;

	if (iter.task)
		put_task_struct(iter.task);
	rcu_read_lock();
retry:
	iter.task = NULL;
	pid = find_ge_pid(iter.tgid, ns);
	if (pid) {
		iter.tgid = pid_nr_ns(pid, ns);
		iter.task = pid_task(pid, PIDTYPE_PID);
		/* What we to know is if the pid we have find is the
		 * pid of a thread_group_leader.  Testing for task
		 * being a thread_group_leader is the obvious thing
		 * todo but there is a window when it fails, due to
		 * the pid transfer logic in de_thread.
		 *
		 * So we perform the straight forward test of seeing
		 * if the pid we have found is the pid of a thread
		 * group leader, and don't worry if the task we have
		 * found doesn't happen to be a thread group leader.
		 * As we don't care in the case of readdir.
		 */
		if (!iter.task || !has_group_leader_pid(iter.task)) {
			iter.tgid += 1;
			goto retry;
		}
		get_task_struct(iter.task);
	}
	rcu_read_unlock();
	return iter;
}

#define TGID_OFFSET (FIRST_PROCESS_ENTRY + 2)

/* for the /proc/ directory itself, after non-process stuff has been done */
int proc_pid_readdir(struct file *file, struct dir_context *ctx)
{
	struct tgid_iter iter;
	struct pid_namespace *ns = file_inode(file)->i_sb->s_fs_info;
	loff_t pos = ctx->pos;

	if (pos >= PID_MAX_LIMIT + TGID_OFFSET)
		return 0;

	if (pos == TGID_OFFSET - 2) {
		struct inode *inode = d_inode(ns->proc_self);
		if (!dir_emit(ctx, "self", 4, inode->i_ino, DT_LNK))
			return 0;
		ctx->pos = pos = pos + 1;
	}
	if (pos == TGID_OFFSET - 1) {
		struct inode *inode = d_inode(ns->proc_thread_self);
		if (!dir_emit(ctx, "thread-self", 11, inode->i_ino, DT_LNK))
			return 0;
		ctx->pos = pos = pos + 1;
	}
	iter.tgid = pos - TGID_OFFSET;
	iter.task = NULL;
	for (iter = next_tgid(ns, iter);
	     iter.task;
	     iter.tgid += 1, iter = next_tgid(ns, iter)) {
		char name[PROC_NUMBUF];
		int len;

		cond_resched();
		if (!has_pid_permissions(ns, iter.task, HIDEPID_INVISIBLE))
			continue;

		len = snprintf(name, sizeof(name), "%d", iter.tgid);
		ctx->pos = iter.tgid + TGID_OFFSET;
		if (!proc_fill_cache(file, ctx, name, len,
				     proc_pid_instantiate, iter.task, NULL)) {
			put_task_struct(iter.task);
			return 0;
		}
	}
	ctx->pos = PID_MAX_LIMIT + TGID_OFFSET;
	return 0;
}

/*
 * proc_tid_comm_permission is a special permission function exclusively
 * used for the node /proc/<pid>/task/<tid>/comm.
 * It bypasses generic permission checks in the case where a task of the same
 * task group attempts to access the node.
 * The rationale behind this is that glibc and bionic access this node for
 * cross thread naming (pthread_set/getname_np(!self)). However, if
 * PR_SET_DUMPABLE gets set to 0 this node among others becomes uid=0 gid=0,
 * which locks out the cross thread naming implementation.
 * This function makes sure that the node is always accessible for members of
 * same thread group.
 */
static int proc_tid_comm_permission(struct inode *inode, int mask)
{
	bool is_same_tgroup;
	struct task_struct *task;

	task = get_proc_task(inode);
	if (!task)
		return -ESRCH;
	is_same_tgroup = same_thread_group(current, task);
	put_task_struct(task);

	if (likely(is_same_tgroup && !(mask & MAY_EXEC))) {
		/* This file (/proc/<pid>/task/<tid>/comm) can always be
		 * read or written by the members of the corresponding
		 * thread group.
		 */
		return 0;
	}

	return generic_permission(inode, mask);
}

static const struct inode_operations proc_tid_comm_inode_operations = {
		.permission = proc_tid_comm_permission,
};

/*
 * Tasks
 */
static const struct pid_entry tid_base_stuff[] = {
	DIR("fd",        S_IRUSR|S_IXUSR, proc_fd_inode_operations, proc_fd_operations),
	DIR("fdinfo",    S_IRUSR|S_IXUSR, proc_fdinfo_inode_operations, proc_fdinfo_operations),
	DIR("ns",	 S_IRUSR|S_IXUGO, proc_ns_dir_inode_operations, proc_ns_dir_operations),
#ifdef CONFIG_NET
	DIR("net",        S_IRUGO|S_IXUGO, proc_net_inode_operations, proc_net_operations),
#endif
	REG("environ",   S_IRUSR, proc_environ_operations),
	REG("auxv",      S_IRUSR, proc_auxv_operations),
	ONE("status",    S_IRUGO, proc_pid_status),
	ONE("personality", S_IRUSR, proc_pid_personality),
	ONE("limits",	 S_IRUGO, proc_pid_limits),
#ifdef CONFIG_SCHED_DEBUG
	REG("sched",     S_IRUGO|S_IWUSR, proc_pid_sched_operations),
#endif
	NOD("comm",      S_IFREG|S_IRUGO|S_IWUSR,
			 &proc_tid_comm_inode_operations,
			 &proc_pid_set_comm_operations, {}),
#ifdef CONFIG_HAVE_ARCH_TRACEHOOK
	ONE("syscall",   S_IRUSR, proc_pid_syscall),
#endif
	REG("cmdline",   S_IRUGO, proc_pid_cmdline_ops),
	ONE("stat",      S_IRUGO, proc_tid_stat),
	ONE("statm",     S_IRUGO, proc_pid_statm),
	REG("maps",      S_IRUGO, proc_tid_maps_operations),
#ifdef CONFIG_PROC_CHILDREN
	REG("children",  S_IRUGO, proc_tid_children_operations),
#endif
#ifdef CONFIG_NUMA
	REG("numa_maps", S_IRUGO, proc_tid_numa_maps_operations),
#endif
	REG("mem",       S_IRUSR|S_IWUSR, proc_mem_operations),
	LNK("cwd",       proc_cwd_link),
	LNK("root",      proc_root_link),
	LNK("exe",       proc_exe_link),
	REG("mounts",    S_IRUGO, proc_mounts_operations),
	REG("mountinfo",  S_IRUGO, proc_mountinfo_operations),
#ifdef CONFIG_PROC_PAGE_MONITOR
	REG("clear_refs", S_IWUSR, proc_clear_refs_operations),
	REG("smaps",     S_IRUGO, proc_tid_smaps_operations),
	REG("pagemap",    S_IRUSR, proc_pagemap_operations),
#endif
#ifdef CONFIG_SECURITY
	DIR("attr",      S_IRUGO|S_IXUGO, proc_attr_dir_inode_operations, proc_attr_dir_operations),
#endif
#ifdef CONFIG_KALLSYMS
	ONE("wchan",     S_IRUGO, proc_pid_wchan),
#endif
#ifdef CONFIG_STACKTRACE
	ONE("stack",      S_IRUSR, proc_pid_stack),
#endif
#ifdef CONFIG_SCHED_INFO
	ONE("schedstat", S_IRUGO, proc_pid_schedstat),
#endif
#ifdef CONFIG_LATENCYTOP
	REG("latency",  S_IRUGO, proc_lstats_operations),
#endif
#ifdef CONFIG_PROC_PID_CPUSET
	ONE("cpuset",    S_IRUGO, proc_cpuset_show),
#endif
#ifdef CONFIG_CGROUPS
	ONE("cgroup",  S_IRUGO, proc_cgroup_show),
#endif
	ONE("oom_score", S_IRUGO, proc_oom_score),
	REG("oom_adj",   S_IRUGO|S_IWUSR, proc_oom_adj_operations),
	REG("oom_score_adj", S_IRUGO|S_IWUSR, proc_oom_score_adj_operations),
#ifdef CONFIG_AUDITSYSCALL
	REG("loginuid",  S_IWUSR|S_IRUGO, proc_loginuid_operations),
	REG("sessionid",  S_IRUGO, proc_sessionid_operations),
#endif
#ifdef CONFIG_FAULT_INJECTION
	REG("make-it-fail", S_IRUGO|S_IWUSR, proc_fault_inject_operations),
#endif
#ifdef CONFIG_TASK_IO_ACCOUNTING
	ONE("io",	S_IRUSR, proc_tid_io_accounting),
#endif
#ifdef CONFIG_HARDWALL
	ONE("hardwall",   S_IRUGO, proc_pid_hardwall),
#endif
#ifdef CONFIG_USER_NS
	REG("uid_map",    S_IRUGO|S_IWUSR, proc_uid_map_operations),
	REG("gid_map",    S_IRUGO|S_IWUSR, proc_gid_map_operations),
	REG("projid_map", S_IRUGO|S_IWUSR, proc_projid_map_operations),
	REG("setgroups",  S_IRUGO|S_IWUSR, proc_setgroups_operations),
#endif
};

static int proc_tid_base_readdir(struct file *file, struct dir_context *ctx)
{
	return proc_pident_readdir(file, ctx,
				   tid_base_stuff, ARRAY_SIZE(tid_base_stuff));
}

static struct dentry *proc_tid_base_lookup(struct inode *dir, struct dentry *dentry, unsigned int flags)
{
	return proc_pident_lookup(dir, dentry,
				  tid_base_stuff, ARRAY_SIZE(tid_base_stuff));
}

static const struct file_operations proc_tid_base_operations = {
	.read		= generic_read_dir,
	.iterate_shared	= proc_tid_base_readdir,
	.llseek		= generic_file_llseek,
};

static const struct inode_operations proc_tid_base_inode_operations = {
	.lookup		= proc_tid_base_lookup,
	.getattr	= pid_getattr,
	.setattr	= proc_setattr,
};

static int proc_task_instantiate(struct inode *dir,
	struct dentry *dentry, struct task_struct *task, const void *ptr)
{
	struct inode *inode;
	inode = proc_pid_make_inode(dir->i_sb, task, S_IFDIR | S_IRUGO | S_IXUGO);

	if (!inode)
		goto out;
	inode->i_op = &proc_tid_base_inode_operations;
	inode->i_fop = &proc_tid_base_operations;
	inode->i_flags|=S_IMMUTABLE;

	set_nlink(inode, nlink_tid);

	d_set_d_op(dentry, &pid_dentry_operations);

	d_add(dentry, inode);
	/* Close the race of the process dying before we return the dentry */
	if (pid_revalidate(dentry, 0))
		return 0;
out:
	return -ENOENT;
}

static struct dentry *proc_task_lookup(struct inode *dir, struct dentry * dentry, unsigned int flags)
{
	int result = -ENOENT;
	struct task_struct *task;
	struct task_struct *leader = get_proc_task(dir);
	unsigned tid;
	struct pid_namespace *ns;

	if (!leader)
		goto out_no_task;

	tid = name_to_int(&dentry->d_name);
	if (tid == ~0U)
		goto out;

	ns = dentry->d_sb->s_fs_info;
	rcu_read_lock();
	task = find_task_by_pid_ns(tid, ns);
	if (task)
		get_task_struct(task);
	rcu_read_unlock();
	if (!task)
		goto out;
	if (!same_thread_group(leader, task))
		goto out_drop_task;

	result = proc_task_instantiate(dir, dentry, task, NULL);
out_drop_task:
	put_task_struct(task);
out:
	put_task_struct(leader);
out_no_task:
	return ERR_PTR(result);
}

/*
 * Find the first tid of a thread group to return to user space.
 *
 * Usually this is just the thread group leader, but if the users
 * buffer was too small or there was a seek into the middle of the
 * directory we have more work todo.
 *
 * In the case of a short read we start with find_task_by_pid.
 *
 * In the case of a seek we start with the leader and walk nr
 * threads past it.
 */
static struct task_struct *first_tid(struct pid *pid, int tid, loff_t f_pos,
					struct pid_namespace *ns)
{
	struct task_struct *pos, *task;
	unsigned long nr = f_pos;

	if (nr != f_pos)	/* 32bit overflow? */
		return NULL;

	rcu_read_lock();
	task = pid_task(pid, PIDTYPE_PID);
	if (!task)
		goto fail;

	/* Attempt to start with the tid of a thread */
	if (tid && nr) {
		pos = find_task_by_pid_ns(tid, ns);
		if (pos && same_thread_group(pos, task))
			goto found;
	}

	/* If nr exceeds the number of threads there is nothing todo */
	if (nr >= get_nr_threads(task))
		goto fail;

	/* If we haven't found our starting place yet start
	 * with the leader and walk nr threads forward.
	 */
	pos = task = task->group_leader;
	do {
		if (!nr--)
			goto found;
	} while_each_thread(task, pos);
fail:
	pos = NULL;
	goto out;
found:
	get_task_struct(pos);
out:
	rcu_read_unlock();
	return pos;
}

/*
 * Find the next thread in the thread list.
 * Return NULL if there is an error or no next thread.
 *
 * The reference to the input task_struct is released.
 */
static struct task_struct *next_tid(struct task_struct *start)
{
	struct task_struct *pos = NULL;
	rcu_read_lock();
	if (pid_alive(start)) {
		pos = next_thread(start);
		if (thread_group_leader(pos))
			pos = NULL;
		else
			get_task_struct(pos);
	}
	rcu_read_unlock();
	put_task_struct(start);
	return pos;
}

/* for the /proc/TGID/task/ directories */
static int proc_task_readdir(struct file *file, struct dir_context *ctx)
{
	struct inode *inode = file_inode(file);
	struct task_struct *task;
	struct pid_namespace *ns;
	int tid;

	if (proc_inode_is_dead(inode))
		return -ENOENT;

	if (!dir_emit_dots(file, ctx))
		return 0;

	/* f_version caches the tgid value that the last readdir call couldn't
	 * return. lseek aka telldir automagically resets f_version to 0.
	 */
	ns = inode->i_sb->s_fs_info;
	tid = (int)file->f_version;
	file->f_version = 0;
	for (task = first_tid(proc_pid(inode), tid, ctx->pos - 2, ns);
	     task;
	     task = next_tid(task), ctx->pos++) {
		char name[PROC_NUMBUF];
		int len;
		tid = task_pid_nr_ns(task, ns);
		len = snprintf(name, sizeof(name), "%d", tid);
		if (!proc_fill_cache(file, ctx, name, len,
				proc_task_instantiate, task, NULL)) {
			/* returning this tgid failed, save it as the first
			 * pid for the next readir call */
			file->f_version = (u64)tid;
			put_task_struct(task);
			break;
		}
	}

	return 0;
}

static int proc_task_getattr(const struct path *path, struct kstat *stat,
			     u32 request_mask, unsigned int query_flags)
{
	struct inode *inode = d_inode(path->dentry);
	struct task_struct *p = get_proc_task(inode);
	generic_fillattr(inode, stat);

	if (p) {
		stat->nlink += get_nr_threads(p);
		put_task_struct(p);
	}

	return 0;
}

static const struct inode_operations proc_task_inode_operations = {
	.lookup		= proc_task_lookup,
	.getattr	= proc_task_getattr,
	.setattr	= proc_setattr,
	.permission	= proc_pid_permission,
};

static const struct file_operations proc_task_operations = {
	.read		= generic_read_dir,
	.iterate_shared	= proc_task_readdir,
	.llseek		= generic_file_llseek,
};

void __init set_proc_pid_nlink(void)
{
	nlink_tid = pid_entry_nlink(tid_base_stuff, ARRAY_SIZE(tid_base_stuff));
	nlink_tgid = pid_entry_nlink(tgid_base_stuff, ARRAY_SIZE(tgid_base_stuff));
}<|MERGE_RESOLUTION|>--- conflicted
+++ resolved
@@ -1734,11 +1734,7 @@
 {
 	struct inode *inode = d_inode(path->dentry);
 	struct task_struct *task;
-<<<<<<< HEAD
-	struct pid_namespace *pid = dentry->d_sb->s_fs_info;
-=======
 	struct pid_namespace *pid = path->dentry->d_sb->s_fs_info;
->>>>>>> 36fc5797
 
 	generic_fillattr(inode, stat);
 
