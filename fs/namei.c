--- conflicted
+++ resolved
@@ -792,11 +792,7 @@
 	get_fs_root(current->fs, &nd->root);
 }
 
-<<<<<<< HEAD
-static unsigned set_root_rcu(struct nameidata *nd)
-=======
 static void set_root_rcu(struct nameidata *nd)
->>>>>>> 0f1db7de
 {
 	struct fs_struct *fs = current->fs;
 	unsigned seq;
@@ -806,10 +802,6 @@
 		nd->root = fs->root;
 		nd->root_seq = __read_seqcount_begin(&nd->root.dentry->d_seq);
 	} while (read_seqcount_retry(&fs->seq, seq));
-<<<<<<< HEAD
-	return nd->root_seq;
-=======
->>>>>>> 0f1db7de
 }
 
 static void path_put_conditional(struct path *path, struct nameidata *nd)
