// SPDX-License-Identifier: GPL-2.0
/*
 * Copyright (C) 2007 Oracle.  All rights reserved.
 */

#include <linux/sched.h>
#include <linux/sched/mm.h>
#include <linux/bio.h>
#include <linux/slab.h>
#include <linux/blkdev.h>
#include <linux/ratelimit.h>
#include <linux/kthread.h>
#include <linux/raid/pq.h>
#include <linux/semaphore.h>
#include <linux/uuid.h>
#include <linux/list_sort.h>
#include <linux/namei.h>
#include "misc.h"
#include "ctree.h"
#include "extent_map.h"
#include "disk-io.h"
#include "transaction.h"
#include "print-tree.h"
#include "volumes.h"
#include "raid56.h"
#include "async-thread.h"
#include "check-integrity.h"
#include "rcu-string.h"
#include "dev-replace.h"
#include "sysfs.h"
#include "tree-checker.h"
#include "space-info.h"
#include "block-group.h"
#include "discard.h"
#include "zoned.h"

#define BTRFS_BLOCK_GROUP_STRIPE_MASK	(BTRFS_BLOCK_GROUP_RAID0 | \
					 BTRFS_BLOCK_GROUP_RAID10 | \
					 BTRFS_BLOCK_GROUP_RAID56_MASK)

const struct btrfs_raid_attr btrfs_raid_array[BTRFS_NR_RAID_TYPES] = {
	[BTRFS_RAID_RAID10] = {
		.sub_stripes	= 2,
		.dev_stripes	= 1,
		.devs_max	= 0,	/* 0 == as many as possible */
		.devs_min	= 2,
		.tolerated_failures = 1,
		.devs_increment	= 2,
		.ncopies	= 2,
		.nparity        = 0,
		.raid_name	= "raid10",
		.bg_flag	= BTRFS_BLOCK_GROUP_RAID10,
		.mindev_error	= BTRFS_ERROR_DEV_RAID10_MIN_NOT_MET,
	},
	[BTRFS_RAID_RAID1] = {
		.sub_stripes	= 1,
		.dev_stripes	= 1,
		.devs_max	= 2,
		.devs_min	= 2,
		.tolerated_failures = 1,
		.devs_increment	= 2,
		.ncopies	= 2,
		.nparity        = 0,
		.raid_name	= "raid1",
		.bg_flag	= BTRFS_BLOCK_GROUP_RAID1,
		.mindev_error	= BTRFS_ERROR_DEV_RAID1_MIN_NOT_MET,
	},
	[BTRFS_RAID_RAID1C3] = {
		.sub_stripes	= 1,
		.dev_stripes	= 1,
		.devs_max	= 3,
		.devs_min	= 3,
		.tolerated_failures = 2,
		.devs_increment	= 3,
		.ncopies	= 3,
		.nparity        = 0,
		.raid_name	= "raid1c3",
		.bg_flag	= BTRFS_BLOCK_GROUP_RAID1C3,
		.mindev_error	= BTRFS_ERROR_DEV_RAID1C3_MIN_NOT_MET,
	},
	[BTRFS_RAID_RAID1C4] = {
		.sub_stripes	= 1,
		.dev_stripes	= 1,
		.devs_max	= 4,
		.devs_min	= 4,
		.tolerated_failures = 3,
		.devs_increment	= 4,
		.ncopies	= 4,
		.nparity        = 0,
		.raid_name	= "raid1c4",
		.bg_flag	= BTRFS_BLOCK_GROUP_RAID1C4,
		.mindev_error	= BTRFS_ERROR_DEV_RAID1C4_MIN_NOT_MET,
	},
	[BTRFS_RAID_DUP] = {
		.sub_stripes	= 1,
		.dev_stripes	= 2,
		.devs_max	= 1,
		.devs_min	= 1,
		.tolerated_failures = 0,
		.devs_increment	= 1,
		.ncopies	= 2,
		.nparity        = 0,
		.raid_name	= "dup",
		.bg_flag	= BTRFS_BLOCK_GROUP_DUP,
		.mindev_error	= 0,
	},
	[BTRFS_RAID_RAID0] = {
		.sub_stripes	= 1,
		.dev_stripes	= 1,
		.devs_max	= 0,
		.devs_min	= 1,
		.tolerated_failures = 0,
		.devs_increment	= 1,
		.ncopies	= 1,
		.nparity        = 0,
		.raid_name	= "raid0",
		.bg_flag	= BTRFS_BLOCK_GROUP_RAID0,
		.mindev_error	= 0,
	},
	[BTRFS_RAID_SINGLE] = {
		.sub_stripes	= 1,
		.dev_stripes	= 1,
		.devs_max	= 1,
		.devs_min	= 1,
		.tolerated_failures = 0,
		.devs_increment	= 1,
		.ncopies	= 1,
		.nparity        = 0,
		.raid_name	= "single",
		.bg_flag	= 0,
		.mindev_error	= 0,
	},
	[BTRFS_RAID_RAID5] = {
		.sub_stripes	= 1,
		.dev_stripes	= 1,
		.devs_max	= 0,
		.devs_min	= 2,
		.tolerated_failures = 1,
		.devs_increment	= 1,
		.ncopies	= 1,
		.nparity        = 1,
		.raid_name	= "raid5",
		.bg_flag	= BTRFS_BLOCK_GROUP_RAID5,
		.mindev_error	= BTRFS_ERROR_DEV_RAID5_MIN_NOT_MET,
	},
	[BTRFS_RAID_RAID6] = {
		.sub_stripes	= 1,
		.dev_stripes	= 1,
		.devs_max	= 0,
		.devs_min	= 3,
		.tolerated_failures = 2,
		.devs_increment	= 1,
		.ncopies	= 1,
		.nparity        = 2,
		.raid_name	= "raid6",
		.bg_flag	= BTRFS_BLOCK_GROUP_RAID6,
		.mindev_error	= BTRFS_ERROR_DEV_RAID6_MIN_NOT_MET,
	},
};

/*
 * Convert block group flags (BTRFS_BLOCK_GROUP_*) to btrfs_raid_types, which
 * can be used as index to access btrfs_raid_array[].
 */
enum btrfs_raid_types __attribute_const__ btrfs_bg_flags_to_raid_index(u64 flags)
{
	const u64 profile = (flags & BTRFS_BLOCK_GROUP_PROFILE_MASK);

	if (!profile)
		return BTRFS_RAID_SINGLE;

	return BTRFS_BG_FLAG_TO_INDEX(profile);
}

const char *btrfs_bg_type_to_raid_name(u64 flags)
{
	const int index = btrfs_bg_flags_to_raid_index(flags);

	if (index >= BTRFS_NR_RAID_TYPES)
		return NULL;

	return btrfs_raid_array[index].raid_name;
}

/*
 * Fill @buf with textual description of @bg_flags, no more than @size_buf
 * bytes including terminating null byte.
 */
void btrfs_describe_block_groups(u64 bg_flags, char *buf, u32 size_buf)
{
	int i;
	int ret;
	char *bp = buf;
	u64 flags = bg_flags;
	u32 size_bp = size_buf;

	if (!flags) {
		strcpy(bp, "NONE");
		return;
	}

#define DESCRIBE_FLAG(flag, desc)						\
	do {								\
		if (flags & (flag)) {					\
			ret = snprintf(bp, size_bp, "%s|", (desc));	\
			if (ret < 0 || ret >= size_bp)			\
				goto out_overflow;			\
			size_bp -= ret;					\
			bp += ret;					\
			flags &= ~(flag);				\
		}							\
	} while (0)

	DESCRIBE_FLAG(BTRFS_BLOCK_GROUP_DATA, "data");
	DESCRIBE_FLAG(BTRFS_BLOCK_GROUP_SYSTEM, "system");
	DESCRIBE_FLAG(BTRFS_BLOCK_GROUP_METADATA, "metadata");

	DESCRIBE_FLAG(BTRFS_AVAIL_ALLOC_BIT_SINGLE, "single");
	for (i = 0; i < BTRFS_NR_RAID_TYPES; i++)
		DESCRIBE_FLAG(btrfs_raid_array[i].bg_flag,
			      btrfs_raid_array[i].raid_name);
#undef DESCRIBE_FLAG

	if (flags) {
		ret = snprintf(bp, size_bp, "0x%llx|", flags);
		size_bp -= ret;
	}

	if (size_bp < size_buf)
		buf[size_buf - size_bp - 1] = '\0'; /* remove last | */

	/*
	 * The text is trimmed, it's up to the caller to provide sufficiently
	 * large buffer
	 */
out_overflow:;
}

static int init_first_rw_device(struct btrfs_trans_handle *trans);
static int btrfs_relocate_sys_chunks(struct btrfs_fs_info *fs_info);
static void btrfs_dev_stat_print_on_error(struct btrfs_device *dev);
static void btrfs_dev_stat_print_on_load(struct btrfs_device *device);
static int __btrfs_map_block(struct btrfs_fs_info *fs_info,
			     enum btrfs_map_op op,
			     u64 logical, u64 *length,
			     struct btrfs_io_context **bioc_ret,
			     int mirror_num, int need_raid_map);

/*
 * Device locking
 * ==============
 *
 * There are several mutexes that protect manipulation of devices and low-level
 * structures like chunks but not block groups, extents or files
 *
 * uuid_mutex (global lock)
 * ------------------------
 * protects the fs_uuids list that tracks all per-fs fs_devices, resulting from
 * the SCAN_DEV ioctl registration or from mount either implicitly (the first
 * device) or requested by the device= mount option
 *
 * the mutex can be very coarse and can cover long-running operations
 *
 * protects: updates to fs_devices counters like missing devices, rw devices,
 * seeding, structure cloning, opening/closing devices at mount/umount time
 *
 * global::fs_devs - add, remove, updates to the global list
 *
 * does not protect: manipulation of the fs_devices::devices list in general
 * but in mount context it could be used to exclude list modifications by eg.
 * scan ioctl
 *
 * btrfs_device::name - renames (write side), read is RCU
 *
 * fs_devices::device_list_mutex (per-fs, with RCU)
 * ------------------------------------------------
 * protects updates to fs_devices::devices, ie. adding and deleting
 *
 * simple list traversal with read-only actions can be done with RCU protection
 *
 * may be used to exclude some operations from running concurrently without any
 * modifications to the list (see write_all_supers)
 *
 * Is not required at mount and close times, because our device list is
 * protected by the uuid_mutex at that point.
 *
 * balance_mutex
 * -------------
 * protects balance structures (status, state) and context accessed from
 * several places (internally, ioctl)
 *
 * chunk_mutex
 * -----------
 * protects chunks, adding or removing during allocation, trim or when a new
 * device is added/removed. Additionally it also protects post_commit_list of
 * individual devices, since they can be added to the transaction's
 * post_commit_list only with chunk_mutex held.
 *
 * cleaner_mutex
 * -------------
 * a big lock that is held by the cleaner thread and prevents running subvolume
 * cleaning together with relocation or delayed iputs
 *
 *
 * Lock nesting
 * ============
 *
 * uuid_mutex
 *   device_list_mutex
 *     chunk_mutex
 *   balance_mutex
 *
 *
 * Exclusive operations
 * ====================
 *
 * Maintains the exclusivity of the following operations that apply to the
 * whole filesystem and cannot run in parallel.
 *
 * - Balance (*)
 * - Device add
 * - Device remove
 * - Device replace (*)
 * - Resize
 *
 * The device operations (as above) can be in one of the following states:
 *
 * - Running state
 * - Paused state
 * - Completed state
 *
 * Only device operations marked with (*) can go into the Paused state for the
 * following reasons:
 *
 * - ioctl (only Balance can be Paused through ioctl)
 * - filesystem remounted as read-only
 * - filesystem unmounted and mounted as read-only
 * - system power-cycle and filesystem mounted as read-only
 * - filesystem or device errors leading to forced read-only
 *
 * The status of exclusive operation is set and cleared atomically.
 * During the course of Paused state, fs_info::exclusive_operation remains set.
 * A device operation in Paused or Running state can be canceled or resumed
 * either by ioctl (Balance only) or when remounted as read-write.
 * The exclusive status is cleared when the device operation is canceled or
 * completed.
 */

DEFINE_MUTEX(uuid_mutex);
static LIST_HEAD(fs_uuids);
struct list_head * __attribute_const__ btrfs_get_fs_uuids(void)
{
	return &fs_uuids;
}

/*
 * alloc_fs_devices - allocate struct btrfs_fs_devices
 * @fsid:		if not NULL, copy the UUID to fs_devices::fsid
 * @metadata_fsid:	if not NULL, copy the UUID to fs_devices::metadata_fsid
 *
 * Return a pointer to a new struct btrfs_fs_devices on success, or ERR_PTR().
 * The returned struct is not linked onto any lists and can be destroyed with
 * kfree() right away.
 */
static struct btrfs_fs_devices *alloc_fs_devices(const u8 *fsid,
						 const u8 *metadata_fsid)
{
	struct btrfs_fs_devices *fs_devs;

	fs_devs = kzalloc(sizeof(*fs_devs), GFP_KERNEL);
	if (!fs_devs)
		return ERR_PTR(-ENOMEM);

	mutex_init(&fs_devs->device_list_mutex);

	INIT_LIST_HEAD(&fs_devs->devices);
	INIT_LIST_HEAD(&fs_devs->alloc_list);
	INIT_LIST_HEAD(&fs_devs->fs_list);
	INIT_LIST_HEAD(&fs_devs->seed_list);
	if (fsid)
		memcpy(fs_devs->fsid, fsid, BTRFS_FSID_SIZE);

	if (metadata_fsid)
		memcpy(fs_devs->metadata_uuid, metadata_fsid, BTRFS_FSID_SIZE);
	else if (fsid)
		memcpy(fs_devs->metadata_uuid, fsid, BTRFS_FSID_SIZE);

	return fs_devs;
}

void btrfs_free_device(struct btrfs_device *device)
{
	WARN_ON(!list_empty(&device->post_commit_list));
	rcu_string_free(device->name);
	extent_io_tree_release(&device->alloc_state);
	btrfs_destroy_dev_zone_info(device);
	kfree(device);
}

static void free_fs_devices(struct btrfs_fs_devices *fs_devices)
{
	struct btrfs_device *device;
	WARN_ON(fs_devices->opened);
	while (!list_empty(&fs_devices->devices)) {
		device = list_entry(fs_devices->devices.next,
				    struct btrfs_device, dev_list);
		list_del(&device->dev_list);
		btrfs_free_device(device);
	}
	kfree(fs_devices);
}

void __exit btrfs_cleanup_fs_uuids(void)
{
	struct btrfs_fs_devices *fs_devices;

	while (!list_empty(&fs_uuids)) {
		fs_devices = list_entry(fs_uuids.next,
					struct btrfs_fs_devices, fs_list);
		list_del(&fs_devices->fs_list);
		free_fs_devices(fs_devices);
	}
}

static noinline struct btrfs_fs_devices *find_fsid(
		const u8 *fsid, const u8 *metadata_fsid)
{
	struct btrfs_fs_devices *fs_devices;

	ASSERT(fsid);

	/* Handle non-split brain cases */
	list_for_each_entry(fs_devices, &fs_uuids, fs_list) {
		if (metadata_fsid) {
			if (memcmp(fsid, fs_devices->fsid, BTRFS_FSID_SIZE) == 0
			    && memcmp(metadata_fsid, fs_devices->metadata_uuid,
				      BTRFS_FSID_SIZE) == 0)
				return fs_devices;
		} else {
			if (memcmp(fsid, fs_devices->fsid, BTRFS_FSID_SIZE) == 0)
				return fs_devices;
		}
	}
	return NULL;
}

static struct btrfs_fs_devices *find_fsid_with_metadata_uuid(
				struct btrfs_super_block *disk_super)
{

	struct btrfs_fs_devices *fs_devices;

	/*
	 * Handle scanned device having completed its fsid change but
	 * belonging to a fs_devices that was created by first scanning
	 * a device which didn't have its fsid/metadata_uuid changed
	 * at all and the CHANGING_FSID_V2 flag set.
	 */
	list_for_each_entry(fs_devices, &fs_uuids, fs_list) {
		if (fs_devices->fsid_change &&
		    memcmp(disk_super->metadata_uuid, fs_devices->fsid,
			   BTRFS_FSID_SIZE) == 0 &&
		    memcmp(fs_devices->fsid, fs_devices->metadata_uuid,
			   BTRFS_FSID_SIZE) == 0) {
			return fs_devices;
		}
	}
	/*
	 * Handle scanned device having completed its fsid change but
	 * belonging to a fs_devices that was created by a device that
	 * has an outdated pair of fsid/metadata_uuid and
	 * CHANGING_FSID_V2 flag set.
	 */
	list_for_each_entry(fs_devices, &fs_uuids, fs_list) {
		if (fs_devices->fsid_change &&
		    memcmp(fs_devices->metadata_uuid,
			   fs_devices->fsid, BTRFS_FSID_SIZE) != 0 &&
		    memcmp(disk_super->metadata_uuid, fs_devices->metadata_uuid,
			   BTRFS_FSID_SIZE) == 0) {
			return fs_devices;
		}
	}

	return find_fsid(disk_super->fsid, disk_super->metadata_uuid);
}


static int
btrfs_get_bdev_and_sb(const char *device_path, fmode_t flags, void *holder,
		      int flush, struct block_device **bdev,
		      struct btrfs_super_block **disk_super)
{
	int ret;

	*bdev = blkdev_get_by_path(device_path, flags, holder);

	if (IS_ERR(*bdev)) {
		ret = PTR_ERR(*bdev);
		goto error;
	}

	if (flush)
		sync_blockdev(*bdev);
	ret = set_blocksize(*bdev, BTRFS_BDEV_BLOCKSIZE);
	if (ret) {
		blkdev_put(*bdev, flags);
		goto error;
	}
	invalidate_bdev(*bdev);
	*disk_super = btrfs_read_dev_super(*bdev);
	if (IS_ERR(*disk_super)) {
		ret = PTR_ERR(*disk_super);
		blkdev_put(*bdev, flags);
		goto error;
	}

	return 0;

error:
	*bdev = NULL;
	return ret;
}

/**
 *  Search and remove all stale devices (which are not mounted).
 *  When both inputs are NULL, it will search and release all stale devices.
 *
 *  @devt:	Optional. When provided will it release all unmounted devices
 *		matching this devt only.
 *  @skip_device:  Optional. Will skip this device when searching for the stale
 *		devices.
 *
 *  Return:	0 for success or if @devt is 0.
 *		-EBUSY if @devt is a mounted device.
 *		-ENOENT if @devt does not match any device in the list.
 */
static int btrfs_free_stale_devices(dev_t devt, struct btrfs_device *skip_device)
{
	struct btrfs_fs_devices *fs_devices, *tmp_fs_devices;
	struct btrfs_device *device, *tmp_device;
	int ret = 0;

	lockdep_assert_held(&uuid_mutex);

	if (devt)
		ret = -ENOENT;

	list_for_each_entry_safe(fs_devices, tmp_fs_devices, &fs_uuids, fs_list) {

		mutex_lock(&fs_devices->device_list_mutex);
		list_for_each_entry_safe(device, tmp_device,
					 &fs_devices->devices, dev_list) {
			if (skip_device && skip_device == device)
				continue;
			if (devt && devt != device->devt)
				continue;
			if (fs_devices->opened) {
				/* for an already deleted device return 0 */
				if (devt && ret != 0)
					ret = -EBUSY;
				break;
			}

			/* delete the stale device */
			fs_devices->num_devices--;
			list_del(&device->dev_list);
			btrfs_free_device(device);

			ret = 0;
		}
		mutex_unlock(&fs_devices->device_list_mutex);

		if (fs_devices->num_devices == 0) {
			btrfs_sysfs_remove_fsid(fs_devices);
			list_del(&fs_devices->fs_list);
			free_fs_devices(fs_devices);
		}
	}

	return ret;
}

/*
 * This is only used on mount, and we are protected from competing things
 * messing with our fs_devices by the uuid_mutex, thus we do not need the
 * fs_devices->device_list_mutex here.
 */
static int btrfs_open_one_device(struct btrfs_fs_devices *fs_devices,
			struct btrfs_device *device, fmode_t flags,
			void *holder)
{
	struct block_device *bdev;
	struct btrfs_super_block *disk_super;
	u64 devid;
	int ret;

	if (device->bdev)
		return -EINVAL;
	if (!device->name)
		return -EINVAL;

	ret = btrfs_get_bdev_and_sb(device->name->str, flags, holder, 1,
				    &bdev, &disk_super);
	if (ret)
		return ret;

	devid = btrfs_stack_device_id(&disk_super->dev_item);
	if (devid != device->devid)
		goto error_free_page;

	if (memcmp(device->uuid, disk_super->dev_item.uuid, BTRFS_UUID_SIZE))
		goto error_free_page;

	device->generation = btrfs_super_generation(disk_super);

	if (btrfs_super_flags(disk_super) & BTRFS_SUPER_FLAG_SEEDING) {
		if (btrfs_super_incompat_flags(disk_super) &
		    BTRFS_FEATURE_INCOMPAT_METADATA_UUID) {
			pr_err(
		"BTRFS: Invalid seeding and uuid-changed device detected\n");
			goto error_free_page;
		}

		clear_bit(BTRFS_DEV_STATE_WRITEABLE, &device->dev_state);
		fs_devices->seeding = true;
	} else {
		if (bdev_read_only(bdev))
			clear_bit(BTRFS_DEV_STATE_WRITEABLE, &device->dev_state);
		else
			set_bit(BTRFS_DEV_STATE_WRITEABLE, &device->dev_state);
	}

<<<<<<< HEAD
	if (!blk_queue_nonrot(bdev_get_queue(bdev)))
=======
	if (!bdev_nonrot(bdev))
>>>>>>> 88084a3d
		fs_devices->rotating = true;

	device->bdev = bdev;
	clear_bit(BTRFS_DEV_STATE_IN_FS_METADATA, &device->dev_state);
	device->mode = flags;

	fs_devices->open_devices++;
	if (test_bit(BTRFS_DEV_STATE_WRITEABLE, &device->dev_state) &&
	    device->devid != BTRFS_DEV_REPLACE_DEVID) {
		fs_devices->rw_devices++;
		list_add_tail(&device->dev_alloc_list, &fs_devices->alloc_list);
	}
	btrfs_release_disk_super(disk_super);

	return 0;

error_free_page:
	btrfs_release_disk_super(disk_super);
	blkdev_put(bdev, flags);

	return -EINVAL;
}

/*
 * Handle scanned device having its CHANGING_FSID_V2 flag set and the fs_devices
 * being created with a disk that has already completed its fsid change. Such
 * disk can belong to an fs which has its FSID changed or to one which doesn't.
 * Handle both cases here.
 */
static struct btrfs_fs_devices *find_fsid_inprogress(
					struct btrfs_super_block *disk_super)
{
	struct btrfs_fs_devices *fs_devices;

	list_for_each_entry(fs_devices, &fs_uuids, fs_list) {
		if (memcmp(fs_devices->metadata_uuid, fs_devices->fsid,
			   BTRFS_FSID_SIZE) != 0 &&
		    memcmp(fs_devices->metadata_uuid, disk_super->fsid,
			   BTRFS_FSID_SIZE) == 0 && !fs_devices->fsid_change) {
			return fs_devices;
		}
	}

	return find_fsid(disk_super->fsid, NULL);
}


static struct btrfs_fs_devices *find_fsid_changed(
					struct btrfs_super_block *disk_super)
{
	struct btrfs_fs_devices *fs_devices;

	/*
	 * Handles the case where scanned device is part of an fs that had
	 * multiple successful changes of FSID but currently device didn't
	 * observe it. Meaning our fsid will be different than theirs. We need
	 * to handle two subcases :
	 *  1 - The fs still continues to have different METADATA/FSID uuids.
	 *  2 - The fs is switched back to its original FSID (METADATA/FSID
	 *  are equal).
	 */
	list_for_each_entry(fs_devices, &fs_uuids, fs_list) {
		/* Changed UUIDs */
		if (memcmp(fs_devices->metadata_uuid, fs_devices->fsid,
			   BTRFS_FSID_SIZE) != 0 &&
		    memcmp(fs_devices->metadata_uuid, disk_super->metadata_uuid,
			   BTRFS_FSID_SIZE) == 0 &&
		    memcmp(fs_devices->fsid, disk_super->fsid,
			   BTRFS_FSID_SIZE) != 0)
			return fs_devices;

		/* Unchanged UUIDs */
		if (memcmp(fs_devices->metadata_uuid, fs_devices->fsid,
			   BTRFS_FSID_SIZE) == 0 &&
		    memcmp(fs_devices->fsid, disk_super->metadata_uuid,
			   BTRFS_FSID_SIZE) == 0)
			return fs_devices;
	}

	return NULL;
}

static struct btrfs_fs_devices *find_fsid_reverted_metadata(
				struct btrfs_super_block *disk_super)
{
	struct btrfs_fs_devices *fs_devices;

	/*
	 * Handle the case where the scanned device is part of an fs whose last
	 * metadata UUID change reverted it to the original FSID. At the same
	 * time * fs_devices was first created by another constitutent device
	 * which didn't fully observe the operation. This results in an
	 * btrfs_fs_devices created with metadata/fsid different AND
	 * btrfs_fs_devices::fsid_change set AND the metadata_uuid of the
	 * fs_devices equal to the FSID of the disk.
	 */
	list_for_each_entry(fs_devices, &fs_uuids, fs_list) {
		if (memcmp(fs_devices->fsid, fs_devices->metadata_uuid,
			   BTRFS_FSID_SIZE) != 0 &&
		    memcmp(fs_devices->metadata_uuid, disk_super->fsid,
			   BTRFS_FSID_SIZE) == 0 &&
		    fs_devices->fsid_change)
			return fs_devices;
	}

	return NULL;
}
/*
 * Add new device to list of registered devices
 *
 * Returns:
 * device pointer which was just added or updated when successful
 * error pointer when failed
 */
static noinline struct btrfs_device *device_list_add(const char *path,
			   struct btrfs_super_block *disk_super,
			   bool *new_device_added)
{
	struct btrfs_device *device;
	struct btrfs_fs_devices *fs_devices = NULL;
	struct rcu_string *name;
	u64 found_transid = btrfs_super_generation(disk_super);
	u64 devid = btrfs_stack_device_id(&disk_super->dev_item);
	dev_t path_devt;
	int error;
	bool has_metadata_uuid = (btrfs_super_incompat_flags(disk_super) &
		BTRFS_FEATURE_INCOMPAT_METADATA_UUID);
	bool fsid_change_in_progress = (btrfs_super_flags(disk_super) &
					BTRFS_SUPER_FLAG_CHANGING_FSID_V2);

	error = lookup_bdev(path, &path_devt);
	if (error)
		return ERR_PTR(error);

	if (fsid_change_in_progress) {
		if (!has_metadata_uuid)
			fs_devices = find_fsid_inprogress(disk_super);
		else
			fs_devices = find_fsid_changed(disk_super);
	} else if (has_metadata_uuid) {
		fs_devices = find_fsid_with_metadata_uuid(disk_super);
	} else {
		fs_devices = find_fsid_reverted_metadata(disk_super);
		if (!fs_devices)
			fs_devices = find_fsid(disk_super->fsid, NULL);
	}


	if (!fs_devices) {
		if (has_metadata_uuid)
			fs_devices = alloc_fs_devices(disk_super->fsid,
						      disk_super->metadata_uuid);
		else
			fs_devices = alloc_fs_devices(disk_super->fsid, NULL);

		if (IS_ERR(fs_devices))
			return ERR_CAST(fs_devices);

		fs_devices->fsid_change = fsid_change_in_progress;

		mutex_lock(&fs_devices->device_list_mutex);
		list_add(&fs_devices->fs_list, &fs_uuids);

		device = NULL;
	} else {
		struct btrfs_dev_lookup_args args = {
			.devid = devid,
			.uuid = disk_super->dev_item.uuid,
		};

		mutex_lock(&fs_devices->device_list_mutex);
		device = btrfs_find_device(fs_devices, &args);

		/*
		 * If this disk has been pulled into an fs devices created by
		 * a device which had the CHANGING_FSID_V2 flag then replace the
		 * metadata_uuid/fsid values of the fs_devices.
		 */
		if (fs_devices->fsid_change &&
		    found_transid > fs_devices->latest_generation) {
			memcpy(fs_devices->fsid, disk_super->fsid,
					BTRFS_FSID_SIZE);

			if (has_metadata_uuid)
				memcpy(fs_devices->metadata_uuid,
				       disk_super->metadata_uuid,
				       BTRFS_FSID_SIZE);
			else
				memcpy(fs_devices->metadata_uuid,
				       disk_super->fsid, BTRFS_FSID_SIZE);

			fs_devices->fsid_change = false;
		}
	}

	if (!device) {
		if (fs_devices->opened) {
			mutex_unlock(&fs_devices->device_list_mutex);
			return ERR_PTR(-EBUSY);
		}

		device = btrfs_alloc_device(NULL, &devid,
					    disk_super->dev_item.uuid);
		if (IS_ERR(device)) {
			mutex_unlock(&fs_devices->device_list_mutex);
			/* we can safely leave the fs_devices entry around */
			return device;
		}

		name = rcu_string_strdup(path, GFP_NOFS);
		if (!name) {
			btrfs_free_device(device);
			mutex_unlock(&fs_devices->device_list_mutex);
			return ERR_PTR(-ENOMEM);
		}
		rcu_assign_pointer(device->name, name);
		device->devt = path_devt;

		list_add_rcu(&device->dev_list, &fs_devices->devices);
		fs_devices->num_devices++;

		device->fs_devices = fs_devices;
		*new_device_added = true;

		if (disk_super->label[0])
			pr_info(
	"BTRFS: device label %s devid %llu transid %llu %s scanned by %s (%d)\n",
				disk_super->label, devid, found_transid, path,
				current->comm, task_pid_nr(current));
		else
			pr_info(
	"BTRFS: device fsid %pU devid %llu transid %llu %s scanned by %s (%d)\n",
				disk_super->fsid, devid, found_transid, path,
				current->comm, task_pid_nr(current));

	} else if (!device->name || strcmp(device->name->str, path)) {
		/*
		 * When FS is already mounted.
		 * 1. If you are here and if the device->name is NULL that
		 *    means this device was missing at time of FS mount.
		 * 2. If you are here and if the device->name is different
		 *    from 'path' that means either
		 *      a. The same device disappeared and reappeared with
		 *         different name. or
		 *      b. The missing-disk-which-was-replaced, has
		 *         reappeared now.
		 *
		 * We must allow 1 and 2a above. But 2b would be a spurious
		 * and unintentional.
		 *
		 * Further in case of 1 and 2a above, the disk at 'path'
		 * would have missed some transaction when it was away and
		 * in case of 2a the stale bdev has to be updated as well.
		 * 2b must not be allowed at all time.
		 */

		/*
		 * For now, we do allow update to btrfs_fs_device through the
		 * btrfs dev scan cli after FS has been mounted.  We're still
		 * tracking a problem where systems fail mount by subvolume id
		 * when we reject replacement on a mounted FS.
		 */
		if (!fs_devices->opened && found_transid < device->generation) {
			/*
			 * That is if the FS is _not_ mounted and if you
			 * are here, that means there is more than one
			 * disk with same uuid and devid.We keep the one
			 * with larger generation number or the last-in if
			 * generation are equal.
			 */
			mutex_unlock(&fs_devices->device_list_mutex);
			return ERR_PTR(-EEXIST);
		}

		/*
		 * We are going to replace the device path for a given devid,
		 * make sure it's the same device if the device is mounted
		 *
		 * NOTE: the device->fs_info may not be reliable here so pass
		 * in a NULL to message helpers instead. This avoids a possible
		 * use-after-free when the fs_info and fs_info->sb are already
		 * torn down.
		 */
		if (device->bdev) {
			if (device->devt != path_devt) {
				mutex_unlock(&fs_devices->device_list_mutex);
				btrfs_warn_in_rcu(NULL,
	"duplicate device %s devid %llu generation %llu scanned by %s (%d)",
						  path, devid, found_transid,
						  current->comm,
						  task_pid_nr(current));
				return ERR_PTR(-EEXIST);
			}
			btrfs_info_in_rcu(NULL,
	"devid %llu device path %s changed to %s scanned by %s (%d)",
					  devid, rcu_str_deref(device->name),
					  path, current->comm,
					  task_pid_nr(current));
		}

		name = rcu_string_strdup(path, GFP_NOFS);
		if (!name) {
			mutex_unlock(&fs_devices->device_list_mutex);
			return ERR_PTR(-ENOMEM);
		}
		rcu_string_free(device->name);
		rcu_assign_pointer(device->name, name);
		if (test_bit(BTRFS_DEV_STATE_MISSING, &device->dev_state)) {
			fs_devices->missing_devices--;
			clear_bit(BTRFS_DEV_STATE_MISSING, &device->dev_state);
		}
		device->devt = path_devt;
	}

	/*
	 * Unmount does not free the btrfs_device struct but would zero
	 * generation along with most of the other members. So just update
	 * it back. We need it to pick the disk with largest generation
	 * (as above).
	 */
	if (!fs_devices->opened) {
		device->generation = found_transid;
		fs_devices->latest_generation = max_t(u64, found_transid,
						fs_devices->latest_generation);
	}

	fs_devices->total_devices = btrfs_super_num_devices(disk_super);

	mutex_unlock(&fs_devices->device_list_mutex);
	return device;
}

static struct btrfs_fs_devices *clone_fs_devices(struct btrfs_fs_devices *orig)
{
	struct btrfs_fs_devices *fs_devices;
	struct btrfs_device *device;
	struct btrfs_device *orig_dev;
	int ret = 0;

	lockdep_assert_held(&uuid_mutex);

	fs_devices = alloc_fs_devices(orig->fsid, NULL);
	if (IS_ERR(fs_devices))
		return fs_devices;

	fs_devices->total_devices = orig->total_devices;

	list_for_each_entry(orig_dev, &orig->devices, dev_list) {
		struct rcu_string *name;

		device = btrfs_alloc_device(NULL, &orig_dev->devid,
					    orig_dev->uuid);
		if (IS_ERR(device)) {
			ret = PTR_ERR(device);
			goto error;
		}

		/*
		 * This is ok to do without rcu read locked because we hold the
		 * uuid mutex so nothing we touch in here is going to disappear.
		 */
		if (orig_dev->name) {
			name = rcu_string_strdup(orig_dev->name->str,
					GFP_KERNEL);
			if (!name) {
				btrfs_free_device(device);
				ret = -ENOMEM;
				goto error;
			}
			rcu_assign_pointer(device->name, name);
		}

		list_add(&device->dev_list, &fs_devices->devices);
		device->fs_devices = fs_devices;
		fs_devices->num_devices++;
	}
	return fs_devices;
error:
	free_fs_devices(fs_devices);
	return ERR_PTR(ret);
}

static void __btrfs_free_extra_devids(struct btrfs_fs_devices *fs_devices,
				      struct btrfs_device **latest_dev)
{
	struct btrfs_device *device, *next;

	/* This is the initialized path, it is safe to release the devices. */
	list_for_each_entry_safe(device, next, &fs_devices->devices, dev_list) {
		if (test_bit(BTRFS_DEV_STATE_IN_FS_METADATA, &device->dev_state)) {
			if (!test_bit(BTRFS_DEV_STATE_REPLACE_TGT,
				      &device->dev_state) &&
			    !test_bit(BTRFS_DEV_STATE_MISSING,
				      &device->dev_state) &&
			    (!*latest_dev ||
			     device->generation > (*latest_dev)->generation)) {
				*latest_dev = device;
			}
			continue;
		}

		/*
		 * We have already validated the presence of BTRFS_DEV_REPLACE_DEVID,
		 * in btrfs_init_dev_replace() so just continue.
		 */
		if (device->devid == BTRFS_DEV_REPLACE_DEVID)
			continue;

		if (device->bdev) {
			blkdev_put(device->bdev, device->mode);
			device->bdev = NULL;
			fs_devices->open_devices--;
		}
		if (test_bit(BTRFS_DEV_STATE_WRITEABLE, &device->dev_state)) {
			list_del_init(&device->dev_alloc_list);
			clear_bit(BTRFS_DEV_STATE_WRITEABLE, &device->dev_state);
			fs_devices->rw_devices--;
		}
		list_del_init(&device->dev_list);
		fs_devices->num_devices--;
		btrfs_free_device(device);
	}

}

/*
 * After we have read the system tree and know devids belonging to this
 * filesystem, remove the device which does not belong there.
 */
void btrfs_free_extra_devids(struct btrfs_fs_devices *fs_devices)
{
	struct btrfs_device *latest_dev = NULL;
	struct btrfs_fs_devices *seed_dev;

	mutex_lock(&uuid_mutex);
	__btrfs_free_extra_devids(fs_devices, &latest_dev);

	list_for_each_entry(seed_dev, &fs_devices->seed_list, seed_list)
		__btrfs_free_extra_devids(seed_dev, &latest_dev);

	fs_devices->latest_dev = latest_dev;

	mutex_unlock(&uuid_mutex);
}

static void btrfs_close_bdev(struct btrfs_device *device)
{
	if (!device->bdev)
		return;

	if (test_bit(BTRFS_DEV_STATE_WRITEABLE, &device->dev_state)) {
		sync_blockdev(device->bdev);
		invalidate_bdev(device->bdev);
	}

	blkdev_put(device->bdev, device->mode);
}

static void btrfs_close_one_device(struct btrfs_device *device)
{
	struct btrfs_fs_devices *fs_devices = device->fs_devices;

	if (test_bit(BTRFS_DEV_STATE_WRITEABLE, &device->dev_state) &&
	    device->devid != BTRFS_DEV_REPLACE_DEVID) {
		list_del_init(&device->dev_alloc_list);
		fs_devices->rw_devices--;
	}

	if (device->devid == BTRFS_DEV_REPLACE_DEVID)
		clear_bit(BTRFS_DEV_STATE_REPLACE_TGT, &device->dev_state);

	if (test_bit(BTRFS_DEV_STATE_MISSING, &device->dev_state)) {
		clear_bit(BTRFS_DEV_STATE_MISSING, &device->dev_state);
		fs_devices->missing_devices--;
	}

	btrfs_close_bdev(device);
	if (device->bdev) {
		fs_devices->open_devices--;
		device->bdev = NULL;
	}
	clear_bit(BTRFS_DEV_STATE_WRITEABLE, &device->dev_state);
	btrfs_destroy_dev_zone_info(device);

	device->fs_info = NULL;
	atomic_set(&device->dev_stats_ccnt, 0);
	extent_io_tree_release(&device->alloc_state);

	/*
	 * Reset the flush error record. We might have a transient flush error
	 * in this mount, and if so we aborted the current transaction and set
	 * the fs to an error state, guaranteeing no super blocks can be further
	 * committed. However that error might be transient and if we unmount the
	 * filesystem and mount it again, we should allow the mount to succeed
	 * (btrfs_check_rw_degradable() should not fail) - if after mounting the
	 * filesystem again we still get flush errors, then we will again abort
	 * any transaction and set the error state, guaranteeing no commits of
	 * unsafe super blocks.
	 */
	device->last_flush_error = 0;

	/* Verify the device is back in a pristine state  */
	ASSERT(!test_bit(BTRFS_DEV_STATE_FLUSH_SENT, &device->dev_state));
	ASSERT(!test_bit(BTRFS_DEV_STATE_REPLACE_TGT, &device->dev_state));
	ASSERT(list_empty(&device->dev_alloc_list));
	ASSERT(list_empty(&device->post_commit_list));
}

static void close_fs_devices(struct btrfs_fs_devices *fs_devices)
{
	struct btrfs_device *device, *tmp;

	lockdep_assert_held(&uuid_mutex);

	if (--fs_devices->opened > 0)
		return;

	list_for_each_entry_safe(device, tmp, &fs_devices->devices, dev_list)
		btrfs_close_one_device(device);

	WARN_ON(fs_devices->open_devices);
	WARN_ON(fs_devices->rw_devices);
	fs_devices->opened = 0;
	fs_devices->seeding = false;
	fs_devices->fs_info = NULL;
}

void btrfs_close_devices(struct btrfs_fs_devices *fs_devices)
{
	LIST_HEAD(list);
	struct btrfs_fs_devices *tmp;

	mutex_lock(&uuid_mutex);
	close_fs_devices(fs_devices);
	if (!fs_devices->opened)
		list_splice_init(&fs_devices->seed_list, &list);

	list_for_each_entry_safe(fs_devices, tmp, &list, seed_list) {
		close_fs_devices(fs_devices);
		list_del(&fs_devices->seed_list);
		free_fs_devices(fs_devices);
	}
	mutex_unlock(&uuid_mutex);
}

static int open_fs_devices(struct btrfs_fs_devices *fs_devices,
				fmode_t flags, void *holder)
{
	struct btrfs_device *device;
	struct btrfs_device *latest_dev = NULL;
	struct btrfs_device *tmp_device;

	flags |= FMODE_EXCL;

	list_for_each_entry_safe(device, tmp_device, &fs_devices->devices,
				 dev_list) {
		int ret;

		ret = btrfs_open_one_device(fs_devices, device, flags, holder);
		if (ret == 0 &&
		    (!latest_dev || device->generation > latest_dev->generation)) {
			latest_dev = device;
		} else if (ret == -ENODATA) {
			fs_devices->num_devices--;
			list_del(&device->dev_list);
			btrfs_free_device(device);
		}
	}
	if (fs_devices->open_devices == 0)
		return -EINVAL;

	fs_devices->opened = 1;
	fs_devices->latest_dev = latest_dev;
	fs_devices->total_rw_bytes = 0;
	fs_devices->chunk_alloc_policy = BTRFS_CHUNK_ALLOC_REGULAR;
	fs_devices->read_policy = BTRFS_READ_POLICY_PID;

	return 0;
}

static int devid_cmp(void *priv, const struct list_head *a,
		     const struct list_head *b)
{
	const struct btrfs_device *dev1, *dev2;

	dev1 = list_entry(a, struct btrfs_device, dev_list);
	dev2 = list_entry(b, struct btrfs_device, dev_list);

	if (dev1->devid < dev2->devid)
		return -1;
	else if (dev1->devid > dev2->devid)
		return 1;
	return 0;
}

int btrfs_open_devices(struct btrfs_fs_devices *fs_devices,
		       fmode_t flags, void *holder)
{
	int ret;

	lockdep_assert_held(&uuid_mutex);
	/*
	 * The device_list_mutex cannot be taken here in case opening the
	 * underlying device takes further locks like open_mutex.
	 *
	 * We also don't need the lock here as this is called during mount and
	 * exclusion is provided by uuid_mutex
	 */

	if (fs_devices->opened) {
		fs_devices->opened++;
		ret = 0;
	} else {
		list_sort(NULL, &fs_devices->devices, devid_cmp);
		ret = open_fs_devices(fs_devices, flags, holder);
	}

	return ret;
}

void btrfs_release_disk_super(struct btrfs_super_block *super)
{
	struct page *page = virt_to_page(super);

	put_page(page);
}

static struct btrfs_super_block *btrfs_read_disk_super(struct block_device *bdev,
						       u64 bytenr, u64 bytenr_orig)
{
	struct btrfs_super_block *disk_super;
	struct page *page;
	void *p;
	pgoff_t index;

	/* make sure our super fits in the device */
	if (bytenr + PAGE_SIZE >= bdev_nr_bytes(bdev))
		return ERR_PTR(-EINVAL);

	/* make sure our super fits in the page */
	if (sizeof(*disk_super) > PAGE_SIZE)
		return ERR_PTR(-EINVAL);

	/* make sure our super doesn't straddle pages on disk */
	index = bytenr >> PAGE_SHIFT;
	if ((bytenr + sizeof(*disk_super) - 1) >> PAGE_SHIFT != index)
		return ERR_PTR(-EINVAL);

	/* pull in the page with our super */
	page = read_cache_page_gfp(bdev->bd_inode->i_mapping, index, GFP_KERNEL);

	if (IS_ERR(page))
		return ERR_CAST(page);

	p = page_address(page);

	/* align our pointer to the offset of the super block */
	disk_super = p + offset_in_page(bytenr);

	if (btrfs_super_bytenr(disk_super) != bytenr_orig ||
	    btrfs_super_magic(disk_super) != BTRFS_MAGIC) {
		btrfs_release_disk_super(p);
		return ERR_PTR(-EINVAL);
	}

	if (disk_super->label[0] && disk_super->label[BTRFS_LABEL_SIZE - 1])
		disk_super->label[BTRFS_LABEL_SIZE - 1] = 0;

	return disk_super;
}

int btrfs_forget_devices(dev_t devt)
{
	int ret;

	mutex_lock(&uuid_mutex);
	ret = btrfs_free_stale_devices(devt, NULL);
	mutex_unlock(&uuid_mutex);

	return ret;
}

/*
 * Look for a btrfs signature on a device. This may be called out of the mount path
 * and we are not allowed to call set_blocksize during the scan. The superblock
 * is read via pagecache
 */
struct btrfs_device *btrfs_scan_one_device(const char *path, fmode_t flags,
					   void *holder)
{
	struct btrfs_super_block *disk_super;
	bool new_device_added = false;
	struct btrfs_device *device = NULL;
	struct block_device *bdev;
	u64 bytenr, bytenr_orig;
	int ret;

	lockdep_assert_held(&uuid_mutex);

	/*
	 * we would like to check all the supers, but that would make
	 * a btrfs mount succeed after a mkfs from a different FS.
	 * So, we need to add a special mount option to scan for
	 * later supers, using BTRFS_SUPER_MIRROR_MAX instead
	 */
	flags |= FMODE_EXCL;

	bdev = blkdev_get_by_path(path, flags, holder);
	if (IS_ERR(bdev))
		return ERR_CAST(bdev);

	bytenr_orig = btrfs_sb_offset(0);
	ret = btrfs_sb_log_location_bdev(bdev, 0, READ, &bytenr);
	if (ret) {
		device = ERR_PTR(ret);
		goto error_bdev_put;
	}

	disk_super = btrfs_read_disk_super(bdev, bytenr, bytenr_orig);
	if (IS_ERR(disk_super)) {
		device = ERR_CAST(disk_super);
		goto error_bdev_put;
	}

	device = device_list_add(path, disk_super, &new_device_added);
	if (!IS_ERR(device) && new_device_added)
		btrfs_free_stale_devices(device->devt, device);

	btrfs_release_disk_super(disk_super);

error_bdev_put:
	blkdev_put(bdev, flags);

	return device;
}

/*
 * Try to find a chunk that intersects [start, start + len] range and when one
 * such is found, record the end of it in *start
 */
static bool contains_pending_extent(struct btrfs_device *device, u64 *start,
				    u64 len)
{
	u64 physical_start, physical_end;

	lockdep_assert_held(&device->fs_info->chunk_mutex);

	if (!find_first_extent_bit(&device->alloc_state, *start,
				   &physical_start, &physical_end,
				   CHUNK_ALLOCATED, NULL)) {

		if (in_range(physical_start, *start, len) ||
		    in_range(*start, physical_start,
			     physical_end - physical_start)) {
			*start = physical_end + 1;
			return true;
		}
	}
	return false;
}

static u64 dev_extent_search_start(struct btrfs_device *device, u64 start)
{
	switch (device->fs_devices->chunk_alloc_policy) {
	case BTRFS_CHUNK_ALLOC_REGULAR:
		/*
		 * We don't want to overwrite the superblock on the drive nor
		 * any area used by the boot loader (grub for example), so we
		 * make sure to start at an offset of at least 1MB.
		 */
		return max_t(u64, start, SZ_1M);
	case BTRFS_CHUNK_ALLOC_ZONED:
		/*
		 * We don't care about the starting region like regular
		 * allocator, because we anyway use/reserve the first two zones
		 * for superblock logging.
		 */
		return ALIGN(start, device->zone_info->zone_size);
	default:
		BUG();
	}
}

static bool dev_extent_hole_check_zoned(struct btrfs_device *device,
					u64 *hole_start, u64 *hole_size,
					u64 num_bytes)
{
	u64 zone_size = device->zone_info->zone_size;
	u64 pos;
	int ret;
	bool changed = false;

	ASSERT(IS_ALIGNED(*hole_start, zone_size));

	while (*hole_size > 0) {
		pos = btrfs_find_allocatable_zones(device, *hole_start,
						   *hole_start + *hole_size,
						   num_bytes);
		if (pos != *hole_start) {
			*hole_size = *hole_start + *hole_size - pos;
			*hole_start = pos;
			changed = true;
			if (*hole_size < num_bytes)
				break;
		}

		ret = btrfs_ensure_empty_zones(device, pos, num_bytes);

		/* Range is ensured to be empty */
		if (!ret)
			return changed;

		/* Given hole range was invalid (outside of device) */
		if (ret == -ERANGE) {
			*hole_start += *hole_size;
			*hole_size = 0;
			return true;
		}

		*hole_start += zone_size;
		*hole_size -= zone_size;
		changed = true;
	}

	return changed;
}

/**
 * dev_extent_hole_check - check if specified hole is suitable for allocation
 * @device:	the device which we have the hole
 * @hole_start: starting position of the hole
 * @hole_size:	the size of the hole
 * @num_bytes:	the size of the free space that we need
 *
 * This function may modify @hole_start and @hole_size to reflect the suitable
 * position for allocation. Returns 1 if hole position is updated, 0 otherwise.
 */
static bool dev_extent_hole_check(struct btrfs_device *device, u64 *hole_start,
				  u64 *hole_size, u64 num_bytes)
{
	bool changed = false;
	u64 hole_end = *hole_start + *hole_size;

	for (;;) {
		/*
		 * Check before we set max_hole_start, otherwise we could end up
		 * sending back this offset anyway.
		 */
		if (contains_pending_extent(device, hole_start, *hole_size)) {
			if (hole_end >= *hole_start)
				*hole_size = hole_end - *hole_start;
			else
				*hole_size = 0;
			changed = true;
		}

		switch (device->fs_devices->chunk_alloc_policy) {
		case BTRFS_CHUNK_ALLOC_REGULAR:
			/* No extra check */
			break;
		case BTRFS_CHUNK_ALLOC_ZONED:
			if (dev_extent_hole_check_zoned(device, hole_start,
							hole_size, num_bytes)) {
				changed = true;
				/*
				 * The changed hole can contain pending extent.
				 * Loop again to check that.
				 */
				continue;
			}
			break;
		default:
			BUG();
		}

		break;
	}

	return changed;
}

/*
 * find_free_dev_extent_start - find free space in the specified device
 * @device:	  the device which we search the free space in
 * @num_bytes:	  the size of the free space that we need
 * @search_start: the position from which to begin the search
 * @start:	  store the start of the free space.
 * @len:	  the size of the free space. that we find, or the size
 *		  of the max free space if we don't find suitable free space
 *
 * this uses a pretty simple search, the expectation is that it is
 * called very infrequently and that a given device has a small number
 * of extents
 *
 * @start is used to store the start of the free space if we find. But if we
 * don't find suitable free space, it will be used to store the start position
 * of the max free space.
 *
 * @len is used to store the size of the free space that we find.
 * But if we don't find suitable free space, it is used to store the size of
 * the max free space.
 *
 * NOTE: This function will search *commit* root of device tree, and does extra
 * check to ensure dev extents are not double allocated.
 * This makes the function safe to allocate dev extents but may not report
 * correct usable device space, as device extent freed in current transaction
 * is not reported as available.
 */
static int find_free_dev_extent_start(struct btrfs_device *device,
				u64 num_bytes, u64 search_start, u64 *start,
				u64 *len)
{
	struct btrfs_fs_info *fs_info = device->fs_info;
	struct btrfs_root *root = fs_info->dev_root;
	struct btrfs_key key;
	struct btrfs_dev_extent *dev_extent;
	struct btrfs_path *path;
	u64 hole_size;
	u64 max_hole_start;
	u64 max_hole_size;
	u64 extent_end;
	u64 search_end = device->total_bytes;
	int ret;
	int slot;
	struct extent_buffer *l;

	search_start = dev_extent_search_start(device, search_start);

	WARN_ON(device->zone_info &&
		!IS_ALIGNED(num_bytes, device->zone_info->zone_size));

	path = btrfs_alloc_path();
	if (!path)
		return -ENOMEM;

	max_hole_start = search_start;
	max_hole_size = 0;

again:
	if (search_start >= search_end ||
		test_bit(BTRFS_DEV_STATE_REPLACE_TGT, &device->dev_state)) {
		ret = -ENOSPC;
		goto out;
	}

	path->reada = READA_FORWARD;
	path->search_commit_root = 1;
	path->skip_locking = 1;

	key.objectid = device->devid;
	key.offset = search_start;
	key.type = BTRFS_DEV_EXTENT_KEY;

	ret = btrfs_search_backwards(root, &key, path);
	if (ret < 0)
		goto out;

	while (1) {
		l = path->nodes[0];
		slot = path->slots[0];
		if (slot >= btrfs_header_nritems(l)) {
			ret = btrfs_next_leaf(root, path);
			if (ret == 0)
				continue;
			if (ret < 0)
				goto out;

			break;
		}
		btrfs_item_key_to_cpu(l, &key, slot);

		if (key.objectid < device->devid)
			goto next;

		if (key.objectid > device->devid)
			break;

		if (key.type != BTRFS_DEV_EXTENT_KEY)
			goto next;

		if (key.offset > search_start) {
			hole_size = key.offset - search_start;
			dev_extent_hole_check(device, &search_start, &hole_size,
					      num_bytes);

			if (hole_size > max_hole_size) {
				max_hole_start = search_start;
				max_hole_size = hole_size;
			}

			/*
			 * If this free space is greater than which we need,
			 * it must be the max free space that we have found
			 * until now, so max_hole_start must point to the start
			 * of this free space and the length of this free space
			 * is stored in max_hole_size. Thus, we return
			 * max_hole_start and max_hole_size and go back to the
			 * caller.
			 */
			if (hole_size >= num_bytes) {
				ret = 0;
				goto out;
			}
		}

		dev_extent = btrfs_item_ptr(l, slot, struct btrfs_dev_extent);
		extent_end = key.offset + btrfs_dev_extent_length(l,
								  dev_extent);
		if (extent_end > search_start)
			search_start = extent_end;
next:
		path->slots[0]++;
		cond_resched();
	}

	/*
	 * At this point, search_start should be the end of
	 * allocated dev extents, and when shrinking the device,
	 * search_end may be smaller than search_start.
	 */
	if (search_end > search_start) {
		hole_size = search_end - search_start;
		if (dev_extent_hole_check(device, &search_start, &hole_size,
					  num_bytes)) {
			btrfs_release_path(path);
			goto again;
		}

		if (hole_size > max_hole_size) {
			max_hole_start = search_start;
			max_hole_size = hole_size;
		}
	}

	/* See above. */
	if (max_hole_size < num_bytes)
		ret = -ENOSPC;
	else
		ret = 0;

out:
	btrfs_free_path(path);
	*start = max_hole_start;
	if (len)
		*len = max_hole_size;
	return ret;
}

int find_free_dev_extent(struct btrfs_device *device, u64 num_bytes,
			 u64 *start, u64 *len)
{
	/* FIXME use last free of some kind */
	return find_free_dev_extent_start(device, num_bytes, 0, start, len);
}

static int btrfs_free_dev_extent(struct btrfs_trans_handle *trans,
			  struct btrfs_device *device,
			  u64 start, u64 *dev_extent_len)
{
	struct btrfs_fs_info *fs_info = device->fs_info;
	struct btrfs_root *root = fs_info->dev_root;
	int ret;
	struct btrfs_path *path;
	struct btrfs_key key;
	struct btrfs_key found_key;
	struct extent_buffer *leaf = NULL;
	struct btrfs_dev_extent *extent = NULL;

	path = btrfs_alloc_path();
	if (!path)
		return -ENOMEM;

	key.objectid = device->devid;
	key.offset = start;
	key.type = BTRFS_DEV_EXTENT_KEY;
again:
	ret = btrfs_search_slot(trans, root, &key, path, -1, 1);
	if (ret > 0) {
		ret = btrfs_previous_item(root, path, key.objectid,
					  BTRFS_DEV_EXTENT_KEY);
		if (ret)
			goto out;
		leaf = path->nodes[0];
		btrfs_item_key_to_cpu(leaf, &found_key, path->slots[0]);
		extent = btrfs_item_ptr(leaf, path->slots[0],
					struct btrfs_dev_extent);
		BUG_ON(found_key.offset > start || found_key.offset +
		       btrfs_dev_extent_length(leaf, extent) < start);
		key = found_key;
		btrfs_release_path(path);
		goto again;
	} else if (ret == 0) {
		leaf = path->nodes[0];
		extent = btrfs_item_ptr(leaf, path->slots[0],
					struct btrfs_dev_extent);
	} else {
		goto out;
	}

	*dev_extent_len = btrfs_dev_extent_length(leaf, extent);

	ret = btrfs_del_item(trans, root, path);
	if (ret == 0)
		set_bit(BTRFS_TRANS_HAVE_FREE_BGS, &trans->transaction->flags);
out:
	btrfs_free_path(path);
	return ret;
}

static u64 find_next_chunk(struct btrfs_fs_info *fs_info)
{
	struct extent_map_tree *em_tree;
	struct extent_map *em;
	struct rb_node *n;
	u64 ret = 0;

	em_tree = &fs_info->mapping_tree;
	read_lock(&em_tree->lock);
	n = rb_last(&em_tree->map.rb_root);
	if (n) {
		em = rb_entry(n, struct extent_map, rb_node);
		ret = em->start + em->len;
	}
	read_unlock(&em_tree->lock);

	return ret;
}

static noinline int find_next_devid(struct btrfs_fs_info *fs_info,
				    u64 *devid_ret)
{
	int ret;
	struct btrfs_key key;
	struct btrfs_key found_key;
	struct btrfs_path *path;

	path = btrfs_alloc_path();
	if (!path)
		return -ENOMEM;

	key.objectid = BTRFS_DEV_ITEMS_OBJECTID;
	key.type = BTRFS_DEV_ITEM_KEY;
	key.offset = (u64)-1;

	ret = btrfs_search_slot(NULL, fs_info->chunk_root, &key, path, 0, 0);
	if (ret < 0)
		goto error;

	if (ret == 0) {
		/* Corruption */
		btrfs_err(fs_info, "corrupted chunk tree devid -1 matched");
		ret = -EUCLEAN;
		goto error;
	}

	ret = btrfs_previous_item(fs_info->chunk_root, path,
				  BTRFS_DEV_ITEMS_OBJECTID,
				  BTRFS_DEV_ITEM_KEY);
	if (ret) {
		*devid_ret = 1;
	} else {
		btrfs_item_key_to_cpu(path->nodes[0], &found_key,
				      path->slots[0]);
		*devid_ret = found_key.offset + 1;
	}
	ret = 0;
error:
	btrfs_free_path(path);
	return ret;
}

/*
 * the device information is stored in the chunk root
 * the btrfs_device struct should be fully filled in
 */
static int btrfs_add_dev_item(struct btrfs_trans_handle *trans,
			    struct btrfs_device *device)
{
	int ret;
	struct btrfs_path *path;
	struct btrfs_dev_item *dev_item;
	struct extent_buffer *leaf;
	struct btrfs_key key;
	unsigned long ptr;

	path = btrfs_alloc_path();
	if (!path)
		return -ENOMEM;

	key.objectid = BTRFS_DEV_ITEMS_OBJECTID;
	key.type = BTRFS_DEV_ITEM_KEY;
	key.offset = device->devid;

	btrfs_reserve_chunk_metadata(trans, true);
	ret = btrfs_insert_empty_item(trans, trans->fs_info->chunk_root, path,
				      &key, sizeof(*dev_item));
	btrfs_trans_release_chunk_metadata(trans);
	if (ret)
		goto out;

	leaf = path->nodes[0];
	dev_item = btrfs_item_ptr(leaf, path->slots[0], struct btrfs_dev_item);

	btrfs_set_device_id(leaf, dev_item, device->devid);
	btrfs_set_device_generation(leaf, dev_item, 0);
	btrfs_set_device_type(leaf, dev_item, device->type);
	btrfs_set_device_io_align(leaf, dev_item, device->io_align);
	btrfs_set_device_io_width(leaf, dev_item, device->io_width);
	btrfs_set_device_sector_size(leaf, dev_item, device->sector_size);
	btrfs_set_device_total_bytes(leaf, dev_item,
				     btrfs_device_get_disk_total_bytes(device));
	btrfs_set_device_bytes_used(leaf, dev_item,
				    btrfs_device_get_bytes_used(device));
	btrfs_set_device_group(leaf, dev_item, 0);
	btrfs_set_device_seek_speed(leaf, dev_item, 0);
	btrfs_set_device_bandwidth(leaf, dev_item, 0);
	btrfs_set_device_start_offset(leaf, dev_item, 0);

	ptr = btrfs_device_uuid(dev_item);
	write_extent_buffer(leaf, device->uuid, ptr, BTRFS_UUID_SIZE);
	ptr = btrfs_device_fsid(dev_item);
	write_extent_buffer(leaf, trans->fs_info->fs_devices->metadata_uuid,
			    ptr, BTRFS_FSID_SIZE);
	btrfs_mark_buffer_dirty(leaf);

	ret = 0;
out:
	btrfs_free_path(path);
	return ret;
}

/*
 * Function to update ctime/mtime for a given device path.
 * Mainly used for ctime/mtime based probe like libblkid.
 *
 * We don't care about errors here, this is just to be kind to userspace.
 */
static void update_dev_time(const char *device_path)
{
	struct path path;
	struct timespec64 now;
	int ret;

	ret = kern_path(device_path, LOOKUP_FOLLOW, &path);
	if (ret)
		return;

	now = current_time(d_inode(path.dentry));
	inode_update_time(d_inode(path.dentry), &now, S_MTIME | S_CTIME);
	path_put(&path);
}

static int btrfs_rm_dev_item(struct btrfs_trans_handle *trans,
			     struct btrfs_device *device)
{
	struct btrfs_root *root = device->fs_info->chunk_root;
	int ret;
	struct btrfs_path *path;
	struct btrfs_key key;

	path = btrfs_alloc_path();
	if (!path)
		return -ENOMEM;

	key.objectid = BTRFS_DEV_ITEMS_OBJECTID;
	key.type = BTRFS_DEV_ITEM_KEY;
	key.offset = device->devid;

	btrfs_reserve_chunk_metadata(trans, false);
	ret = btrfs_search_slot(trans, root, &key, path, -1, 1);
	btrfs_trans_release_chunk_metadata(trans);
	if (ret) {
		if (ret > 0)
			ret = -ENOENT;
		goto out;
	}

	ret = btrfs_del_item(trans, root, path);
out:
	btrfs_free_path(path);
	return ret;
}

/*
 * Verify that @num_devices satisfies the RAID profile constraints in the whole
 * filesystem. It's up to the caller to adjust that number regarding eg. device
 * replace.
 */
static int btrfs_check_raid_min_devices(struct btrfs_fs_info *fs_info,
		u64 num_devices)
{
	u64 all_avail;
	unsigned seq;
	int i;

	do {
		seq = read_seqbegin(&fs_info->profiles_lock);

		all_avail = fs_info->avail_data_alloc_bits |
			    fs_info->avail_system_alloc_bits |
			    fs_info->avail_metadata_alloc_bits;
	} while (read_seqretry(&fs_info->profiles_lock, seq));

	for (i = 0; i < BTRFS_NR_RAID_TYPES; i++) {
		if (!(all_avail & btrfs_raid_array[i].bg_flag))
			continue;

		if (num_devices < btrfs_raid_array[i].devs_min)
			return btrfs_raid_array[i].mindev_error;
	}

	return 0;
}

static struct btrfs_device * btrfs_find_next_active_device(
		struct btrfs_fs_devices *fs_devs, struct btrfs_device *device)
{
	struct btrfs_device *next_device;

	list_for_each_entry(next_device, &fs_devs->devices, dev_list) {
		if (next_device != device &&
		    !test_bit(BTRFS_DEV_STATE_MISSING, &next_device->dev_state)
		    && next_device->bdev)
			return next_device;
	}

	return NULL;
}

/*
 * Helper function to check if the given device is part of s_bdev / latest_dev
 * and replace it with the provided or the next active device, in the context
 * where this function called, there should be always be another device (or
 * this_dev) which is active.
 */
void __cold btrfs_assign_next_active_device(struct btrfs_device *device,
					    struct btrfs_device *next_device)
{
	struct btrfs_fs_info *fs_info = device->fs_info;

	if (!next_device)
		next_device = btrfs_find_next_active_device(fs_info->fs_devices,
							    device);
	ASSERT(next_device);

	if (fs_info->sb->s_bdev &&
			(fs_info->sb->s_bdev == device->bdev))
		fs_info->sb->s_bdev = next_device->bdev;

	if (fs_info->fs_devices->latest_dev->bdev == device->bdev)
		fs_info->fs_devices->latest_dev = next_device;
}

/*
 * Return btrfs_fs_devices::num_devices excluding the device that's being
 * currently replaced.
 */
static u64 btrfs_num_devices(struct btrfs_fs_info *fs_info)
{
	u64 num_devices = fs_info->fs_devices->num_devices;

	down_read(&fs_info->dev_replace.rwsem);
	if (btrfs_dev_replace_is_ongoing(&fs_info->dev_replace)) {
		ASSERT(num_devices > 1);
		num_devices--;
	}
	up_read(&fs_info->dev_replace.rwsem);

	return num_devices;
}

void btrfs_scratch_superblocks(struct btrfs_fs_info *fs_info,
			       struct block_device *bdev,
			       const char *device_path)
{
	struct btrfs_super_block *disk_super;
	int copy_num;

	if (!bdev)
		return;

	for (copy_num = 0; copy_num < BTRFS_SUPER_MIRROR_MAX; copy_num++) {
		struct page *page;
		int ret;

		disk_super = btrfs_read_dev_one_super(bdev, copy_num);
		if (IS_ERR(disk_super))
			continue;

		if (bdev_is_zoned(bdev)) {
			btrfs_reset_sb_log_zones(bdev, copy_num);
			continue;
		}

		memset(&disk_super->magic, 0, sizeof(disk_super->magic));

		page = virt_to_page(disk_super);
		set_page_dirty(page);
		lock_page(page);
		/* write_on_page() unlocks the page */
		ret = write_one_page(page);
		if (ret)
			btrfs_warn(fs_info,
				"error clearing superblock number %d (%d)",
				copy_num, ret);
		btrfs_release_disk_super(disk_super);

	}

	/* Notify udev that device has changed */
	btrfs_kobject_uevent(bdev, KOBJ_CHANGE);

	/* Update ctime/mtime for device path for libblkid */
	update_dev_time(device_path);
}

int btrfs_rm_device(struct btrfs_fs_info *fs_info,
		    struct btrfs_dev_lookup_args *args,
		    struct block_device **bdev, fmode_t *mode)
{
	struct btrfs_trans_handle *trans;
	struct btrfs_device *device;
	struct btrfs_fs_devices *cur_devices;
	struct btrfs_fs_devices *fs_devices = fs_info->fs_devices;
	u64 num_devices;
	int ret = 0;

	if (btrfs_fs_incompat(fs_info, EXTENT_TREE_V2)) {
		btrfs_err(fs_info, "device remove not supported on extent tree v2 yet");
		return -EINVAL;
	}

	/*
	 * The device list in fs_devices is accessed without locks (neither
	 * uuid_mutex nor device_list_mutex) as it won't change on a mounted
	 * filesystem and another device rm cannot run.
	 */
	num_devices = btrfs_num_devices(fs_info);

	ret = btrfs_check_raid_min_devices(fs_info, num_devices - 1);
	if (ret)
		return ret;

	device = btrfs_find_device(fs_info->fs_devices, args);
	if (!device) {
		if (args->missing)
			ret = BTRFS_ERROR_DEV_MISSING_NOT_FOUND;
		else
			ret = -ENOENT;
		return ret;
	}

	if (btrfs_pinned_by_swapfile(fs_info, device)) {
		btrfs_warn_in_rcu(fs_info,
		  "cannot remove device %s (devid %llu) due to active swapfile",
				  rcu_str_deref(device->name), device->devid);
		return -ETXTBSY;
	}

	if (test_bit(BTRFS_DEV_STATE_REPLACE_TGT, &device->dev_state))
		return BTRFS_ERROR_DEV_TGT_REPLACE;

	if (test_bit(BTRFS_DEV_STATE_WRITEABLE, &device->dev_state) &&
	    fs_info->fs_devices->rw_devices == 1)
		return BTRFS_ERROR_DEV_ONLY_WRITABLE;

	if (test_bit(BTRFS_DEV_STATE_WRITEABLE, &device->dev_state)) {
		mutex_lock(&fs_info->chunk_mutex);
		list_del_init(&device->dev_alloc_list);
		device->fs_devices->rw_devices--;
		mutex_unlock(&fs_info->chunk_mutex);
	}

	ret = btrfs_shrink_device(device, 0);
	if (ret)
		goto error_undo;

	trans = btrfs_start_transaction(fs_info->chunk_root, 0);
	if (IS_ERR(trans)) {
		ret = PTR_ERR(trans);
		goto error_undo;
	}

	ret = btrfs_rm_dev_item(trans, device);
	if (ret) {
		/* Any error in dev item removal is critical */
		btrfs_crit(fs_info,
			   "failed to remove device item for devid %llu: %d",
			   device->devid, ret);
		btrfs_abort_transaction(trans, ret);
		btrfs_end_transaction(trans);
		return ret;
	}

	clear_bit(BTRFS_DEV_STATE_IN_FS_METADATA, &device->dev_state);
	btrfs_scrub_cancel_dev(device);

	/*
	 * the device list mutex makes sure that we don't change
	 * the device list while someone else is writing out all
	 * the device supers. Whoever is writing all supers, should
	 * lock the device list mutex before getting the number of
	 * devices in the super block (super_copy). Conversely,
	 * whoever updates the number of devices in the super block
	 * (super_copy) should hold the device list mutex.
	 */

	/*
	 * In normal cases the cur_devices == fs_devices. But in case
	 * of deleting a seed device, the cur_devices should point to
	 * its own fs_devices listed under the fs_devices->seed_list.
	 */
	cur_devices = device->fs_devices;
	mutex_lock(&fs_devices->device_list_mutex);
	list_del_rcu(&device->dev_list);

	cur_devices->num_devices--;
	cur_devices->total_devices--;
	/* Update total_devices of the parent fs_devices if it's seed */
	if (cur_devices != fs_devices)
		fs_devices->total_devices--;

	if (test_bit(BTRFS_DEV_STATE_MISSING, &device->dev_state))
		cur_devices->missing_devices--;

	btrfs_assign_next_active_device(device, NULL);

	if (device->bdev) {
		cur_devices->open_devices--;
		/* remove sysfs entry */
		btrfs_sysfs_remove_device(device);
	}

	num_devices = btrfs_super_num_devices(fs_info->super_copy) - 1;
	btrfs_set_super_num_devices(fs_info->super_copy, num_devices);
	mutex_unlock(&fs_devices->device_list_mutex);

	/*
	 * At this point, the device is zero sized and detached from the
	 * devices list.  All that's left is to zero out the old supers and
	 * free the device.
	 *
	 * We cannot call btrfs_close_bdev() here because we're holding the sb
	 * write lock, and blkdev_put() will pull in the ->open_mutex on the
	 * block device and it's dependencies.  Instead just flush the device
	 * and let the caller do the final blkdev_put.
	 */
	if (test_bit(BTRFS_DEV_STATE_WRITEABLE, &device->dev_state)) {
		btrfs_scratch_superblocks(fs_info, device->bdev,
					  device->name->str);
		if (device->bdev) {
			sync_blockdev(device->bdev);
			invalidate_bdev(device->bdev);
		}
	}

	*bdev = device->bdev;
	*mode = device->mode;
	synchronize_rcu();
	btrfs_free_device(device);

	/*
	 * This can happen if cur_devices is the private seed devices list.  We
	 * cannot call close_fs_devices() here because it expects the uuid_mutex
	 * to be held, but in fact we don't need that for the private
	 * seed_devices, we can simply decrement cur_devices->opened and then
	 * remove it from our list and free the fs_devices.
	 */
	if (cur_devices->num_devices == 0) {
		list_del_init(&cur_devices->seed_list);
		ASSERT(cur_devices->opened == 1);
		cur_devices->opened--;
		free_fs_devices(cur_devices);
	}

	ret = btrfs_commit_transaction(trans);

	return ret;

error_undo:
	if (test_bit(BTRFS_DEV_STATE_WRITEABLE, &device->dev_state)) {
		mutex_lock(&fs_info->chunk_mutex);
		list_add(&device->dev_alloc_list,
			 &fs_devices->alloc_list);
		device->fs_devices->rw_devices++;
		mutex_unlock(&fs_info->chunk_mutex);
	}
	return ret;
}

void btrfs_rm_dev_replace_remove_srcdev(struct btrfs_device *srcdev)
{
	struct btrfs_fs_devices *fs_devices;

	lockdep_assert_held(&srcdev->fs_info->fs_devices->device_list_mutex);

	/*
	 * in case of fs with no seed, srcdev->fs_devices will point
	 * to fs_devices of fs_info. However when the dev being replaced is
	 * a seed dev it will point to the seed's local fs_devices. In short
	 * srcdev will have its correct fs_devices in both the cases.
	 */
	fs_devices = srcdev->fs_devices;

	list_del_rcu(&srcdev->dev_list);
	list_del(&srcdev->dev_alloc_list);
	fs_devices->num_devices--;
	if (test_bit(BTRFS_DEV_STATE_MISSING, &srcdev->dev_state))
		fs_devices->missing_devices--;

	if (test_bit(BTRFS_DEV_STATE_WRITEABLE, &srcdev->dev_state))
		fs_devices->rw_devices--;

	if (srcdev->bdev)
		fs_devices->open_devices--;
}

void btrfs_rm_dev_replace_free_srcdev(struct btrfs_device *srcdev)
{
	struct btrfs_fs_devices *fs_devices = srcdev->fs_devices;

	mutex_lock(&uuid_mutex);

	btrfs_close_bdev(srcdev);
	synchronize_rcu();
	btrfs_free_device(srcdev);

	/* if this is no devs we rather delete the fs_devices */
	if (!fs_devices->num_devices) {
		/*
		 * On a mounted FS, num_devices can't be zero unless it's a
		 * seed. In case of a seed device being replaced, the replace
		 * target added to the sprout FS, so there will be no more
		 * device left under the seed FS.
		 */
		ASSERT(fs_devices->seeding);

		list_del_init(&fs_devices->seed_list);
		close_fs_devices(fs_devices);
		free_fs_devices(fs_devices);
	}
	mutex_unlock(&uuid_mutex);
}

void btrfs_destroy_dev_replace_tgtdev(struct btrfs_device *tgtdev)
{
	struct btrfs_fs_devices *fs_devices = tgtdev->fs_info->fs_devices;

	mutex_lock(&fs_devices->device_list_mutex);

	btrfs_sysfs_remove_device(tgtdev);

	if (tgtdev->bdev)
		fs_devices->open_devices--;

	fs_devices->num_devices--;

	btrfs_assign_next_active_device(tgtdev, NULL);

	list_del_rcu(&tgtdev->dev_list);

	mutex_unlock(&fs_devices->device_list_mutex);

	btrfs_scratch_superblocks(tgtdev->fs_info, tgtdev->bdev,
				  tgtdev->name->str);

	btrfs_close_bdev(tgtdev);
	synchronize_rcu();
	btrfs_free_device(tgtdev);
}

/**
 * Populate args from device at path
 *
 * @fs_info:	the filesystem
 * @args:	the args to populate
 * @path:	the path to the device
 *
 * This will read the super block of the device at @path and populate @args with
 * the devid, fsid, and uuid.  This is meant to be used for ioctls that need to
 * lookup a device to operate on, but need to do it before we take any locks.
 * This properly handles the special case of "missing" that a user may pass in,
 * and does some basic sanity checks.  The caller must make sure that @path is
 * properly NUL terminated before calling in, and must call
 * btrfs_put_dev_args_from_path() in order to free up the temporary fsid and
 * uuid buffers.
 *
 * Return: 0 for success, -errno for failure
 */
int btrfs_get_dev_args_from_path(struct btrfs_fs_info *fs_info,
				 struct btrfs_dev_lookup_args *args,
				 const char *path)
{
	struct btrfs_super_block *disk_super;
	struct block_device *bdev;
	int ret;

	if (!path || !path[0])
		return -EINVAL;
	if (!strcmp(path, "missing")) {
		args->missing = true;
		return 0;
	}

	args->uuid = kzalloc(BTRFS_UUID_SIZE, GFP_KERNEL);
	args->fsid = kzalloc(BTRFS_FSID_SIZE, GFP_KERNEL);
	if (!args->uuid || !args->fsid) {
		btrfs_put_dev_args_from_path(args);
		return -ENOMEM;
	}

	ret = btrfs_get_bdev_and_sb(path, FMODE_READ, fs_info->bdev_holder, 0,
				    &bdev, &disk_super);
	if (ret)
		return ret;
	args->devid = btrfs_stack_device_id(&disk_super->dev_item);
	memcpy(args->uuid, disk_super->dev_item.uuid, BTRFS_UUID_SIZE);
	if (btrfs_fs_incompat(fs_info, METADATA_UUID))
		memcpy(args->fsid, disk_super->metadata_uuid, BTRFS_FSID_SIZE);
	else
		memcpy(args->fsid, disk_super->fsid, BTRFS_FSID_SIZE);
	btrfs_release_disk_super(disk_super);
	blkdev_put(bdev, FMODE_READ);
	return 0;
}

/*
 * Only use this jointly with btrfs_get_dev_args_from_path() because we will
 * allocate our ->uuid and ->fsid pointers, everybody else uses local variables
 * that don't need to be freed.
 */
void btrfs_put_dev_args_from_path(struct btrfs_dev_lookup_args *args)
{
	kfree(args->uuid);
	kfree(args->fsid);
	args->uuid = NULL;
	args->fsid = NULL;
}

struct btrfs_device *btrfs_find_device_by_devspec(
		struct btrfs_fs_info *fs_info, u64 devid,
		const char *device_path)
{
	BTRFS_DEV_LOOKUP_ARGS(args);
	struct btrfs_device *device;
	int ret;

	if (devid) {
		args.devid = devid;
		device = btrfs_find_device(fs_info->fs_devices, &args);
		if (!device)
			return ERR_PTR(-ENOENT);
		return device;
	}

	ret = btrfs_get_dev_args_from_path(fs_info, &args, device_path);
	if (ret)
		return ERR_PTR(ret);
	device = btrfs_find_device(fs_info->fs_devices, &args);
	btrfs_put_dev_args_from_path(&args);
	if (!device)
		return ERR_PTR(-ENOENT);
	return device;
}

static struct btrfs_fs_devices *btrfs_init_sprout(struct btrfs_fs_info *fs_info)
{
	struct btrfs_fs_devices *fs_devices = fs_info->fs_devices;
	struct btrfs_fs_devices *old_devices;
	struct btrfs_fs_devices *seed_devices;

	lockdep_assert_held(&uuid_mutex);
	if (!fs_devices->seeding)
		return ERR_PTR(-EINVAL);

	/*
	 * Private copy of the seed devices, anchored at
	 * fs_info->fs_devices->seed_list
	 */
	seed_devices = alloc_fs_devices(NULL, NULL);
	if (IS_ERR(seed_devices))
		return seed_devices;

	/*
	 * It's necessary to retain a copy of the original seed fs_devices in
	 * fs_uuids so that filesystems which have been seeded can successfully
	 * reference the seed device from open_seed_devices. This also supports
	 * multiple fs seed.
	 */
	old_devices = clone_fs_devices(fs_devices);
	if (IS_ERR(old_devices)) {
		kfree(seed_devices);
		return old_devices;
	}

	list_add(&old_devices->fs_list, &fs_uuids);

	memcpy(seed_devices, fs_devices, sizeof(*seed_devices));
	seed_devices->opened = 1;
	INIT_LIST_HEAD(&seed_devices->devices);
	INIT_LIST_HEAD(&seed_devices->alloc_list);
	mutex_init(&seed_devices->device_list_mutex);

	return seed_devices;
}

/*
 * Splice seed devices into the sprout fs_devices.
 * Generate a new fsid for the sprouted read-write filesystem.
 */
static void btrfs_setup_sprout(struct btrfs_fs_info *fs_info,
			       struct btrfs_fs_devices *seed_devices)
{
	struct btrfs_fs_devices *fs_devices = fs_info->fs_devices;
	struct btrfs_super_block *disk_super = fs_info->super_copy;
	struct btrfs_device *device;
	u64 super_flags;

	/*
	 * We are updating the fsid, the thread leading to device_list_add()
	 * could race, so uuid_mutex is needed.
	 */
	lockdep_assert_held(&uuid_mutex);

	/*
	 * The threads listed below may traverse dev_list but can do that without
	 * device_list_mutex:
	 * - All device ops and balance - as we are in btrfs_exclop_start.
	 * - Various dev_list readers - are using RCU.
	 * - btrfs_ioctl_fitrim() - is using RCU.
	 *
	 * For-read threads as below are using device_list_mutex:
	 * - Readonly scrub btrfs_scrub_dev()
	 * - Readonly scrub btrfs_scrub_progress()
	 * - btrfs_get_dev_stats()
	 */
	lockdep_assert_held(&fs_devices->device_list_mutex);

	list_splice_init_rcu(&fs_devices->devices, &seed_devices->devices,
			      synchronize_rcu);
	list_for_each_entry(device, &seed_devices->devices, dev_list)
		device->fs_devices = seed_devices;

	fs_devices->seeding = false;
	fs_devices->num_devices = 0;
	fs_devices->open_devices = 0;
	fs_devices->missing_devices = 0;
	fs_devices->rotating = false;
	list_add(&seed_devices->seed_list, &fs_devices->seed_list);

	generate_random_uuid(fs_devices->fsid);
	memcpy(fs_devices->metadata_uuid, fs_devices->fsid, BTRFS_FSID_SIZE);
	memcpy(disk_super->fsid, fs_devices->fsid, BTRFS_FSID_SIZE);

	super_flags = btrfs_super_flags(disk_super) &
		      ~BTRFS_SUPER_FLAG_SEEDING;
	btrfs_set_super_flags(disk_super, super_flags);
}

/*
 * Store the expected generation for seed devices in device items.
 */
static int btrfs_finish_sprout(struct btrfs_trans_handle *trans)
{
	BTRFS_DEV_LOOKUP_ARGS(args);
	struct btrfs_fs_info *fs_info = trans->fs_info;
	struct btrfs_root *root = fs_info->chunk_root;
	struct btrfs_path *path;
	struct extent_buffer *leaf;
	struct btrfs_dev_item *dev_item;
	struct btrfs_device *device;
	struct btrfs_key key;
	u8 fs_uuid[BTRFS_FSID_SIZE];
	u8 dev_uuid[BTRFS_UUID_SIZE];
	int ret;

	path = btrfs_alloc_path();
	if (!path)
		return -ENOMEM;

	key.objectid = BTRFS_DEV_ITEMS_OBJECTID;
	key.offset = 0;
	key.type = BTRFS_DEV_ITEM_KEY;

	while (1) {
		btrfs_reserve_chunk_metadata(trans, false);
		ret = btrfs_search_slot(trans, root, &key, path, 0, 1);
		btrfs_trans_release_chunk_metadata(trans);
		if (ret < 0)
			goto error;

		leaf = path->nodes[0];
next_slot:
		if (path->slots[0] >= btrfs_header_nritems(leaf)) {
			ret = btrfs_next_leaf(root, path);
			if (ret > 0)
				break;
			if (ret < 0)
				goto error;
			leaf = path->nodes[0];
			btrfs_item_key_to_cpu(leaf, &key, path->slots[0]);
			btrfs_release_path(path);
			continue;
		}

		btrfs_item_key_to_cpu(leaf, &key, path->slots[0]);
		if (key.objectid != BTRFS_DEV_ITEMS_OBJECTID ||
		    key.type != BTRFS_DEV_ITEM_KEY)
			break;

		dev_item = btrfs_item_ptr(leaf, path->slots[0],
					  struct btrfs_dev_item);
		args.devid = btrfs_device_id(leaf, dev_item);
		read_extent_buffer(leaf, dev_uuid, btrfs_device_uuid(dev_item),
				   BTRFS_UUID_SIZE);
		read_extent_buffer(leaf, fs_uuid, btrfs_device_fsid(dev_item),
				   BTRFS_FSID_SIZE);
		args.uuid = dev_uuid;
		args.fsid = fs_uuid;
		device = btrfs_find_device(fs_info->fs_devices, &args);
		BUG_ON(!device); /* Logic error */

		if (device->fs_devices->seeding) {
			btrfs_set_device_generation(leaf, dev_item,
						    device->generation);
			btrfs_mark_buffer_dirty(leaf);
		}

		path->slots[0]++;
		goto next_slot;
	}
	ret = 0;
error:
	btrfs_free_path(path);
	return ret;
}

int btrfs_init_new_device(struct btrfs_fs_info *fs_info, const char *device_path)
{
	struct btrfs_root *root = fs_info->dev_root;
	struct btrfs_trans_handle *trans;
	struct btrfs_device *device;
	struct block_device *bdev;
	struct super_block *sb = fs_info->sb;
	struct rcu_string *name;
	struct btrfs_fs_devices *fs_devices = fs_info->fs_devices;
	struct btrfs_fs_devices *seed_devices;
	u64 orig_super_total_bytes;
	u64 orig_super_num_devices;
	int ret = 0;
	bool seeding_dev = false;
	bool locked = false;

	if (sb_rdonly(sb) && !fs_devices->seeding)
		return -EROFS;

	bdev = blkdev_get_by_path(device_path, FMODE_WRITE | FMODE_EXCL,
				  fs_info->bdev_holder);
	if (IS_ERR(bdev))
		return PTR_ERR(bdev);

	if (!btrfs_check_device_zone_type(fs_info, bdev)) {
		ret = -EINVAL;
		goto error;
	}

	if (fs_devices->seeding) {
		seeding_dev = true;
		down_write(&sb->s_umount);
		mutex_lock(&uuid_mutex);
		locked = true;
	}

	sync_blockdev(bdev);

	rcu_read_lock();
	list_for_each_entry_rcu(device, &fs_devices->devices, dev_list) {
		if (device->bdev == bdev) {
			ret = -EEXIST;
			rcu_read_unlock();
			goto error;
		}
	}
	rcu_read_unlock();

	device = btrfs_alloc_device(fs_info, NULL, NULL);
	if (IS_ERR(device)) {
		/* we can safely leave the fs_devices entry around */
		ret = PTR_ERR(device);
		goto error;
	}

	name = rcu_string_strdup(device_path, GFP_KERNEL);
	if (!name) {
		ret = -ENOMEM;
		goto error_free_device;
	}
	rcu_assign_pointer(device->name, name);

	device->fs_info = fs_info;
	device->bdev = bdev;
	ret = lookup_bdev(device_path, &device->devt);
	if (ret)
		goto error_free_device;

	ret = btrfs_get_dev_zone_info(device, false);
	if (ret)
		goto error_free_device;

	trans = btrfs_start_transaction(root, 0);
	if (IS_ERR(trans)) {
		ret = PTR_ERR(trans);
		goto error_free_zone;
	}

	set_bit(BTRFS_DEV_STATE_WRITEABLE, &device->dev_state);
	device->generation = trans->transid;
	device->io_width = fs_info->sectorsize;
	device->io_align = fs_info->sectorsize;
	device->sector_size = fs_info->sectorsize;
	device->total_bytes =
		round_down(bdev_nr_bytes(bdev), fs_info->sectorsize);
	device->disk_total_bytes = device->total_bytes;
	device->commit_total_bytes = device->total_bytes;
	set_bit(BTRFS_DEV_STATE_IN_FS_METADATA, &device->dev_state);
	clear_bit(BTRFS_DEV_STATE_REPLACE_TGT, &device->dev_state);
	device->mode = FMODE_EXCL;
	device->dev_stats_valid = 1;
	set_blocksize(device->bdev, BTRFS_BDEV_BLOCKSIZE);

	if (seeding_dev) {
		btrfs_clear_sb_rdonly(sb);

		/* GFP_KERNEL allocation must not be under device_list_mutex */
		seed_devices = btrfs_init_sprout(fs_info);
		if (IS_ERR(seed_devices)) {
			ret = PTR_ERR(seed_devices);
			btrfs_abort_transaction(trans, ret);
			goto error_trans;
		}
	}

	mutex_lock(&fs_devices->device_list_mutex);
	if (seeding_dev) {
		btrfs_setup_sprout(fs_info, seed_devices);
		btrfs_assign_next_active_device(fs_info->fs_devices->latest_dev,
						device);
	}

	device->fs_devices = fs_devices;

	mutex_lock(&fs_info->chunk_mutex);
	list_add_rcu(&device->dev_list, &fs_devices->devices);
	list_add(&device->dev_alloc_list, &fs_devices->alloc_list);
	fs_devices->num_devices++;
	fs_devices->open_devices++;
	fs_devices->rw_devices++;
	fs_devices->total_devices++;
	fs_devices->total_rw_bytes += device->total_bytes;

	atomic64_add(device->total_bytes, &fs_info->free_chunk_space);

<<<<<<< HEAD
	if (!blk_queue_nonrot(bdev_get_queue(bdev)))
=======
	if (!bdev_nonrot(bdev))
>>>>>>> 88084a3d
		fs_devices->rotating = true;

	orig_super_total_bytes = btrfs_super_total_bytes(fs_info->super_copy);
	btrfs_set_super_total_bytes(fs_info->super_copy,
		round_down(orig_super_total_bytes + device->total_bytes,
			   fs_info->sectorsize));

	orig_super_num_devices = btrfs_super_num_devices(fs_info->super_copy);
	btrfs_set_super_num_devices(fs_info->super_copy,
				    orig_super_num_devices + 1);

	/*
	 * we've got more storage, clear any full flags on the space
	 * infos
	 */
	btrfs_clear_space_info_full(fs_info);

	mutex_unlock(&fs_info->chunk_mutex);

	/* Add sysfs device entry */
	btrfs_sysfs_add_device(device);

	mutex_unlock(&fs_devices->device_list_mutex);

	if (seeding_dev) {
		mutex_lock(&fs_info->chunk_mutex);
		ret = init_first_rw_device(trans);
		mutex_unlock(&fs_info->chunk_mutex);
		if (ret) {
			btrfs_abort_transaction(trans, ret);
			goto error_sysfs;
		}
	}

	ret = btrfs_add_dev_item(trans, device);
	if (ret) {
		btrfs_abort_transaction(trans, ret);
		goto error_sysfs;
	}

	if (seeding_dev) {
		ret = btrfs_finish_sprout(trans);
		if (ret) {
			btrfs_abort_transaction(trans, ret);
			goto error_sysfs;
		}

		/*
		 * fs_devices now represents the newly sprouted filesystem and
		 * its fsid has been changed by btrfs_sprout_splice().
		 */
		btrfs_sysfs_update_sprout_fsid(fs_devices);
	}

	ret = btrfs_commit_transaction(trans);

	if (seeding_dev) {
		mutex_unlock(&uuid_mutex);
		up_write(&sb->s_umount);
		locked = false;

		if (ret) /* transaction commit */
			return ret;

		ret = btrfs_relocate_sys_chunks(fs_info);
		if (ret < 0)
			btrfs_handle_fs_error(fs_info, ret,
				    "Failed to relocate sys chunks after device initialization. This can be fixed using the \"btrfs balance\" command.");
		trans = btrfs_attach_transaction(root);
		if (IS_ERR(trans)) {
			if (PTR_ERR(trans) == -ENOENT)
				return 0;
			ret = PTR_ERR(trans);
			trans = NULL;
			goto error_sysfs;
		}
		ret = btrfs_commit_transaction(trans);
	}

	/*
	 * Now that we have written a new super block to this device, check all
	 * other fs_devices list if device_path alienates any other scanned
	 * device.
	 * We can ignore the return value as it typically returns -EINVAL and
	 * only succeeds if the device was an alien.
	 */
	btrfs_forget_devices(device->devt);

	/* Update ctime/mtime for blkid or udev */
	update_dev_time(device_path);

	return ret;

error_sysfs:
	btrfs_sysfs_remove_device(device);
	mutex_lock(&fs_info->fs_devices->device_list_mutex);
	mutex_lock(&fs_info->chunk_mutex);
	list_del_rcu(&device->dev_list);
	list_del(&device->dev_alloc_list);
	fs_info->fs_devices->num_devices--;
	fs_info->fs_devices->open_devices--;
	fs_info->fs_devices->rw_devices--;
	fs_info->fs_devices->total_devices--;
	fs_info->fs_devices->total_rw_bytes -= device->total_bytes;
	atomic64_sub(device->total_bytes, &fs_info->free_chunk_space);
	btrfs_set_super_total_bytes(fs_info->super_copy,
				    orig_super_total_bytes);
	btrfs_set_super_num_devices(fs_info->super_copy,
				    orig_super_num_devices);
	mutex_unlock(&fs_info->chunk_mutex);
	mutex_unlock(&fs_info->fs_devices->device_list_mutex);
error_trans:
	if (seeding_dev)
		btrfs_set_sb_rdonly(sb);
	if (trans)
		btrfs_end_transaction(trans);
error_free_zone:
	btrfs_destroy_dev_zone_info(device);
error_free_device:
	btrfs_free_device(device);
error:
	blkdev_put(bdev, FMODE_EXCL);
	if (locked) {
		mutex_unlock(&uuid_mutex);
		up_write(&sb->s_umount);
	}
	return ret;
}

static noinline int btrfs_update_device(struct btrfs_trans_handle *trans,
					struct btrfs_device *device)
{
	int ret;
	struct btrfs_path *path;
	struct btrfs_root *root = device->fs_info->chunk_root;
	struct btrfs_dev_item *dev_item;
	struct extent_buffer *leaf;
	struct btrfs_key key;

	path = btrfs_alloc_path();
	if (!path)
		return -ENOMEM;

	key.objectid = BTRFS_DEV_ITEMS_OBJECTID;
	key.type = BTRFS_DEV_ITEM_KEY;
	key.offset = device->devid;

	ret = btrfs_search_slot(trans, root, &key, path, 0, 1);
	if (ret < 0)
		goto out;

	if (ret > 0) {
		ret = -ENOENT;
		goto out;
	}

	leaf = path->nodes[0];
	dev_item = btrfs_item_ptr(leaf, path->slots[0], struct btrfs_dev_item);

	btrfs_set_device_id(leaf, dev_item, device->devid);
	btrfs_set_device_type(leaf, dev_item, device->type);
	btrfs_set_device_io_align(leaf, dev_item, device->io_align);
	btrfs_set_device_io_width(leaf, dev_item, device->io_width);
	btrfs_set_device_sector_size(leaf, dev_item, device->sector_size);
	btrfs_set_device_total_bytes(leaf, dev_item,
				     btrfs_device_get_disk_total_bytes(device));
	btrfs_set_device_bytes_used(leaf, dev_item,
				    btrfs_device_get_bytes_used(device));
	btrfs_mark_buffer_dirty(leaf);

out:
	btrfs_free_path(path);
	return ret;
}

int btrfs_grow_device(struct btrfs_trans_handle *trans,
		      struct btrfs_device *device, u64 new_size)
{
	struct btrfs_fs_info *fs_info = device->fs_info;
	struct btrfs_super_block *super_copy = fs_info->super_copy;
	u64 old_total;
	u64 diff;
	int ret;

	if (!test_bit(BTRFS_DEV_STATE_WRITEABLE, &device->dev_state))
		return -EACCES;

	new_size = round_down(new_size, fs_info->sectorsize);

	mutex_lock(&fs_info->chunk_mutex);
	old_total = btrfs_super_total_bytes(super_copy);
	diff = round_down(new_size - device->total_bytes, fs_info->sectorsize);

	if (new_size <= device->total_bytes ||
	    test_bit(BTRFS_DEV_STATE_REPLACE_TGT, &device->dev_state)) {
		mutex_unlock(&fs_info->chunk_mutex);
		return -EINVAL;
	}

	btrfs_set_super_total_bytes(super_copy,
			round_down(old_total + diff, fs_info->sectorsize));
	device->fs_devices->total_rw_bytes += diff;

	btrfs_device_set_total_bytes(device, new_size);
	btrfs_device_set_disk_total_bytes(device, new_size);
	btrfs_clear_space_info_full(device->fs_info);
	if (list_empty(&device->post_commit_list))
		list_add_tail(&device->post_commit_list,
			      &trans->transaction->dev_update_list);
	mutex_unlock(&fs_info->chunk_mutex);

	btrfs_reserve_chunk_metadata(trans, false);
	ret = btrfs_update_device(trans, device);
	btrfs_trans_release_chunk_metadata(trans);

	return ret;
}

static int btrfs_free_chunk(struct btrfs_trans_handle *trans, u64 chunk_offset)
{
	struct btrfs_fs_info *fs_info = trans->fs_info;
	struct btrfs_root *root = fs_info->chunk_root;
	int ret;
	struct btrfs_path *path;
	struct btrfs_key key;

	path = btrfs_alloc_path();
	if (!path)
		return -ENOMEM;

	key.objectid = BTRFS_FIRST_CHUNK_TREE_OBJECTID;
	key.offset = chunk_offset;
	key.type = BTRFS_CHUNK_ITEM_KEY;

	ret = btrfs_search_slot(trans, root, &key, path, -1, 1);
	if (ret < 0)
		goto out;
	else if (ret > 0) { /* Logic error or corruption */
		btrfs_handle_fs_error(fs_info, -ENOENT,
				      "Failed lookup while freeing chunk.");
		ret = -ENOENT;
		goto out;
	}

	ret = btrfs_del_item(trans, root, path);
	if (ret < 0)
		btrfs_handle_fs_error(fs_info, ret,
				      "Failed to delete chunk item.");
out:
	btrfs_free_path(path);
	return ret;
}

static int btrfs_del_sys_chunk(struct btrfs_fs_info *fs_info, u64 chunk_offset)
{
	struct btrfs_super_block *super_copy = fs_info->super_copy;
	struct btrfs_disk_key *disk_key;
	struct btrfs_chunk *chunk;
	u8 *ptr;
	int ret = 0;
	u32 num_stripes;
	u32 array_size;
	u32 len = 0;
	u32 cur;
	struct btrfs_key key;

	lockdep_assert_held(&fs_info->chunk_mutex);
	array_size = btrfs_super_sys_array_size(super_copy);

	ptr = super_copy->sys_chunk_array;
	cur = 0;

	while (cur < array_size) {
		disk_key = (struct btrfs_disk_key *)ptr;
		btrfs_disk_key_to_cpu(&key, disk_key);

		len = sizeof(*disk_key);

		if (key.type == BTRFS_CHUNK_ITEM_KEY) {
			chunk = (struct btrfs_chunk *)(ptr + len);
			num_stripes = btrfs_stack_chunk_num_stripes(chunk);
			len += btrfs_chunk_item_size(num_stripes);
		} else {
			ret = -EIO;
			break;
		}
		if (key.objectid == BTRFS_FIRST_CHUNK_TREE_OBJECTID &&
		    key.offset == chunk_offset) {
			memmove(ptr, ptr + len, array_size - (cur + len));
			array_size -= len;
			btrfs_set_super_sys_array_size(super_copy, array_size);
		} else {
			ptr += len;
			cur += len;
		}
	}
	return ret;
}

/*
 * btrfs_get_chunk_map() - Find the mapping containing the given logical extent.
 * @logical: Logical block offset in bytes.
 * @length: Length of extent in bytes.
 *
 * Return: Chunk mapping or ERR_PTR.
 */
struct extent_map *btrfs_get_chunk_map(struct btrfs_fs_info *fs_info,
				       u64 logical, u64 length)
{
	struct extent_map_tree *em_tree;
	struct extent_map *em;

	em_tree = &fs_info->mapping_tree;
	read_lock(&em_tree->lock);
	em = lookup_extent_mapping(em_tree, logical, length);
	read_unlock(&em_tree->lock);

	if (!em) {
		btrfs_crit(fs_info, "unable to find logical %llu length %llu",
			   logical, length);
		return ERR_PTR(-EINVAL);
	}

	if (em->start > logical || em->start + em->len < logical) {
		btrfs_crit(fs_info,
			   "found a bad mapping, wanted %llu-%llu, found %llu-%llu",
			   logical, length, em->start, em->start + em->len);
		free_extent_map(em);
		return ERR_PTR(-EINVAL);
	}

	/* callers are responsible for dropping em's ref. */
	return em;
}

static int remove_chunk_item(struct btrfs_trans_handle *trans,
			     struct map_lookup *map, u64 chunk_offset)
{
	int i;

	/*
	 * Removing chunk items and updating the device items in the chunks btree
	 * requires holding the chunk_mutex.
	 * See the comment at btrfs_chunk_alloc() for the details.
	 */
	lockdep_assert_held(&trans->fs_info->chunk_mutex);

	for (i = 0; i < map->num_stripes; i++) {
		int ret;

		ret = btrfs_update_device(trans, map->stripes[i].dev);
		if (ret)
			return ret;
	}

	return btrfs_free_chunk(trans, chunk_offset);
}

int btrfs_remove_chunk(struct btrfs_trans_handle *trans, u64 chunk_offset)
{
	struct btrfs_fs_info *fs_info = trans->fs_info;
	struct extent_map *em;
	struct map_lookup *map;
	u64 dev_extent_len = 0;
	int i, ret = 0;
	struct btrfs_fs_devices *fs_devices = fs_info->fs_devices;

	em = btrfs_get_chunk_map(fs_info, chunk_offset, 1);
	if (IS_ERR(em)) {
		/*
		 * This is a logic error, but we don't want to just rely on the
		 * user having built with ASSERT enabled, so if ASSERT doesn't
		 * do anything we still error out.
		 */
		ASSERT(0);
		return PTR_ERR(em);
	}
	map = em->map_lookup;

	/*
	 * First delete the device extent items from the devices btree.
	 * We take the device_list_mutex to avoid racing with the finishing phase
	 * of a device replace operation. See the comment below before acquiring
	 * fs_info->chunk_mutex. Note that here we do not acquire the chunk_mutex
	 * because that can result in a deadlock when deleting the device extent
	 * items from the devices btree - COWing an extent buffer from the btree
	 * may result in allocating a new metadata chunk, which would attempt to
	 * lock again fs_info->chunk_mutex.
	 */
	mutex_lock(&fs_devices->device_list_mutex);
	for (i = 0; i < map->num_stripes; i++) {
		struct btrfs_device *device = map->stripes[i].dev;
		ret = btrfs_free_dev_extent(trans, device,
					    map->stripes[i].physical,
					    &dev_extent_len);
		if (ret) {
			mutex_unlock(&fs_devices->device_list_mutex);
			btrfs_abort_transaction(trans, ret);
			goto out;
		}

		if (device->bytes_used > 0) {
			mutex_lock(&fs_info->chunk_mutex);
			btrfs_device_set_bytes_used(device,
					device->bytes_used - dev_extent_len);
			atomic64_add(dev_extent_len, &fs_info->free_chunk_space);
			btrfs_clear_space_info_full(fs_info);
			mutex_unlock(&fs_info->chunk_mutex);
		}
	}
	mutex_unlock(&fs_devices->device_list_mutex);

	/*
	 * We acquire fs_info->chunk_mutex for 2 reasons:
	 *
	 * 1) Just like with the first phase of the chunk allocation, we must
	 *    reserve system space, do all chunk btree updates and deletions, and
	 *    update the system chunk array in the superblock while holding this
	 *    mutex. This is for similar reasons as explained on the comment at
	 *    the top of btrfs_chunk_alloc();
	 *
	 * 2) Prevent races with the final phase of a device replace operation
	 *    that replaces the device object associated with the map's stripes,
	 *    because the device object's id can change at any time during that
	 *    final phase of the device replace operation
	 *    (dev-replace.c:btrfs_dev_replace_finishing()), so we could grab the
	 *    replaced device and then see it with an ID of
	 *    BTRFS_DEV_REPLACE_DEVID, which would cause a failure when updating
	 *    the device item, which does not exists on the chunk btree.
	 *    The finishing phase of device replace acquires both the
	 *    device_list_mutex and the chunk_mutex, in that order, so we are
	 *    safe by just acquiring the chunk_mutex.
	 */
	trans->removing_chunk = true;
	mutex_lock(&fs_info->chunk_mutex);

	check_system_chunk(trans, map->type);

	ret = remove_chunk_item(trans, map, chunk_offset);
	/*
	 * Normally we should not get -ENOSPC since we reserved space before
	 * through the call to check_system_chunk().
	 *
	 * Despite our system space_info having enough free space, we may not
	 * be able to allocate extents from its block groups, because all have
	 * an incompatible profile, which will force us to allocate a new system
	 * block group with the right profile, or right after we called
	 * check_system_space() above, a scrub turned the only system block group
	 * with enough free space into RO mode.
	 * This is explained with more detail at do_chunk_alloc().
	 *
	 * So if we get -ENOSPC, allocate a new system chunk and retry once.
	 */
	if (ret == -ENOSPC) {
		const u64 sys_flags = btrfs_system_alloc_profile(fs_info);
		struct btrfs_block_group *sys_bg;

		sys_bg = btrfs_create_chunk(trans, sys_flags);
		if (IS_ERR(sys_bg)) {
			ret = PTR_ERR(sys_bg);
			btrfs_abort_transaction(trans, ret);
			goto out;
		}

		ret = btrfs_chunk_alloc_add_chunk_item(trans, sys_bg);
		if (ret) {
			btrfs_abort_transaction(trans, ret);
			goto out;
		}

		ret = remove_chunk_item(trans, map, chunk_offset);
		if (ret) {
			btrfs_abort_transaction(trans, ret);
			goto out;
		}
	} else if (ret) {
		btrfs_abort_transaction(trans, ret);
		goto out;
	}

	trace_btrfs_chunk_free(fs_info, map, chunk_offset, em->len);

	if (map->type & BTRFS_BLOCK_GROUP_SYSTEM) {
		ret = btrfs_del_sys_chunk(fs_info, chunk_offset);
		if (ret) {
			btrfs_abort_transaction(trans, ret);
			goto out;
		}
	}

	mutex_unlock(&fs_info->chunk_mutex);
	trans->removing_chunk = false;

	/*
	 * We are done with chunk btree updates and deletions, so release the
	 * system space we previously reserved (with check_system_chunk()).
	 */
	btrfs_trans_release_chunk_metadata(trans);

	ret = btrfs_remove_block_group(trans, chunk_offset, em);
	if (ret) {
		btrfs_abort_transaction(trans, ret);
		goto out;
	}

out:
	if (trans->removing_chunk) {
		mutex_unlock(&fs_info->chunk_mutex);
		trans->removing_chunk = false;
	}
	/* once for us */
	free_extent_map(em);
	return ret;
}

int btrfs_relocate_chunk(struct btrfs_fs_info *fs_info, u64 chunk_offset)
{
	struct btrfs_root *root = fs_info->chunk_root;
	struct btrfs_trans_handle *trans;
	struct btrfs_block_group *block_group;
	u64 length;
	int ret;

	if (btrfs_fs_incompat(fs_info, EXTENT_TREE_V2)) {
		btrfs_err(fs_info,
			  "relocate: not supported on extent tree v2 yet");
		return -EINVAL;
	}

	/*
	 * Prevent races with automatic removal of unused block groups.
	 * After we relocate and before we remove the chunk with offset
	 * chunk_offset, automatic removal of the block group can kick in,
	 * resulting in a failure when calling btrfs_remove_chunk() below.
	 *
	 * Make sure to acquire this mutex before doing a tree search (dev
	 * or chunk trees) to find chunks. Otherwise the cleaner kthread might
	 * call btrfs_remove_chunk() (through btrfs_delete_unused_bgs()) after
	 * we release the path used to search the chunk/dev tree and before
	 * the current task acquires this mutex and calls us.
	 */
	lockdep_assert_held(&fs_info->reclaim_bgs_lock);

	/* step one, relocate all the extents inside this chunk */
	btrfs_scrub_pause(fs_info);
	ret = btrfs_relocate_block_group(fs_info, chunk_offset);
	btrfs_scrub_continue(fs_info);
	if (ret)
		return ret;

	block_group = btrfs_lookup_block_group(fs_info, chunk_offset);
	if (!block_group)
		return -ENOENT;
	btrfs_discard_cancel_work(&fs_info->discard_ctl, block_group);
	length = block_group->length;
	btrfs_put_block_group(block_group);

	/*
	 * On a zoned file system, discard the whole block group, this will
	 * trigger a REQ_OP_ZONE_RESET operation on the device zone. If
	 * resetting the zone fails, don't treat it as a fatal problem from the
	 * filesystem's point of view.
	 */
	if (btrfs_is_zoned(fs_info)) {
		ret = btrfs_discard_extent(fs_info, chunk_offset, length, NULL);
		if (ret)
			btrfs_info(fs_info,
				"failed to reset zone %llu after relocation",
				chunk_offset);
	}

	trans = btrfs_start_trans_remove_block_group(root->fs_info,
						     chunk_offset);
	if (IS_ERR(trans)) {
		ret = PTR_ERR(trans);
		btrfs_handle_fs_error(root->fs_info, ret, NULL);
		return ret;
	}

	/*
	 * step two, delete the device extents and the
	 * chunk tree entries
	 */
	ret = btrfs_remove_chunk(trans, chunk_offset);
	btrfs_end_transaction(trans);
	return ret;
}

static int btrfs_relocate_sys_chunks(struct btrfs_fs_info *fs_info)
{
	struct btrfs_root *chunk_root = fs_info->chunk_root;
	struct btrfs_path *path;
	struct extent_buffer *leaf;
	struct btrfs_chunk *chunk;
	struct btrfs_key key;
	struct btrfs_key found_key;
	u64 chunk_type;
	bool retried = false;
	int failed = 0;
	int ret;

	path = btrfs_alloc_path();
	if (!path)
		return -ENOMEM;

again:
	key.objectid = BTRFS_FIRST_CHUNK_TREE_OBJECTID;
	key.offset = (u64)-1;
	key.type = BTRFS_CHUNK_ITEM_KEY;

	while (1) {
		mutex_lock(&fs_info->reclaim_bgs_lock);
		ret = btrfs_search_slot(NULL, chunk_root, &key, path, 0, 0);
		if (ret < 0) {
			mutex_unlock(&fs_info->reclaim_bgs_lock);
			goto error;
		}
		BUG_ON(ret == 0); /* Corruption */

		ret = btrfs_previous_item(chunk_root, path, key.objectid,
					  key.type);
		if (ret)
			mutex_unlock(&fs_info->reclaim_bgs_lock);
		if (ret < 0)
			goto error;
		if (ret > 0)
			break;

		leaf = path->nodes[0];
		btrfs_item_key_to_cpu(leaf, &found_key, path->slots[0]);

		chunk = btrfs_item_ptr(leaf, path->slots[0],
				       struct btrfs_chunk);
		chunk_type = btrfs_chunk_type(leaf, chunk);
		btrfs_release_path(path);

		if (chunk_type & BTRFS_BLOCK_GROUP_SYSTEM) {
			ret = btrfs_relocate_chunk(fs_info, found_key.offset);
			if (ret == -ENOSPC)
				failed++;
			else
				BUG_ON(ret);
		}
		mutex_unlock(&fs_info->reclaim_bgs_lock);

		if (found_key.offset == 0)
			break;
		key.offset = found_key.offset - 1;
	}
	ret = 0;
	if (failed && !retried) {
		failed = 0;
		retried = true;
		goto again;
	} else if (WARN_ON(failed && retried)) {
		ret = -ENOSPC;
	}
error:
	btrfs_free_path(path);
	return ret;
}

/*
 * return 1 : allocate a data chunk successfully,
 * return <0: errors during allocating a data chunk,
 * return 0 : no need to allocate a data chunk.
 */
static int btrfs_may_alloc_data_chunk(struct btrfs_fs_info *fs_info,
				      u64 chunk_offset)
{
	struct btrfs_block_group *cache;
	u64 bytes_used;
	u64 chunk_type;

	cache = btrfs_lookup_block_group(fs_info, chunk_offset);
	ASSERT(cache);
	chunk_type = cache->flags;
	btrfs_put_block_group(cache);

	if (!(chunk_type & BTRFS_BLOCK_GROUP_DATA))
		return 0;

	spin_lock(&fs_info->data_sinfo->lock);
	bytes_used = fs_info->data_sinfo->bytes_used;
	spin_unlock(&fs_info->data_sinfo->lock);

	if (!bytes_used) {
		struct btrfs_trans_handle *trans;
		int ret;

		trans =	btrfs_join_transaction(fs_info->tree_root);
		if (IS_ERR(trans))
			return PTR_ERR(trans);

		ret = btrfs_force_chunk_alloc(trans, BTRFS_BLOCK_GROUP_DATA);
		btrfs_end_transaction(trans);
		if (ret < 0)
			return ret;
		return 1;
	}

	return 0;
}

static int insert_balance_item(struct btrfs_fs_info *fs_info,
			       struct btrfs_balance_control *bctl)
{
	struct btrfs_root *root = fs_info->tree_root;
	struct btrfs_trans_handle *trans;
	struct btrfs_balance_item *item;
	struct btrfs_disk_balance_args disk_bargs;
	struct btrfs_path *path;
	struct extent_buffer *leaf;
	struct btrfs_key key;
	int ret, err;

	path = btrfs_alloc_path();
	if (!path)
		return -ENOMEM;

	trans = btrfs_start_transaction(root, 0);
	if (IS_ERR(trans)) {
		btrfs_free_path(path);
		return PTR_ERR(trans);
	}

	key.objectid = BTRFS_BALANCE_OBJECTID;
	key.type = BTRFS_TEMPORARY_ITEM_KEY;
	key.offset = 0;

	ret = btrfs_insert_empty_item(trans, root, path, &key,
				      sizeof(*item));
	if (ret)
		goto out;

	leaf = path->nodes[0];
	item = btrfs_item_ptr(leaf, path->slots[0], struct btrfs_balance_item);

	memzero_extent_buffer(leaf, (unsigned long)item, sizeof(*item));

	btrfs_cpu_balance_args_to_disk(&disk_bargs, &bctl->data);
	btrfs_set_balance_data(leaf, item, &disk_bargs);
	btrfs_cpu_balance_args_to_disk(&disk_bargs, &bctl->meta);
	btrfs_set_balance_meta(leaf, item, &disk_bargs);
	btrfs_cpu_balance_args_to_disk(&disk_bargs, &bctl->sys);
	btrfs_set_balance_sys(leaf, item, &disk_bargs);

	btrfs_set_balance_flags(leaf, item, bctl->flags);

	btrfs_mark_buffer_dirty(leaf);
out:
	btrfs_free_path(path);
	err = btrfs_commit_transaction(trans);
	if (err && !ret)
		ret = err;
	return ret;
}

static int del_balance_item(struct btrfs_fs_info *fs_info)
{
	struct btrfs_root *root = fs_info->tree_root;
	struct btrfs_trans_handle *trans;
	struct btrfs_path *path;
	struct btrfs_key key;
	int ret, err;

	path = btrfs_alloc_path();
	if (!path)
		return -ENOMEM;

	trans = btrfs_start_transaction_fallback_global_rsv(root, 0);
	if (IS_ERR(trans)) {
		btrfs_free_path(path);
		return PTR_ERR(trans);
	}

	key.objectid = BTRFS_BALANCE_OBJECTID;
	key.type = BTRFS_TEMPORARY_ITEM_KEY;
	key.offset = 0;

	ret = btrfs_search_slot(trans, root, &key, path, -1, 1);
	if (ret < 0)
		goto out;
	if (ret > 0) {
		ret = -ENOENT;
		goto out;
	}

	ret = btrfs_del_item(trans, root, path);
out:
	btrfs_free_path(path);
	err = btrfs_commit_transaction(trans);
	if (err && !ret)
		ret = err;
	return ret;
}

/*
 * This is a heuristic used to reduce the number of chunks balanced on
 * resume after balance was interrupted.
 */
static void update_balance_args(struct btrfs_balance_control *bctl)
{
	/*
	 * Turn on soft mode for chunk types that were being converted.
	 */
	if (bctl->data.flags & BTRFS_BALANCE_ARGS_CONVERT)
		bctl->data.flags |= BTRFS_BALANCE_ARGS_SOFT;
	if (bctl->sys.flags & BTRFS_BALANCE_ARGS_CONVERT)
		bctl->sys.flags |= BTRFS_BALANCE_ARGS_SOFT;
	if (bctl->meta.flags & BTRFS_BALANCE_ARGS_CONVERT)
		bctl->meta.flags |= BTRFS_BALANCE_ARGS_SOFT;

	/*
	 * Turn on usage filter if is not already used.  The idea is
	 * that chunks that we have already balanced should be
	 * reasonably full.  Don't do it for chunks that are being
	 * converted - that will keep us from relocating unconverted
	 * (albeit full) chunks.
	 */
	if (!(bctl->data.flags & BTRFS_BALANCE_ARGS_USAGE) &&
	    !(bctl->data.flags & BTRFS_BALANCE_ARGS_USAGE_RANGE) &&
	    !(bctl->data.flags & BTRFS_BALANCE_ARGS_CONVERT)) {
		bctl->data.flags |= BTRFS_BALANCE_ARGS_USAGE;
		bctl->data.usage = 90;
	}
	if (!(bctl->sys.flags & BTRFS_BALANCE_ARGS_USAGE) &&
	    !(bctl->sys.flags & BTRFS_BALANCE_ARGS_USAGE_RANGE) &&
	    !(bctl->sys.flags & BTRFS_BALANCE_ARGS_CONVERT)) {
		bctl->sys.flags |= BTRFS_BALANCE_ARGS_USAGE;
		bctl->sys.usage = 90;
	}
	if (!(bctl->meta.flags & BTRFS_BALANCE_ARGS_USAGE) &&
	    !(bctl->meta.flags & BTRFS_BALANCE_ARGS_USAGE_RANGE) &&
	    !(bctl->meta.flags & BTRFS_BALANCE_ARGS_CONVERT)) {
		bctl->meta.flags |= BTRFS_BALANCE_ARGS_USAGE;
		bctl->meta.usage = 90;
	}
}

/*
 * Clear the balance status in fs_info and delete the balance item from disk.
 */
static void reset_balance_state(struct btrfs_fs_info *fs_info)
{
	struct btrfs_balance_control *bctl = fs_info->balance_ctl;
	int ret;

	BUG_ON(!fs_info->balance_ctl);

	spin_lock(&fs_info->balance_lock);
	fs_info->balance_ctl = NULL;
	spin_unlock(&fs_info->balance_lock);

	kfree(bctl);
	ret = del_balance_item(fs_info);
	if (ret)
		btrfs_handle_fs_error(fs_info, ret, NULL);
}

/*
 * Balance filters.  Return 1 if chunk should be filtered out
 * (should not be balanced).
 */
static int chunk_profiles_filter(u64 chunk_type,
				 struct btrfs_balance_args *bargs)
{
	chunk_type = chunk_to_extended(chunk_type) &
				BTRFS_EXTENDED_PROFILE_MASK;

	if (bargs->profiles & chunk_type)
		return 0;

	return 1;
}

static int chunk_usage_range_filter(struct btrfs_fs_info *fs_info, u64 chunk_offset,
			      struct btrfs_balance_args *bargs)
{
	struct btrfs_block_group *cache;
	u64 chunk_used;
	u64 user_thresh_min;
	u64 user_thresh_max;
	int ret = 1;

	cache = btrfs_lookup_block_group(fs_info, chunk_offset);
	chunk_used = cache->used;

	if (bargs->usage_min == 0)
		user_thresh_min = 0;
	else
		user_thresh_min = div_factor_fine(cache->length,
						  bargs->usage_min);

	if (bargs->usage_max == 0)
		user_thresh_max = 1;
	else if (bargs->usage_max > 100)
		user_thresh_max = cache->length;
	else
		user_thresh_max = div_factor_fine(cache->length,
						  bargs->usage_max);

	if (user_thresh_min <= chunk_used && chunk_used < user_thresh_max)
		ret = 0;

	btrfs_put_block_group(cache);
	return ret;
}

static int chunk_usage_filter(struct btrfs_fs_info *fs_info,
		u64 chunk_offset, struct btrfs_balance_args *bargs)
{
	struct btrfs_block_group *cache;
	u64 chunk_used, user_thresh;
	int ret = 1;

	cache = btrfs_lookup_block_group(fs_info, chunk_offset);
	chunk_used = cache->used;

	if (bargs->usage_min == 0)
		user_thresh = 1;
	else if (bargs->usage > 100)
		user_thresh = cache->length;
	else
		user_thresh = div_factor_fine(cache->length, bargs->usage);

	if (chunk_used < user_thresh)
		ret = 0;

	btrfs_put_block_group(cache);
	return ret;
}

static int chunk_devid_filter(struct extent_buffer *leaf,
			      struct btrfs_chunk *chunk,
			      struct btrfs_balance_args *bargs)
{
	struct btrfs_stripe *stripe;
	int num_stripes = btrfs_chunk_num_stripes(leaf, chunk);
	int i;

	for (i = 0; i < num_stripes; i++) {
		stripe = btrfs_stripe_nr(chunk, i);
		if (btrfs_stripe_devid(leaf, stripe) == bargs->devid)
			return 0;
	}

	return 1;
}

static u64 calc_data_stripes(u64 type, int num_stripes)
{
	const int index = btrfs_bg_flags_to_raid_index(type);
	const int ncopies = btrfs_raid_array[index].ncopies;
	const int nparity = btrfs_raid_array[index].nparity;

	return (num_stripes - nparity) / ncopies;
}

/* [pstart, pend) */
static int chunk_drange_filter(struct extent_buffer *leaf,
			       struct btrfs_chunk *chunk,
			       struct btrfs_balance_args *bargs)
{
	struct btrfs_stripe *stripe;
	int num_stripes = btrfs_chunk_num_stripes(leaf, chunk);
	u64 stripe_offset;
	u64 stripe_length;
	u64 type;
	int factor;
	int i;

	if (!(bargs->flags & BTRFS_BALANCE_ARGS_DEVID))
		return 0;

	type = btrfs_chunk_type(leaf, chunk);
	factor = calc_data_stripes(type, num_stripes);

	for (i = 0; i < num_stripes; i++) {
		stripe = btrfs_stripe_nr(chunk, i);
		if (btrfs_stripe_devid(leaf, stripe) != bargs->devid)
			continue;

		stripe_offset = btrfs_stripe_offset(leaf, stripe);
		stripe_length = btrfs_chunk_length(leaf, chunk);
		stripe_length = div_u64(stripe_length, factor);

		if (stripe_offset < bargs->pend &&
		    stripe_offset + stripe_length > bargs->pstart)
			return 0;
	}

	return 1;
}

/* [vstart, vend) */
static int chunk_vrange_filter(struct extent_buffer *leaf,
			       struct btrfs_chunk *chunk,
			       u64 chunk_offset,
			       struct btrfs_balance_args *bargs)
{
	if (chunk_offset < bargs->vend &&
	    chunk_offset + btrfs_chunk_length(leaf, chunk) > bargs->vstart)
		/* at least part of the chunk is inside this vrange */
		return 0;

	return 1;
}

static int chunk_stripes_range_filter(struct extent_buffer *leaf,
			       struct btrfs_chunk *chunk,
			       struct btrfs_balance_args *bargs)
{
	int num_stripes = btrfs_chunk_num_stripes(leaf, chunk);

	if (bargs->stripes_min <= num_stripes
			&& num_stripes <= bargs->stripes_max)
		return 0;

	return 1;
}

static int chunk_soft_convert_filter(u64 chunk_type,
				     struct btrfs_balance_args *bargs)
{
	if (!(bargs->flags & BTRFS_BALANCE_ARGS_CONVERT))
		return 0;

	chunk_type = chunk_to_extended(chunk_type) &
				BTRFS_EXTENDED_PROFILE_MASK;

	if (bargs->target == chunk_type)
		return 1;

	return 0;
}

static int should_balance_chunk(struct extent_buffer *leaf,
				struct btrfs_chunk *chunk, u64 chunk_offset)
{
	struct btrfs_fs_info *fs_info = leaf->fs_info;
	struct btrfs_balance_control *bctl = fs_info->balance_ctl;
	struct btrfs_balance_args *bargs = NULL;
	u64 chunk_type = btrfs_chunk_type(leaf, chunk);

	/* type filter */
	if (!((chunk_type & BTRFS_BLOCK_GROUP_TYPE_MASK) &
	      (bctl->flags & BTRFS_BALANCE_TYPE_MASK))) {
		return 0;
	}

	if (chunk_type & BTRFS_BLOCK_GROUP_DATA)
		bargs = &bctl->data;
	else if (chunk_type & BTRFS_BLOCK_GROUP_SYSTEM)
		bargs = &bctl->sys;
	else if (chunk_type & BTRFS_BLOCK_GROUP_METADATA)
		bargs = &bctl->meta;

	/* profiles filter */
	if ((bargs->flags & BTRFS_BALANCE_ARGS_PROFILES) &&
	    chunk_profiles_filter(chunk_type, bargs)) {
		return 0;
	}

	/* usage filter */
	if ((bargs->flags & BTRFS_BALANCE_ARGS_USAGE) &&
	    chunk_usage_filter(fs_info, chunk_offset, bargs)) {
		return 0;
	} else if ((bargs->flags & BTRFS_BALANCE_ARGS_USAGE_RANGE) &&
	    chunk_usage_range_filter(fs_info, chunk_offset, bargs)) {
		return 0;
	}

	/* devid filter */
	if ((bargs->flags & BTRFS_BALANCE_ARGS_DEVID) &&
	    chunk_devid_filter(leaf, chunk, bargs)) {
		return 0;
	}

	/* drange filter, makes sense only with devid filter */
	if ((bargs->flags & BTRFS_BALANCE_ARGS_DRANGE) &&
	    chunk_drange_filter(leaf, chunk, bargs)) {
		return 0;
	}

	/* vrange filter */
	if ((bargs->flags & BTRFS_BALANCE_ARGS_VRANGE) &&
	    chunk_vrange_filter(leaf, chunk, chunk_offset, bargs)) {
		return 0;
	}

	/* stripes filter */
	if ((bargs->flags & BTRFS_BALANCE_ARGS_STRIPES_RANGE) &&
	    chunk_stripes_range_filter(leaf, chunk, bargs)) {
		return 0;
	}

	/* soft profile changing mode */
	if ((bargs->flags & BTRFS_BALANCE_ARGS_SOFT) &&
	    chunk_soft_convert_filter(chunk_type, bargs)) {
		return 0;
	}

	/*
	 * limited by count, must be the last filter
	 */
	if ((bargs->flags & BTRFS_BALANCE_ARGS_LIMIT)) {
		if (bargs->limit == 0)
			return 0;
		else
			bargs->limit--;
	} else if ((bargs->flags & BTRFS_BALANCE_ARGS_LIMIT_RANGE)) {
		/*
		 * Same logic as the 'limit' filter; the minimum cannot be
		 * determined here because we do not have the global information
		 * about the count of all chunks that satisfy the filters.
		 */
		if (bargs->limit_max == 0)
			return 0;
		else
			bargs->limit_max--;
	}

	return 1;
}

static int __btrfs_balance(struct btrfs_fs_info *fs_info)
{
	struct btrfs_balance_control *bctl = fs_info->balance_ctl;
	struct btrfs_root *chunk_root = fs_info->chunk_root;
	u64 chunk_type;
	struct btrfs_chunk *chunk;
	struct btrfs_path *path = NULL;
	struct btrfs_key key;
	struct btrfs_key found_key;
	struct extent_buffer *leaf;
	int slot;
	int ret;
	int enospc_errors = 0;
	bool counting = true;
	/* The single value limit and min/max limits use the same bytes in the */
	u64 limit_data = bctl->data.limit;
	u64 limit_meta = bctl->meta.limit;
	u64 limit_sys = bctl->sys.limit;
	u32 count_data = 0;
	u32 count_meta = 0;
	u32 count_sys = 0;
	int chunk_reserved = 0;

	path = btrfs_alloc_path();
	if (!path) {
		ret = -ENOMEM;
		goto error;
	}

	/* zero out stat counters */
	spin_lock(&fs_info->balance_lock);
	memset(&bctl->stat, 0, sizeof(bctl->stat));
	spin_unlock(&fs_info->balance_lock);
again:
	if (!counting) {
		/*
		 * The single value limit and min/max limits use the same bytes
		 * in the
		 */
		bctl->data.limit = limit_data;
		bctl->meta.limit = limit_meta;
		bctl->sys.limit = limit_sys;
	}
	key.objectid = BTRFS_FIRST_CHUNK_TREE_OBJECTID;
	key.offset = (u64)-1;
	key.type = BTRFS_CHUNK_ITEM_KEY;

	while (1) {
		if ((!counting && atomic_read(&fs_info->balance_pause_req)) ||
		    atomic_read(&fs_info->balance_cancel_req)) {
			ret = -ECANCELED;
			goto error;
		}

		mutex_lock(&fs_info->reclaim_bgs_lock);
		ret = btrfs_search_slot(NULL, chunk_root, &key, path, 0, 0);
		if (ret < 0) {
			mutex_unlock(&fs_info->reclaim_bgs_lock);
			goto error;
		}

		/*
		 * this shouldn't happen, it means the last relocate
		 * failed
		 */
		if (ret == 0)
			BUG(); /* FIXME break ? */

		ret = btrfs_previous_item(chunk_root, path, 0,
					  BTRFS_CHUNK_ITEM_KEY);
		if (ret) {
			mutex_unlock(&fs_info->reclaim_bgs_lock);
			ret = 0;
			break;
		}

		leaf = path->nodes[0];
		slot = path->slots[0];
		btrfs_item_key_to_cpu(leaf, &found_key, slot);

		if (found_key.objectid != key.objectid) {
			mutex_unlock(&fs_info->reclaim_bgs_lock);
			break;
		}

		chunk = btrfs_item_ptr(leaf, slot, struct btrfs_chunk);
		chunk_type = btrfs_chunk_type(leaf, chunk);

		if (!counting) {
			spin_lock(&fs_info->balance_lock);
			bctl->stat.considered++;
			spin_unlock(&fs_info->balance_lock);
		}

		ret = should_balance_chunk(leaf, chunk, found_key.offset);

		btrfs_release_path(path);
		if (!ret) {
			mutex_unlock(&fs_info->reclaim_bgs_lock);
			goto loop;
		}

		if (counting) {
			mutex_unlock(&fs_info->reclaim_bgs_lock);
			spin_lock(&fs_info->balance_lock);
			bctl->stat.expected++;
			spin_unlock(&fs_info->balance_lock);

			if (chunk_type & BTRFS_BLOCK_GROUP_DATA)
				count_data++;
			else if (chunk_type & BTRFS_BLOCK_GROUP_SYSTEM)
				count_sys++;
			else if (chunk_type & BTRFS_BLOCK_GROUP_METADATA)
				count_meta++;

			goto loop;
		}

		/*
		 * Apply limit_min filter, no need to check if the LIMITS
		 * filter is used, limit_min is 0 by default
		 */
		if (((chunk_type & BTRFS_BLOCK_GROUP_DATA) &&
					count_data < bctl->data.limit_min)
				|| ((chunk_type & BTRFS_BLOCK_GROUP_METADATA) &&
					count_meta < bctl->meta.limit_min)
				|| ((chunk_type & BTRFS_BLOCK_GROUP_SYSTEM) &&
					count_sys < bctl->sys.limit_min)) {
			mutex_unlock(&fs_info->reclaim_bgs_lock);
			goto loop;
		}

		if (!chunk_reserved) {
			/*
			 * We may be relocating the only data chunk we have,
			 * which could potentially end up with losing data's
			 * raid profile, so lets allocate an empty one in
			 * advance.
			 */
			ret = btrfs_may_alloc_data_chunk(fs_info,
							 found_key.offset);
			if (ret < 0) {
				mutex_unlock(&fs_info->reclaim_bgs_lock);
				goto error;
			} else if (ret == 1) {
				chunk_reserved = 1;
			}
		}

		ret = btrfs_relocate_chunk(fs_info, found_key.offset);
		mutex_unlock(&fs_info->reclaim_bgs_lock);
		if (ret == -ENOSPC) {
			enospc_errors++;
		} else if (ret == -ETXTBSY) {
			btrfs_info(fs_info,
	   "skipping relocation of block group %llu due to active swapfile",
				   found_key.offset);
			ret = 0;
		} else if (ret) {
			goto error;
		} else {
			spin_lock(&fs_info->balance_lock);
			bctl->stat.completed++;
			spin_unlock(&fs_info->balance_lock);
		}
loop:
		if (found_key.offset == 0)
			break;
		key.offset = found_key.offset - 1;
	}

	if (counting) {
		btrfs_release_path(path);
		counting = false;
		goto again;
	}
error:
	btrfs_free_path(path);
	if (enospc_errors) {
		btrfs_info(fs_info, "%d enospc errors during balance",
			   enospc_errors);
		if (!ret)
			ret = -ENOSPC;
	}

	return ret;
}

/**
 * alloc_profile_is_valid - see if a given profile is valid and reduced
 * @flags: profile to validate
 * @extended: if true @flags is treated as an extended profile
 */
static int alloc_profile_is_valid(u64 flags, int extended)
{
	u64 mask = (extended ? BTRFS_EXTENDED_PROFILE_MASK :
			       BTRFS_BLOCK_GROUP_PROFILE_MASK);

	flags &= ~BTRFS_BLOCK_GROUP_TYPE_MASK;

	/* 1) check that all other bits are zeroed */
	if (flags & ~mask)
		return 0;

	/* 2) see if profile is reduced */
	if (flags == 0)
		return !extended; /* "0" is valid for usual profiles */

	return has_single_bit_set(flags);
}

static inline int balance_need_close(struct btrfs_fs_info *fs_info)
{
	/* cancel requested || normal exit path */
	return atomic_read(&fs_info->balance_cancel_req) ||
		(atomic_read(&fs_info->balance_pause_req) == 0 &&
		 atomic_read(&fs_info->balance_cancel_req) == 0);
}

/*
 * Validate target profile against allowed profiles and return true if it's OK.
 * Otherwise print the error message and return false.
 */
static inline int validate_convert_profile(struct btrfs_fs_info *fs_info,
		const struct btrfs_balance_args *bargs,
		u64 allowed, const char *type)
{
	if (!(bargs->flags & BTRFS_BALANCE_ARGS_CONVERT))
		return true;

	/* Profile is valid and does not have bits outside of the allowed set */
	if (alloc_profile_is_valid(bargs->target, 1) &&
	    (bargs->target & ~allowed) == 0)
		return true;

	btrfs_err(fs_info, "balance: invalid convert %s profile %s",
			type, btrfs_bg_type_to_raid_name(bargs->target));
	return false;
}

/*
 * Fill @buf with textual description of balance filter flags @bargs, up to
 * @size_buf including the terminating null. The output may be trimmed if it
 * does not fit into the provided buffer.
 */
static void describe_balance_args(struct btrfs_balance_args *bargs, char *buf,
				 u32 size_buf)
{
	int ret;
	u32 size_bp = size_buf;
	char *bp = buf;
	u64 flags = bargs->flags;
	char tmp_buf[128] = {'\0'};

	if (!flags)
		return;

#define CHECK_APPEND_NOARG(a)						\
	do {								\
		ret = snprintf(bp, size_bp, (a));			\
		if (ret < 0 || ret >= size_bp)				\
			goto out_overflow;				\
		size_bp -= ret;						\
		bp += ret;						\
	} while (0)

#define CHECK_APPEND_1ARG(a, v1)					\
	do {								\
		ret = snprintf(bp, size_bp, (a), (v1));			\
		if (ret < 0 || ret >= size_bp)				\
			goto out_overflow;				\
		size_bp -= ret;						\
		bp += ret;						\
	} while (0)

#define CHECK_APPEND_2ARG(a, v1, v2)					\
	do {								\
		ret = snprintf(bp, size_bp, (a), (v1), (v2));		\
		if (ret < 0 || ret >= size_bp)				\
			goto out_overflow;				\
		size_bp -= ret;						\
		bp += ret;						\
	} while (0)

	if (flags & BTRFS_BALANCE_ARGS_CONVERT)
		CHECK_APPEND_1ARG("convert=%s,",
				  btrfs_bg_type_to_raid_name(bargs->target));

	if (flags & BTRFS_BALANCE_ARGS_SOFT)
		CHECK_APPEND_NOARG("soft,");

	if (flags & BTRFS_BALANCE_ARGS_PROFILES) {
		btrfs_describe_block_groups(bargs->profiles, tmp_buf,
					    sizeof(tmp_buf));
		CHECK_APPEND_1ARG("profiles=%s,", tmp_buf);
	}

	if (flags & BTRFS_BALANCE_ARGS_USAGE)
		CHECK_APPEND_1ARG("usage=%llu,", bargs->usage);

	if (flags & BTRFS_BALANCE_ARGS_USAGE_RANGE)
		CHECK_APPEND_2ARG("usage=%u..%u,",
				  bargs->usage_min, bargs->usage_max);

	if (flags & BTRFS_BALANCE_ARGS_DEVID)
		CHECK_APPEND_1ARG("devid=%llu,", bargs->devid);

	if (flags & BTRFS_BALANCE_ARGS_DRANGE)
		CHECK_APPEND_2ARG("drange=%llu..%llu,",
				  bargs->pstart, bargs->pend);

	if (flags & BTRFS_BALANCE_ARGS_VRANGE)
		CHECK_APPEND_2ARG("vrange=%llu..%llu,",
				  bargs->vstart, bargs->vend);

	if (flags & BTRFS_BALANCE_ARGS_LIMIT)
		CHECK_APPEND_1ARG("limit=%llu,", bargs->limit);

	if (flags & BTRFS_BALANCE_ARGS_LIMIT_RANGE)
		CHECK_APPEND_2ARG("limit=%u..%u,",
				bargs->limit_min, bargs->limit_max);

	if (flags & BTRFS_BALANCE_ARGS_STRIPES_RANGE)
		CHECK_APPEND_2ARG("stripes=%u..%u,",
				  bargs->stripes_min, bargs->stripes_max);

#undef CHECK_APPEND_2ARG
#undef CHECK_APPEND_1ARG
#undef CHECK_APPEND_NOARG

out_overflow:

	if (size_bp < size_buf)
		buf[size_buf - size_bp - 1] = '\0'; /* remove last , */
	else
		buf[0] = '\0';
}

static void describe_balance_start_or_resume(struct btrfs_fs_info *fs_info)
{
	u32 size_buf = 1024;
	char tmp_buf[192] = {'\0'};
	char *buf;
	char *bp;
	u32 size_bp = size_buf;
	int ret;
	struct btrfs_balance_control *bctl = fs_info->balance_ctl;

	buf = kzalloc(size_buf, GFP_KERNEL);
	if (!buf)
		return;

	bp = buf;

#define CHECK_APPEND_1ARG(a, v1)					\
	do {								\
		ret = snprintf(bp, size_bp, (a), (v1));			\
		if (ret < 0 || ret >= size_bp)				\
			goto out_overflow;				\
		size_bp -= ret;						\
		bp += ret;						\
	} while (0)

	if (bctl->flags & BTRFS_BALANCE_FORCE)
		CHECK_APPEND_1ARG("%s", "-f ");

	if (bctl->flags & BTRFS_BALANCE_DATA) {
		describe_balance_args(&bctl->data, tmp_buf, sizeof(tmp_buf));
		CHECK_APPEND_1ARG("-d%s ", tmp_buf);
	}

	if (bctl->flags & BTRFS_BALANCE_METADATA) {
		describe_balance_args(&bctl->meta, tmp_buf, sizeof(tmp_buf));
		CHECK_APPEND_1ARG("-m%s ", tmp_buf);
	}

	if (bctl->flags & BTRFS_BALANCE_SYSTEM) {
		describe_balance_args(&bctl->sys, tmp_buf, sizeof(tmp_buf));
		CHECK_APPEND_1ARG("-s%s ", tmp_buf);
	}

#undef CHECK_APPEND_1ARG

out_overflow:

	if (size_bp < size_buf)
		buf[size_buf - size_bp - 1] = '\0'; /* remove last " " */
	btrfs_info(fs_info, "balance: %s %s",
		   (bctl->flags & BTRFS_BALANCE_RESUME) ?
		   "resume" : "start", buf);

	kfree(buf);
}

/*
 * Should be called with balance mutexe held
 */
int btrfs_balance(struct btrfs_fs_info *fs_info,
		  struct btrfs_balance_control *bctl,
		  struct btrfs_ioctl_balance_args *bargs)
{
	u64 meta_target, data_target;
	u64 allowed;
	int mixed = 0;
	int ret;
	u64 num_devices;
	unsigned seq;
	bool reducing_redundancy;
	int i;

	if (btrfs_fs_closing(fs_info) ||
	    atomic_read(&fs_info->balance_pause_req) ||
	    btrfs_should_cancel_balance(fs_info)) {
		ret = -EINVAL;
		goto out;
	}

	allowed = btrfs_super_incompat_flags(fs_info->super_copy);
	if (allowed & BTRFS_FEATURE_INCOMPAT_MIXED_GROUPS)
		mixed = 1;

	/*
	 * In case of mixed groups both data and meta should be picked,
	 * and identical options should be given for both of them.
	 */
	allowed = BTRFS_BALANCE_DATA | BTRFS_BALANCE_METADATA;
	if (mixed && (bctl->flags & allowed)) {
		if (!(bctl->flags & BTRFS_BALANCE_DATA) ||
		    !(bctl->flags & BTRFS_BALANCE_METADATA) ||
		    memcmp(&bctl->data, &bctl->meta, sizeof(bctl->data))) {
			btrfs_err(fs_info,
	  "balance: mixed groups data and metadata options must be the same");
			ret = -EINVAL;
			goto out;
		}
	}

	/*
	 * rw_devices will not change at the moment, device add/delete/replace
	 * are exclusive
	 */
	num_devices = fs_info->fs_devices->rw_devices;

	/*
	 * SINGLE profile on-disk has no profile bit, but in-memory we have a
	 * special bit for it, to make it easier to distinguish.  Thus we need
	 * to set it manually, or balance would refuse the profile.
	 */
	allowed = BTRFS_AVAIL_ALLOC_BIT_SINGLE;
	for (i = 0; i < ARRAY_SIZE(btrfs_raid_array); i++)
		if (num_devices >= btrfs_raid_array[i].devs_min)
			allowed |= btrfs_raid_array[i].bg_flag;

	if (!validate_convert_profile(fs_info, &bctl->data, allowed, "data") ||
	    !validate_convert_profile(fs_info, &bctl->meta, allowed, "metadata") ||
	    !validate_convert_profile(fs_info, &bctl->sys,  allowed, "system")) {
		ret = -EINVAL;
		goto out;
	}

	/*
	 * Allow to reduce metadata or system integrity only if force set for
	 * profiles with redundancy (copies, parity)
	 */
	allowed = 0;
	for (i = 0; i < ARRAY_SIZE(btrfs_raid_array); i++) {
		if (btrfs_raid_array[i].ncopies >= 2 ||
		    btrfs_raid_array[i].tolerated_failures >= 1)
			allowed |= btrfs_raid_array[i].bg_flag;
	}
	do {
		seq = read_seqbegin(&fs_info->profiles_lock);

		if (((bctl->sys.flags & BTRFS_BALANCE_ARGS_CONVERT) &&
		     (fs_info->avail_system_alloc_bits & allowed) &&
		     !(bctl->sys.target & allowed)) ||
		    ((bctl->meta.flags & BTRFS_BALANCE_ARGS_CONVERT) &&
		     (fs_info->avail_metadata_alloc_bits & allowed) &&
		     !(bctl->meta.target & allowed)))
			reducing_redundancy = true;
		else
			reducing_redundancy = false;

		/* if we're not converting, the target field is uninitialized */
		meta_target = (bctl->meta.flags & BTRFS_BALANCE_ARGS_CONVERT) ?
			bctl->meta.target : fs_info->avail_metadata_alloc_bits;
		data_target = (bctl->data.flags & BTRFS_BALANCE_ARGS_CONVERT) ?
			bctl->data.target : fs_info->avail_data_alloc_bits;
	} while (read_seqretry(&fs_info->profiles_lock, seq));

	if (reducing_redundancy) {
		if (bctl->flags & BTRFS_BALANCE_FORCE) {
			btrfs_info(fs_info,
			   "balance: force reducing metadata redundancy");
		} else {
			btrfs_err(fs_info,
	"balance: reduces metadata redundancy, use --force if you want this");
			ret = -EINVAL;
			goto out;
		}
	}

	if (btrfs_get_num_tolerated_disk_barrier_failures(meta_target) <
		btrfs_get_num_tolerated_disk_barrier_failures(data_target)) {
		btrfs_warn(fs_info,
	"balance: metadata profile %s has lower redundancy than data profile %s",
				btrfs_bg_type_to_raid_name(meta_target),
				btrfs_bg_type_to_raid_name(data_target));
	}

	ret = insert_balance_item(fs_info, bctl);
	if (ret && ret != -EEXIST)
		goto out;

	if (!(bctl->flags & BTRFS_BALANCE_RESUME)) {
		BUG_ON(ret == -EEXIST);
		BUG_ON(fs_info->balance_ctl);
		spin_lock(&fs_info->balance_lock);
		fs_info->balance_ctl = bctl;
		spin_unlock(&fs_info->balance_lock);
	} else {
		BUG_ON(ret != -EEXIST);
		spin_lock(&fs_info->balance_lock);
		update_balance_args(bctl);
		spin_unlock(&fs_info->balance_lock);
	}

	ASSERT(!test_bit(BTRFS_FS_BALANCE_RUNNING, &fs_info->flags));
	set_bit(BTRFS_FS_BALANCE_RUNNING, &fs_info->flags);
	describe_balance_start_or_resume(fs_info);
	mutex_unlock(&fs_info->balance_mutex);

	ret = __btrfs_balance(fs_info);

	mutex_lock(&fs_info->balance_mutex);
	if (ret == -ECANCELED && atomic_read(&fs_info->balance_pause_req)) {
		btrfs_info(fs_info, "balance: paused");
		btrfs_exclop_balance(fs_info, BTRFS_EXCLOP_BALANCE_PAUSED);
	}
	/*
	 * Balance can be canceled by:
	 *
	 * - Regular cancel request
	 *   Then ret == -ECANCELED and balance_cancel_req > 0
	 *
	 * - Fatal signal to "btrfs" process
	 *   Either the signal caught by wait_reserve_ticket() and callers
	 *   got -EINTR, or caught by btrfs_should_cancel_balance() and
	 *   got -ECANCELED.
	 *   Either way, in this case balance_cancel_req = 0, and
	 *   ret == -EINTR or ret == -ECANCELED.
	 *
	 * So here we only check the return value to catch canceled balance.
	 */
	else if (ret == -ECANCELED || ret == -EINTR)
		btrfs_info(fs_info, "balance: canceled");
	else
		btrfs_info(fs_info, "balance: ended with status: %d", ret);

	clear_bit(BTRFS_FS_BALANCE_RUNNING, &fs_info->flags);

	if (bargs) {
		memset(bargs, 0, sizeof(*bargs));
		btrfs_update_ioctl_balance_args(fs_info, bargs);
	}

	if ((ret && ret != -ECANCELED && ret != -ENOSPC) ||
	    balance_need_close(fs_info)) {
		reset_balance_state(fs_info);
		btrfs_exclop_finish(fs_info);
	}

	wake_up(&fs_info->balance_wait_q);

	return ret;
out:
	if (bctl->flags & BTRFS_BALANCE_RESUME)
		reset_balance_state(fs_info);
	else
		kfree(bctl);
	btrfs_exclop_finish(fs_info);

	return ret;
}

static int balance_kthread(void *data)
{
	struct btrfs_fs_info *fs_info = data;
	int ret = 0;

	sb_start_write(fs_info->sb);
	mutex_lock(&fs_info->balance_mutex);
	if (fs_info->balance_ctl)
		ret = btrfs_balance(fs_info, fs_info->balance_ctl, NULL);
	mutex_unlock(&fs_info->balance_mutex);
	sb_end_write(fs_info->sb);

	return ret;
}

int btrfs_resume_balance_async(struct btrfs_fs_info *fs_info)
{
	struct task_struct *tsk;

	mutex_lock(&fs_info->balance_mutex);
	if (!fs_info->balance_ctl) {
		mutex_unlock(&fs_info->balance_mutex);
		return 0;
	}
	mutex_unlock(&fs_info->balance_mutex);

	if (btrfs_test_opt(fs_info, SKIP_BALANCE)) {
		btrfs_info(fs_info, "balance: resume skipped");
		return 0;
	}

	spin_lock(&fs_info->super_lock);
	ASSERT(fs_info->exclusive_operation == BTRFS_EXCLOP_BALANCE_PAUSED);
	fs_info->exclusive_operation = BTRFS_EXCLOP_BALANCE;
	spin_unlock(&fs_info->super_lock);
	/*
	 * A ro->rw remount sequence should continue with the paused balance
	 * regardless of who pauses it, system or the user as of now, so set
	 * the resume flag.
	 */
	spin_lock(&fs_info->balance_lock);
	fs_info->balance_ctl->flags |= BTRFS_BALANCE_RESUME;
	spin_unlock(&fs_info->balance_lock);

	tsk = kthread_run(balance_kthread, fs_info, "btrfs-balance");
	return PTR_ERR_OR_ZERO(tsk);
}

int btrfs_recover_balance(struct btrfs_fs_info *fs_info)
{
	struct btrfs_balance_control *bctl;
	struct btrfs_balance_item *item;
	struct btrfs_disk_balance_args disk_bargs;
	struct btrfs_path *path;
	struct extent_buffer *leaf;
	struct btrfs_key key;
	int ret;

	path = btrfs_alloc_path();
	if (!path)
		return -ENOMEM;

	key.objectid = BTRFS_BALANCE_OBJECTID;
	key.type = BTRFS_TEMPORARY_ITEM_KEY;
	key.offset = 0;

	ret = btrfs_search_slot(NULL, fs_info->tree_root, &key, path, 0, 0);
	if (ret < 0)
		goto out;
	if (ret > 0) { /* ret = -ENOENT; */
		ret = 0;
		goto out;
	}

	bctl = kzalloc(sizeof(*bctl), GFP_NOFS);
	if (!bctl) {
		ret = -ENOMEM;
		goto out;
	}

	leaf = path->nodes[0];
	item = btrfs_item_ptr(leaf, path->slots[0], struct btrfs_balance_item);

	bctl->flags = btrfs_balance_flags(leaf, item);
	bctl->flags |= BTRFS_BALANCE_RESUME;

	btrfs_balance_data(leaf, item, &disk_bargs);
	btrfs_disk_balance_args_to_cpu(&bctl->data, &disk_bargs);
	btrfs_balance_meta(leaf, item, &disk_bargs);
	btrfs_disk_balance_args_to_cpu(&bctl->meta, &disk_bargs);
	btrfs_balance_sys(leaf, item, &disk_bargs);
	btrfs_disk_balance_args_to_cpu(&bctl->sys, &disk_bargs);

	/*
	 * This should never happen, as the paused balance state is recovered
	 * during mount without any chance of other exclusive ops to collide.
	 *
	 * This gives the exclusive op status to balance and keeps in paused
	 * state until user intervention (cancel or umount). If the ownership
	 * cannot be assigned, show a message but do not fail. The balance
	 * is in a paused state and must have fs_info::balance_ctl properly
	 * set up.
	 */
	if (!btrfs_exclop_start(fs_info, BTRFS_EXCLOP_BALANCE_PAUSED))
		btrfs_warn(fs_info,
	"balance: cannot set exclusive op status, resume manually");

	btrfs_release_path(path);

	mutex_lock(&fs_info->balance_mutex);
	BUG_ON(fs_info->balance_ctl);
	spin_lock(&fs_info->balance_lock);
	fs_info->balance_ctl = bctl;
	spin_unlock(&fs_info->balance_lock);
	mutex_unlock(&fs_info->balance_mutex);
out:
	btrfs_free_path(path);
	return ret;
}

int btrfs_pause_balance(struct btrfs_fs_info *fs_info)
{
	int ret = 0;

	mutex_lock(&fs_info->balance_mutex);
	if (!fs_info->balance_ctl) {
		mutex_unlock(&fs_info->balance_mutex);
		return -ENOTCONN;
	}

	if (test_bit(BTRFS_FS_BALANCE_RUNNING, &fs_info->flags)) {
		atomic_inc(&fs_info->balance_pause_req);
		mutex_unlock(&fs_info->balance_mutex);

		wait_event(fs_info->balance_wait_q,
			   !test_bit(BTRFS_FS_BALANCE_RUNNING, &fs_info->flags));

		mutex_lock(&fs_info->balance_mutex);
		/* we are good with balance_ctl ripped off from under us */
		BUG_ON(test_bit(BTRFS_FS_BALANCE_RUNNING, &fs_info->flags));
		atomic_dec(&fs_info->balance_pause_req);
	} else {
		ret = -ENOTCONN;
	}

	mutex_unlock(&fs_info->balance_mutex);
	return ret;
}

int btrfs_cancel_balance(struct btrfs_fs_info *fs_info)
{
	mutex_lock(&fs_info->balance_mutex);
	if (!fs_info->balance_ctl) {
		mutex_unlock(&fs_info->balance_mutex);
		return -ENOTCONN;
	}

	/*
	 * A paused balance with the item stored on disk can be resumed at
	 * mount time if the mount is read-write. Otherwise it's still paused
	 * and we must not allow cancelling as it deletes the item.
	 */
	if (sb_rdonly(fs_info->sb)) {
		mutex_unlock(&fs_info->balance_mutex);
		return -EROFS;
	}

	atomic_inc(&fs_info->balance_cancel_req);
	/*
	 * if we are running just wait and return, balance item is
	 * deleted in btrfs_balance in this case
	 */
	if (test_bit(BTRFS_FS_BALANCE_RUNNING, &fs_info->flags)) {
		mutex_unlock(&fs_info->balance_mutex);
		wait_event(fs_info->balance_wait_q,
			   !test_bit(BTRFS_FS_BALANCE_RUNNING, &fs_info->flags));
		mutex_lock(&fs_info->balance_mutex);
	} else {
		mutex_unlock(&fs_info->balance_mutex);
		/*
		 * Lock released to allow other waiters to continue, we'll
		 * reexamine the status again.
		 */
		mutex_lock(&fs_info->balance_mutex);

		if (fs_info->balance_ctl) {
			reset_balance_state(fs_info);
			btrfs_exclop_finish(fs_info);
			btrfs_info(fs_info, "balance: canceled");
		}
	}

	BUG_ON(fs_info->balance_ctl ||
		test_bit(BTRFS_FS_BALANCE_RUNNING, &fs_info->flags));
	atomic_dec(&fs_info->balance_cancel_req);
	mutex_unlock(&fs_info->balance_mutex);
	return 0;
}

int btrfs_uuid_scan_kthread(void *data)
{
	struct btrfs_fs_info *fs_info = data;
	struct btrfs_root *root = fs_info->tree_root;
	struct btrfs_key key;
	struct btrfs_path *path = NULL;
	int ret = 0;
	struct extent_buffer *eb;
	int slot;
	struct btrfs_root_item root_item;
	u32 item_size;
	struct btrfs_trans_handle *trans = NULL;
	bool closing = false;

	path = btrfs_alloc_path();
	if (!path) {
		ret = -ENOMEM;
		goto out;
	}

	key.objectid = 0;
	key.type = BTRFS_ROOT_ITEM_KEY;
	key.offset = 0;

	while (1) {
		if (btrfs_fs_closing(fs_info)) {
			closing = true;
			break;
		}
		ret = btrfs_search_forward(root, &key, path,
				BTRFS_OLDEST_GENERATION);
		if (ret) {
			if (ret > 0)
				ret = 0;
			break;
		}

		if (key.type != BTRFS_ROOT_ITEM_KEY ||
		    (key.objectid < BTRFS_FIRST_FREE_OBJECTID &&
		     key.objectid != BTRFS_FS_TREE_OBJECTID) ||
		    key.objectid > BTRFS_LAST_FREE_OBJECTID)
			goto skip;

		eb = path->nodes[0];
		slot = path->slots[0];
		item_size = btrfs_item_size(eb, slot);
		if (item_size < sizeof(root_item))
			goto skip;

		read_extent_buffer(eb, &root_item,
				   btrfs_item_ptr_offset(eb, slot),
				   (int)sizeof(root_item));
		if (btrfs_root_refs(&root_item) == 0)
			goto skip;

		if (!btrfs_is_empty_uuid(root_item.uuid) ||
		    !btrfs_is_empty_uuid(root_item.received_uuid)) {
			if (trans)
				goto update_tree;

			btrfs_release_path(path);
			/*
			 * 1 - subvol uuid item
			 * 1 - received_subvol uuid item
			 */
			trans = btrfs_start_transaction(fs_info->uuid_root, 2);
			if (IS_ERR(trans)) {
				ret = PTR_ERR(trans);
				break;
			}
			continue;
		} else {
			goto skip;
		}
update_tree:
		btrfs_release_path(path);
		if (!btrfs_is_empty_uuid(root_item.uuid)) {
			ret = btrfs_uuid_tree_add(trans, root_item.uuid,
						  BTRFS_UUID_KEY_SUBVOL,
						  key.objectid);
			if (ret < 0) {
				btrfs_warn(fs_info, "uuid_tree_add failed %d",
					ret);
				break;
			}
		}

		if (!btrfs_is_empty_uuid(root_item.received_uuid)) {
			ret = btrfs_uuid_tree_add(trans,
						  root_item.received_uuid,
						 BTRFS_UUID_KEY_RECEIVED_SUBVOL,
						  key.objectid);
			if (ret < 0) {
				btrfs_warn(fs_info, "uuid_tree_add failed %d",
					ret);
				break;
			}
		}

skip:
		btrfs_release_path(path);
		if (trans) {
			ret = btrfs_end_transaction(trans);
			trans = NULL;
			if (ret)
				break;
		}

		if (key.offset < (u64)-1) {
			key.offset++;
		} else if (key.type < BTRFS_ROOT_ITEM_KEY) {
			key.offset = 0;
			key.type = BTRFS_ROOT_ITEM_KEY;
		} else if (key.objectid < (u64)-1) {
			key.offset = 0;
			key.type = BTRFS_ROOT_ITEM_KEY;
			key.objectid++;
		} else {
			break;
		}
		cond_resched();
	}

out:
	btrfs_free_path(path);
	if (trans && !IS_ERR(trans))
		btrfs_end_transaction(trans);
	if (ret)
		btrfs_warn(fs_info, "btrfs_uuid_scan_kthread failed %d", ret);
	else if (!closing)
		set_bit(BTRFS_FS_UPDATE_UUID_TREE_GEN, &fs_info->flags);
	up(&fs_info->uuid_tree_rescan_sem);
	return 0;
}

int btrfs_create_uuid_tree(struct btrfs_fs_info *fs_info)
{
	struct btrfs_trans_handle *trans;
	struct btrfs_root *tree_root = fs_info->tree_root;
	struct btrfs_root *uuid_root;
	struct task_struct *task;
	int ret;

	/*
	 * 1 - root node
	 * 1 - root item
	 */
	trans = btrfs_start_transaction(tree_root, 2);
	if (IS_ERR(trans))
		return PTR_ERR(trans);

	uuid_root = btrfs_create_tree(trans, BTRFS_UUID_TREE_OBJECTID);
	if (IS_ERR(uuid_root)) {
		ret = PTR_ERR(uuid_root);
		btrfs_abort_transaction(trans, ret);
		btrfs_end_transaction(trans);
		return ret;
	}

	fs_info->uuid_root = uuid_root;

	ret = btrfs_commit_transaction(trans);
	if (ret)
		return ret;

	down(&fs_info->uuid_tree_rescan_sem);
	task = kthread_run(btrfs_uuid_scan_kthread, fs_info, "btrfs-uuid");
	if (IS_ERR(task)) {
		/* fs_info->update_uuid_tree_gen remains 0 in all error case */
		btrfs_warn(fs_info, "failed to start uuid_scan task");
		up(&fs_info->uuid_tree_rescan_sem);
		return PTR_ERR(task);
	}

	return 0;
}

/*
 * shrinking a device means finding all of the device extents past
 * the new size, and then following the back refs to the chunks.
 * The chunk relocation code actually frees the device extent
 */
int btrfs_shrink_device(struct btrfs_device *device, u64 new_size)
{
	struct btrfs_fs_info *fs_info = device->fs_info;
	struct btrfs_root *root = fs_info->dev_root;
	struct btrfs_trans_handle *trans;
	struct btrfs_dev_extent *dev_extent = NULL;
	struct btrfs_path *path;
	u64 length;
	u64 chunk_offset;
	int ret;
	int slot;
	int failed = 0;
	bool retried = false;
	struct extent_buffer *l;
	struct btrfs_key key;
	struct btrfs_super_block *super_copy = fs_info->super_copy;
	u64 old_total = btrfs_super_total_bytes(super_copy);
	u64 old_size = btrfs_device_get_total_bytes(device);
	u64 diff;
	u64 start;

	new_size = round_down(new_size, fs_info->sectorsize);
	start = new_size;
	diff = round_down(old_size - new_size, fs_info->sectorsize);

	if (test_bit(BTRFS_DEV_STATE_REPLACE_TGT, &device->dev_state))
		return -EINVAL;

	path = btrfs_alloc_path();
	if (!path)
		return -ENOMEM;

	path->reada = READA_BACK;

	trans = btrfs_start_transaction(root, 0);
	if (IS_ERR(trans)) {
		btrfs_free_path(path);
		return PTR_ERR(trans);
	}

	mutex_lock(&fs_info->chunk_mutex);

	btrfs_device_set_total_bytes(device, new_size);
	if (test_bit(BTRFS_DEV_STATE_WRITEABLE, &device->dev_state)) {
		device->fs_devices->total_rw_bytes -= diff;
		atomic64_sub(diff, &fs_info->free_chunk_space);
	}

	/*
	 * Once the device's size has been set to the new size, ensure all
	 * in-memory chunks are synced to disk so that the loop below sees them
	 * and relocates them accordingly.
	 */
	if (contains_pending_extent(device, &start, diff)) {
		mutex_unlock(&fs_info->chunk_mutex);
		ret = btrfs_commit_transaction(trans);
		if (ret)
			goto done;
	} else {
		mutex_unlock(&fs_info->chunk_mutex);
		btrfs_end_transaction(trans);
	}

again:
	key.objectid = device->devid;
	key.offset = (u64)-1;
	key.type = BTRFS_DEV_EXTENT_KEY;

	do {
		mutex_lock(&fs_info->reclaim_bgs_lock);
		ret = btrfs_search_slot(NULL, root, &key, path, 0, 0);
		if (ret < 0) {
			mutex_unlock(&fs_info->reclaim_bgs_lock);
			goto done;
		}

		ret = btrfs_previous_item(root, path, 0, key.type);
		if (ret) {
			mutex_unlock(&fs_info->reclaim_bgs_lock);
			if (ret < 0)
				goto done;
			ret = 0;
			btrfs_release_path(path);
			break;
		}

		l = path->nodes[0];
		slot = path->slots[0];
		btrfs_item_key_to_cpu(l, &key, path->slots[0]);

		if (key.objectid != device->devid) {
			mutex_unlock(&fs_info->reclaim_bgs_lock);
			btrfs_release_path(path);
			break;
		}

		dev_extent = btrfs_item_ptr(l, slot, struct btrfs_dev_extent);
		length = btrfs_dev_extent_length(l, dev_extent);

		if (key.offset + length <= new_size) {
			mutex_unlock(&fs_info->reclaim_bgs_lock);
			btrfs_release_path(path);
			break;
		}

		chunk_offset = btrfs_dev_extent_chunk_offset(l, dev_extent);
		btrfs_release_path(path);

		/*
		 * We may be relocating the only data chunk we have,
		 * which could potentially end up with losing data's
		 * raid profile, so lets allocate an empty one in
		 * advance.
		 */
		ret = btrfs_may_alloc_data_chunk(fs_info, chunk_offset);
		if (ret < 0) {
			mutex_unlock(&fs_info->reclaim_bgs_lock);
			goto done;
		}

		ret = btrfs_relocate_chunk(fs_info, chunk_offset);
		mutex_unlock(&fs_info->reclaim_bgs_lock);
		if (ret == -ENOSPC) {
			failed++;
		} else if (ret) {
			if (ret == -ETXTBSY) {
				btrfs_warn(fs_info,
		   "could not shrink block group %llu due to active swapfile",
					   chunk_offset);
			}
			goto done;
		}
	} while (key.offset-- > 0);

	if (failed && !retried) {
		failed = 0;
		retried = true;
		goto again;
	} else if (failed && retried) {
		ret = -ENOSPC;
		goto done;
	}

	/* Shrinking succeeded, else we would be at "done". */
	trans = btrfs_start_transaction(root, 0);
	if (IS_ERR(trans)) {
		ret = PTR_ERR(trans);
		goto done;
	}

	mutex_lock(&fs_info->chunk_mutex);
	/* Clear all state bits beyond the shrunk device size */
	clear_extent_bits(&device->alloc_state, new_size, (u64)-1,
			  CHUNK_STATE_MASK);

	btrfs_device_set_disk_total_bytes(device, new_size);
	if (list_empty(&device->post_commit_list))
		list_add_tail(&device->post_commit_list,
			      &trans->transaction->dev_update_list);

	WARN_ON(diff > old_total);
	btrfs_set_super_total_bytes(super_copy,
			round_down(old_total - diff, fs_info->sectorsize));
	mutex_unlock(&fs_info->chunk_mutex);

	btrfs_reserve_chunk_metadata(trans, false);
	/* Now btrfs_update_device() will change the on-disk size. */
	ret = btrfs_update_device(trans, device);
	btrfs_trans_release_chunk_metadata(trans);
	if (ret < 0) {
		btrfs_abort_transaction(trans, ret);
		btrfs_end_transaction(trans);
	} else {
		ret = btrfs_commit_transaction(trans);
	}
done:
	btrfs_free_path(path);
	if (ret) {
		mutex_lock(&fs_info->chunk_mutex);
		btrfs_device_set_total_bytes(device, old_size);
		if (test_bit(BTRFS_DEV_STATE_WRITEABLE, &device->dev_state))
			device->fs_devices->total_rw_bytes += diff;
		atomic64_add(diff, &fs_info->free_chunk_space);
		mutex_unlock(&fs_info->chunk_mutex);
	}
	return ret;
}

static int btrfs_add_system_chunk(struct btrfs_fs_info *fs_info,
			   struct btrfs_key *key,
			   struct btrfs_chunk *chunk, int item_size)
{
	struct btrfs_super_block *super_copy = fs_info->super_copy;
	struct btrfs_disk_key disk_key;
	u32 array_size;
	u8 *ptr;

	lockdep_assert_held(&fs_info->chunk_mutex);

	array_size = btrfs_super_sys_array_size(super_copy);
	if (array_size + item_size + sizeof(disk_key)
			> BTRFS_SYSTEM_CHUNK_ARRAY_SIZE)
		return -EFBIG;

	ptr = super_copy->sys_chunk_array + array_size;
	btrfs_cpu_key_to_disk(&disk_key, key);
	memcpy(ptr, &disk_key, sizeof(disk_key));
	ptr += sizeof(disk_key);
	memcpy(ptr, chunk, item_size);
	item_size += sizeof(disk_key);
	btrfs_set_super_sys_array_size(super_copy, array_size + item_size);

	return 0;
}

/*
 * sort the devices in descending order by max_avail, total_avail
 */
static int btrfs_cmp_device_info(const void *a, const void *b)
{
	const struct btrfs_device_info *di_a = a;
	const struct btrfs_device_info *di_b = b;

	if (di_a->max_avail > di_b->max_avail)
		return -1;
	if (di_a->max_avail < di_b->max_avail)
		return 1;
	if (di_a->total_avail > di_b->total_avail)
		return -1;
	if (di_a->total_avail < di_b->total_avail)
		return 1;
	return 0;
}

static void check_raid56_incompat_flag(struct btrfs_fs_info *info, u64 type)
{
	if (!(type & BTRFS_BLOCK_GROUP_RAID56_MASK))
		return;

	btrfs_set_fs_incompat(info, RAID56);
}

static void check_raid1c34_incompat_flag(struct btrfs_fs_info *info, u64 type)
{
	if (!(type & (BTRFS_BLOCK_GROUP_RAID1C3 | BTRFS_BLOCK_GROUP_RAID1C4)))
		return;

	btrfs_set_fs_incompat(info, RAID1C34);
}

/*
 * Structure used internally for btrfs_create_chunk() function.
 * Wraps needed parameters.
 */
struct alloc_chunk_ctl {
	u64 start;
	u64 type;
	/* Total number of stripes to allocate */
	int num_stripes;
	/* sub_stripes info for map */
	int sub_stripes;
	/* Stripes per device */
	int dev_stripes;
	/* Maximum number of devices to use */
	int devs_max;
	/* Minimum number of devices to use */
	int devs_min;
	/* ndevs has to be a multiple of this */
	int devs_increment;
	/* Number of copies */
	int ncopies;
	/* Number of stripes worth of bytes to store parity information */
	int nparity;
	u64 max_stripe_size;
	u64 max_chunk_size;
	u64 dev_extent_min;
	u64 stripe_size;
	u64 chunk_size;
	int ndevs;
};

static void init_alloc_chunk_ctl_policy_regular(
				struct btrfs_fs_devices *fs_devices,
				struct alloc_chunk_ctl *ctl)
{
	u64 type = ctl->type;

	if (type & BTRFS_BLOCK_GROUP_DATA) {
		ctl->max_stripe_size = SZ_1G;
		ctl->max_chunk_size = BTRFS_MAX_DATA_CHUNK_SIZE;
	} else if (type & BTRFS_BLOCK_GROUP_METADATA) {
		/* For larger filesystems, use larger metadata chunks */
		if (fs_devices->total_rw_bytes > 50ULL * SZ_1G)
			ctl->max_stripe_size = SZ_1G;
		else
			ctl->max_stripe_size = SZ_256M;
		ctl->max_chunk_size = ctl->max_stripe_size;
	} else if (type & BTRFS_BLOCK_GROUP_SYSTEM) {
		ctl->max_stripe_size = SZ_32M;
		ctl->max_chunk_size = 2 * ctl->max_stripe_size;
		ctl->devs_max = min_t(int, ctl->devs_max,
				      BTRFS_MAX_DEVS_SYS_CHUNK);
	} else {
		BUG();
	}

	/* We don't want a chunk larger than 10% of writable space */
	ctl->max_chunk_size = min(div_factor(fs_devices->total_rw_bytes, 1),
				  ctl->max_chunk_size);
	ctl->dev_extent_min = BTRFS_STRIPE_LEN * ctl->dev_stripes;
}

static void init_alloc_chunk_ctl_policy_zoned(
				      struct btrfs_fs_devices *fs_devices,
				      struct alloc_chunk_ctl *ctl)
{
	u64 zone_size = fs_devices->fs_info->zone_size;
	u64 limit;
	int min_num_stripes = ctl->devs_min * ctl->dev_stripes;
	int min_data_stripes = (min_num_stripes - ctl->nparity) / ctl->ncopies;
	u64 min_chunk_size = min_data_stripes * zone_size;
	u64 type = ctl->type;

	ctl->max_stripe_size = zone_size;
	if (type & BTRFS_BLOCK_GROUP_DATA) {
		ctl->max_chunk_size = round_down(BTRFS_MAX_DATA_CHUNK_SIZE,
						 zone_size);
	} else if (type & BTRFS_BLOCK_GROUP_METADATA) {
		ctl->max_chunk_size = ctl->max_stripe_size;
	} else if (type & BTRFS_BLOCK_GROUP_SYSTEM) {
		ctl->max_chunk_size = 2 * ctl->max_stripe_size;
		ctl->devs_max = min_t(int, ctl->devs_max,
				      BTRFS_MAX_DEVS_SYS_CHUNK);
	} else {
		BUG();
	}

	/* We don't want a chunk larger than 10% of writable space */
	limit = max(round_down(div_factor(fs_devices->total_rw_bytes, 1),
			       zone_size),
		    min_chunk_size);
	ctl->max_chunk_size = min(limit, ctl->max_chunk_size);
	ctl->dev_extent_min = zone_size * ctl->dev_stripes;
}

static void init_alloc_chunk_ctl(struct btrfs_fs_devices *fs_devices,
				 struct alloc_chunk_ctl *ctl)
{
	int index = btrfs_bg_flags_to_raid_index(ctl->type);

	ctl->sub_stripes = btrfs_raid_array[index].sub_stripes;
	ctl->dev_stripes = btrfs_raid_array[index].dev_stripes;
	ctl->devs_max = btrfs_raid_array[index].devs_max;
	if (!ctl->devs_max)
		ctl->devs_max = BTRFS_MAX_DEVS(fs_devices->fs_info);
	ctl->devs_min = btrfs_raid_array[index].devs_min;
	ctl->devs_increment = btrfs_raid_array[index].devs_increment;
	ctl->ncopies = btrfs_raid_array[index].ncopies;
	ctl->nparity = btrfs_raid_array[index].nparity;
	ctl->ndevs = 0;

	switch (fs_devices->chunk_alloc_policy) {
	case BTRFS_CHUNK_ALLOC_REGULAR:
		init_alloc_chunk_ctl_policy_regular(fs_devices, ctl);
		break;
	case BTRFS_CHUNK_ALLOC_ZONED:
		init_alloc_chunk_ctl_policy_zoned(fs_devices, ctl);
		break;
	default:
		BUG();
	}
}

static int gather_device_info(struct btrfs_fs_devices *fs_devices,
			      struct alloc_chunk_ctl *ctl,
			      struct btrfs_device_info *devices_info)
{
	struct btrfs_fs_info *info = fs_devices->fs_info;
	struct btrfs_device *device;
	u64 total_avail;
	u64 dev_extent_want = ctl->max_stripe_size * ctl->dev_stripes;
	int ret;
	int ndevs = 0;
	u64 max_avail;
	u64 dev_offset;

	/*
	 * in the first pass through the devices list, we gather information
	 * about the available holes on each device.
	 */
	list_for_each_entry(device, &fs_devices->alloc_list, dev_alloc_list) {
		if (!test_bit(BTRFS_DEV_STATE_WRITEABLE, &device->dev_state)) {
			WARN(1, KERN_ERR
			       "BTRFS: read-only device in alloc_list\n");
			continue;
		}

		if (!test_bit(BTRFS_DEV_STATE_IN_FS_METADATA,
					&device->dev_state) ||
		    test_bit(BTRFS_DEV_STATE_REPLACE_TGT, &device->dev_state))
			continue;

		if (device->total_bytes > device->bytes_used)
			total_avail = device->total_bytes - device->bytes_used;
		else
			total_avail = 0;

		/* If there is no space on this device, skip it. */
		if (total_avail < ctl->dev_extent_min)
			continue;

		ret = find_free_dev_extent(device, dev_extent_want, &dev_offset,
					   &max_avail);
		if (ret && ret != -ENOSPC)
			return ret;

		if (ret == 0)
			max_avail = dev_extent_want;

		if (max_avail < ctl->dev_extent_min) {
			if (btrfs_test_opt(info, ENOSPC_DEBUG))
				btrfs_debug(info,
			"%s: devid %llu has no free space, have=%llu want=%llu",
					    __func__, device->devid, max_avail,
					    ctl->dev_extent_min);
			continue;
		}

		if (ndevs == fs_devices->rw_devices) {
			WARN(1, "%s: found more than %llu devices\n",
			     __func__, fs_devices->rw_devices);
			break;
		}
		devices_info[ndevs].dev_offset = dev_offset;
		devices_info[ndevs].max_avail = max_avail;
		devices_info[ndevs].total_avail = total_avail;
		devices_info[ndevs].dev = device;
		++ndevs;
	}
	ctl->ndevs = ndevs;

	/*
	 * now sort the devices by hole size / available space
	 */
	sort(devices_info, ndevs, sizeof(struct btrfs_device_info),
	     btrfs_cmp_device_info, NULL);

	return 0;
}

static int decide_stripe_size_regular(struct alloc_chunk_ctl *ctl,
				      struct btrfs_device_info *devices_info)
{
	/* Number of stripes that count for block group size */
	int data_stripes;

	/*
	 * The primary goal is to maximize the number of stripes, so use as
	 * many devices as possible, even if the stripes are not maximum sized.
	 *
	 * The DUP profile stores more than one stripe per device, the
	 * max_avail is the total size so we have to adjust.
	 */
	ctl->stripe_size = div_u64(devices_info[ctl->ndevs - 1].max_avail,
				   ctl->dev_stripes);
	ctl->num_stripes = ctl->ndevs * ctl->dev_stripes;

	/* This will have to be fixed for RAID1 and RAID10 over more drives */
	data_stripes = (ctl->num_stripes - ctl->nparity) / ctl->ncopies;

	/*
	 * Use the number of data stripes to figure out how big this chunk is
	 * really going to be in terms of logical address space, and compare
	 * that answer with the max chunk size. If it's higher, we try to
	 * reduce stripe_size.
	 */
	if (ctl->stripe_size * data_stripes > ctl->max_chunk_size) {
		/*
		 * Reduce stripe_size, round it up to a 16MB boundary again and
		 * then use it, unless it ends up being even bigger than the
		 * previous value we had already.
		 */
		ctl->stripe_size = min(round_up(div_u64(ctl->max_chunk_size,
							data_stripes), SZ_16M),
				       ctl->stripe_size);
	}

	/* Align to BTRFS_STRIPE_LEN */
	ctl->stripe_size = round_down(ctl->stripe_size, BTRFS_STRIPE_LEN);
	ctl->chunk_size = ctl->stripe_size * data_stripes;

	return 0;
}

static int decide_stripe_size_zoned(struct alloc_chunk_ctl *ctl,
				    struct btrfs_device_info *devices_info)
{
	u64 zone_size = devices_info[0].dev->zone_info->zone_size;
	/* Number of stripes that count for block group size */
	int data_stripes;

	/*
	 * It should hold because:
	 *    dev_extent_min == dev_extent_want == zone_size * dev_stripes
	 */
	ASSERT(devices_info[ctl->ndevs - 1].max_avail == ctl->dev_extent_min);

	ctl->stripe_size = zone_size;
	ctl->num_stripes = ctl->ndevs * ctl->dev_stripes;
	data_stripes = (ctl->num_stripes - ctl->nparity) / ctl->ncopies;

	/* stripe_size is fixed in zoned filesysmte. Reduce ndevs instead. */
	if (ctl->stripe_size * data_stripes > ctl->max_chunk_size) {
		ctl->ndevs = div_u64(div_u64(ctl->max_chunk_size * ctl->ncopies,
					     ctl->stripe_size) + ctl->nparity,
				     ctl->dev_stripes);
		ctl->num_stripes = ctl->ndevs * ctl->dev_stripes;
		data_stripes = (ctl->num_stripes - ctl->nparity) / ctl->ncopies;
		ASSERT(ctl->stripe_size * data_stripes <= ctl->max_chunk_size);
	}

	ctl->chunk_size = ctl->stripe_size * data_stripes;

	return 0;
}

static int decide_stripe_size(struct btrfs_fs_devices *fs_devices,
			      struct alloc_chunk_ctl *ctl,
			      struct btrfs_device_info *devices_info)
{
	struct btrfs_fs_info *info = fs_devices->fs_info;

	/*
	 * Round down to number of usable stripes, devs_increment can be any
	 * number so we can't use round_down() that requires power of 2, while
	 * rounddown is safe.
	 */
	ctl->ndevs = rounddown(ctl->ndevs, ctl->devs_increment);

	if (ctl->ndevs < ctl->devs_min) {
		if (btrfs_test_opt(info, ENOSPC_DEBUG)) {
			btrfs_debug(info,
	"%s: not enough devices with free space: have=%d minimum required=%d",
				    __func__, ctl->ndevs, ctl->devs_min);
		}
		return -ENOSPC;
	}

	ctl->ndevs = min(ctl->ndevs, ctl->devs_max);

	switch (fs_devices->chunk_alloc_policy) {
	case BTRFS_CHUNK_ALLOC_REGULAR:
		return decide_stripe_size_regular(ctl, devices_info);
	case BTRFS_CHUNK_ALLOC_ZONED:
		return decide_stripe_size_zoned(ctl, devices_info);
	default:
		BUG();
	}
}

static struct btrfs_block_group *create_chunk(struct btrfs_trans_handle *trans,
			struct alloc_chunk_ctl *ctl,
			struct btrfs_device_info *devices_info)
{
	struct btrfs_fs_info *info = trans->fs_info;
	struct map_lookup *map = NULL;
	struct extent_map_tree *em_tree;
	struct btrfs_block_group *block_group;
	struct extent_map *em;
	u64 start = ctl->start;
	u64 type = ctl->type;
	int ret;
	int i;
	int j;

	map = kmalloc(map_lookup_size(ctl->num_stripes), GFP_NOFS);
	if (!map)
		return ERR_PTR(-ENOMEM);
	map->num_stripes = ctl->num_stripes;

	for (i = 0; i < ctl->ndevs; ++i) {
		for (j = 0; j < ctl->dev_stripes; ++j) {
			int s = i * ctl->dev_stripes + j;
			map->stripes[s].dev = devices_info[i].dev;
			map->stripes[s].physical = devices_info[i].dev_offset +
						   j * ctl->stripe_size;
		}
	}
	map->stripe_len = BTRFS_STRIPE_LEN;
	map->io_align = BTRFS_STRIPE_LEN;
	map->io_width = BTRFS_STRIPE_LEN;
	map->type = type;
	map->sub_stripes = ctl->sub_stripes;

	trace_btrfs_chunk_alloc(info, map, start, ctl->chunk_size);

	em = alloc_extent_map();
	if (!em) {
		kfree(map);
		return ERR_PTR(-ENOMEM);
	}
	set_bit(EXTENT_FLAG_FS_MAPPING, &em->flags);
	em->map_lookup = map;
	em->start = start;
	em->len = ctl->chunk_size;
	em->block_start = 0;
	em->block_len = em->len;
	em->orig_block_len = ctl->stripe_size;

	em_tree = &info->mapping_tree;
	write_lock(&em_tree->lock);
	ret = add_extent_mapping(em_tree, em, 0);
	if (ret) {
		write_unlock(&em_tree->lock);
		free_extent_map(em);
		return ERR_PTR(ret);
	}
	write_unlock(&em_tree->lock);

	block_group = btrfs_make_block_group(trans, 0, type, start, ctl->chunk_size);
	if (IS_ERR(block_group))
		goto error_del_extent;

	for (i = 0; i < map->num_stripes; i++) {
		struct btrfs_device *dev = map->stripes[i].dev;

		btrfs_device_set_bytes_used(dev,
					    dev->bytes_used + ctl->stripe_size);
		if (list_empty(&dev->post_commit_list))
			list_add_tail(&dev->post_commit_list,
				      &trans->transaction->dev_update_list);
	}

	atomic64_sub(ctl->stripe_size * map->num_stripes,
		     &info->free_chunk_space);

	free_extent_map(em);
	check_raid56_incompat_flag(info, type);
	check_raid1c34_incompat_flag(info, type);

	return block_group;

error_del_extent:
	write_lock(&em_tree->lock);
	remove_extent_mapping(em_tree, em);
	write_unlock(&em_tree->lock);

	/* One for our allocation */
	free_extent_map(em);
	/* One for the tree reference */
	free_extent_map(em);

	return block_group;
}

struct btrfs_block_group *btrfs_create_chunk(struct btrfs_trans_handle *trans,
					    u64 type)
{
	struct btrfs_fs_info *info = trans->fs_info;
	struct btrfs_fs_devices *fs_devices = info->fs_devices;
	struct btrfs_device_info *devices_info = NULL;
	struct alloc_chunk_ctl ctl;
	struct btrfs_block_group *block_group;
	int ret;

	lockdep_assert_held(&info->chunk_mutex);

	if (!alloc_profile_is_valid(type, 0)) {
		ASSERT(0);
		return ERR_PTR(-EINVAL);
	}

	if (list_empty(&fs_devices->alloc_list)) {
		if (btrfs_test_opt(info, ENOSPC_DEBUG))
			btrfs_debug(info, "%s: no writable device", __func__);
		return ERR_PTR(-ENOSPC);
	}

	if (!(type & BTRFS_BLOCK_GROUP_TYPE_MASK)) {
		btrfs_err(info, "invalid chunk type 0x%llx requested", type);
		ASSERT(0);
		return ERR_PTR(-EINVAL);
	}

	ctl.start = find_next_chunk(info);
	ctl.type = type;
	init_alloc_chunk_ctl(fs_devices, &ctl);

	devices_info = kcalloc(fs_devices->rw_devices, sizeof(*devices_info),
			       GFP_NOFS);
	if (!devices_info)
		return ERR_PTR(-ENOMEM);

	ret = gather_device_info(fs_devices, &ctl, devices_info);
	if (ret < 0) {
		block_group = ERR_PTR(ret);
		goto out;
	}

	ret = decide_stripe_size(fs_devices, &ctl, devices_info);
	if (ret < 0) {
		block_group = ERR_PTR(ret);
		goto out;
	}

	block_group = create_chunk(trans, &ctl, devices_info);

out:
	kfree(devices_info);
	return block_group;
}

/*
 * This function, btrfs_chunk_alloc_add_chunk_item(), typically belongs to the
 * phase 1 of chunk allocation. It belongs to phase 2 only when allocating system
 * chunks.
 *
 * See the comment at btrfs_chunk_alloc() for details about the chunk allocation
 * phases.
 */
int btrfs_chunk_alloc_add_chunk_item(struct btrfs_trans_handle *trans,
				     struct btrfs_block_group *bg)
{
	struct btrfs_fs_info *fs_info = trans->fs_info;
	struct btrfs_root *chunk_root = fs_info->chunk_root;
	struct btrfs_key key;
	struct btrfs_chunk *chunk;
	struct btrfs_stripe *stripe;
	struct extent_map *em;
	struct map_lookup *map;
	size_t item_size;
	int i;
	int ret;

	/*
	 * We take the chunk_mutex for 2 reasons:
	 *
	 * 1) Updates and insertions in the chunk btree must be done while holding
	 *    the chunk_mutex, as well as updating the system chunk array in the
	 *    superblock. See the comment on top of btrfs_chunk_alloc() for the
	 *    details;
	 *
	 * 2) To prevent races with the final phase of a device replace operation
	 *    that replaces the device object associated with the map's stripes,
	 *    because the device object's id can change at any time during that
	 *    final phase of the device replace operation
	 *    (dev-replace.c:btrfs_dev_replace_finishing()), so we could grab the
	 *    replaced device and then see it with an ID of BTRFS_DEV_REPLACE_DEVID,
	 *    which would cause a failure when updating the device item, which does
	 *    not exists, or persisting a stripe of the chunk item with such ID.
	 *    Here we can't use the device_list_mutex because our caller already
	 *    has locked the chunk_mutex, and the final phase of device replace
	 *    acquires both mutexes - first the device_list_mutex and then the
	 *    chunk_mutex. Using any of those two mutexes protects us from a
	 *    concurrent device replace.
	 */
	lockdep_assert_held(&fs_info->chunk_mutex);

	em = btrfs_get_chunk_map(fs_info, bg->start, bg->length);
	if (IS_ERR(em)) {
		ret = PTR_ERR(em);
		btrfs_abort_transaction(trans, ret);
		return ret;
	}

	map = em->map_lookup;
	item_size = btrfs_chunk_item_size(map->num_stripes);

	chunk = kzalloc(item_size, GFP_NOFS);
	if (!chunk) {
		ret = -ENOMEM;
		btrfs_abort_transaction(trans, ret);
		goto out;
	}

	for (i = 0; i < map->num_stripes; i++) {
		struct btrfs_device *device = map->stripes[i].dev;

		ret = btrfs_update_device(trans, device);
		if (ret)
			goto out;
	}

	stripe = &chunk->stripe;
	for (i = 0; i < map->num_stripes; i++) {
		struct btrfs_device *device = map->stripes[i].dev;
		const u64 dev_offset = map->stripes[i].physical;

		btrfs_set_stack_stripe_devid(stripe, device->devid);
		btrfs_set_stack_stripe_offset(stripe, dev_offset);
		memcpy(stripe->dev_uuid, device->uuid, BTRFS_UUID_SIZE);
		stripe++;
	}

	btrfs_set_stack_chunk_length(chunk, bg->length);
	btrfs_set_stack_chunk_owner(chunk, BTRFS_EXTENT_TREE_OBJECTID);
	btrfs_set_stack_chunk_stripe_len(chunk, map->stripe_len);
	btrfs_set_stack_chunk_type(chunk, map->type);
	btrfs_set_stack_chunk_num_stripes(chunk, map->num_stripes);
	btrfs_set_stack_chunk_io_align(chunk, map->stripe_len);
	btrfs_set_stack_chunk_io_width(chunk, map->stripe_len);
	btrfs_set_stack_chunk_sector_size(chunk, fs_info->sectorsize);
	btrfs_set_stack_chunk_sub_stripes(chunk, map->sub_stripes);

	key.objectid = BTRFS_FIRST_CHUNK_TREE_OBJECTID;
	key.type = BTRFS_CHUNK_ITEM_KEY;
	key.offset = bg->start;

	ret = btrfs_insert_item(trans, chunk_root, &key, chunk, item_size);
	if (ret)
		goto out;

	bg->chunk_item_inserted = 1;

	if (map->type & BTRFS_BLOCK_GROUP_SYSTEM) {
		ret = btrfs_add_system_chunk(fs_info, &key, chunk, item_size);
		if (ret)
			goto out;
	}

out:
	kfree(chunk);
	free_extent_map(em);
	return ret;
}

static noinline int init_first_rw_device(struct btrfs_trans_handle *trans)
{
	struct btrfs_fs_info *fs_info = trans->fs_info;
	u64 alloc_profile;
	struct btrfs_block_group *meta_bg;
	struct btrfs_block_group *sys_bg;

	/*
	 * When adding a new device for sprouting, the seed device is read-only
	 * so we must first allocate a metadata and a system chunk. But before
	 * adding the block group items to the extent, device and chunk btrees,
	 * we must first:
	 *
	 * 1) Create both chunks without doing any changes to the btrees, as
	 *    otherwise we would get -ENOSPC since the block groups from the
	 *    seed device are read-only;
	 *
	 * 2) Add the device item for the new sprout device - finishing the setup
	 *    of a new block group requires updating the device item in the chunk
	 *    btree, so it must exist when we attempt to do it. The previous step
	 *    ensures this does not fail with -ENOSPC.
	 *
	 * After that we can add the block group items to their btrees:
	 * update existing device item in the chunk btree, add a new block group
	 * item to the extent btree, add a new chunk item to the chunk btree and
	 * finally add the new device extent items to the devices btree.
	 */

	alloc_profile = btrfs_metadata_alloc_profile(fs_info);
	meta_bg = btrfs_create_chunk(trans, alloc_profile);
	if (IS_ERR(meta_bg))
		return PTR_ERR(meta_bg);

	alloc_profile = btrfs_system_alloc_profile(fs_info);
	sys_bg = btrfs_create_chunk(trans, alloc_profile);
	if (IS_ERR(sys_bg))
		return PTR_ERR(sys_bg);

	return 0;
}

static inline int btrfs_chunk_max_errors(struct map_lookup *map)
{
	const int index = btrfs_bg_flags_to_raid_index(map->type);

	return btrfs_raid_array[index].tolerated_failures;
}

bool btrfs_chunk_writeable(struct btrfs_fs_info *fs_info, u64 chunk_offset)
{
	struct extent_map *em;
	struct map_lookup *map;
	int miss_ndevs = 0;
	int i;
	bool ret = true;

	em = btrfs_get_chunk_map(fs_info, chunk_offset, 1);
	if (IS_ERR(em))
		return false;

	map = em->map_lookup;
	for (i = 0; i < map->num_stripes; i++) {
		if (test_bit(BTRFS_DEV_STATE_MISSING,
					&map->stripes[i].dev->dev_state)) {
			miss_ndevs++;
			continue;
		}
		if (!test_bit(BTRFS_DEV_STATE_WRITEABLE,
					&map->stripes[i].dev->dev_state)) {
			ret = false;
			goto end;
		}
	}

	/*
	 * If the number of missing devices is larger than max errors, we can
	 * not write the data into that chunk successfully.
	 */
	if (miss_ndevs > btrfs_chunk_max_errors(map))
		ret = false;
end:
	free_extent_map(em);
	return ret;
}

void btrfs_mapping_tree_free(struct extent_map_tree *tree)
{
	struct extent_map *em;

	while (1) {
		write_lock(&tree->lock);
		em = lookup_extent_mapping(tree, 0, (u64)-1);
		if (em)
			remove_extent_mapping(tree, em);
		write_unlock(&tree->lock);
		if (!em)
			break;
		/* once for us */
		free_extent_map(em);
		/* once for the tree */
		free_extent_map(em);
	}
}

int btrfs_num_copies(struct btrfs_fs_info *fs_info, u64 logical, u64 len)
{
	struct extent_map *em;
	struct map_lookup *map;
	int ret;

	em = btrfs_get_chunk_map(fs_info, logical, len);
	if (IS_ERR(em))
		/*
		 * We could return errors for these cases, but that could get
		 * ugly and we'd probably do the same thing which is just not do
		 * anything else and exit, so return 1 so the callers don't try
		 * to use other copies.
		 */
		return 1;

	map = em->map_lookup;
	if (map->type & (BTRFS_BLOCK_GROUP_DUP | BTRFS_BLOCK_GROUP_RAID1_MASK))
		ret = map->num_stripes;
	else if (map->type & BTRFS_BLOCK_GROUP_RAID10)
		ret = map->sub_stripes;
	else if (map->type & BTRFS_BLOCK_GROUP_RAID5)
		ret = 2;
	else if (map->type & BTRFS_BLOCK_GROUP_RAID6)
		/*
		 * There could be two corrupted data stripes, we need
		 * to loop retry in order to rebuild the correct data.
		 *
		 * Fail a stripe at a time on every retry except the
		 * stripe under reconstruction.
		 */
		ret = map->num_stripes;
	else
		ret = 1;
	free_extent_map(em);

	down_read(&fs_info->dev_replace.rwsem);
	if (btrfs_dev_replace_is_ongoing(&fs_info->dev_replace) &&
	    fs_info->dev_replace.tgtdev)
		ret++;
	up_read(&fs_info->dev_replace.rwsem);

	return ret;
}

unsigned long btrfs_full_stripe_len(struct btrfs_fs_info *fs_info,
				    u64 logical)
{
	struct extent_map *em;
	struct map_lookup *map;
	unsigned long len = fs_info->sectorsize;

	em = btrfs_get_chunk_map(fs_info, logical, len);

	if (!WARN_ON(IS_ERR(em))) {
		map = em->map_lookup;
		if (map->type & BTRFS_BLOCK_GROUP_RAID56_MASK)
			len = map->stripe_len * nr_data_stripes(map);
		free_extent_map(em);
	}
	return len;
}

int btrfs_is_parity_mirror(struct btrfs_fs_info *fs_info, u64 logical, u64 len)
{
	struct extent_map *em;
	struct map_lookup *map;
	int ret = 0;

	em = btrfs_get_chunk_map(fs_info, logical, len);

	if(!WARN_ON(IS_ERR(em))) {
		map = em->map_lookup;
		if (map->type & BTRFS_BLOCK_GROUP_RAID56_MASK)
			ret = 1;
		free_extent_map(em);
	}
	return ret;
}

static int find_live_mirror(struct btrfs_fs_info *fs_info,
			    struct map_lookup *map, int first,
			    int dev_replace_is_ongoing)
{
	int i;
	int num_stripes;
	int preferred_mirror;
	int tolerance;
	struct btrfs_device *srcdev;

	ASSERT((map->type &
		 (BTRFS_BLOCK_GROUP_RAID1_MASK | BTRFS_BLOCK_GROUP_RAID10)));

	if (map->type & BTRFS_BLOCK_GROUP_RAID10)
		num_stripes = map->sub_stripes;
	else
		num_stripes = map->num_stripes;

	switch (fs_info->fs_devices->read_policy) {
	default:
		/* Shouldn't happen, just warn and use pid instead of failing */
		btrfs_warn_rl(fs_info,
			      "unknown read_policy type %u, reset to pid",
			      fs_info->fs_devices->read_policy);
		fs_info->fs_devices->read_policy = BTRFS_READ_POLICY_PID;
		fallthrough;
	case BTRFS_READ_POLICY_PID:
		preferred_mirror = first + (current->pid % num_stripes);
		break;
	}

	if (dev_replace_is_ongoing &&
	    fs_info->dev_replace.cont_reading_from_srcdev_mode ==
	     BTRFS_DEV_REPLACE_ITEM_CONT_READING_FROM_SRCDEV_MODE_AVOID)
		srcdev = fs_info->dev_replace.srcdev;
	else
		srcdev = NULL;

	/*
	 * try to avoid the drive that is the source drive for a
	 * dev-replace procedure, only choose it if no other non-missing
	 * mirror is available
	 */
	for (tolerance = 0; tolerance < 2; tolerance++) {
		if (map->stripes[preferred_mirror].dev->bdev &&
		    (tolerance || map->stripes[preferred_mirror].dev != srcdev))
			return preferred_mirror;
		for (i = first; i < first + num_stripes; i++) {
			if (map->stripes[i].dev->bdev &&
			    (tolerance || map->stripes[i].dev != srcdev))
				return i;
		}
	}

	/* we couldn't find one that doesn't fail.  Just return something
	 * and the io error handling code will clean up eventually
	 */
	return preferred_mirror;
}

/* Bubble-sort the stripe set to put the parity/syndrome stripes last */
static void sort_parity_stripes(struct btrfs_io_context *bioc, int num_stripes)
{
	int i;
	int again = 1;

	while (again) {
		again = 0;
		for (i = 0; i < num_stripes - 1; i++) {
			/* Swap if parity is on a smaller index */
			if (bioc->raid_map[i] > bioc->raid_map[i + 1]) {
				swap(bioc->stripes[i], bioc->stripes[i + 1]);
				swap(bioc->raid_map[i], bioc->raid_map[i + 1]);
				again = 1;
			}
		}
	}
}

static struct btrfs_io_context *alloc_btrfs_io_context(struct btrfs_fs_info *fs_info,
						       int total_stripes,
						       int real_stripes)
{
	struct btrfs_io_context *bioc = kzalloc(
		 /* The size of btrfs_io_context */
		sizeof(struct btrfs_io_context) +
		/* Plus the variable array for the stripes */
		sizeof(struct btrfs_io_stripe) * (total_stripes) +
		/* Plus the variable array for the tgt dev */
		sizeof(int) * (real_stripes) +
		/*
		 * Plus the raid_map, which includes both the tgt dev
		 * and the stripes.
		 */
		sizeof(u64) * (total_stripes),
		GFP_NOFS|__GFP_NOFAIL);

	atomic_set(&bioc->error, 0);
	refcount_set(&bioc->refs, 1);

	bioc->fs_info = fs_info;
	bioc->tgtdev_map = (int *)(bioc->stripes + total_stripes);
	bioc->raid_map = (u64 *)(bioc->tgtdev_map + real_stripes);

	return bioc;
}

void btrfs_get_bioc(struct btrfs_io_context *bioc)
{
	WARN_ON(!refcount_read(&bioc->refs));
	refcount_inc(&bioc->refs);
}

void btrfs_put_bioc(struct btrfs_io_context *bioc)
{
	if (!bioc)
		return;
	if (refcount_dec_and_test(&bioc->refs))
		kfree(bioc);
}

/* can REQ_OP_DISCARD be sent with other REQ like REQ_OP_WRITE? */
/*
 * Please note that, discard won't be sent to target device of device
 * replace.
 */
static int __btrfs_map_block_for_discard(struct btrfs_fs_info *fs_info,
					 u64 logical, u64 *length_ret,
					 struct btrfs_io_context **bioc_ret)
{
	struct extent_map *em;
	struct map_lookup *map;
	struct btrfs_io_context *bioc;
	u64 length = *length_ret;
	u64 offset;
	u64 stripe_nr;
	u64 stripe_nr_end;
	u64 stripe_end_offset;
	u64 stripe_cnt;
	u64 stripe_len;
	u64 stripe_offset;
	u64 num_stripes;
	u32 stripe_index;
	u32 factor = 0;
	u32 sub_stripes = 0;
	u64 stripes_per_dev = 0;
	u32 remaining_stripes = 0;
	u32 last_stripe = 0;
	int ret = 0;
	int i;

	/* Discard always returns a bioc. */
	ASSERT(bioc_ret);

	em = btrfs_get_chunk_map(fs_info, logical, length);
	if (IS_ERR(em))
		return PTR_ERR(em);

	map = em->map_lookup;
	/* we don't discard raid56 yet */
	if (map->type & BTRFS_BLOCK_GROUP_RAID56_MASK) {
		ret = -EOPNOTSUPP;
		goto out;
	}

	offset = logical - em->start;
	length = min_t(u64, em->start + em->len - logical, length);
	*length_ret = length;

	stripe_len = map->stripe_len;
	/*
	 * stripe_nr counts the total number of stripes we have to stride
	 * to get to this block
	 */
	stripe_nr = div64_u64(offset, stripe_len);

	/* stripe_offset is the offset of this block in its stripe */
	stripe_offset = offset - stripe_nr * stripe_len;

	stripe_nr_end = round_up(offset + length, map->stripe_len);
	stripe_nr_end = div64_u64(stripe_nr_end, map->stripe_len);
	stripe_cnt = stripe_nr_end - stripe_nr;
	stripe_end_offset = stripe_nr_end * map->stripe_len -
			    (offset + length);
	/*
	 * after this, stripe_nr is the number of stripes on this
	 * device we have to walk to find the data, and stripe_index is
	 * the number of our device in the stripe array
	 */
	num_stripes = 1;
	stripe_index = 0;
	if (map->type & (BTRFS_BLOCK_GROUP_RAID0 |
			 BTRFS_BLOCK_GROUP_RAID10)) {
		if (map->type & BTRFS_BLOCK_GROUP_RAID0)
			sub_stripes = 1;
		else
			sub_stripes = map->sub_stripes;

		factor = map->num_stripes / sub_stripes;
		num_stripes = min_t(u64, map->num_stripes,
				    sub_stripes * stripe_cnt);
		stripe_nr = div_u64_rem(stripe_nr, factor, &stripe_index);
		stripe_index *= sub_stripes;
		stripes_per_dev = div_u64_rem(stripe_cnt, factor,
					      &remaining_stripes);
		div_u64_rem(stripe_nr_end - 1, factor, &last_stripe);
		last_stripe *= sub_stripes;
	} else if (map->type & (BTRFS_BLOCK_GROUP_RAID1_MASK |
				BTRFS_BLOCK_GROUP_DUP)) {
		num_stripes = map->num_stripes;
	} else {
		stripe_nr = div_u64_rem(stripe_nr, map->num_stripes,
					&stripe_index);
	}

	bioc = alloc_btrfs_io_context(fs_info, num_stripes, 0);
	if (!bioc) {
		ret = -ENOMEM;
		goto out;
	}

	for (i = 0; i < num_stripes; i++) {
		bioc->stripes[i].physical =
			map->stripes[stripe_index].physical +
			stripe_offset + stripe_nr * map->stripe_len;
		bioc->stripes[i].dev = map->stripes[stripe_index].dev;

		if (map->type & (BTRFS_BLOCK_GROUP_RAID0 |
				 BTRFS_BLOCK_GROUP_RAID10)) {
			bioc->stripes[i].length = stripes_per_dev *
				map->stripe_len;

			if (i / sub_stripes < remaining_stripes)
				bioc->stripes[i].length += map->stripe_len;

			/*
			 * Special for the first stripe and
			 * the last stripe:
			 *
			 * |-------|...|-------|
			 *     |----------|
			 *    off     end_off
			 */
			if (i < sub_stripes)
				bioc->stripes[i].length -= stripe_offset;

			if (stripe_index >= last_stripe &&
			    stripe_index <= (last_stripe +
					     sub_stripes - 1))
				bioc->stripes[i].length -= stripe_end_offset;

			if (i == sub_stripes - 1)
				stripe_offset = 0;
		} else {
			bioc->stripes[i].length = length;
		}

		stripe_index++;
		if (stripe_index == map->num_stripes) {
			stripe_index = 0;
			stripe_nr++;
		}
	}

	*bioc_ret = bioc;
	bioc->map_type = map->type;
	bioc->num_stripes = num_stripes;
out:
	free_extent_map(em);
	return ret;
}

/*
 * In dev-replace case, for repair case (that's the only case where the mirror
 * is selected explicitly when calling btrfs_map_block), blocks left of the
 * left cursor can also be read from the target drive.
 *
 * For REQ_GET_READ_MIRRORS, the target drive is added as the last one to the
 * array of stripes.
 * For READ, it also needs to be supported using the same mirror number.
 *
 * If the requested block is not left of the left cursor, EIO is returned. This
 * can happen because btrfs_num_copies() returns one more in the dev-replace
 * case.
 */
static int get_extra_mirror_from_replace(struct btrfs_fs_info *fs_info,
					 u64 logical, u64 length,
					 u64 srcdev_devid, int *mirror_num,
					 u64 *physical)
{
	struct btrfs_io_context *bioc = NULL;
	int num_stripes;
	int index_srcdev = 0;
	int found = 0;
	u64 physical_of_found = 0;
	int i;
	int ret = 0;

	ret = __btrfs_map_block(fs_info, BTRFS_MAP_GET_READ_MIRRORS,
				logical, &length, &bioc, 0, 0);
	if (ret) {
		ASSERT(bioc == NULL);
		return ret;
	}

	num_stripes = bioc->num_stripes;
	if (*mirror_num > num_stripes) {
		/*
		 * BTRFS_MAP_GET_READ_MIRRORS does not contain this mirror,
		 * that means that the requested area is not left of the left
		 * cursor
		 */
		btrfs_put_bioc(bioc);
		return -EIO;
	}

	/*
	 * process the rest of the function using the mirror_num of the source
	 * drive. Therefore look it up first.  At the end, patch the device
	 * pointer to the one of the target drive.
	 */
	for (i = 0; i < num_stripes; i++) {
		if (bioc->stripes[i].dev->devid != srcdev_devid)
			continue;

		/*
		 * In case of DUP, in order to keep it simple, only add the
		 * mirror with the lowest physical address
		 */
		if (found &&
		    physical_of_found <= bioc->stripes[i].physical)
			continue;

		index_srcdev = i;
		found = 1;
		physical_of_found = bioc->stripes[i].physical;
	}

	btrfs_put_bioc(bioc);

	ASSERT(found);
	if (!found)
		return -EIO;

	*mirror_num = index_srcdev + 1;
	*physical = physical_of_found;
	return ret;
}

static bool is_block_group_to_copy(struct btrfs_fs_info *fs_info, u64 logical)
{
	struct btrfs_block_group *cache;
	bool ret;

	/* Non zoned filesystem does not use "to_copy" flag */
	if (!btrfs_is_zoned(fs_info))
		return false;

	cache = btrfs_lookup_block_group(fs_info, logical);

	spin_lock(&cache->lock);
	ret = cache->to_copy;
	spin_unlock(&cache->lock);

	btrfs_put_block_group(cache);
	return ret;
}

static void handle_ops_on_dev_replace(enum btrfs_map_op op,
				      struct btrfs_io_context **bioc_ret,
				      struct btrfs_dev_replace *dev_replace,
				      u64 logical,
				      int *num_stripes_ret, int *max_errors_ret)
{
	struct btrfs_io_context *bioc = *bioc_ret;
	u64 srcdev_devid = dev_replace->srcdev->devid;
	int tgtdev_indexes = 0;
	int num_stripes = *num_stripes_ret;
	int max_errors = *max_errors_ret;
	int i;

	if (op == BTRFS_MAP_WRITE) {
		int index_where_to_add;

		/*
		 * A block group which have "to_copy" set will eventually
		 * copied by dev-replace process. We can avoid cloning IO here.
		 */
		if (is_block_group_to_copy(dev_replace->srcdev->fs_info, logical))
			return;

		/*
		 * duplicate the write operations while the dev replace
		 * procedure is running. Since the copying of the old disk to
		 * the new disk takes place at run time while the filesystem is
		 * mounted writable, the regular write operations to the old
		 * disk have to be duplicated to go to the new disk as well.
		 *
		 * Note that device->missing is handled by the caller, and that
		 * the write to the old disk is already set up in the stripes
		 * array.
		 */
		index_where_to_add = num_stripes;
		for (i = 0; i < num_stripes; i++) {
			if (bioc->stripes[i].dev->devid == srcdev_devid) {
				/* write to new disk, too */
				struct btrfs_io_stripe *new =
					bioc->stripes + index_where_to_add;
				struct btrfs_io_stripe *old =
					bioc->stripes + i;

				new->physical = old->physical;
				new->length = old->length;
				new->dev = dev_replace->tgtdev;
				bioc->tgtdev_map[i] = index_where_to_add;
				index_where_to_add++;
				max_errors++;
				tgtdev_indexes++;
			}
		}
		num_stripes = index_where_to_add;
	} else if (op == BTRFS_MAP_GET_READ_MIRRORS) {
		int index_srcdev = 0;
		int found = 0;
		u64 physical_of_found = 0;

		/*
		 * During the dev-replace procedure, the target drive can also
		 * be used to read data in case it is needed to repair a corrupt
		 * block elsewhere. This is possible if the requested area is
		 * left of the left cursor. In this area, the target drive is a
		 * full copy of the source drive.
		 */
		for (i = 0; i < num_stripes; i++) {
			if (bioc->stripes[i].dev->devid == srcdev_devid) {
				/*
				 * In case of DUP, in order to keep it simple,
				 * only add the mirror with the lowest physical
				 * address
				 */
				if (found &&
				    physical_of_found <= bioc->stripes[i].physical)
					continue;
				index_srcdev = i;
				found = 1;
				physical_of_found = bioc->stripes[i].physical;
			}
		}
		if (found) {
			struct btrfs_io_stripe *tgtdev_stripe =
				bioc->stripes + num_stripes;

			tgtdev_stripe->physical = physical_of_found;
			tgtdev_stripe->length =
				bioc->stripes[index_srcdev].length;
			tgtdev_stripe->dev = dev_replace->tgtdev;
			bioc->tgtdev_map[index_srcdev] = num_stripes;

			tgtdev_indexes++;
			num_stripes++;
		}
	}

	*num_stripes_ret = num_stripes;
	*max_errors_ret = max_errors;
	bioc->num_tgtdevs = tgtdev_indexes;
	*bioc_ret = bioc;
}

static bool need_full_stripe(enum btrfs_map_op op)
{
	return (op == BTRFS_MAP_WRITE || op == BTRFS_MAP_GET_READ_MIRRORS);
}

/*
 * Calculate the geometry of a particular (address, len) tuple. This
 * information is used to calculate how big a particular bio can get before it
 * straddles a stripe.
 *
 * @fs_info: the filesystem
 * @em:      mapping containing the logical extent
 * @op:      type of operation - write or read
 * @logical: address that we want to figure out the geometry of
 * @io_geom: pointer used to return values
 *
 * Returns < 0 in case a chunk for the given logical address cannot be found,
 * usually shouldn't happen unless @logical is corrupted, 0 otherwise.
 */
int btrfs_get_io_geometry(struct btrfs_fs_info *fs_info, struct extent_map *em,
			  enum btrfs_map_op op, u64 logical,
			  struct btrfs_io_geometry *io_geom)
{
	struct map_lookup *map;
	u64 len;
	u64 offset;
	u64 stripe_offset;
	u64 stripe_nr;
	u32 stripe_len;
	u64 raid56_full_stripe_start = (u64)-1;
	int data_stripes;

	ASSERT(op != BTRFS_MAP_DISCARD);

	map = em->map_lookup;
	/* Offset of this logical address in the chunk */
	offset = logical - em->start;
	/* Len of a stripe in a chunk */
	stripe_len = map->stripe_len;
	/*
	 * Stripe_nr is where this block falls in
	 * stripe_offset is the offset of this block in its stripe.
	 */
	stripe_nr = div64_u64_rem(offset, stripe_len, &stripe_offset);
	ASSERT(stripe_offset < U32_MAX);

	data_stripes = nr_data_stripes(map);

	/* Only stripe based profiles needs to check against stripe length. */
	if (map->type & BTRFS_BLOCK_GROUP_STRIPE_MASK) {
		u64 max_len = stripe_len - stripe_offset;

		/*
		 * In case of raid56, we need to know the stripe aligned start
		 */
		if (map->type & BTRFS_BLOCK_GROUP_RAID56_MASK) {
			unsigned long full_stripe_len = stripe_len * data_stripes;
			raid56_full_stripe_start = offset;

			/*
			 * Allow a write of a full stripe, but make sure we
			 * don't allow straddling of stripes
			 */
			raid56_full_stripe_start = div64_u64(raid56_full_stripe_start,
					full_stripe_len);
			raid56_full_stripe_start *= full_stripe_len;

			/*
			 * For writes to RAID[56], allow a full stripeset across
			 * all disks. For other RAID types and for RAID[56]
			 * reads, just allow a single stripe (on a single disk).
			 */
			if (op == BTRFS_MAP_WRITE) {
				max_len = stripe_len * data_stripes -
					  (offset - raid56_full_stripe_start);
			}
		}
		len = min_t(u64, em->len - offset, max_len);
	} else {
		len = em->len - offset;
	}

	io_geom->len = len;
	io_geom->offset = offset;
	io_geom->stripe_len = stripe_len;
	io_geom->stripe_nr = stripe_nr;
	io_geom->stripe_offset = stripe_offset;
	io_geom->raid56_stripe_offset = raid56_full_stripe_start;

	return 0;
}

static int __btrfs_map_block(struct btrfs_fs_info *fs_info,
			     enum btrfs_map_op op,
			     u64 logical, u64 *length,
			     struct btrfs_io_context **bioc_ret,
			     int mirror_num, int need_raid_map)
{
	struct extent_map *em;
	struct map_lookup *map;
	u64 stripe_offset;
	u64 stripe_nr;
	u64 stripe_len;
	u32 stripe_index;
	int data_stripes;
	int i;
	int ret = 0;
	int num_stripes;
	int max_errors = 0;
	int tgtdev_indexes = 0;
	struct btrfs_io_context *bioc = NULL;
	struct btrfs_dev_replace *dev_replace = &fs_info->dev_replace;
	int dev_replace_is_ongoing = 0;
	int num_alloc_stripes;
	int patch_the_first_stripe_for_dev_replace = 0;
	u64 physical_to_patch_in_first_stripe = 0;
	u64 raid56_full_stripe_start = (u64)-1;
	struct btrfs_io_geometry geom;

	ASSERT(bioc_ret);
	ASSERT(op != BTRFS_MAP_DISCARD);

	em = btrfs_get_chunk_map(fs_info, logical, *length);
	ASSERT(!IS_ERR(em));

	ret = btrfs_get_io_geometry(fs_info, em, op, logical, &geom);
	if (ret < 0)
		return ret;

	map = em->map_lookup;

	*length = geom.len;
	stripe_len = geom.stripe_len;
	stripe_nr = geom.stripe_nr;
	stripe_offset = geom.stripe_offset;
	raid56_full_stripe_start = geom.raid56_stripe_offset;
	data_stripes = nr_data_stripes(map);

	down_read(&dev_replace->rwsem);
	dev_replace_is_ongoing = btrfs_dev_replace_is_ongoing(dev_replace);
	/*
	 * Hold the semaphore for read during the whole operation, write is
	 * requested at commit time but must wait.
	 */
	if (!dev_replace_is_ongoing)
		up_read(&dev_replace->rwsem);

	if (dev_replace_is_ongoing && mirror_num == map->num_stripes + 1 &&
	    !need_full_stripe(op) && dev_replace->tgtdev != NULL) {
		ret = get_extra_mirror_from_replace(fs_info, logical, *length,
						    dev_replace->srcdev->devid,
						    &mirror_num,
					    &physical_to_patch_in_first_stripe);
		if (ret)
			goto out;
		else
			patch_the_first_stripe_for_dev_replace = 1;
	} else if (mirror_num > map->num_stripes) {
		mirror_num = 0;
	}

	num_stripes = 1;
	stripe_index = 0;
	if (map->type & BTRFS_BLOCK_GROUP_RAID0) {
		stripe_nr = div_u64_rem(stripe_nr, map->num_stripes,
				&stripe_index);
		if (!need_full_stripe(op))
			mirror_num = 1;
	} else if (map->type & BTRFS_BLOCK_GROUP_RAID1_MASK) {
		if (need_full_stripe(op))
			num_stripes = map->num_stripes;
		else if (mirror_num)
			stripe_index = mirror_num - 1;
		else {
			stripe_index = find_live_mirror(fs_info, map, 0,
					    dev_replace_is_ongoing);
			mirror_num = stripe_index + 1;
		}

	} else if (map->type & BTRFS_BLOCK_GROUP_DUP) {
		if (need_full_stripe(op)) {
			num_stripes = map->num_stripes;
		} else if (mirror_num) {
			stripe_index = mirror_num - 1;
		} else {
			mirror_num = 1;
		}

	} else if (map->type & BTRFS_BLOCK_GROUP_RAID10) {
		u32 factor = map->num_stripes / map->sub_stripes;

		stripe_nr = div_u64_rem(stripe_nr, factor, &stripe_index);
		stripe_index *= map->sub_stripes;

		if (need_full_stripe(op))
			num_stripes = map->sub_stripes;
		else if (mirror_num)
			stripe_index += mirror_num - 1;
		else {
			int old_stripe_index = stripe_index;
			stripe_index = find_live_mirror(fs_info, map,
					      stripe_index,
					      dev_replace_is_ongoing);
			mirror_num = stripe_index - old_stripe_index + 1;
		}

	} else if (map->type & BTRFS_BLOCK_GROUP_RAID56_MASK) {
		if (need_raid_map && (need_full_stripe(op) || mirror_num > 1)) {
			/* push stripe_nr back to the start of the full stripe */
			stripe_nr = div64_u64(raid56_full_stripe_start,
					stripe_len * data_stripes);

			/* RAID[56] write or recovery. Return all stripes */
			num_stripes = map->num_stripes;
			max_errors = nr_parity_stripes(map);

			*length = map->stripe_len;
			stripe_index = 0;
			stripe_offset = 0;
		} else {
			/*
			 * Mirror #0 or #1 means the original data block.
			 * Mirror #2 is RAID5 parity block.
			 * Mirror #3 is RAID6 Q block.
			 */
			stripe_nr = div_u64_rem(stripe_nr,
					data_stripes, &stripe_index);
			if (mirror_num > 1)
				stripe_index = data_stripes + mirror_num - 2;

			/* We distribute the parity blocks across stripes */
			div_u64_rem(stripe_nr + stripe_index, map->num_stripes,
					&stripe_index);
			if (!need_full_stripe(op) && mirror_num <= 1)
				mirror_num = 1;
		}
	} else {
		/*
		 * after this, stripe_nr is the number of stripes on this
		 * device we have to walk to find the data, and stripe_index is
		 * the number of our device in the stripe array
		 */
		stripe_nr = div_u64_rem(stripe_nr, map->num_stripes,
				&stripe_index);
		mirror_num = stripe_index + 1;
	}
	if (stripe_index >= map->num_stripes) {
		btrfs_crit(fs_info,
			   "stripe index math went horribly wrong, got stripe_index=%u, num_stripes=%u",
			   stripe_index, map->num_stripes);
		ret = -EINVAL;
		goto out;
	}

	num_alloc_stripes = num_stripes;
	if (dev_replace_is_ongoing && dev_replace->tgtdev != NULL) {
		if (op == BTRFS_MAP_WRITE)
			num_alloc_stripes <<= 1;
		if (op == BTRFS_MAP_GET_READ_MIRRORS)
			num_alloc_stripes++;
		tgtdev_indexes = num_stripes;
	}

	bioc = alloc_btrfs_io_context(fs_info, num_alloc_stripes, tgtdev_indexes);
	if (!bioc) {
		ret = -ENOMEM;
		goto out;
	}

	for (i = 0; i < num_stripes; i++) {
		bioc->stripes[i].physical = map->stripes[stripe_index].physical +
			stripe_offset + stripe_nr * map->stripe_len;
		bioc->stripes[i].dev = map->stripes[stripe_index].dev;
		stripe_index++;
	}

	/* Build raid_map */
	if (map->type & BTRFS_BLOCK_GROUP_RAID56_MASK && need_raid_map &&
	    (need_full_stripe(op) || mirror_num > 1)) {
		u64 tmp;
		unsigned rot;

		/* Work out the disk rotation on this stripe-set */
		div_u64_rem(stripe_nr, num_stripes, &rot);

		/* Fill in the logical address of each stripe */
		tmp = stripe_nr * data_stripes;
		for (i = 0; i < data_stripes; i++)
			bioc->raid_map[(i + rot) % num_stripes] =
				em->start + (tmp + i) * map->stripe_len;

		bioc->raid_map[(i + rot) % map->num_stripes] = RAID5_P_STRIPE;
		if (map->type & BTRFS_BLOCK_GROUP_RAID6)
			bioc->raid_map[(i + rot + 1) % num_stripes] =
				RAID6_Q_STRIPE;

		sort_parity_stripes(bioc, num_stripes);
	}

	if (need_full_stripe(op))
		max_errors = btrfs_chunk_max_errors(map);

	if (dev_replace_is_ongoing && dev_replace->tgtdev != NULL &&
	    need_full_stripe(op)) {
		handle_ops_on_dev_replace(op, &bioc, dev_replace, logical,
					  &num_stripes, &max_errors);
	}

	*bioc_ret = bioc;
	bioc->map_type = map->type;
	bioc->num_stripes = num_stripes;
	bioc->max_errors = max_errors;
	bioc->mirror_num = mirror_num;

	/*
	 * this is the case that REQ_READ && dev_replace_is_ongoing &&
	 * mirror_num == num_stripes + 1 && dev_replace target drive is
	 * available as a mirror
	 */
	if (patch_the_first_stripe_for_dev_replace && num_stripes > 0) {
		WARN_ON(num_stripes > 1);
		bioc->stripes[0].dev = dev_replace->tgtdev;
		bioc->stripes[0].physical = physical_to_patch_in_first_stripe;
		bioc->mirror_num = map->num_stripes + 1;
	}
out:
	if (dev_replace_is_ongoing) {
		lockdep_assert_held(&dev_replace->rwsem);
		/* Unlock and let waiting writers proceed */
		up_read(&dev_replace->rwsem);
	}
	free_extent_map(em);
	return ret;
}

int btrfs_map_block(struct btrfs_fs_info *fs_info, enum btrfs_map_op op,
		      u64 logical, u64 *length,
		      struct btrfs_io_context **bioc_ret, int mirror_num)
{
	if (op == BTRFS_MAP_DISCARD)
		return __btrfs_map_block_for_discard(fs_info, logical,
						     length, bioc_ret);

	return __btrfs_map_block(fs_info, op, logical, length, bioc_ret,
				 mirror_num, 0);
}

/* For Scrub/replace */
int btrfs_map_sblock(struct btrfs_fs_info *fs_info, enum btrfs_map_op op,
		     u64 logical, u64 *length,
		     struct btrfs_io_context **bioc_ret)
{
	return __btrfs_map_block(fs_info, op, logical, length, bioc_ret, 0, 1);
}

static inline void btrfs_end_bioc(struct btrfs_io_context *bioc, struct bio *bio)
{
	bio->bi_private = bioc->private;
	bio->bi_end_io = bioc->end_io;
	bio_endio(bio);

	btrfs_put_bioc(bioc);
}

static void btrfs_end_bio(struct bio *bio)
{
	struct btrfs_io_context *bioc = bio->bi_private;
	int is_orig_bio = 0;

	if (bio->bi_status) {
		atomic_inc(&bioc->error);
		if (bio->bi_status == BLK_STS_IOERR ||
		    bio->bi_status == BLK_STS_TARGET) {
			struct btrfs_device *dev = btrfs_bio(bio)->device;

			ASSERT(dev->bdev);
			if (btrfs_op(bio) == BTRFS_MAP_WRITE)
				btrfs_dev_stat_inc_and_print(dev,
						BTRFS_DEV_STAT_WRITE_ERRS);
			else if (!(bio->bi_opf & REQ_RAHEAD))
				btrfs_dev_stat_inc_and_print(dev,
						BTRFS_DEV_STAT_READ_ERRS);
			if (bio->bi_opf & REQ_PREFLUSH)
				btrfs_dev_stat_inc_and_print(dev,
						BTRFS_DEV_STAT_FLUSH_ERRS);
		}
	}

	if (bio == bioc->orig_bio)
		is_orig_bio = 1;

	btrfs_bio_counter_dec(bioc->fs_info);

	if (atomic_dec_and_test(&bioc->stripes_pending)) {
		if (!is_orig_bio) {
			bio_put(bio);
			bio = bioc->orig_bio;
		}

		btrfs_bio(bio)->mirror_num = bioc->mirror_num;
		/* only send an error to the higher layers if it is
		 * beyond the tolerance of the btrfs bio
		 */
		if (atomic_read(&bioc->error) > bioc->max_errors) {
			bio->bi_status = BLK_STS_IOERR;
		} else {
			/*
			 * this bio is actually up to date, we didn't
			 * go over the max number of errors
			 */
			bio->bi_status = BLK_STS_OK;
		}

		btrfs_end_bioc(bioc, bio);
	} else if (!is_orig_bio) {
		bio_put(bio);
	}
}

static void submit_stripe_bio(struct btrfs_io_context *bioc, struct bio *bio,
			      u64 physical, struct btrfs_device *dev)
{
	struct btrfs_fs_info *fs_info = bioc->fs_info;

	bio->bi_private = bioc;
	btrfs_bio(bio)->device = dev;
	bio->bi_end_io = btrfs_end_bio;
	bio->bi_iter.bi_sector = physical >> 9;
	/*
	 * For zone append writing, bi_sector must point the beginning of the
	 * zone
	 */
	if (bio_op(bio) == REQ_OP_ZONE_APPEND) {
		if (btrfs_dev_is_sequential(dev, physical)) {
			u64 zone_start = round_down(physical, fs_info->zone_size);

			bio->bi_iter.bi_sector = zone_start >> SECTOR_SHIFT;
		} else {
			bio->bi_opf &= ~REQ_OP_ZONE_APPEND;
			bio->bi_opf |= REQ_OP_WRITE;
		}
	}
	btrfs_debug_in_rcu(fs_info,
	"btrfs_map_bio: rw %d 0x%x, sector=%llu, dev=%lu (%s id %llu), size=%u",
		bio_op(bio), bio->bi_opf, bio->bi_iter.bi_sector,
		(unsigned long)dev->bdev->bd_dev, rcu_str_deref(dev->name),
		dev->devid, bio->bi_iter.bi_size);

	btrfs_bio_counter_inc_noblocked(fs_info);

	btrfsic_check_bio(bio);
	submit_bio(bio);
}

static void bioc_error(struct btrfs_io_context *bioc, struct bio *bio, u64 logical)
{
	atomic_inc(&bioc->error);
	if (atomic_dec_and_test(&bioc->stripes_pending)) {
		/* Should be the original bio. */
		WARN_ON(bio != bioc->orig_bio);

		btrfs_bio(bio)->mirror_num = bioc->mirror_num;
		bio->bi_iter.bi_sector = logical >> 9;
		if (atomic_read(&bioc->error) > bioc->max_errors)
			bio->bi_status = BLK_STS_IOERR;
		else
			bio->bi_status = BLK_STS_OK;
		btrfs_end_bioc(bioc, bio);
	}
}

blk_status_t btrfs_map_bio(struct btrfs_fs_info *fs_info, struct bio *bio,
			   int mirror_num)
{
	struct btrfs_device *dev;
	struct bio *first_bio = bio;
	u64 logical = bio->bi_iter.bi_sector << 9;
	u64 length = 0;
	u64 map_length;
	int ret;
	int dev_nr;
	int total_devs;
	struct btrfs_io_context *bioc = NULL;

	length = bio->bi_iter.bi_size;
	map_length = length;

	btrfs_bio_counter_inc_blocked(fs_info);
	ret = __btrfs_map_block(fs_info, btrfs_op(bio), logical,
				&map_length, &bioc, mirror_num, 1);
	if (ret) {
		btrfs_bio_counter_dec(fs_info);
		return errno_to_blk_status(ret);
	}

	total_devs = bioc->num_stripes;
	bioc->orig_bio = first_bio;
	bioc->private = first_bio->bi_private;
	bioc->end_io = first_bio->bi_end_io;
	atomic_set(&bioc->stripes_pending, bioc->num_stripes);

	if ((bioc->map_type & BTRFS_BLOCK_GROUP_RAID56_MASK) &&
	    ((btrfs_op(bio) == BTRFS_MAP_WRITE) || (mirror_num > 1))) {
		/* In this case, map_length has been set to the length of
		   a single stripe; not the whole write */
		if (btrfs_op(bio) == BTRFS_MAP_WRITE) {
			ret = raid56_parity_write(bio, bioc, map_length);
		} else {
			ret = raid56_parity_recover(bio, bioc, map_length,
						    mirror_num, 1);
		}

		btrfs_bio_counter_dec(fs_info);
		return errno_to_blk_status(ret);
	}

	if (map_length < length) {
		btrfs_crit(fs_info,
			   "mapping failed logical %llu bio len %llu len %llu",
			   logical, length, map_length);
		BUG();
	}

	for (dev_nr = 0; dev_nr < total_devs; dev_nr++) {
		dev = bioc->stripes[dev_nr].dev;
		if (!dev || !dev->bdev || test_bit(BTRFS_DEV_STATE_MISSING,
						   &dev->dev_state) ||
		    (btrfs_op(first_bio) == BTRFS_MAP_WRITE &&
		    !test_bit(BTRFS_DEV_STATE_WRITEABLE, &dev->dev_state))) {
			bioc_error(bioc, first_bio, logical);
			continue;
		}

		if (dev_nr < total_devs - 1) {
			bio = btrfs_bio_clone(dev->bdev, first_bio);
		} else {
			bio = first_bio;
			bio_set_dev(bio, dev->bdev);
		}

		submit_stripe_bio(bioc, bio, bioc->stripes[dev_nr].physical, dev);
	}
	btrfs_bio_counter_dec(fs_info);
	return BLK_STS_OK;
}

static bool dev_args_match_fs_devices(const struct btrfs_dev_lookup_args *args,
				      const struct btrfs_fs_devices *fs_devices)
{
	if (args->fsid == NULL)
		return true;
	if (memcmp(fs_devices->metadata_uuid, args->fsid, BTRFS_FSID_SIZE) == 0)
		return true;
	return false;
}

static bool dev_args_match_device(const struct btrfs_dev_lookup_args *args,
				  const struct btrfs_device *device)
{
	ASSERT((args->devid != (u64)-1) || args->missing);

	if ((args->devid != (u64)-1) && device->devid != args->devid)
		return false;
	if (args->uuid && memcmp(device->uuid, args->uuid, BTRFS_UUID_SIZE) != 0)
		return false;
	if (!args->missing)
		return true;
	if (test_bit(BTRFS_DEV_STATE_IN_FS_METADATA, &device->dev_state) &&
	    !device->bdev)
		return true;
	return false;
}

/*
 * Find a device specified by @devid or @uuid in the list of @fs_devices, or
 * return NULL.
 *
 * If devid and uuid are both specified, the match must be exact, otherwise
 * only devid is used.
 */
struct btrfs_device *btrfs_find_device(const struct btrfs_fs_devices *fs_devices,
				       const struct btrfs_dev_lookup_args *args)
{
	struct btrfs_device *device;
	struct btrfs_fs_devices *seed_devs;

	if (dev_args_match_fs_devices(args, fs_devices)) {
		list_for_each_entry(device, &fs_devices->devices, dev_list) {
			if (dev_args_match_device(args, device))
				return device;
		}
	}

	list_for_each_entry(seed_devs, &fs_devices->seed_list, seed_list) {
		if (!dev_args_match_fs_devices(args, seed_devs))
			continue;
		list_for_each_entry(device, &seed_devs->devices, dev_list) {
			if (dev_args_match_device(args, device))
				return device;
		}
	}

	return NULL;
}

static struct btrfs_device *add_missing_dev(struct btrfs_fs_devices *fs_devices,
					    u64 devid, u8 *dev_uuid)
{
	struct btrfs_device *device;
	unsigned int nofs_flag;

	/*
	 * We call this under the chunk_mutex, so we want to use NOFS for this
	 * allocation, however we don't want to change btrfs_alloc_device() to
	 * always do NOFS because we use it in a lot of other GFP_KERNEL safe
	 * places.
	 */
	nofs_flag = memalloc_nofs_save();
	device = btrfs_alloc_device(NULL, &devid, dev_uuid);
	memalloc_nofs_restore(nofs_flag);
	if (IS_ERR(device))
		return device;

	list_add(&device->dev_list, &fs_devices->devices);
	device->fs_devices = fs_devices;
	fs_devices->num_devices++;

	set_bit(BTRFS_DEV_STATE_MISSING, &device->dev_state);
	fs_devices->missing_devices++;

	return device;
}

/**
 * btrfs_alloc_device - allocate struct btrfs_device
 * @fs_info:	used only for generating a new devid, can be NULL if
 *		devid is provided (i.e. @devid != NULL).
 * @devid:	a pointer to devid for this device.  If NULL a new devid
 *		is generated.
 * @uuid:	a pointer to UUID for this device.  If NULL a new UUID
 *		is generated.
 *
 * Return: a pointer to a new &struct btrfs_device on success; ERR_PTR()
 * on error.  Returned struct is not linked onto any lists and must be
 * destroyed with btrfs_free_device.
 */
struct btrfs_device *btrfs_alloc_device(struct btrfs_fs_info *fs_info,
					const u64 *devid,
					const u8 *uuid)
{
	struct btrfs_device *dev;
	u64 tmp;

	if (WARN_ON(!devid && !fs_info))
		return ERR_PTR(-EINVAL);

	dev = kzalloc(sizeof(*dev), GFP_KERNEL);
	if (!dev)
		return ERR_PTR(-ENOMEM);

	INIT_LIST_HEAD(&dev->dev_list);
	INIT_LIST_HEAD(&dev->dev_alloc_list);
	INIT_LIST_HEAD(&dev->post_commit_list);

	atomic_set(&dev->dev_stats_ccnt, 0);
	btrfs_device_data_ordered_init(dev);
	extent_io_tree_init(fs_info, &dev->alloc_state,
			    IO_TREE_DEVICE_ALLOC_STATE, NULL);

	if (devid)
		tmp = *devid;
	else {
		int ret;

		ret = find_next_devid(fs_info, &tmp);
		if (ret) {
			btrfs_free_device(dev);
			return ERR_PTR(ret);
		}
	}
	dev->devid = tmp;

	if (uuid)
		memcpy(dev->uuid, uuid, BTRFS_UUID_SIZE);
	else
		generate_random_uuid(dev->uuid);

	return dev;
}

static void btrfs_report_missing_device(struct btrfs_fs_info *fs_info,
					u64 devid, u8 *uuid, bool error)
{
	if (error)
		btrfs_err_rl(fs_info, "devid %llu uuid %pU is missing",
			      devid, uuid);
	else
		btrfs_warn_rl(fs_info, "devid %llu uuid %pU is missing",
			      devid, uuid);
}

static u64 calc_stripe_length(u64 type, u64 chunk_len, int num_stripes)
{
	const int data_stripes = calc_data_stripes(type, num_stripes);

	return div_u64(chunk_len, data_stripes);
}

#if BITS_PER_LONG == 32
/*
 * Due to page cache limit, metadata beyond BTRFS_32BIT_MAX_FILE_SIZE
 * can't be accessed on 32bit systems.
 *
 * This function do mount time check to reject the fs if it already has
 * metadata chunk beyond that limit.
 */
static int check_32bit_meta_chunk(struct btrfs_fs_info *fs_info,
				  u64 logical, u64 length, u64 type)
{
	if (!(type & BTRFS_BLOCK_GROUP_METADATA))
		return 0;

	if (logical + length < MAX_LFS_FILESIZE)
		return 0;

	btrfs_err_32bit_limit(fs_info);
	return -EOVERFLOW;
}

/*
 * This is to give early warning for any metadata chunk reaching
 * BTRFS_32BIT_EARLY_WARN_THRESHOLD.
 * Although we can still access the metadata, it's not going to be possible
 * once the limit is reached.
 */
static void warn_32bit_meta_chunk(struct btrfs_fs_info *fs_info,
				  u64 logical, u64 length, u64 type)
{
	if (!(type & BTRFS_BLOCK_GROUP_METADATA))
		return;

	if (logical + length < BTRFS_32BIT_EARLY_WARN_THRESHOLD)
		return;

	btrfs_warn_32bit_limit(fs_info);
}
#endif

static struct btrfs_device *handle_missing_device(struct btrfs_fs_info *fs_info,
						  u64 devid, u8 *uuid)
{
	struct btrfs_device *dev;

	if (!btrfs_test_opt(fs_info, DEGRADED)) {
		btrfs_report_missing_device(fs_info, devid, uuid, true);
		return ERR_PTR(-ENOENT);
	}

	dev = add_missing_dev(fs_info->fs_devices, devid, uuid);
	if (IS_ERR(dev)) {
		btrfs_err(fs_info, "failed to init missing device %llu: %ld",
			  devid, PTR_ERR(dev));
		return dev;
	}
	btrfs_report_missing_device(fs_info, devid, uuid, false);

	return dev;
}

static int read_one_chunk(struct btrfs_key *key, struct extent_buffer *leaf,
			  struct btrfs_chunk *chunk)
{
	BTRFS_DEV_LOOKUP_ARGS(args);
	struct btrfs_fs_info *fs_info = leaf->fs_info;
	struct extent_map_tree *map_tree = &fs_info->mapping_tree;
	struct map_lookup *map;
	struct extent_map *em;
	u64 logical;
	u64 length;
	u64 devid;
	u64 type;
	u8 uuid[BTRFS_UUID_SIZE];
	int num_stripes;
	int ret;
	int i;

	logical = key->offset;
	length = btrfs_chunk_length(leaf, chunk);
	type = btrfs_chunk_type(leaf, chunk);
	num_stripes = btrfs_chunk_num_stripes(leaf, chunk);

#if BITS_PER_LONG == 32
	ret = check_32bit_meta_chunk(fs_info, logical, length, type);
	if (ret < 0)
		return ret;
	warn_32bit_meta_chunk(fs_info, logical, length, type);
#endif

	/*
	 * Only need to verify chunk item if we're reading from sys chunk array,
	 * as chunk item in tree block is already verified by tree-checker.
	 */
	if (leaf->start == BTRFS_SUPER_INFO_OFFSET) {
		ret = btrfs_check_chunk_valid(leaf, chunk, logical);
		if (ret)
			return ret;
	}

	read_lock(&map_tree->lock);
	em = lookup_extent_mapping(map_tree, logical, 1);
	read_unlock(&map_tree->lock);

	/* already mapped? */
	if (em && em->start <= logical && em->start + em->len > logical) {
		free_extent_map(em);
		return 0;
	} else if (em) {
		free_extent_map(em);
	}

	em = alloc_extent_map();
	if (!em)
		return -ENOMEM;
	map = kmalloc(map_lookup_size(num_stripes), GFP_NOFS);
	if (!map) {
		free_extent_map(em);
		return -ENOMEM;
	}

	set_bit(EXTENT_FLAG_FS_MAPPING, &em->flags);
	em->map_lookup = map;
	em->start = logical;
	em->len = length;
	em->orig_start = 0;
	em->block_start = 0;
	em->block_len = em->len;

	map->num_stripes = num_stripes;
	map->io_width = btrfs_chunk_io_width(leaf, chunk);
	map->io_align = btrfs_chunk_io_align(leaf, chunk);
	map->stripe_len = btrfs_chunk_stripe_len(leaf, chunk);
	map->type = type;
	map->sub_stripes = btrfs_chunk_sub_stripes(leaf, chunk);
	map->verified_stripes = 0;
	em->orig_block_len = calc_stripe_length(type, em->len,
						map->num_stripes);
	for (i = 0; i < num_stripes; i++) {
		map->stripes[i].physical =
			btrfs_stripe_offset_nr(leaf, chunk, i);
		devid = btrfs_stripe_devid_nr(leaf, chunk, i);
		args.devid = devid;
		read_extent_buffer(leaf, uuid, (unsigned long)
				   btrfs_stripe_dev_uuid_nr(chunk, i),
				   BTRFS_UUID_SIZE);
		args.uuid = uuid;
		map->stripes[i].dev = btrfs_find_device(fs_info->fs_devices, &args);
		if (!map->stripes[i].dev) {
			map->stripes[i].dev = handle_missing_device(fs_info,
								    devid, uuid);
			if (IS_ERR(map->stripes[i].dev)) {
				free_extent_map(em);
				return PTR_ERR(map->stripes[i].dev);
			}
		}

		set_bit(BTRFS_DEV_STATE_IN_FS_METADATA,
				&(map->stripes[i].dev->dev_state));
	}

	write_lock(&map_tree->lock);
	ret = add_extent_mapping(map_tree, em, 0);
	write_unlock(&map_tree->lock);
	if (ret < 0) {
		btrfs_err(fs_info,
			  "failed to add chunk map, start=%llu len=%llu: %d",
			  em->start, em->len, ret);
	}
	free_extent_map(em);

	return ret;
}

static void fill_device_from_item(struct extent_buffer *leaf,
				 struct btrfs_dev_item *dev_item,
				 struct btrfs_device *device)
{
	unsigned long ptr;

	device->devid = btrfs_device_id(leaf, dev_item);
	device->disk_total_bytes = btrfs_device_total_bytes(leaf, dev_item);
	device->total_bytes = device->disk_total_bytes;
	device->commit_total_bytes = device->disk_total_bytes;
	device->bytes_used = btrfs_device_bytes_used(leaf, dev_item);
	device->commit_bytes_used = device->bytes_used;
	device->type = btrfs_device_type(leaf, dev_item);
	device->io_align = btrfs_device_io_align(leaf, dev_item);
	device->io_width = btrfs_device_io_width(leaf, dev_item);
	device->sector_size = btrfs_device_sector_size(leaf, dev_item);
	WARN_ON(device->devid == BTRFS_DEV_REPLACE_DEVID);
	clear_bit(BTRFS_DEV_STATE_REPLACE_TGT, &device->dev_state);

	ptr = btrfs_device_uuid(dev_item);
	read_extent_buffer(leaf, device->uuid, ptr, BTRFS_UUID_SIZE);
}

static struct btrfs_fs_devices *open_seed_devices(struct btrfs_fs_info *fs_info,
						  u8 *fsid)
{
	struct btrfs_fs_devices *fs_devices;
	int ret;

	lockdep_assert_held(&uuid_mutex);
	ASSERT(fsid);

	/* This will match only for multi-device seed fs */
	list_for_each_entry(fs_devices, &fs_info->fs_devices->seed_list, seed_list)
		if (!memcmp(fs_devices->fsid, fsid, BTRFS_FSID_SIZE))
			return fs_devices;


	fs_devices = find_fsid(fsid, NULL);
	if (!fs_devices) {
		if (!btrfs_test_opt(fs_info, DEGRADED))
			return ERR_PTR(-ENOENT);

		fs_devices = alloc_fs_devices(fsid, NULL);
		if (IS_ERR(fs_devices))
			return fs_devices;

		fs_devices->seeding = true;
		fs_devices->opened = 1;
		return fs_devices;
	}

	/*
	 * Upon first call for a seed fs fsid, just create a private copy of the
	 * respective fs_devices and anchor it at fs_info->fs_devices->seed_list
	 */
	fs_devices = clone_fs_devices(fs_devices);
	if (IS_ERR(fs_devices))
		return fs_devices;

	ret = open_fs_devices(fs_devices, FMODE_READ, fs_info->bdev_holder);
	if (ret) {
		free_fs_devices(fs_devices);
		return ERR_PTR(ret);
	}

	if (!fs_devices->seeding) {
		close_fs_devices(fs_devices);
		free_fs_devices(fs_devices);
		return ERR_PTR(-EINVAL);
	}

	list_add(&fs_devices->seed_list, &fs_info->fs_devices->seed_list);

	return fs_devices;
}

static int read_one_dev(struct extent_buffer *leaf,
			struct btrfs_dev_item *dev_item)
{
	BTRFS_DEV_LOOKUP_ARGS(args);
	struct btrfs_fs_info *fs_info = leaf->fs_info;
	struct btrfs_fs_devices *fs_devices = fs_info->fs_devices;
	struct btrfs_device *device;
	u64 devid;
	int ret;
	u8 fs_uuid[BTRFS_FSID_SIZE];
	u8 dev_uuid[BTRFS_UUID_SIZE];

	devid = args.devid = btrfs_device_id(leaf, dev_item);
	read_extent_buffer(leaf, dev_uuid, btrfs_device_uuid(dev_item),
			   BTRFS_UUID_SIZE);
	read_extent_buffer(leaf, fs_uuid, btrfs_device_fsid(dev_item),
			   BTRFS_FSID_SIZE);
	args.uuid = dev_uuid;
	args.fsid = fs_uuid;

	if (memcmp(fs_uuid, fs_devices->metadata_uuid, BTRFS_FSID_SIZE)) {
		fs_devices = open_seed_devices(fs_info, fs_uuid);
		if (IS_ERR(fs_devices))
			return PTR_ERR(fs_devices);
	}

	device = btrfs_find_device(fs_info->fs_devices, &args);
	if (!device) {
		if (!btrfs_test_opt(fs_info, DEGRADED)) {
			btrfs_report_missing_device(fs_info, devid,
							dev_uuid, true);
			return -ENOENT;
		}

		device = add_missing_dev(fs_devices, devid, dev_uuid);
		if (IS_ERR(device)) {
			btrfs_err(fs_info,
				"failed to add missing dev %llu: %ld",
				devid, PTR_ERR(device));
			return PTR_ERR(device);
		}
		btrfs_report_missing_device(fs_info, devid, dev_uuid, false);
	} else {
		if (!device->bdev) {
			if (!btrfs_test_opt(fs_info, DEGRADED)) {
				btrfs_report_missing_device(fs_info,
						devid, dev_uuid, true);
				return -ENOENT;
			}
			btrfs_report_missing_device(fs_info, devid,
							dev_uuid, false);
		}

		if (!device->bdev &&
		    !test_bit(BTRFS_DEV_STATE_MISSING, &device->dev_state)) {
			/*
			 * this happens when a device that was properly setup
			 * in the device info lists suddenly goes bad.
			 * device->bdev is NULL, and so we have to set
			 * device->missing to one here
			 */
			device->fs_devices->missing_devices++;
			set_bit(BTRFS_DEV_STATE_MISSING, &device->dev_state);
		}

		/* Move the device to its own fs_devices */
		if (device->fs_devices != fs_devices) {
			ASSERT(test_bit(BTRFS_DEV_STATE_MISSING,
							&device->dev_state));

			list_move(&device->dev_list, &fs_devices->devices);
			device->fs_devices->num_devices--;
			fs_devices->num_devices++;

			device->fs_devices->missing_devices--;
			fs_devices->missing_devices++;

			device->fs_devices = fs_devices;
		}
	}

	if (device->fs_devices != fs_info->fs_devices) {
		BUG_ON(test_bit(BTRFS_DEV_STATE_WRITEABLE, &device->dev_state));
		if (device->generation !=
		    btrfs_device_generation(leaf, dev_item))
			return -EINVAL;
	}

	fill_device_from_item(leaf, dev_item, device);
	if (device->bdev) {
		u64 max_total_bytes = bdev_nr_bytes(device->bdev);

		if (device->total_bytes > max_total_bytes) {
			btrfs_err(fs_info,
			"device total_bytes should be at most %llu but found %llu",
				  max_total_bytes, device->total_bytes);
			return -EINVAL;
		}
	}
	set_bit(BTRFS_DEV_STATE_IN_FS_METADATA, &device->dev_state);
	if (test_bit(BTRFS_DEV_STATE_WRITEABLE, &device->dev_state) &&
	   !test_bit(BTRFS_DEV_STATE_REPLACE_TGT, &device->dev_state)) {
		device->fs_devices->total_rw_bytes += device->total_bytes;
		atomic64_add(device->total_bytes - device->bytes_used,
				&fs_info->free_chunk_space);
	}
	ret = 0;
	return ret;
}

int btrfs_read_sys_array(struct btrfs_fs_info *fs_info)
{
	struct btrfs_super_block *super_copy = fs_info->super_copy;
	struct extent_buffer *sb;
	struct btrfs_disk_key *disk_key;
	struct btrfs_chunk *chunk;
	u8 *array_ptr;
	unsigned long sb_array_offset;
	int ret = 0;
	u32 num_stripes;
	u32 array_size;
	u32 len = 0;
	u32 cur_offset;
	u64 type;
	struct btrfs_key key;

	ASSERT(BTRFS_SUPER_INFO_SIZE <= fs_info->nodesize);

	/*
	 * We allocated a dummy extent, just to use extent buffer accessors.
	 * There will be unused space after BTRFS_SUPER_INFO_SIZE, but
	 * that's fine, we will not go beyond system chunk array anyway.
	 */
	sb = alloc_dummy_extent_buffer(fs_info, BTRFS_SUPER_INFO_OFFSET);
	if (!sb)
		return -ENOMEM;
	set_extent_buffer_uptodate(sb);

	write_extent_buffer(sb, super_copy, 0, BTRFS_SUPER_INFO_SIZE);
	array_size = btrfs_super_sys_array_size(super_copy);

	array_ptr = super_copy->sys_chunk_array;
	sb_array_offset = offsetof(struct btrfs_super_block, sys_chunk_array);
	cur_offset = 0;

	while (cur_offset < array_size) {
		disk_key = (struct btrfs_disk_key *)array_ptr;
		len = sizeof(*disk_key);
		if (cur_offset + len > array_size)
			goto out_short_read;

		btrfs_disk_key_to_cpu(&key, disk_key);

		array_ptr += len;
		sb_array_offset += len;
		cur_offset += len;

		if (key.type != BTRFS_CHUNK_ITEM_KEY) {
			btrfs_err(fs_info,
			    "unexpected item type %u in sys_array at offset %u",
				  (u32)key.type, cur_offset);
			ret = -EIO;
			break;
		}

		chunk = (struct btrfs_chunk *)sb_array_offset;
		/*
		 * At least one btrfs_chunk with one stripe must be present,
		 * exact stripe count check comes afterwards
		 */
		len = btrfs_chunk_item_size(1);
		if (cur_offset + len > array_size)
			goto out_short_read;

		num_stripes = btrfs_chunk_num_stripes(sb, chunk);
		if (!num_stripes) {
			btrfs_err(fs_info,
			"invalid number of stripes %u in sys_array at offset %u",
				  num_stripes, cur_offset);
			ret = -EIO;
			break;
		}

		type = btrfs_chunk_type(sb, chunk);
		if ((type & BTRFS_BLOCK_GROUP_SYSTEM) == 0) {
			btrfs_err(fs_info,
			"invalid chunk type %llu in sys_array at offset %u",
				  type, cur_offset);
			ret = -EIO;
			break;
		}

		len = btrfs_chunk_item_size(num_stripes);
		if (cur_offset + len > array_size)
			goto out_short_read;

		ret = read_one_chunk(&key, sb, chunk);
		if (ret)
			break;

		array_ptr += len;
		sb_array_offset += len;
		cur_offset += len;
	}
	clear_extent_buffer_uptodate(sb);
	free_extent_buffer_stale(sb);
	return ret;

out_short_read:
	btrfs_err(fs_info, "sys_array too short to read %u bytes at offset %u",
			len, cur_offset);
	clear_extent_buffer_uptodate(sb);
	free_extent_buffer_stale(sb);
	return -EIO;
}

/*
 * Check if all chunks in the fs are OK for read-write degraded mount
 *
 * If the @failing_dev is specified, it's accounted as missing.
 *
 * Return true if all chunks meet the minimal RW mount requirements.
 * Return false if any chunk doesn't meet the minimal RW mount requirements.
 */
bool btrfs_check_rw_degradable(struct btrfs_fs_info *fs_info,
					struct btrfs_device *failing_dev)
{
	struct extent_map_tree *map_tree = &fs_info->mapping_tree;
	struct extent_map *em;
	u64 next_start = 0;
	bool ret = true;

	read_lock(&map_tree->lock);
	em = lookup_extent_mapping(map_tree, 0, (u64)-1);
	read_unlock(&map_tree->lock);
	/* No chunk at all? Return false anyway */
	if (!em) {
		ret = false;
		goto out;
	}
	while (em) {
		struct map_lookup *map;
		int missing = 0;
		int max_tolerated;
		int i;

		map = em->map_lookup;
		max_tolerated =
			btrfs_get_num_tolerated_disk_barrier_failures(
					map->type);
		for (i = 0; i < map->num_stripes; i++) {
			struct btrfs_device *dev = map->stripes[i].dev;

			if (!dev || !dev->bdev ||
			    test_bit(BTRFS_DEV_STATE_MISSING, &dev->dev_state) ||
			    dev->last_flush_error)
				missing++;
			else if (failing_dev && failing_dev == dev)
				missing++;
		}
		if (missing > max_tolerated) {
			if (!failing_dev)
				btrfs_warn(fs_info,
	"chunk %llu missing %d devices, max tolerance is %d for writable mount",
				   em->start, missing, max_tolerated);
			free_extent_map(em);
			ret = false;
			goto out;
		}
		next_start = extent_map_end(em);
		free_extent_map(em);

		read_lock(&map_tree->lock);
		em = lookup_extent_mapping(map_tree, next_start,
					   (u64)(-1) - next_start);
		read_unlock(&map_tree->lock);
	}
out:
	return ret;
}

static void readahead_tree_node_children(struct extent_buffer *node)
{
	int i;
	const int nr_items = btrfs_header_nritems(node);

	for (i = 0; i < nr_items; i++)
		btrfs_readahead_node_child(node, i);
}

int btrfs_read_chunk_tree(struct btrfs_fs_info *fs_info)
{
	struct btrfs_root *root = fs_info->chunk_root;
	struct btrfs_path *path;
	struct extent_buffer *leaf;
	struct btrfs_key key;
	struct btrfs_key found_key;
	int ret;
	int slot;
	int iter_ret = 0;
	u64 total_dev = 0;
	u64 last_ra_node = 0;

	path = btrfs_alloc_path();
	if (!path)
		return -ENOMEM;

	/*
	 * uuid_mutex is needed only if we are mounting a sprout FS
	 * otherwise we don't need it.
	 */
	mutex_lock(&uuid_mutex);

	/*
	 * It is possible for mount and umount to race in such a way that
	 * we execute this code path, but open_fs_devices failed to clear
	 * total_rw_bytes. We certainly want it cleared before reading the
	 * device items, so clear it here.
	 */
	fs_info->fs_devices->total_rw_bytes = 0;

	/*
	 * Lockdep complains about possible circular locking dependency between
	 * a disk's open_mutex (struct gendisk.open_mutex), the rw semaphores
	 * used for freeze procection of a fs (struct super_block.s_writers),
	 * which we take when starting a transaction, and extent buffers of the
	 * chunk tree if we call read_one_dev() while holding a lock on an
	 * extent buffer of the chunk tree. Since we are mounting the filesystem
	 * and at this point there can't be any concurrent task modifying the
	 * chunk tree, to keep it simple, just skip locking on the chunk tree.
	 */
	ASSERT(!test_bit(BTRFS_FS_OPEN, &fs_info->flags));
	path->skip_locking = 1;

	/*
	 * Read all device items, and then all the chunk items. All
	 * device items are found before any chunk item (their object id
	 * is smaller than the lowest possible object id for a chunk
	 * item - BTRFS_FIRST_CHUNK_TREE_OBJECTID).
	 */
	key.objectid = BTRFS_DEV_ITEMS_OBJECTID;
	key.offset = 0;
	key.type = 0;
	btrfs_for_each_slot(root, &key, &found_key, path, iter_ret) {
		struct extent_buffer *node = path->nodes[1];

		leaf = path->nodes[0];
		slot = path->slots[0];

		if (node) {
			if (last_ra_node != node->start) {
				readahead_tree_node_children(node);
				last_ra_node = node->start;
			}
		}
		if (found_key.type == BTRFS_DEV_ITEM_KEY) {
			struct btrfs_dev_item *dev_item;
			dev_item = btrfs_item_ptr(leaf, slot,
						  struct btrfs_dev_item);
			ret = read_one_dev(leaf, dev_item);
			if (ret)
				goto error;
			total_dev++;
		} else if (found_key.type == BTRFS_CHUNK_ITEM_KEY) {
			struct btrfs_chunk *chunk;

			/*
			 * We are only called at mount time, so no need to take
			 * fs_info->chunk_mutex. Plus, to avoid lockdep warnings,
			 * we always lock first fs_info->chunk_mutex before
			 * acquiring any locks on the chunk tree. This is a
			 * requirement for chunk allocation, see the comment on
			 * top of btrfs_chunk_alloc() for details.
			 */
			chunk = btrfs_item_ptr(leaf, slot, struct btrfs_chunk);
			ret = read_one_chunk(&found_key, leaf, chunk);
			if (ret)
				goto error;
		}
	}
	/* Catch error found during iteration */
	if (iter_ret < 0) {
		ret = iter_ret;
		goto error;
	}

	/*
	 * After loading chunk tree, we've got all device information,
	 * do another round of validation checks.
	 */
	if (total_dev != fs_info->fs_devices->total_devices) {
		btrfs_warn(fs_info,
"super block num_devices %llu mismatch with DEV_ITEM count %llu, will be repaired on next transaction commit",
			  btrfs_super_num_devices(fs_info->super_copy),
			  total_dev);
		fs_info->fs_devices->total_devices = total_dev;
		btrfs_set_super_num_devices(fs_info->super_copy, total_dev);
	}
	if (btrfs_super_total_bytes(fs_info->super_copy) <
	    fs_info->fs_devices->total_rw_bytes) {
		btrfs_err(fs_info,
	"super_total_bytes %llu mismatch with fs_devices total_rw_bytes %llu",
			  btrfs_super_total_bytes(fs_info->super_copy),
			  fs_info->fs_devices->total_rw_bytes);
		ret = -EINVAL;
		goto error;
	}
	ret = 0;
error:
	mutex_unlock(&uuid_mutex);

	btrfs_free_path(path);
	return ret;
}

void btrfs_init_devices_late(struct btrfs_fs_info *fs_info)
{
	struct btrfs_fs_devices *fs_devices = fs_info->fs_devices, *seed_devs;
	struct btrfs_device *device;

	fs_devices->fs_info = fs_info;

	mutex_lock(&fs_devices->device_list_mutex);
	list_for_each_entry(device, &fs_devices->devices, dev_list)
		device->fs_info = fs_info;

	list_for_each_entry(seed_devs, &fs_devices->seed_list, seed_list) {
		list_for_each_entry(device, &seed_devs->devices, dev_list)
			device->fs_info = fs_info;

		seed_devs->fs_info = fs_info;
	}
	mutex_unlock(&fs_devices->device_list_mutex);
}

static u64 btrfs_dev_stats_value(const struct extent_buffer *eb,
				 const struct btrfs_dev_stats_item *ptr,
				 int index)
{
	u64 val;

	read_extent_buffer(eb, &val,
			   offsetof(struct btrfs_dev_stats_item, values) +
			    ((unsigned long)ptr) + (index * sizeof(u64)),
			   sizeof(val));
	return val;
}

static void btrfs_set_dev_stats_value(struct extent_buffer *eb,
				      struct btrfs_dev_stats_item *ptr,
				      int index, u64 val)
{
	write_extent_buffer(eb, &val,
			    offsetof(struct btrfs_dev_stats_item, values) +
			     ((unsigned long)ptr) + (index * sizeof(u64)),
			    sizeof(val));
}

static int btrfs_device_init_dev_stats(struct btrfs_device *device,
				       struct btrfs_path *path)
{
	struct btrfs_dev_stats_item *ptr;
	struct extent_buffer *eb;
	struct btrfs_key key;
	int item_size;
	int i, ret, slot;

	if (!device->fs_info->dev_root)
		return 0;

	key.objectid = BTRFS_DEV_STATS_OBJECTID;
	key.type = BTRFS_PERSISTENT_ITEM_KEY;
	key.offset = device->devid;
	ret = btrfs_search_slot(NULL, device->fs_info->dev_root, &key, path, 0, 0);
	if (ret) {
		for (i = 0; i < BTRFS_DEV_STAT_VALUES_MAX; i++)
			btrfs_dev_stat_set(device, i, 0);
		device->dev_stats_valid = 1;
		btrfs_release_path(path);
		return ret < 0 ? ret : 0;
	}
	slot = path->slots[0];
	eb = path->nodes[0];
	item_size = btrfs_item_size(eb, slot);

	ptr = btrfs_item_ptr(eb, slot, struct btrfs_dev_stats_item);

	for (i = 0; i < BTRFS_DEV_STAT_VALUES_MAX; i++) {
		if (item_size >= (1 + i) * sizeof(__le64))
			btrfs_dev_stat_set(device, i,
					   btrfs_dev_stats_value(eb, ptr, i));
		else
			btrfs_dev_stat_set(device, i, 0);
	}

	device->dev_stats_valid = 1;
	btrfs_dev_stat_print_on_load(device);
	btrfs_release_path(path);

	return 0;
}

int btrfs_init_dev_stats(struct btrfs_fs_info *fs_info)
{
	struct btrfs_fs_devices *fs_devices = fs_info->fs_devices, *seed_devs;
	struct btrfs_device *device;
	struct btrfs_path *path = NULL;
	int ret = 0;

	path = btrfs_alloc_path();
	if (!path)
		return -ENOMEM;

	mutex_lock(&fs_devices->device_list_mutex);
	list_for_each_entry(device, &fs_devices->devices, dev_list) {
		ret = btrfs_device_init_dev_stats(device, path);
		if (ret)
			goto out;
	}
	list_for_each_entry(seed_devs, &fs_devices->seed_list, seed_list) {
		list_for_each_entry(device, &seed_devs->devices, dev_list) {
			ret = btrfs_device_init_dev_stats(device, path);
			if (ret)
				goto out;
		}
	}
out:
	mutex_unlock(&fs_devices->device_list_mutex);

	btrfs_free_path(path);
	return ret;
}

static int update_dev_stat_item(struct btrfs_trans_handle *trans,
				struct btrfs_device *device)
{
	struct btrfs_fs_info *fs_info = trans->fs_info;
	struct btrfs_root *dev_root = fs_info->dev_root;
	struct btrfs_path *path;
	struct btrfs_key key;
	struct extent_buffer *eb;
	struct btrfs_dev_stats_item *ptr;
	int ret;
	int i;

	key.objectid = BTRFS_DEV_STATS_OBJECTID;
	key.type = BTRFS_PERSISTENT_ITEM_KEY;
	key.offset = device->devid;

	path = btrfs_alloc_path();
	if (!path)
		return -ENOMEM;
	ret = btrfs_search_slot(trans, dev_root, &key, path, -1, 1);
	if (ret < 0) {
		btrfs_warn_in_rcu(fs_info,
			"error %d while searching for dev_stats item for device %s",
			      ret, rcu_str_deref(device->name));
		goto out;
	}

	if (ret == 0 &&
	    btrfs_item_size(path->nodes[0], path->slots[0]) < sizeof(*ptr)) {
		/* need to delete old one and insert a new one */
		ret = btrfs_del_item(trans, dev_root, path);
		if (ret != 0) {
			btrfs_warn_in_rcu(fs_info,
				"delete too small dev_stats item for device %s failed %d",
				      rcu_str_deref(device->name), ret);
			goto out;
		}
		ret = 1;
	}

	if (ret == 1) {
		/* need to insert a new item */
		btrfs_release_path(path);
		ret = btrfs_insert_empty_item(trans, dev_root, path,
					      &key, sizeof(*ptr));
		if (ret < 0) {
			btrfs_warn_in_rcu(fs_info,
				"insert dev_stats item for device %s failed %d",
				rcu_str_deref(device->name), ret);
			goto out;
		}
	}

	eb = path->nodes[0];
	ptr = btrfs_item_ptr(eb, path->slots[0], struct btrfs_dev_stats_item);
	for (i = 0; i < BTRFS_DEV_STAT_VALUES_MAX; i++)
		btrfs_set_dev_stats_value(eb, ptr, i,
					  btrfs_dev_stat_read(device, i));
	btrfs_mark_buffer_dirty(eb);

out:
	btrfs_free_path(path);
	return ret;
}

/*
 * called from commit_transaction. Writes all changed device stats to disk.
 */
int btrfs_run_dev_stats(struct btrfs_trans_handle *trans)
{
	struct btrfs_fs_info *fs_info = trans->fs_info;
	struct btrfs_fs_devices *fs_devices = fs_info->fs_devices;
	struct btrfs_device *device;
	int stats_cnt;
	int ret = 0;

	mutex_lock(&fs_devices->device_list_mutex);
	list_for_each_entry(device, &fs_devices->devices, dev_list) {
		stats_cnt = atomic_read(&device->dev_stats_ccnt);
		if (!device->dev_stats_valid || stats_cnt == 0)
			continue;


		/*
		 * There is a LOAD-LOAD control dependency between the value of
		 * dev_stats_ccnt and updating the on-disk values which requires
		 * reading the in-memory counters. Such control dependencies
		 * require explicit read memory barriers.
		 *
		 * This memory barriers pairs with smp_mb__before_atomic in
		 * btrfs_dev_stat_inc/btrfs_dev_stat_set and with the full
		 * barrier implied by atomic_xchg in
		 * btrfs_dev_stats_read_and_reset
		 */
		smp_rmb();

		ret = update_dev_stat_item(trans, device);
		if (!ret)
			atomic_sub(stats_cnt, &device->dev_stats_ccnt);
	}
	mutex_unlock(&fs_devices->device_list_mutex);

	return ret;
}

void btrfs_dev_stat_inc_and_print(struct btrfs_device *dev, int index)
{
	btrfs_dev_stat_inc(dev, index);
	btrfs_dev_stat_print_on_error(dev);
}

static void btrfs_dev_stat_print_on_error(struct btrfs_device *dev)
{
	if (!dev->dev_stats_valid)
		return;
	btrfs_err_rl_in_rcu(dev->fs_info,
		"bdev %s errs: wr %u, rd %u, flush %u, corrupt %u, gen %u",
			   rcu_str_deref(dev->name),
			   btrfs_dev_stat_read(dev, BTRFS_DEV_STAT_WRITE_ERRS),
			   btrfs_dev_stat_read(dev, BTRFS_DEV_STAT_READ_ERRS),
			   btrfs_dev_stat_read(dev, BTRFS_DEV_STAT_FLUSH_ERRS),
			   btrfs_dev_stat_read(dev, BTRFS_DEV_STAT_CORRUPTION_ERRS),
			   btrfs_dev_stat_read(dev, BTRFS_DEV_STAT_GENERATION_ERRS));
}

static void btrfs_dev_stat_print_on_load(struct btrfs_device *dev)
{
	int i;

	for (i = 0; i < BTRFS_DEV_STAT_VALUES_MAX; i++)
		if (btrfs_dev_stat_read(dev, i) != 0)
			break;
	if (i == BTRFS_DEV_STAT_VALUES_MAX)
		return; /* all values == 0, suppress message */

	btrfs_info_in_rcu(dev->fs_info,
		"bdev %s errs: wr %u, rd %u, flush %u, corrupt %u, gen %u",
	       rcu_str_deref(dev->name),
	       btrfs_dev_stat_read(dev, BTRFS_DEV_STAT_WRITE_ERRS),
	       btrfs_dev_stat_read(dev, BTRFS_DEV_STAT_READ_ERRS),
	       btrfs_dev_stat_read(dev, BTRFS_DEV_STAT_FLUSH_ERRS),
	       btrfs_dev_stat_read(dev, BTRFS_DEV_STAT_CORRUPTION_ERRS),
	       btrfs_dev_stat_read(dev, BTRFS_DEV_STAT_GENERATION_ERRS));
}

int btrfs_get_dev_stats(struct btrfs_fs_info *fs_info,
			struct btrfs_ioctl_get_dev_stats *stats)
{
	BTRFS_DEV_LOOKUP_ARGS(args);
	struct btrfs_device *dev;
	struct btrfs_fs_devices *fs_devices = fs_info->fs_devices;
	int i;

	mutex_lock(&fs_devices->device_list_mutex);
	args.devid = stats->devid;
	dev = btrfs_find_device(fs_info->fs_devices, &args);
	mutex_unlock(&fs_devices->device_list_mutex);

	if (!dev) {
		btrfs_warn(fs_info, "get dev_stats failed, device not found");
		return -ENODEV;
	} else if (!dev->dev_stats_valid) {
		btrfs_warn(fs_info, "get dev_stats failed, not yet valid");
		return -ENODEV;
	} else if (stats->flags & BTRFS_DEV_STATS_RESET) {
		for (i = 0; i < BTRFS_DEV_STAT_VALUES_MAX; i++) {
			if (stats->nr_items > i)
				stats->values[i] =
					btrfs_dev_stat_read_and_reset(dev, i);
			else
				btrfs_dev_stat_set(dev, i, 0);
		}
		btrfs_info(fs_info, "device stats zeroed by %s (%d)",
			   current->comm, task_pid_nr(current));
	} else {
		for (i = 0; i < BTRFS_DEV_STAT_VALUES_MAX; i++)
			if (stats->nr_items > i)
				stats->values[i] = btrfs_dev_stat_read(dev, i);
	}
	if (stats->nr_items > BTRFS_DEV_STAT_VALUES_MAX)
		stats->nr_items = BTRFS_DEV_STAT_VALUES_MAX;
	return 0;
}

/*
 * Update the size and bytes used for each device where it changed.  This is
 * delayed since we would otherwise get errors while writing out the
 * superblocks.
 *
 * Must be invoked during transaction commit.
 */
void btrfs_commit_device_sizes(struct btrfs_transaction *trans)
{
	struct btrfs_device *curr, *next;

	ASSERT(trans->state == TRANS_STATE_COMMIT_DOING);

	if (list_empty(&trans->dev_update_list))
		return;

	/*
	 * We don't need the device_list_mutex here.  This list is owned by the
	 * transaction and the transaction must complete before the device is
	 * released.
	 */
	mutex_lock(&trans->fs_info->chunk_mutex);
	list_for_each_entry_safe(curr, next, &trans->dev_update_list,
				 post_commit_list) {
		list_del_init(&curr->post_commit_list);
		curr->commit_total_bytes = curr->disk_total_bytes;
		curr->commit_bytes_used = curr->bytes_used;
	}
	mutex_unlock(&trans->fs_info->chunk_mutex);
}

/*
 * Multiplicity factor for simple profiles: DUP, RAID1-like and RAID10.
 */
int btrfs_bg_type_to_factor(u64 flags)
{
	const int index = btrfs_bg_flags_to_raid_index(flags);

	return btrfs_raid_array[index].ncopies;
}



static int verify_one_dev_extent(struct btrfs_fs_info *fs_info,
				 u64 chunk_offset, u64 devid,
				 u64 physical_offset, u64 physical_len)
{
	struct btrfs_dev_lookup_args args = { .devid = devid };
	struct extent_map_tree *em_tree = &fs_info->mapping_tree;
	struct extent_map *em;
	struct map_lookup *map;
	struct btrfs_device *dev;
	u64 stripe_len;
	bool found = false;
	int ret = 0;
	int i;

	read_lock(&em_tree->lock);
	em = lookup_extent_mapping(em_tree, chunk_offset, 1);
	read_unlock(&em_tree->lock);

	if (!em) {
		btrfs_err(fs_info,
"dev extent physical offset %llu on devid %llu doesn't have corresponding chunk",
			  physical_offset, devid);
		ret = -EUCLEAN;
		goto out;
	}

	map = em->map_lookup;
	stripe_len = calc_stripe_length(map->type, em->len, map->num_stripes);
	if (physical_len != stripe_len) {
		btrfs_err(fs_info,
"dev extent physical offset %llu on devid %llu length doesn't match chunk %llu, have %llu expect %llu",
			  physical_offset, devid, em->start, physical_len,
			  stripe_len);
		ret = -EUCLEAN;
		goto out;
	}

	for (i = 0; i < map->num_stripes; i++) {
		if (map->stripes[i].dev->devid == devid &&
		    map->stripes[i].physical == physical_offset) {
			found = true;
			if (map->verified_stripes >= map->num_stripes) {
				btrfs_err(fs_info,
				"too many dev extents for chunk %llu found",
					  em->start);
				ret = -EUCLEAN;
				goto out;
			}
			map->verified_stripes++;
			break;
		}
	}
	if (!found) {
		btrfs_err(fs_info,
	"dev extent physical offset %llu devid %llu has no corresponding chunk",
			physical_offset, devid);
		ret = -EUCLEAN;
	}

	/* Make sure no dev extent is beyond device boundary */
	dev = btrfs_find_device(fs_info->fs_devices, &args);
	if (!dev) {
		btrfs_err(fs_info, "failed to find devid %llu", devid);
		ret = -EUCLEAN;
		goto out;
	}

	if (physical_offset + physical_len > dev->disk_total_bytes) {
		btrfs_err(fs_info,
"dev extent devid %llu physical offset %llu len %llu is beyond device boundary %llu",
			  devid, physical_offset, physical_len,
			  dev->disk_total_bytes);
		ret = -EUCLEAN;
		goto out;
	}

	if (dev->zone_info) {
		u64 zone_size = dev->zone_info->zone_size;

		if (!IS_ALIGNED(physical_offset, zone_size) ||
		    !IS_ALIGNED(physical_len, zone_size)) {
			btrfs_err(fs_info,
"zoned: dev extent devid %llu physical offset %llu len %llu is not aligned to device zone",
				  devid, physical_offset, physical_len);
			ret = -EUCLEAN;
			goto out;
		}
	}

out:
	free_extent_map(em);
	return ret;
}

static int verify_chunk_dev_extent_mapping(struct btrfs_fs_info *fs_info)
{
	struct extent_map_tree *em_tree = &fs_info->mapping_tree;
	struct extent_map *em;
	struct rb_node *node;
	int ret = 0;

	read_lock(&em_tree->lock);
	for (node = rb_first_cached(&em_tree->map); node; node = rb_next(node)) {
		em = rb_entry(node, struct extent_map, rb_node);
		if (em->map_lookup->num_stripes !=
		    em->map_lookup->verified_stripes) {
			btrfs_err(fs_info,
			"chunk %llu has missing dev extent, have %d expect %d",
				  em->start, em->map_lookup->verified_stripes,
				  em->map_lookup->num_stripes);
			ret = -EUCLEAN;
			goto out;
		}
	}
out:
	read_unlock(&em_tree->lock);
	return ret;
}

/*
 * Ensure that all dev extents are mapped to correct chunk, otherwise
 * later chunk allocation/free would cause unexpected behavior.
 *
 * NOTE: This will iterate through the whole device tree, which should be of
 * the same size level as the chunk tree.  This slightly increases mount time.
 */
int btrfs_verify_dev_extents(struct btrfs_fs_info *fs_info)
{
	struct btrfs_path *path;
	struct btrfs_root *root = fs_info->dev_root;
	struct btrfs_key key;
	u64 prev_devid = 0;
	u64 prev_dev_ext_end = 0;
	int ret = 0;

	/*
	 * We don't have a dev_root because we mounted with ignorebadroots and
	 * failed to load the root, so we want to skip the verification in this
	 * case for sure.
	 *
	 * However if the dev root is fine, but the tree itself is corrupted
	 * we'd still fail to mount.  This verification is only to make sure
	 * writes can happen safely, so instead just bypass this check
	 * completely in the case of IGNOREBADROOTS.
	 */
	if (btrfs_test_opt(fs_info, IGNOREBADROOTS))
		return 0;

	key.objectid = 1;
	key.type = BTRFS_DEV_EXTENT_KEY;
	key.offset = 0;

	path = btrfs_alloc_path();
	if (!path)
		return -ENOMEM;

	path->reada = READA_FORWARD;
	ret = btrfs_search_slot(NULL, root, &key, path, 0, 0);
	if (ret < 0)
		goto out;

	if (path->slots[0] >= btrfs_header_nritems(path->nodes[0])) {
		ret = btrfs_next_leaf(root, path);
		if (ret < 0)
			goto out;
		/* No dev extents at all? Not good */
		if (ret > 0) {
			ret = -EUCLEAN;
			goto out;
		}
	}
	while (1) {
		struct extent_buffer *leaf = path->nodes[0];
		struct btrfs_dev_extent *dext;
		int slot = path->slots[0];
		u64 chunk_offset;
		u64 physical_offset;
		u64 physical_len;
		u64 devid;

		btrfs_item_key_to_cpu(leaf, &key, slot);
		if (key.type != BTRFS_DEV_EXTENT_KEY)
			break;
		devid = key.objectid;
		physical_offset = key.offset;

		dext = btrfs_item_ptr(leaf, slot, struct btrfs_dev_extent);
		chunk_offset = btrfs_dev_extent_chunk_offset(leaf, dext);
		physical_len = btrfs_dev_extent_length(leaf, dext);

		/* Check if this dev extent overlaps with the previous one */
		if (devid == prev_devid && physical_offset < prev_dev_ext_end) {
			btrfs_err(fs_info,
"dev extent devid %llu physical offset %llu overlap with previous dev extent end %llu",
				  devid, physical_offset, prev_dev_ext_end);
			ret = -EUCLEAN;
			goto out;
		}

		ret = verify_one_dev_extent(fs_info, chunk_offset, devid,
					    physical_offset, physical_len);
		if (ret < 0)
			goto out;
		prev_devid = devid;
		prev_dev_ext_end = physical_offset + physical_len;

		ret = btrfs_next_item(root, path);
		if (ret < 0)
			goto out;
		if (ret > 0) {
			ret = 0;
			break;
		}
	}

	/* Ensure all chunks have corresponding dev extents */
	ret = verify_chunk_dev_extent_mapping(fs_info);
out:
	btrfs_free_path(path);
	return ret;
}

/*
 * Check whether the given block group or device is pinned by any inode being
 * used as a swapfile.
 */
bool btrfs_pinned_by_swapfile(struct btrfs_fs_info *fs_info, void *ptr)
{
	struct btrfs_swapfile_pin *sp;
	struct rb_node *node;

	spin_lock(&fs_info->swapfile_pins_lock);
	node = fs_info->swapfile_pins.rb_node;
	while (node) {
		sp = rb_entry(node, struct btrfs_swapfile_pin, node);
		if (ptr < sp->ptr)
			node = node->rb_left;
		else if (ptr > sp->ptr)
			node = node->rb_right;
		else
			break;
	}
	spin_unlock(&fs_info->swapfile_pins_lock);
	return node != NULL;
}

static int relocating_repair_kthread(void *data)
{
	struct btrfs_block_group *cache = data;
	struct btrfs_fs_info *fs_info = cache->fs_info;
	u64 target;
	int ret = 0;

	target = cache->start;
	btrfs_put_block_group(cache);

	sb_start_write(fs_info->sb);
	if (!btrfs_exclop_start(fs_info, BTRFS_EXCLOP_BALANCE)) {
		btrfs_info(fs_info,
			   "zoned: skip relocating block group %llu to repair: EBUSY",
			   target);
		sb_end_write(fs_info->sb);
		return -EBUSY;
	}

	mutex_lock(&fs_info->reclaim_bgs_lock);

	/* Ensure block group still exists */
	cache = btrfs_lookup_block_group(fs_info, target);
	if (!cache)
		goto out;

	if (!cache->relocating_repair)
		goto out;

	ret = btrfs_may_alloc_data_chunk(fs_info, target);
	if (ret < 0)
		goto out;

	btrfs_info(fs_info,
		   "zoned: relocating block group %llu to repair IO failure",
		   target);
	ret = btrfs_relocate_chunk(fs_info, target);

out:
	if (cache)
		btrfs_put_block_group(cache);
	mutex_unlock(&fs_info->reclaim_bgs_lock);
	btrfs_exclop_finish(fs_info);
	sb_end_write(fs_info->sb);

	return ret;
}

bool btrfs_repair_one_zone(struct btrfs_fs_info *fs_info, u64 logical)
{
	struct btrfs_block_group *cache;

	if (!btrfs_is_zoned(fs_info))
		return false;

	/* Do not attempt to repair in degraded state */
	if (btrfs_test_opt(fs_info, DEGRADED))
		return true;

	cache = btrfs_lookup_block_group(fs_info, logical);
	if (!cache)
		return true;

	spin_lock(&cache->lock);
	if (cache->relocating_repair) {
		spin_unlock(&cache->lock);
		btrfs_put_block_group(cache);
		return true;
	}
	cache->relocating_repair = 1;
	spin_unlock(&cache->lock);

	kthread_run(relocating_repair_kthread, cache,
		    "btrfs-relocating-repair");

	return true;
}<|MERGE_RESOLUTION|>--- conflicted
+++ resolved
@@ -630,11 +630,7 @@
 			set_bit(BTRFS_DEV_STATE_WRITEABLE, &device->dev_state);
 	}
 
-<<<<<<< HEAD
-	if (!blk_queue_nonrot(bdev_get_queue(bdev)))
-=======
 	if (!bdev_nonrot(bdev))
->>>>>>> 88084a3d
 		fs_devices->rotating = true;
 
 	device->bdev = bdev;
@@ -2697,11 +2693,7 @@
 
 	atomic64_add(device->total_bytes, &fs_info->free_chunk_space);
 
-<<<<<<< HEAD
-	if (!blk_queue_nonrot(bdev_get_queue(bdev)))
-=======
 	if (!bdev_nonrot(bdev))
->>>>>>> 88084a3d
 		fs_devices->rotating = true;
 
 	orig_super_total_bytes = btrfs_super_total_bytes(fs_info->super_copy);
