/*
 * Copyright (C) 2007 Oracle.  All rights reserved.
 *
 * This program is free software; you can redistribute it and/or
 * modify it under the terms of the GNU General Public
 * License v2 as published by the Free Software Foundation.
 *
 * This program is distributed in the hope that it will be useful,
 * but WITHOUT ANY WARRANTY; without even the implied warranty of
 * MERCHANTABILITY or FITNESS FOR A PARTICULAR PURPOSE.  See the GNU
 * General Public License for more details.
 *
 * You should have received a copy of the GNU General Public
 * License along with this program; if not, write to the
 * Free Software Foundation, Inc., 59 Temple Place - Suite 330,
 * Boston, MA 021110-1307, USA.
 */
#include <linux/sched.h>
#include <linux/sched/signal.h>
#include <linux/pagemap.h>
#include <linux/writeback.h>
#include <linux/blkdev.h>
#include <linux/sort.h>
#include <linux/rcupdate.h>
#include <linux/kthread.h>
#include <linux/slab.h>
#include <linux/ratelimit.h>
#include <linux/percpu_counter.h>
#include "hash.h"
#include "tree-log.h"
#include "disk-io.h"
#include "print-tree.h"
#include "volumes.h"
#include "raid56.h"
#include "locking.h"
#include "free-space-cache.h"
#include "free-space-tree.h"
#include "math.h"
#include "sysfs.h"
#include "qgroup.h"

#undef SCRAMBLE_DELAYED_REFS

/*
 * control flags for do_chunk_alloc's force field
 * CHUNK_ALLOC_NO_FORCE means to only allocate a chunk
 * if we really need one.
 *
 * CHUNK_ALLOC_LIMITED means to only try and allocate one
 * if we have very few chunks already allocated.  This is
 * used as part of the clustering code to help make sure
 * we have a good pool of storage to cluster in, without
 * filling the FS with empty chunks
 *
 * CHUNK_ALLOC_FORCE means it must try to allocate one
 *
 */
enum {
	CHUNK_ALLOC_NO_FORCE = 0,
	CHUNK_ALLOC_LIMITED = 1,
	CHUNK_ALLOC_FORCE = 2,
};

static int update_block_group(struct btrfs_trans_handle *trans,
			      struct btrfs_fs_info *fs_info, u64 bytenr,
			      u64 num_bytes, int alloc);
static int __btrfs_free_extent(struct btrfs_trans_handle *trans,
			       struct btrfs_fs_info *fs_info,
				struct btrfs_delayed_ref_node *node, u64 parent,
				u64 root_objectid, u64 owner_objectid,
				u64 owner_offset, int refs_to_drop,
				struct btrfs_delayed_extent_op *extra_op);
static void __run_delayed_extent_op(struct btrfs_delayed_extent_op *extent_op,
				    struct extent_buffer *leaf,
				    struct btrfs_extent_item *ei);
static int alloc_reserved_file_extent(struct btrfs_trans_handle *trans,
				      struct btrfs_fs_info *fs_info,
				      u64 parent, u64 root_objectid,
				      u64 flags, u64 owner, u64 offset,
				      struct btrfs_key *ins, int ref_mod);
static int alloc_reserved_tree_block(struct btrfs_trans_handle *trans,
				     struct btrfs_fs_info *fs_info,
				     u64 parent, u64 root_objectid,
				     u64 flags, struct btrfs_disk_key *key,
				     int level, struct btrfs_key *ins);
static int do_chunk_alloc(struct btrfs_trans_handle *trans,
			  struct btrfs_fs_info *fs_info, u64 flags,
			  int force);
static int find_next_key(struct btrfs_path *path, int level,
			 struct btrfs_key *key);
static void dump_space_info(struct btrfs_fs_info *fs_info,
			    struct btrfs_space_info *info, u64 bytes,
			    int dump_block_groups);
static int btrfs_add_reserved_bytes(struct btrfs_block_group_cache *cache,
				    u64 ram_bytes, u64 num_bytes, int delalloc);
static int btrfs_free_reserved_bytes(struct btrfs_block_group_cache *cache,
				     u64 num_bytes, int delalloc);
static int block_rsv_use_bytes(struct btrfs_block_rsv *block_rsv,
			       u64 num_bytes);
static int __reserve_metadata_bytes(struct btrfs_root *root,
				    struct btrfs_space_info *space_info,
				    u64 orig_bytes,
				    enum btrfs_reserve_flush_enum flush);
static void space_info_add_new_bytes(struct btrfs_fs_info *fs_info,
				     struct btrfs_space_info *space_info,
				     u64 num_bytes);
static void space_info_add_old_bytes(struct btrfs_fs_info *fs_info,
				     struct btrfs_space_info *space_info,
				     u64 num_bytes);

static noinline int
block_group_cache_done(struct btrfs_block_group_cache *cache)
{
	smp_mb();
	return cache->cached == BTRFS_CACHE_FINISHED ||
		cache->cached == BTRFS_CACHE_ERROR;
}

static int block_group_bits(struct btrfs_block_group_cache *cache, u64 bits)
{
	return (cache->flags & bits) == bits;
}

void btrfs_get_block_group(struct btrfs_block_group_cache *cache)
{
	atomic_inc(&cache->count);
}

void btrfs_put_block_group(struct btrfs_block_group_cache *cache)
{
	if (atomic_dec_and_test(&cache->count)) {
		WARN_ON(cache->pinned > 0);
		WARN_ON(cache->reserved > 0);
		kfree(cache->free_space_ctl);
		kfree(cache);
	}
}

/*
 * this adds the block group to the fs_info rb tree for the block group
 * cache
 */
static int btrfs_add_block_group_cache(struct btrfs_fs_info *info,
				struct btrfs_block_group_cache *block_group)
{
	struct rb_node **p;
	struct rb_node *parent = NULL;
	struct btrfs_block_group_cache *cache;

	spin_lock(&info->block_group_cache_lock);
	p = &info->block_group_cache_tree.rb_node;

	while (*p) {
		parent = *p;
		cache = rb_entry(parent, struct btrfs_block_group_cache,
				 cache_node);
		if (block_group->key.objectid < cache->key.objectid) {
			p = &(*p)->rb_left;
		} else if (block_group->key.objectid > cache->key.objectid) {
			p = &(*p)->rb_right;
		} else {
			spin_unlock(&info->block_group_cache_lock);
			return -EEXIST;
		}
	}

	rb_link_node(&block_group->cache_node, parent, p);
	rb_insert_color(&block_group->cache_node,
			&info->block_group_cache_tree);

	if (info->first_logical_byte > block_group->key.objectid)
		info->first_logical_byte = block_group->key.objectid;

	spin_unlock(&info->block_group_cache_lock);

	return 0;
}

/*
 * This will return the block group at or after bytenr if contains is 0, else
 * it will return the block group that contains the bytenr
 */
static struct btrfs_block_group_cache *
block_group_cache_tree_search(struct btrfs_fs_info *info, u64 bytenr,
			      int contains)
{
	struct btrfs_block_group_cache *cache, *ret = NULL;
	struct rb_node *n;
	u64 end, start;

	spin_lock(&info->block_group_cache_lock);
	n = info->block_group_cache_tree.rb_node;

	while (n) {
		cache = rb_entry(n, struct btrfs_block_group_cache,
				 cache_node);
		end = cache->key.objectid + cache->key.offset - 1;
		start = cache->key.objectid;

		if (bytenr < start) {
			if (!contains && (!ret || start < ret->key.objectid))
				ret = cache;
			n = n->rb_left;
		} else if (bytenr > start) {
			if (contains && bytenr <= end) {
				ret = cache;
				break;
			}
			n = n->rb_right;
		} else {
			ret = cache;
			break;
		}
	}
	if (ret) {
		btrfs_get_block_group(ret);
		if (bytenr == 0 && info->first_logical_byte > ret->key.objectid)
			info->first_logical_byte = ret->key.objectid;
	}
	spin_unlock(&info->block_group_cache_lock);

	return ret;
}

static int add_excluded_extent(struct btrfs_fs_info *fs_info,
			       u64 start, u64 num_bytes)
{
	u64 end = start + num_bytes - 1;
	set_extent_bits(&fs_info->freed_extents[0],
			start, end, EXTENT_UPTODATE);
	set_extent_bits(&fs_info->freed_extents[1],
			start, end, EXTENT_UPTODATE);
	return 0;
}

static void free_excluded_extents(struct btrfs_fs_info *fs_info,
				  struct btrfs_block_group_cache *cache)
{
	u64 start, end;

	start = cache->key.objectid;
	end = start + cache->key.offset - 1;

	clear_extent_bits(&fs_info->freed_extents[0],
			  start, end, EXTENT_UPTODATE);
	clear_extent_bits(&fs_info->freed_extents[1],
			  start, end, EXTENT_UPTODATE);
}

static int exclude_super_stripes(struct btrfs_fs_info *fs_info,
				 struct btrfs_block_group_cache *cache)
{
	u64 bytenr;
	u64 *logical;
	int stripe_len;
	int i, nr, ret;

	if (cache->key.objectid < BTRFS_SUPER_INFO_OFFSET) {
		stripe_len = BTRFS_SUPER_INFO_OFFSET - cache->key.objectid;
		cache->bytes_super += stripe_len;
		ret = add_excluded_extent(fs_info, cache->key.objectid,
					  stripe_len);
		if (ret)
			return ret;
	}

	for (i = 0; i < BTRFS_SUPER_MIRROR_MAX; i++) {
		bytenr = btrfs_sb_offset(i);
		ret = btrfs_rmap_block(fs_info, cache->key.objectid,
				       bytenr, 0, &logical, &nr, &stripe_len);
		if (ret)
			return ret;

		while (nr--) {
			u64 start, len;

			if (logical[nr] > cache->key.objectid +
			    cache->key.offset)
				continue;

			if (logical[nr] + stripe_len <= cache->key.objectid)
				continue;

			start = logical[nr];
			if (start < cache->key.objectid) {
				start = cache->key.objectid;
				len = (logical[nr] + stripe_len) - start;
			} else {
				len = min_t(u64, stripe_len,
					    cache->key.objectid +
					    cache->key.offset - start);
			}

			cache->bytes_super += len;
			ret = add_excluded_extent(fs_info, start, len);
			if (ret) {
				kfree(logical);
				return ret;
			}
		}

		kfree(logical);
	}
	return 0;
}

static struct btrfs_caching_control *
get_caching_control(struct btrfs_block_group_cache *cache)
{
	struct btrfs_caching_control *ctl;

	spin_lock(&cache->lock);
	if (!cache->caching_ctl) {
		spin_unlock(&cache->lock);
		return NULL;
	}

	ctl = cache->caching_ctl;
	atomic_inc(&ctl->count);
	spin_unlock(&cache->lock);
	return ctl;
}

static void put_caching_control(struct btrfs_caching_control *ctl)
{
	if (atomic_dec_and_test(&ctl->count))
		kfree(ctl);
}

#ifdef CONFIG_BTRFS_DEBUG
static void fragment_free_space(struct btrfs_block_group_cache *block_group)
{
	struct btrfs_fs_info *fs_info = block_group->fs_info;
	u64 start = block_group->key.objectid;
	u64 len = block_group->key.offset;
	u64 chunk = block_group->flags & BTRFS_BLOCK_GROUP_METADATA ?
		fs_info->nodesize : fs_info->sectorsize;
	u64 step = chunk << 1;

	while (len > chunk) {
		btrfs_remove_free_space(block_group, start, chunk);
		start += step;
		if (len < step)
			len = 0;
		else
			len -= step;
	}
}
#endif

/*
 * this is only called by cache_block_group, since we could have freed extents
 * we need to check the pinned_extents for any extents that can't be used yet
 * since their free space will be released as soon as the transaction commits.
 */
u64 add_new_free_space(struct btrfs_block_group_cache *block_group,
		       struct btrfs_fs_info *info, u64 start, u64 end)
{
	u64 extent_start, extent_end, size, total_added = 0;
	int ret;

	while (start < end) {
		ret = find_first_extent_bit(info->pinned_extents, start,
					    &extent_start, &extent_end,
					    EXTENT_DIRTY | EXTENT_UPTODATE,
					    NULL);
		if (ret)
			break;

		if (extent_start <= start) {
			start = extent_end + 1;
		} else if (extent_start > start && extent_start < end) {
			size = extent_start - start;
			total_added += size;
			ret = btrfs_add_free_space(block_group, start,
						   size);
			BUG_ON(ret); /* -ENOMEM or logic error */
			start = extent_end + 1;
		} else {
			break;
		}
	}

	if (start < end) {
		size = end - start;
		total_added += size;
		ret = btrfs_add_free_space(block_group, start, size);
		BUG_ON(ret); /* -ENOMEM or logic error */
	}

	return total_added;
}

static int load_extent_tree_free(struct btrfs_caching_control *caching_ctl)
{
	struct btrfs_block_group_cache *block_group = caching_ctl->block_group;
	struct btrfs_fs_info *fs_info = block_group->fs_info;
	struct btrfs_root *extent_root = fs_info->extent_root;
	struct btrfs_path *path;
	struct extent_buffer *leaf;
	struct btrfs_key key;
	u64 total_found = 0;
	u64 last = 0;
	u32 nritems;
	int ret;
	bool wakeup = true;

	path = btrfs_alloc_path();
	if (!path)
		return -ENOMEM;

	last = max_t(u64, block_group->key.objectid, BTRFS_SUPER_INFO_OFFSET);

#ifdef CONFIG_BTRFS_DEBUG
	/*
	 * If we're fragmenting we don't want to make anybody think we can
	 * allocate from this block group until we've had a chance to fragment
	 * the free space.
	 */
	if (btrfs_should_fragment_free_space(block_group))
		wakeup = false;
#endif
	/*
	 * We don't want to deadlock with somebody trying to allocate a new
	 * extent for the extent root while also trying to search the extent
	 * root to add free space.  So we skip locking and search the commit
	 * root, since its read-only
	 */
	path->skip_locking = 1;
	path->search_commit_root = 1;
	path->reada = READA_FORWARD;

	key.objectid = last;
	key.offset = 0;
	key.type = BTRFS_EXTENT_ITEM_KEY;

next:
	ret = btrfs_search_slot(NULL, extent_root, &key, path, 0, 0);
	if (ret < 0)
		goto out;

	leaf = path->nodes[0];
	nritems = btrfs_header_nritems(leaf);

	while (1) {
		if (btrfs_fs_closing(fs_info) > 1) {
			last = (u64)-1;
			break;
		}

		if (path->slots[0] < nritems) {
			btrfs_item_key_to_cpu(leaf, &key, path->slots[0]);
		} else {
			ret = find_next_key(path, 0, &key);
			if (ret)
				break;

			if (need_resched() ||
			    rwsem_is_contended(&fs_info->commit_root_sem)) {
				if (wakeup)
					caching_ctl->progress = last;
				btrfs_release_path(path);
				up_read(&fs_info->commit_root_sem);
				mutex_unlock(&caching_ctl->mutex);
				cond_resched();
				mutex_lock(&caching_ctl->mutex);
				down_read(&fs_info->commit_root_sem);
				goto next;
			}

			ret = btrfs_next_leaf(extent_root, path);
			if (ret < 0)
				goto out;
			if (ret)
				break;
			leaf = path->nodes[0];
			nritems = btrfs_header_nritems(leaf);
			continue;
		}

		if (key.objectid < last) {
			key.objectid = last;
			key.offset = 0;
			key.type = BTRFS_EXTENT_ITEM_KEY;

			if (wakeup)
				caching_ctl->progress = last;
			btrfs_release_path(path);
			goto next;
		}

		if (key.objectid < block_group->key.objectid) {
			path->slots[0]++;
			continue;
		}

		if (key.objectid >= block_group->key.objectid +
		    block_group->key.offset)
			break;

		if (key.type == BTRFS_EXTENT_ITEM_KEY ||
		    key.type == BTRFS_METADATA_ITEM_KEY) {
			total_found += add_new_free_space(block_group,
							  fs_info, last,
							  key.objectid);
			if (key.type == BTRFS_METADATA_ITEM_KEY)
				last = key.objectid +
					fs_info->nodesize;
			else
				last = key.objectid + key.offset;

			if (total_found > CACHING_CTL_WAKE_UP) {
				total_found = 0;
				if (wakeup)
					wake_up(&caching_ctl->wait);
			}
		}
		path->slots[0]++;
	}
	ret = 0;

	total_found += add_new_free_space(block_group, fs_info, last,
					  block_group->key.objectid +
					  block_group->key.offset);
	caching_ctl->progress = (u64)-1;

out:
	btrfs_free_path(path);
	return ret;
}

static noinline void caching_thread(struct btrfs_work *work)
{
	struct btrfs_block_group_cache *block_group;
	struct btrfs_fs_info *fs_info;
	struct btrfs_caching_control *caching_ctl;
	struct btrfs_root *extent_root;
	int ret;

	caching_ctl = container_of(work, struct btrfs_caching_control, work);
	block_group = caching_ctl->block_group;
	fs_info = block_group->fs_info;
	extent_root = fs_info->extent_root;

	mutex_lock(&caching_ctl->mutex);
	down_read(&fs_info->commit_root_sem);

	if (btrfs_fs_compat_ro(fs_info, FREE_SPACE_TREE))
		ret = load_free_space_tree(caching_ctl);
	else
		ret = load_extent_tree_free(caching_ctl);

	spin_lock(&block_group->lock);
	block_group->caching_ctl = NULL;
	block_group->cached = ret ? BTRFS_CACHE_ERROR : BTRFS_CACHE_FINISHED;
	spin_unlock(&block_group->lock);

#ifdef CONFIG_BTRFS_DEBUG
	if (btrfs_should_fragment_free_space(block_group)) {
		u64 bytes_used;

		spin_lock(&block_group->space_info->lock);
		spin_lock(&block_group->lock);
		bytes_used = block_group->key.offset -
			btrfs_block_group_used(&block_group->item);
		block_group->space_info->bytes_used += bytes_used >> 1;
		spin_unlock(&block_group->lock);
		spin_unlock(&block_group->space_info->lock);
		fragment_free_space(block_group);
	}
#endif

	caching_ctl->progress = (u64)-1;

	up_read(&fs_info->commit_root_sem);
	free_excluded_extents(fs_info, block_group);
	mutex_unlock(&caching_ctl->mutex);

	wake_up(&caching_ctl->wait);

	put_caching_control(caching_ctl);
	btrfs_put_block_group(block_group);
}

static int cache_block_group(struct btrfs_block_group_cache *cache,
			     int load_cache_only)
{
	DEFINE_WAIT(wait);
	struct btrfs_fs_info *fs_info = cache->fs_info;
	struct btrfs_caching_control *caching_ctl;
	int ret = 0;

	caching_ctl = kzalloc(sizeof(*caching_ctl), GFP_NOFS);
	if (!caching_ctl)
		return -ENOMEM;

	INIT_LIST_HEAD(&caching_ctl->list);
	mutex_init(&caching_ctl->mutex);
	init_waitqueue_head(&caching_ctl->wait);
	caching_ctl->block_group = cache;
	caching_ctl->progress = cache->key.objectid;
	atomic_set(&caching_ctl->count, 1);
	btrfs_init_work(&caching_ctl->work, btrfs_cache_helper,
			caching_thread, NULL, NULL);

	spin_lock(&cache->lock);
	/*
	 * This should be a rare occasion, but this could happen I think in the
	 * case where one thread starts to load the space cache info, and then
	 * some other thread starts a transaction commit which tries to do an
	 * allocation while the other thread is still loading the space cache
	 * info.  The previous loop should have kept us from choosing this block
	 * group, but if we've moved to the state where we will wait on caching
	 * block groups we need to first check if we're doing a fast load here,
	 * so we can wait for it to finish, otherwise we could end up allocating
	 * from a block group who's cache gets evicted for one reason or
	 * another.
	 */
	while (cache->cached == BTRFS_CACHE_FAST) {
		struct btrfs_caching_control *ctl;

		ctl = cache->caching_ctl;
		atomic_inc(&ctl->count);
		prepare_to_wait(&ctl->wait, &wait, TASK_UNINTERRUPTIBLE);
		spin_unlock(&cache->lock);

		schedule();

		finish_wait(&ctl->wait, &wait);
		put_caching_control(ctl);
		spin_lock(&cache->lock);
	}

	if (cache->cached != BTRFS_CACHE_NO) {
		spin_unlock(&cache->lock);
		kfree(caching_ctl);
		return 0;
	}
	WARN_ON(cache->caching_ctl);
	cache->caching_ctl = caching_ctl;
	cache->cached = BTRFS_CACHE_FAST;
	spin_unlock(&cache->lock);

	if (fs_info->mount_opt & BTRFS_MOUNT_SPACE_CACHE) {
		mutex_lock(&caching_ctl->mutex);
		ret = load_free_space_cache(fs_info, cache);

		spin_lock(&cache->lock);
		if (ret == 1) {
			cache->caching_ctl = NULL;
			cache->cached = BTRFS_CACHE_FINISHED;
			cache->last_byte_to_unpin = (u64)-1;
			caching_ctl->progress = (u64)-1;
		} else {
			if (load_cache_only) {
				cache->caching_ctl = NULL;
				cache->cached = BTRFS_CACHE_NO;
			} else {
				cache->cached = BTRFS_CACHE_STARTED;
				cache->has_caching_ctl = 1;
			}
		}
		spin_unlock(&cache->lock);
#ifdef CONFIG_BTRFS_DEBUG
		if (ret == 1 &&
		    btrfs_should_fragment_free_space(cache)) {
			u64 bytes_used;

			spin_lock(&cache->space_info->lock);
			spin_lock(&cache->lock);
			bytes_used = cache->key.offset -
				btrfs_block_group_used(&cache->item);
			cache->space_info->bytes_used += bytes_used >> 1;
			spin_unlock(&cache->lock);
			spin_unlock(&cache->space_info->lock);
			fragment_free_space(cache);
		}
#endif
		mutex_unlock(&caching_ctl->mutex);

		wake_up(&caching_ctl->wait);
		if (ret == 1) {
			put_caching_control(caching_ctl);
			free_excluded_extents(fs_info, cache);
			return 0;
		}
	} else {
		/*
		 * We're either using the free space tree or no caching at all.
		 * Set cached to the appropriate value and wakeup any waiters.
		 */
		spin_lock(&cache->lock);
		if (load_cache_only) {
			cache->caching_ctl = NULL;
			cache->cached = BTRFS_CACHE_NO;
		} else {
			cache->cached = BTRFS_CACHE_STARTED;
			cache->has_caching_ctl = 1;
		}
		spin_unlock(&cache->lock);
		wake_up(&caching_ctl->wait);
	}

	if (load_cache_only) {
		put_caching_control(caching_ctl);
		return 0;
	}

	down_write(&fs_info->commit_root_sem);
	atomic_inc(&caching_ctl->count);
	list_add_tail(&caching_ctl->list, &fs_info->caching_block_groups);
	up_write(&fs_info->commit_root_sem);

	btrfs_get_block_group(cache);

	btrfs_queue_work(fs_info->caching_workers, &caching_ctl->work);

	return ret;
}

/*
 * return the block group that starts at or after bytenr
 */
static struct btrfs_block_group_cache *
btrfs_lookup_first_block_group(struct btrfs_fs_info *info, u64 bytenr)
{
	return block_group_cache_tree_search(info, bytenr, 0);
}

/*
 * return the block group that contains the given bytenr
 */
struct btrfs_block_group_cache *btrfs_lookup_block_group(
						 struct btrfs_fs_info *info,
						 u64 bytenr)
{
	return block_group_cache_tree_search(info, bytenr, 1);
}

static struct btrfs_space_info *__find_space_info(struct btrfs_fs_info *info,
						  u64 flags)
{
	struct list_head *head = &info->space_info;
	struct btrfs_space_info *found;

	flags &= BTRFS_BLOCK_GROUP_TYPE_MASK;

	rcu_read_lock();
	list_for_each_entry_rcu(found, head, list) {
		if (found->flags & flags) {
			rcu_read_unlock();
			return found;
		}
	}
	rcu_read_unlock();
	return NULL;
}

/*
 * after adding space to the filesystem, we need to clear the full flags
 * on all the space infos.
 */
void btrfs_clear_space_info_full(struct btrfs_fs_info *info)
{
	struct list_head *head = &info->space_info;
	struct btrfs_space_info *found;

	rcu_read_lock();
	list_for_each_entry_rcu(found, head, list)
		found->full = 0;
	rcu_read_unlock();
}

/* simple helper to search for an existing data extent at a given offset */
int btrfs_lookup_data_extent(struct btrfs_fs_info *fs_info, u64 start, u64 len)
{
	int ret;
	struct btrfs_key key;
	struct btrfs_path *path;

	path = btrfs_alloc_path();
	if (!path)
		return -ENOMEM;

	key.objectid = start;
	key.offset = len;
	key.type = BTRFS_EXTENT_ITEM_KEY;
	ret = btrfs_search_slot(NULL, fs_info->extent_root, &key, path, 0, 0);
	btrfs_free_path(path);
	return ret;
}

/*
 * helper function to lookup reference count and flags of a tree block.
 *
 * the head node for delayed ref is used to store the sum of all the
 * reference count modifications queued up in the rbtree. the head
 * node may also store the extent flags to set. This way you can check
 * to see what the reference count and extent flags would be if all of
 * the delayed refs are not processed.
 */
int btrfs_lookup_extent_info(struct btrfs_trans_handle *trans,
			     struct btrfs_fs_info *fs_info, u64 bytenr,
			     u64 offset, int metadata, u64 *refs, u64 *flags)
{
	struct btrfs_delayed_ref_head *head;
	struct btrfs_delayed_ref_root *delayed_refs;
	struct btrfs_path *path;
	struct btrfs_extent_item *ei;
	struct extent_buffer *leaf;
	struct btrfs_key key;
	u32 item_size;
	u64 num_refs;
	u64 extent_flags;
	int ret;

	/*
	 * If we don't have skinny metadata, don't bother doing anything
	 * different
	 */
	if (metadata && !btrfs_fs_incompat(fs_info, SKINNY_METADATA)) {
		offset = fs_info->nodesize;
		metadata = 0;
	}

	path = btrfs_alloc_path();
	if (!path)
		return -ENOMEM;

	if (!trans) {
		path->skip_locking = 1;
		path->search_commit_root = 1;
	}

search_again:
	key.objectid = bytenr;
	key.offset = offset;
	if (metadata)
		key.type = BTRFS_METADATA_ITEM_KEY;
	else
		key.type = BTRFS_EXTENT_ITEM_KEY;

	ret = btrfs_search_slot(trans, fs_info->extent_root, &key, path, 0, 0);
	if (ret < 0)
		goto out_free;

	if (ret > 0 && metadata && key.type == BTRFS_METADATA_ITEM_KEY) {
		if (path->slots[0]) {
			path->slots[0]--;
			btrfs_item_key_to_cpu(path->nodes[0], &key,
					      path->slots[0]);
			if (key.objectid == bytenr &&
			    key.type == BTRFS_EXTENT_ITEM_KEY &&
			    key.offset == fs_info->nodesize)
				ret = 0;
		}
	}

	if (ret == 0) {
		leaf = path->nodes[0];
		item_size = btrfs_item_size_nr(leaf, path->slots[0]);
		if (item_size >= sizeof(*ei)) {
			ei = btrfs_item_ptr(leaf, path->slots[0],
					    struct btrfs_extent_item);
			num_refs = btrfs_extent_refs(leaf, ei);
			extent_flags = btrfs_extent_flags(leaf, ei);
		} else {
#ifdef BTRFS_COMPAT_EXTENT_TREE_V0
			struct btrfs_extent_item_v0 *ei0;
			BUG_ON(item_size != sizeof(*ei0));
			ei0 = btrfs_item_ptr(leaf, path->slots[0],
					     struct btrfs_extent_item_v0);
			num_refs = btrfs_extent_refs_v0(leaf, ei0);
			/* FIXME: this isn't correct for data */
			extent_flags = BTRFS_BLOCK_FLAG_FULL_BACKREF;
#else
			BUG();
#endif
		}
		BUG_ON(num_refs == 0);
	} else {
		num_refs = 0;
		extent_flags = 0;
		ret = 0;
	}

	if (!trans)
		goto out;

	delayed_refs = &trans->transaction->delayed_refs;
	spin_lock(&delayed_refs->lock);
	head = btrfs_find_delayed_ref_head(delayed_refs, bytenr);
	if (head) {
		if (!mutex_trylock(&head->mutex)) {
			atomic_inc(&head->node.refs);
			spin_unlock(&delayed_refs->lock);

			btrfs_release_path(path);

			/*
			 * Mutex was contended, block until it's released and try
			 * again
			 */
			mutex_lock(&head->mutex);
			mutex_unlock(&head->mutex);
			btrfs_put_delayed_ref(&head->node);
			goto search_again;
		}
		spin_lock(&head->lock);
		if (head->extent_op && head->extent_op->update_flags)
			extent_flags |= head->extent_op->flags_to_set;
		else
			BUG_ON(num_refs == 0);

		num_refs += head->node.ref_mod;
		spin_unlock(&head->lock);
		mutex_unlock(&head->mutex);
	}
	spin_unlock(&delayed_refs->lock);
out:
	WARN_ON(num_refs == 0);
	if (refs)
		*refs = num_refs;
	if (flags)
		*flags = extent_flags;
out_free:
	btrfs_free_path(path);
	return ret;
}

/*
 * Back reference rules.  Back refs have three main goals:
 *
 * 1) differentiate between all holders of references to an extent so that
 *    when a reference is dropped we can make sure it was a valid reference
 *    before freeing the extent.
 *
 * 2) Provide enough information to quickly find the holders of an extent
 *    if we notice a given block is corrupted or bad.
 *
 * 3) Make it easy to migrate blocks for FS shrinking or storage pool
 *    maintenance.  This is actually the same as #2, but with a slightly
 *    different use case.
 *
 * There are two kinds of back refs. The implicit back refs is optimized
 * for pointers in non-shared tree blocks. For a given pointer in a block,
 * back refs of this kind provide information about the block's owner tree
 * and the pointer's key. These information allow us to find the block by
 * b-tree searching. The full back refs is for pointers in tree blocks not
 * referenced by their owner trees. The location of tree block is recorded
 * in the back refs. Actually the full back refs is generic, and can be
 * used in all cases the implicit back refs is used. The major shortcoming
 * of the full back refs is its overhead. Every time a tree block gets
 * COWed, we have to update back refs entry for all pointers in it.
 *
 * For a newly allocated tree block, we use implicit back refs for
 * pointers in it. This means most tree related operations only involve
 * implicit back refs. For a tree block created in old transaction, the
 * only way to drop a reference to it is COW it. So we can detect the
 * event that tree block loses its owner tree's reference and do the
 * back refs conversion.
 *
 * When a tree block is COWed through a tree, there are four cases:
 *
 * The reference count of the block is one and the tree is the block's
 * owner tree. Nothing to do in this case.
 *
 * The reference count of the block is one and the tree is not the
 * block's owner tree. In this case, full back refs is used for pointers
 * in the block. Remove these full back refs, add implicit back refs for
 * every pointers in the new block.
 *
 * The reference count of the block is greater than one and the tree is
 * the block's owner tree. In this case, implicit back refs is used for
 * pointers in the block. Add full back refs for every pointers in the
 * block, increase lower level extents' reference counts. The original
 * implicit back refs are entailed to the new block.
 *
 * The reference count of the block is greater than one and the tree is
 * not the block's owner tree. Add implicit back refs for every pointer in
 * the new block, increase lower level extents' reference count.
 *
 * Back Reference Key composing:
 *
 * The key objectid corresponds to the first byte in the extent,
 * The key type is used to differentiate between types of back refs.
 * There are different meanings of the key offset for different types
 * of back refs.
 *
 * File extents can be referenced by:
 *
 * - multiple snapshots, subvolumes, or different generations in one subvol
 * - different files inside a single subvolume
 * - different offsets inside a file (bookend extents in file.c)
 *
 * The extent ref structure for the implicit back refs has fields for:
 *
 * - Objectid of the subvolume root
 * - objectid of the file holding the reference
 * - original offset in the file
 * - how many bookend extents
 *
 * The key offset for the implicit back refs is hash of the first
 * three fields.
 *
 * The extent ref structure for the full back refs has field for:
 *
 * - number of pointers in the tree leaf
 *
 * The key offset for the implicit back refs is the first byte of
 * the tree leaf
 *
 * When a file extent is allocated, The implicit back refs is used.
 * the fields are filled in:
 *
 *     (root_key.objectid, inode objectid, offset in file, 1)
 *
 * When a file extent is removed file truncation, we find the
 * corresponding implicit back refs and check the following fields:
 *
 *     (btrfs_header_owner(leaf), inode objectid, offset in file)
 *
 * Btree extents can be referenced by:
 *
 * - Different subvolumes
 *
 * Both the implicit back refs and the full back refs for tree blocks
 * only consist of key. The key offset for the implicit back refs is
 * objectid of block's owner tree. The key offset for the full back refs
 * is the first byte of parent block.
 *
 * When implicit back refs is used, information about the lowest key and
 * level of the tree block are required. These information are stored in
 * tree block info structure.
 */

#ifdef BTRFS_COMPAT_EXTENT_TREE_V0
static int convert_extent_item_v0(struct btrfs_trans_handle *trans,
				  struct btrfs_fs_info *fs_info,
				  struct btrfs_path *path,
				  u64 owner, u32 extra_size)
{
	struct btrfs_root *root = fs_info->extent_root;
	struct btrfs_extent_item *item;
	struct btrfs_extent_item_v0 *ei0;
	struct btrfs_extent_ref_v0 *ref0;
	struct btrfs_tree_block_info *bi;
	struct extent_buffer *leaf;
	struct btrfs_key key;
	struct btrfs_key found_key;
	u32 new_size = sizeof(*item);
	u64 refs;
	int ret;

	leaf = path->nodes[0];
	BUG_ON(btrfs_item_size_nr(leaf, path->slots[0]) != sizeof(*ei0));

	btrfs_item_key_to_cpu(leaf, &key, path->slots[0]);
	ei0 = btrfs_item_ptr(leaf, path->slots[0],
			     struct btrfs_extent_item_v0);
	refs = btrfs_extent_refs_v0(leaf, ei0);

	if (owner == (u64)-1) {
		while (1) {
			if (path->slots[0] >= btrfs_header_nritems(leaf)) {
				ret = btrfs_next_leaf(root, path);
				if (ret < 0)
					return ret;
				BUG_ON(ret > 0); /* Corruption */
				leaf = path->nodes[0];
			}
			btrfs_item_key_to_cpu(leaf, &found_key,
					      path->slots[0]);
			BUG_ON(key.objectid != found_key.objectid);
			if (found_key.type != BTRFS_EXTENT_REF_V0_KEY) {
				path->slots[0]++;
				continue;
			}
			ref0 = btrfs_item_ptr(leaf, path->slots[0],
					      struct btrfs_extent_ref_v0);
			owner = btrfs_ref_objectid_v0(leaf, ref0);
			break;
		}
	}
	btrfs_release_path(path);

	if (owner < BTRFS_FIRST_FREE_OBJECTID)
		new_size += sizeof(*bi);

	new_size -= sizeof(*ei0);
	ret = btrfs_search_slot(trans, root, &key, path,
				new_size + extra_size, 1);
	if (ret < 0)
		return ret;
	BUG_ON(ret); /* Corruption */

	btrfs_extend_item(fs_info, path, new_size);

	leaf = path->nodes[0];
	item = btrfs_item_ptr(leaf, path->slots[0], struct btrfs_extent_item);
	btrfs_set_extent_refs(leaf, item, refs);
	/* FIXME: get real generation */
	btrfs_set_extent_generation(leaf, item, 0);
	if (owner < BTRFS_FIRST_FREE_OBJECTID) {
		btrfs_set_extent_flags(leaf, item,
				       BTRFS_EXTENT_FLAG_TREE_BLOCK |
				       BTRFS_BLOCK_FLAG_FULL_BACKREF);
		bi = (struct btrfs_tree_block_info *)(item + 1);
		/* FIXME: get first key of the block */
		memzero_extent_buffer(leaf, (unsigned long)bi, sizeof(*bi));
		btrfs_set_tree_block_level(leaf, bi, (int)owner);
	} else {
		btrfs_set_extent_flags(leaf, item, BTRFS_EXTENT_FLAG_DATA);
	}
	btrfs_mark_buffer_dirty(leaf);
	return 0;
}
#endif

static u64 hash_extent_data_ref(u64 root_objectid, u64 owner, u64 offset)
{
	u32 high_crc = ~(u32)0;
	u32 low_crc = ~(u32)0;
	__le64 lenum;

	lenum = cpu_to_le64(root_objectid);
	high_crc = btrfs_crc32c(high_crc, &lenum, sizeof(lenum));
	lenum = cpu_to_le64(owner);
	low_crc = btrfs_crc32c(low_crc, &lenum, sizeof(lenum));
	lenum = cpu_to_le64(offset);
	low_crc = btrfs_crc32c(low_crc, &lenum, sizeof(lenum));

	return ((u64)high_crc << 31) ^ (u64)low_crc;
}

static u64 hash_extent_data_ref_item(struct extent_buffer *leaf,
				     struct btrfs_extent_data_ref *ref)
{
	return hash_extent_data_ref(btrfs_extent_data_ref_root(leaf, ref),
				    btrfs_extent_data_ref_objectid(leaf, ref),
				    btrfs_extent_data_ref_offset(leaf, ref));
}

static int match_extent_data_ref(struct extent_buffer *leaf,
				 struct btrfs_extent_data_ref *ref,
				 u64 root_objectid, u64 owner, u64 offset)
{
	if (btrfs_extent_data_ref_root(leaf, ref) != root_objectid ||
	    btrfs_extent_data_ref_objectid(leaf, ref) != owner ||
	    btrfs_extent_data_ref_offset(leaf, ref) != offset)
		return 0;
	return 1;
}

static noinline int lookup_extent_data_ref(struct btrfs_trans_handle *trans,
					   struct btrfs_fs_info *fs_info,
					   struct btrfs_path *path,
					   u64 bytenr, u64 parent,
					   u64 root_objectid,
					   u64 owner, u64 offset)
{
	struct btrfs_root *root = fs_info->extent_root;
	struct btrfs_key key;
	struct btrfs_extent_data_ref *ref;
	struct extent_buffer *leaf;
	u32 nritems;
	int ret;
	int recow;
	int err = -ENOENT;

	key.objectid = bytenr;
	if (parent) {
		key.type = BTRFS_SHARED_DATA_REF_KEY;
		key.offset = parent;
	} else {
		key.type = BTRFS_EXTENT_DATA_REF_KEY;
		key.offset = hash_extent_data_ref(root_objectid,
						  owner, offset);
	}
again:
	recow = 0;
	ret = btrfs_search_slot(trans, root, &key, path, -1, 1);
	if (ret < 0) {
		err = ret;
		goto fail;
	}

	if (parent) {
		if (!ret)
			return 0;
#ifdef BTRFS_COMPAT_EXTENT_TREE_V0
		key.type = BTRFS_EXTENT_REF_V0_KEY;
		btrfs_release_path(path);
		ret = btrfs_search_slot(trans, root, &key, path, -1, 1);
		if (ret < 0) {
			err = ret;
			goto fail;
		}
		if (!ret)
			return 0;
#endif
		goto fail;
	}

	leaf = path->nodes[0];
	nritems = btrfs_header_nritems(leaf);
	while (1) {
		if (path->slots[0] >= nritems) {
			ret = btrfs_next_leaf(root, path);
			if (ret < 0)
				err = ret;
			if (ret)
				goto fail;

			leaf = path->nodes[0];
			nritems = btrfs_header_nritems(leaf);
			recow = 1;
		}

		btrfs_item_key_to_cpu(leaf, &key, path->slots[0]);
		if (key.objectid != bytenr ||
		    key.type != BTRFS_EXTENT_DATA_REF_KEY)
			goto fail;

		ref = btrfs_item_ptr(leaf, path->slots[0],
				     struct btrfs_extent_data_ref);

		if (match_extent_data_ref(leaf, ref, root_objectid,
					  owner, offset)) {
			if (recow) {
				btrfs_release_path(path);
				goto again;
			}
			err = 0;
			break;
		}
		path->slots[0]++;
	}
fail:
	return err;
}

static noinline int insert_extent_data_ref(struct btrfs_trans_handle *trans,
					   struct btrfs_fs_info *fs_info,
					   struct btrfs_path *path,
					   u64 bytenr, u64 parent,
					   u64 root_objectid, u64 owner,
					   u64 offset, int refs_to_add)
{
	struct btrfs_root *root = fs_info->extent_root;
	struct btrfs_key key;
	struct extent_buffer *leaf;
	u32 size;
	u32 num_refs;
	int ret;

	key.objectid = bytenr;
	if (parent) {
		key.type = BTRFS_SHARED_DATA_REF_KEY;
		key.offset = parent;
		size = sizeof(struct btrfs_shared_data_ref);
	} else {
		key.type = BTRFS_EXTENT_DATA_REF_KEY;
		key.offset = hash_extent_data_ref(root_objectid,
						  owner, offset);
		size = sizeof(struct btrfs_extent_data_ref);
	}

	ret = btrfs_insert_empty_item(trans, root, path, &key, size);
	if (ret && ret != -EEXIST)
		goto fail;

	leaf = path->nodes[0];
	if (parent) {
		struct btrfs_shared_data_ref *ref;
		ref = btrfs_item_ptr(leaf, path->slots[0],
				     struct btrfs_shared_data_ref);
		if (ret == 0) {
			btrfs_set_shared_data_ref_count(leaf, ref, refs_to_add);
		} else {
			num_refs = btrfs_shared_data_ref_count(leaf, ref);
			num_refs += refs_to_add;
			btrfs_set_shared_data_ref_count(leaf, ref, num_refs);
		}
	} else {
		struct btrfs_extent_data_ref *ref;
		while (ret == -EEXIST) {
			ref = btrfs_item_ptr(leaf, path->slots[0],
					     struct btrfs_extent_data_ref);
			if (match_extent_data_ref(leaf, ref, root_objectid,
						  owner, offset))
				break;
			btrfs_release_path(path);
			key.offset++;
			ret = btrfs_insert_empty_item(trans, root, path, &key,
						      size);
			if (ret && ret != -EEXIST)
				goto fail;

			leaf = path->nodes[0];
		}
		ref = btrfs_item_ptr(leaf, path->slots[0],
				     struct btrfs_extent_data_ref);
		if (ret == 0) {
			btrfs_set_extent_data_ref_root(leaf, ref,
						       root_objectid);
			btrfs_set_extent_data_ref_objectid(leaf, ref, owner);
			btrfs_set_extent_data_ref_offset(leaf, ref, offset);
			btrfs_set_extent_data_ref_count(leaf, ref, refs_to_add);
		} else {
			num_refs = btrfs_extent_data_ref_count(leaf, ref);
			num_refs += refs_to_add;
			btrfs_set_extent_data_ref_count(leaf, ref, num_refs);
		}
	}
	btrfs_mark_buffer_dirty(leaf);
	ret = 0;
fail:
	btrfs_release_path(path);
	return ret;
}

static noinline int remove_extent_data_ref(struct btrfs_trans_handle *trans,
					   struct btrfs_fs_info *fs_info,
					   struct btrfs_path *path,
					   int refs_to_drop, int *last_ref)
{
	struct btrfs_key key;
	struct btrfs_extent_data_ref *ref1 = NULL;
	struct btrfs_shared_data_ref *ref2 = NULL;
	struct extent_buffer *leaf;
	u32 num_refs = 0;
	int ret = 0;

	leaf = path->nodes[0];
	btrfs_item_key_to_cpu(leaf, &key, path->slots[0]);

	if (key.type == BTRFS_EXTENT_DATA_REF_KEY) {
		ref1 = btrfs_item_ptr(leaf, path->slots[0],
				      struct btrfs_extent_data_ref);
		num_refs = btrfs_extent_data_ref_count(leaf, ref1);
	} else if (key.type == BTRFS_SHARED_DATA_REF_KEY) {
		ref2 = btrfs_item_ptr(leaf, path->slots[0],
				      struct btrfs_shared_data_ref);
		num_refs = btrfs_shared_data_ref_count(leaf, ref2);
#ifdef BTRFS_COMPAT_EXTENT_TREE_V0
	} else if (key.type == BTRFS_EXTENT_REF_V0_KEY) {
		struct btrfs_extent_ref_v0 *ref0;
		ref0 = btrfs_item_ptr(leaf, path->slots[0],
				      struct btrfs_extent_ref_v0);
		num_refs = btrfs_ref_count_v0(leaf, ref0);
#endif
	} else {
		BUG();
	}

	BUG_ON(num_refs < refs_to_drop);
	num_refs -= refs_to_drop;

	if (num_refs == 0) {
		ret = btrfs_del_item(trans, fs_info->extent_root, path);
		*last_ref = 1;
	} else {
		if (key.type == BTRFS_EXTENT_DATA_REF_KEY)
			btrfs_set_extent_data_ref_count(leaf, ref1, num_refs);
		else if (key.type == BTRFS_SHARED_DATA_REF_KEY)
			btrfs_set_shared_data_ref_count(leaf, ref2, num_refs);
#ifdef BTRFS_COMPAT_EXTENT_TREE_V0
		else {
			struct btrfs_extent_ref_v0 *ref0;
			ref0 = btrfs_item_ptr(leaf, path->slots[0],
					struct btrfs_extent_ref_v0);
			btrfs_set_ref_count_v0(leaf, ref0, num_refs);
		}
#endif
		btrfs_mark_buffer_dirty(leaf);
	}
	return ret;
}

static noinline u32 extent_data_ref_count(struct btrfs_path *path,
					  struct btrfs_extent_inline_ref *iref)
{
	struct btrfs_key key;
	struct extent_buffer *leaf;
	struct btrfs_extent_data_ref *ref1;
	struct btrfs_shared_data_ref *ref2;
	u32 num_refs = 0;

	leaf = path->nodes[0];
	btrfs_item_key_to_cpu(leaf, &key, path->slots[0]);
	if (iref) {
		if (btrfs_extent_inline_ref_type(leaf, iref) ==
		    BTRFS_EXTENT_DATA_REF_KEY) {
			ref1 = (struct btrfs_extent_data_ref *)(&iref->offset);
			num_refs = btrfs_extent_data_ref_count(leaf, ref1);
		} else {
			ref2 = (struct btrfs_shared_data_ref *)(iref + 1);
			num_refs = btrfs_shared_data_ref_count(leaf, ref2);
		}
	} else if (key.type == BTRFS_EXTENT_DATA_REF_KEY) {
		ref1 = btrfs_item_ptr(leaf, path->slots[0],
				      struct btrfs_extent_data_ref);
		num_refs = btrfs_extent_data_ref_count(leaf, ref1);
	} else if (key.type == BTRFS_SHARED_DATA_REF_KEY) {
		ref2 = btrfs_item_ptr(leaf, path->slots[0],
				      struct btrfs_shared_data_ref);
		num_refs = btrfs_shared_data_ref_count(leaf, ref2);
#ifdef BTRFS_COMPAT_EXTENT_TREE_V0
	} else if (key.type == BTRFS_EXTENT_REF_V0_KEY) {
		struct btrfs_extent_ref_v0 *ref0;
		ref0 = btrfs_item_ptr(leaf, path->slots[0],
				      struct btrfs_extent_ref_v0);
		num_refs = btrfs_ref_count_v0(leaf, ref0);
#endif
	} else {
		WARN_ON(1);
	}
	return num_refs;
}

static noinline int lookup_tree_block_ref(struct btrfs_trans_handle *trans,
					  struct btrfs_fs_info *fs_info,
					  struct btrfs_path *path,
					  u64 bytenr, u64 parent,
					  u64 root_objectid)
{
	struct btrfs_root *root = fs_info->extent_root;
	struct btrfs_key key;
	int ret;

	key.objectid = bytenr;
	if (parent) {
		key.type = BTRFS_SHARED_BLOCK_REF_KEY;
		key.offset = parent;
	} else {
		key.type = BTRFS_TREE_BLOCK_REF_KEY;
		key.offset = root_objectid;
	}

	ret = btrfs_search_slot(trans, root, &key, path, -1, 1);
	if (ret > 0)
		ret = -ENOENT;
#ifdef BTRFS_COMPAT_EXTENT_TREE_V0
	if (ret == -ENOENT && parent) {
		btrfs_release_path(path);
		key.type = BTRFS_EXTENT_REF_V0_KEY;
		ret = btrfs_search_slot(trans, root, &key, path, -1, 1);
		if (ret > 0)
			ret = -ENOENT;
	}
#endif
	return ret;
}

static noinline int insert_tree_block_ref(struct btrfs_trans_handle *trans,
					  struct btrfs_fs_info *fs_info,
					  struct btrfs_path *path,
					  u64 bytenr, u64 parent,
					  u64 root_objectid)
{
	struct btrfs_key key;
	int ret;

	key.objectid = bytenr;
	if (parent) {
		key.type = BTRFS_SHARED_BLOCK_REF_KEY;
		key.offset = parent;
	} else {
		key.type = BTRFS_TREE_BLOCK_REF_KEY;
		key.offset = root_objectid;
	}

	ret = btrfs_insert_empty_item(trans, fs_info->extent_root,
				      path, &key, 0);
	btrfs_release_path(path);
	return ret;
}

static inline int extent_ref_type(u64 parent, u64 owner)
{
	int type;
	if (owner < BTRFS_FIRST_FREE_OBJECTID) {
		if (parent > 0)
			type = BTRFS_SHARED_BLOCK_REF_KEY;
		else
			type = BTRFS_TREE_BLOCK_REF_KEY;
	} else {
		if (parent > 0)
			type = BTRFS_SHARED_DATA_REF_KEY;
		else
			type = BTRFS_EXTENT_DATA_REF_KEY;
	}
	return type;
}

static int find_next_key(struct btrfs_path *path, int level,
			 struct btrfs_key *key)

{
	for (; level < BTRFS_MAX_LEVEL; level++) {
		if (!path->nodes[level])
			break;
		if (path->slots[level] + 1 >=
		    btrfs_header_nritems(path->nodes[level]))
			continue;
		if (level == 0)
			btrfs_item_key_to_cpu(path->nodes[level], key,
					      path->slots[level] + 1);
		else
			btrfs_node_key_to_cpu(path->nodes[level], key,
					      path->slots[level] + 1);
		return 0;
	}
	return 1;
}

/*
 * look for inline back ref. if back ref is found, *ref_ret is set
 * to the address of inline back ref, and 0 is returned.
 *
 * if back ref isn't found, *ref_ret is set to the address where it
 * should be inserted, and -ENOENT is returned.
 *
 * if insert is true and there are too many inline back refs, the path
 * points to the extent item, and -EAGAIN is returned.
 *
 * NOTE: inline back refs are ordered in the same way that back ref
 *	 items in the tree are ordered.
 */
static noinline_for_stack
int lookup_inline_extent_backref(struct btrfs_trans_handle *trans,
				 struct btrfs_fs_info *fs_info,
				 struct btrfs_path *path,
				 struct btrfs_extent_inline_ref **ref_ret,
				 u64 bytenr, u64 num_bytes,
				 u64 parent, u64 root_objectid,
				 u64 owner, u64 offset, int insert)
{
	struct btrfs_root *root = fs_info->extent_root;
	struct btrfs_key key;
	struct extent_buffer *leaf;
	struct btrfs_extent_item *ei;
	struct btrfs_extent_inline_ref *iref;
	u64 flags;
	u64 item_size;
	unsigned long ptr;
	unsigned long end;
	int extra_size;
	int type;
	int want;
	int ret;
	int err = 0;
	bool skinny_metadata = btrfs_fs_incompat(fs_info, SKINNY_METADATA);

	key.objectid = bytenr;
	key.type = BTRFS_EXTENT_ITEM_KEY;
	key.offset = num_bytes;

	want = extent_ref_type(parent, owner);
	if (insert) {
		extra_size = btrfs_extent_inline_ref_size(want);
		path->keep_locks = 1;
	} else
		extra_size = -1;

	/*
	 * Owner is our parent level, so we can just add one to get the level
	 * for the block we are interested in.
	 */
	if (skinny_metadata && owner < BTRFS_FIRST_FREE_OBJECTID) {
		key.type = BTRFS_METADATA_ITEM_KEY;
		key.offset = owner;
	}

again:
	ret = btrfs_search_slot(trans, root, &key, path, extra_size, 1);
	if (ret < 0) {
		err = ret;
		goto out;
	}

	/*
	 * We may be a newly converted file system which still has the old fat
	 * extent entries for metadata, so try and see if we have one of those.
	 */
	if (ret > 0 && skinny_metadata) {
		skinny_metadata = false;
		if (path->slots[0]) {
			path->slots[0]--;
			btrfs_item_key_to_cpu(path->nodes[0], &key,
					      path->slots[0]);
			if (key.objectid == bytenr &&
			    key.type == BTRFS_EXTENT_ITEM_KEY &&
			    key.offset == num_bytes)
				ret = 0;
		}
		if (ret) {
			key.objectid = bytenr;
			key.type = BTRFS_EXTENT_ITEM_KEY;
			key.offset = num_bytes;
			btrfs_release_path(path);
			goto again;
		}
	}

	if (ret && !insert) {
		err = -ENOENT;
		goto out;
	} else if (WARN_ON(ret)) {
		err = -EIO;
		goto out;
	}

	leaf = path->nodes[0];
	item_size = btrfs_item_size_nr(leaf, path->slots[0]);
#ifdef BTRFS_COMPAT_EXTENT_TREE_V0
	if (item_size < sizeof(*ei)) {
		if (!insert) {
			err = -ENOENT;
			goto out;
		}
		ret = convert_extent_item_v0(trans, fs_info, path, owner,
					     extra_size);
		if (ret < 0) {
			err = ret;
			goto out;
		}
		leaf = path->nodes[0];
		item_size = btrfs_item_size_nr(leaf, path->slots[0]);
	}
#endif
	BUG_ON(item_size < sizeof(*ei));

	ei = btrfs_item_ptr(leaf, path->slots[0], struct btrfs_extent_item);
	flags = btrfs_extent_flags(leaf, ei);

	ptr = (unsigned long)(ei + 1);
	end = (unsigned long)ei + item_size;

	if (flags & BTRFS_EXTENT_FLAG_TREE_BLOCK && !skinny_metadata) {
		ptr += sizeof(struct btrfs_tree_block_info);
		BUG_ON(ptr > end);
	}

	err = -ENOENT;
	while (1) {
		if (ptr >= end) {
			WARN_ON(ptr > end);
			break;
		}
		iref = (struct btrfs_extent_inline_ref *)ptr;
		type = btrfs_extent_inline_ref_type(leaf, iref);
		if (want < type)
			break;
		if (want > type) {
			ptr += btrfs_extent_inline_ref_size(type);
			continue;
		}

		if (type == BTRFS_EXTENT_DATA_REF_KEY) {
			struct btrfs_extent_data_ref *dref;
			dref = (struct btrfs_extent_data_ref *)(&iref->offset);
			if (match_extent_data_ref(leaf, dref, root_objectid,
						  owner, offset)) {
				err = 0;
				break;
			}
			if (hash_extent_data_ref_item(leaf, dref) <
			    hash_extent_data_ref(root_objectid, owner, offset))
				break;
		} else {
			u64 ref_offset;
			ref_offset = btrfs_extent_inline_ref_offset(leaf, iref);
			if (parent > 0) {
				if (parent == ref_offset) {
					err = 0;
					break;
				}
				if (ref_offset < parent)
					break;
			} else {
				if (root_objectid == ref_offset) {
					err = 0;
					break;
				}
				if (ref_offset < root_objectid)
					break;
			}
		}
		ptr += btrfs_extent_inline_ref_size(type);
	}
	if (err == -ENOENT && insert) {
		if (item_size + extra_size >=
		    BTRFS_MAX_EXTENT_ITEM_SIZE(root)) {
			err = -EAGAIN;
			goto out;
		}
		/*
		 * To add new inline back ref, we have to make sure
		 * there is no corresponding back ref item.
		 * For simplicity, we just do not add new inline back
		 * ref if there is any kind of item for this block
		 */
		if (find_next_key(path, 0, &key) == 0 &&
		    key.objectid == bytenr &&
		    key.type < BTRFS_BLOCK_GROUP_ITEM_KEY) {
			err = -EAGAIN;
			goto out;
		}
	}
	*ref_ret = (struct btrfs_extent_inline_ref *)ptr;
out:
	if (insert) {
		path->keep_locks = 0;
		btrfs_unlock_up_safe(path, 1);
	}
	return err;
}

/*
 * helper to add new inline back ref
 */
static noinline_for_stack
void setup_inline_extent_backref(struct btrfs_fs_info *fs_info,
				 struct btrfs_path *path,
				 struct btrfs_extent_inline_ref *iref,
				 u64 parent, u64 root_objectid,
				 u64 owner, u64 offset, int refs_to_add,
				 struct btrfs_delayed_extent_op *extent_op)
{
	struct extent_buffer *leaf;
	struct btrfs_extent_item *ei;
	unsigned long ptr;
	unsigned long end;
	unsigned long item_offset;
	u64 refs;
	int size;
	int type;

	leaf = path->nodes[0];
	ei = btrfs_item_ptr(leaf, path->slots[0], struct btrfs_extent_item);
	item_offset = (unsigned long)iref - (unsigned long)ei;

	type = extent_ref_type(parent, owner);
	size = btrfs_extent_inline_ref_size(type);

	btrfs_extend_item(fs_info, path, size);

	ei = btrfs_item_ptr(leaf, path->slots[0], struct btrfs_extent_item);
	refs = btrfs_extent_refs(leaf, ei);
	refs += refs_to_add;
	btrfs_set_extent_refs(leaf, ei, refs);
	if (extent_op)
		__run_delayed_extent_op(extent_op, leaf, ei);

	ptr = (unsigned long)ei + item_offset;
	end = (unsigned long)ei + btrfs_item_size_nr(leaf, path->slots[0]);
	if (ptr < end - size)
		memmove_extent_buffer(leaf, ptr + size, ptr,
				      end - size - ptr);

	iref = (struct btrfs_extent_inline_ref *)ptr;
	btrfs_set_extent_inline_ref_type(leaf, iref, type);
	if (type == BTRFS_EXTENT_DATA_REF_KEY) {
		struct btrfs_extent_data_ref *dref;
		dref = (struct btrfs_extent_data_ref *)(&iref->offset);
		btrfs_set_extent_data_ref_root(leaf, dref, root_objectid);
		btrfs_set_extent_data_ref_objectid(leaf, dref, owner);
		btrfs_set_extent_data_ref_offset(leaf, dref, offset);
		btrfs_set_extent_data_ref_count(leaf, dref, refs_to_add);
	} else if (type == BTRFS_SHARED_DATA_REF_KEY) {
		struct btrfs_shared_data_ref *sref;
		sref = (struct btrfs_shared_data_ref *)(iref + 1);
		btrfs_set_shared_data_ref_count(leaf, sref, refs_to_add);
		btrfs_set_extent_inline_ref_offset(leaf, iref, parent);
	} else if (type == BTRFS_SHARED_BLOCK_REF_KEY) {
		btrfs_set_extent_inline_ref_offset(leaf, iref, parent);
	} else {
		btrfs_set_extent_inline_ref_offset(leaf, iref, root_objectid);
	}
	btrfs_mark_buffer_dirty(leaf);
}

static int lookup_extent_backref(struct btrfs_trans_handle *trans,
				 struct btrfs_fs_info *fs_info,
				 struct btrfs_path *path,
				 struct btrfs_extent_inline_ref **ref_ret,
				 u64 bytenr, u64 num_bytes, u64 parent,
				 u64 root_objectid, u64 owner, u64 offset)
{
	int ret;

	ret = lookup_inline_extent_backref(trans, fs_info, path, ref_ret,
					   bytenr, num_bytes, parent,
					   root_objectid, owner, offset, 0);
	if (ret != -ENOENT)
		return ret;

	btrfs_release_path(path);
	*ref_ret = NULL;

	if (owner < BTRFS_FIRST_FREE_OBJECTID) {
		ret = lookup_tree_block_ref(trans, fs_info, path, bytenr,
					    parent, root_objectid);
	} else {
		ret = lookup_extent_data_ref(trans, fs_info, path, bytenr,
					     parent, root_objectid, owner,
					     offset);
	}
	return ret;
}

/*
 * helper to update/remove inline back ref
 */
static noinline_for_stack
void update_inline_extent_backref(struct btrfs_fs_info *fs_info,
				  struct btrfs_path *path,
				  struct btrfs_extent_inline_ref *iref,
				  int refs_to_mod,
				  struct btrfs_delayed_extent_op *extent_op,
				  int *last_ref)
{
	struct extent_buffer *leaf;
	struct btrfs_extent_item *ei;
	struct btrfs_extent_data_ref *dref = NULL;
	struct btrfs_shared_data_ref *sref = NULL;
	unsigned long ptr;
	unsigned long end;
	u32 item_size;
	int size;
	int type;
	u64 refs;

	leaf = path->nodes[0];
	ei = btrfs_item_ptr(leaf, path->slots[0], struct btrfs_extent_item);
	refs = btrfs_extent_refs(leaf, ei);
	WARN_ON(refs_to_mod < 0 && refs + refs_to_mod <= 0);
	refs += refs_to_mod;
	btrfs_set_extent_refs(leaf, ei, refs);
	if (extent_op)
		__run_delayed_extent_op(extent_op, leaf, ei);

	type = btrfs_extent_inline_ref_type(leaf, iref);

	if (type == BTRFS_EXTENT_DATA_REF_KEY) {
		dref = (struct btrfs_extent_data_ref *)(&iref->offset);
		refs = btrfs_extent_data_ref_count(leaf, dref);
	} else if (type == BTRFS_SHARED_DATA_REF_KEY) {
		sref = (struct btrfs_shared_data_ref *)(iref + 1);
		refs = btrfs_shared_data_ref_count(leaf, sref);
	} else {
		refs = 1;
		BUG_ON(refs_to_mod != -1);
	}

	BUG_ON(refs_to_mod < 0 && refs < -refs_to_mod);
	refs += refs_to_mod;

	if (refs > 0) {
		if (type == BTRFS_EXTENT_DATA_REF_KEY)
			btrfs_set_extent_data_ref_count(leaf, dref, refs);
		else
			btrfs_set_shared_data_ref_count(leaf, sref, refs);
	} else {
		*last_ref = 1;
		size =  btrfs_extent_inline_ref_size(type);
		item_size = btrfs_item_size_nr(leaf, path->slots[0]);
		ptr = (unsigned long)iref;
		end = (unsigned long)ei + item_size;
		if (ptr + size < end)
			memmove_extent_buffer(leaf, ptr, ptr + size,
					      end - ptr - size);
		item_size -= size;
		btrfs_truncate_item(fs_info, path, item_size, 1);
	}
	btrfs_mark_buffer_dirty(leaf);
}

static noinline_for_stack
int insert_inline_extent_backref(struct btrfs_trans_handle *trans,
				 struct btrfs_fs_info *fs_info,
				 struct btrfs_path *path,
				 u64 bytenr, u64 num_bytes, u64 parent,
				 u64 root_objectid, u64 owner,
				 u64 offset, int refs_to_add,
				 struct btrfs_delayed_extent_op *extent_op)
{
	struct btrfs_extent_inline_ref *iref;
	int ret;

	ret = lookup_inline_extent_backref(trans, fs_info, path, &iref,
					   bytenr, num_bytes, parent,
					   root_objectid, owner, offset, 1);
	if (ret == 0) {
		BUG_ON(owner < BTRFS_FIRST_FREE_OBJECTID);
		update_inline_extent_backref(fs_info, path, iref,
					     refs_to_add, extent_op, NULL);
	} else if (ret == -ENOENT) {
		setup_inline_extent_backref(fs_info, path, iref, parent,
					    root_objectid, owner, offset,
					    refs_to_add, extent_op);
		ret = 0;
	}
	return ret;
}

static int insert_extent_backref(struct btrfs_trans_handle *trans,
				 struct btrfs_fs_info *fs_info,
				 struct btrfs_path *path,
				 u64 bytenr, u64 parent, u64 root_objectid,
				 u64 owner, u64 offset, int refs_to_add)
{
	int ret;
	if (owner < BTRFS_FIRST_FREE_OBJECTID) {
		BUG_ON(refs_to_add != 1);
		ret = insert_tree_block_ref(trans, fs_info, path, bytenr,
					    parent, root_objectid);
	} else {
		ret = insert_extent_data_ref(trans, fs_info, path, bytenr,
					     parent, root_objectid,
					     owner, offset, refs_to_add);
	}
	return ret;
}

static int remove_extent_backref(struct btrfs_trans_handle *trans,
				 struct btrfs_fs_info *fs_info,
				 struct btrfs_path *path,
				 struct btrfs_extent_inline_ref *iref,
				 int refs_to_drop, int is_data, int *last_ref)
{
	int ret = 0;

	BUG_ON(!is_data && refs_to_drop != 1);
	if (iref) {
		update_inline_extent_backref(fs_info, path, iref,
					     -refs_to_drop, NULL, last_ref);
	} else if (is_data) {
		ret = remove_extent_data_ref(trans, fs_info, path, refs_to_drop,
					     last_ref);
	} else {
		*last_ref = 1;
		ret = btrfs_del_item(trans, fs_info->extent_root, path);
	}
	return ret;
}

#define in_range(b, first, len)        ((b) >= (first) && (b) < (first) + (len))
static int btrfs_issue_discard(struct block_device *bdev, u64 start, u64 len,
			       u64 *discarded_bytes)
{
	int j, ret = 0;
	u64 bytes_left, end;
	u64 aligned_start = ALIGN(start, 1 << 9);

	if (WARN_ON(start != aligned_start)) {
		len -= aligned_start - start;
		len = round_down(len, 1 << 9);
		start = aligned_start;
	}

	*discarded_bytes = 0;

	if (!len)
		return 0;

	end = start + len;
	bytes_left = len;

	/* Skip any superblocks on this device. */
	for (j = 0; j < BTRFS_SUPER_MIRROR_MAX; j++) {
		u64 sb_start = btrfs_sb_offset(j);
		u64 sb_end = sb_start + BTRFS_SUPER_INFO_SIZE;
		u64 size = sb_start - start;

		if (!in_range(sb_start, start, bytes_left) &&
		    !in_range(sb_end, start, bytes_left) &&
		    !in_range(start, sb_start, BTRFS_SUPER_INFO_SIZE))
			continue;

		/*
		 * Superblock spans beginning of range.  Adjust start and
		 * try again.
		 */
		if (sb_start <= start) {
			start += sb_end - start;
			if (start > end) {
				bytes_left = 0;
				break;
			}
			bytes_left = end - start;
			continue;
		}

		if (size) {
			ret = blkdev_issue_discard(bdev, start >> 9, size >> 9,
						   GFP_NOFS, 0);
			if (!ret)
				*discarded_bytes += size;
			else if (ret != -EOPNOTSUPP)
				return ret;
		}

		start = sb_end;
		if (start > end) {
			bytes_left = 0;
			break;
		}
		bytes_left = end - start;
	}

	if (bytes_left) {
		ret = blkdev_issue_discard(bdev, start >> 9, bytes_left >> 9,
					   GFP_NOFS, 0);
		if (!ret)
			*discarded_bytes += bytes_left;
	}
	return ret;
}

int btrfs_discard_extent(struct btrfs_fs_info *fs_info, u64 bytenr,
			 u64 num_bytes, u64 *actual_bytes)
{
	int ret;
	u64 discarded_bytes = 0;
	struct btrfs_bio *bbio = NULL;


	/*
	 * Avoid races with device replace and make sure our bbio has devices
	 * associated to its stripes that don't go away while we are discarding.
	 */
	btrfs_bio_counter_inc_blocked(fs_info);
	/* Tell the block device(s) that the sectors can be discarded */
	ret = btrfs_map_block(fs_info, BTRFS_MAP_DISCARD, bytenr, &num_bytes,
			      &bbio, 0);
	/* Error condition is -ENOMEM */
	if (!ret) {
		struct btrfs_bio_stripe *stripe = bbio->stripes;
		int i;


		for (i = 0; i < bbio->num_stripes; i++, stripe++) {
			u64 bytes;
			if (!stripe->dev->can_discard)
				continue;

			ret = btrfs_issue_discard(stripe->dev->bdev,
						  stripe->physical,
						  stripe->length,
						  &bytes);
			if (!ret)
				discarded_bytes += bytes;
			else if (ret != -EOPNOTSUPP)
				break; /* Logic errors or -ENOMEM, or -EIO but I don't know how that could happen JDM */

			/*
			 * Just in case we get back EOPNOTSUPP for some reason,
			 * just ignore the return value so we don't screw up
			 * people calling discard_extent.
			 */
			ret = 0;
		}
		btrfs_put_bbio(bbio);
	}
	btrfs_bio_counter_dec(fs_info);

	if (actual_bytes)
		*actual_bytes = discarded_bytes;


	if (ret == -EOPNOTSUPP)
		ret = 0;
	return ret;
}

/* Can return -ENOMEM */
int btrfs_inc_extent_ref(struct btrfs_trans_handle *trans,
			 struct btrfs_fs_info *fs_info,
			 u64 bytenr, u64 num_bytes, u64 parent,
			 u64 root_objectid, u64 owner, u64 offset)
{
	int ret;

	BUG_ON(owner < BTRFS_FIRST_FREE_OBJECTID &&
	       root_objectid == BTRFS_TREE_LOG_OBJECTID);

	if (owner < BTRFS_FIRST_FREE_OBJECTID) {
		ret = btrfs_add_delayed_tree_ref(fs_info, trans, bytenr,
					num_bytes,
					parent, root_objectid, (int)owner,
					BTRFS_ADD_DELAYED_REF, NULL);
	} else {
		ret = btrfs_add_delayed_data_ref(fs_info, trans, bytenr,
					num_bytes, parent, root_objectid,
					owner, offset, 0,
					BTRFS_ADD_DELAYED_REF);
	}
	return ret;
}

static int __btrfs_inc_extent_ref(struct btrfs_trans_handle *trans,
				  struct btrfs_fs_info *fs_info,
				  struct btrfs_delayed_ref_node *node,
				  u64 parent, u64 root_objectid,
				  u64 owner, u64 offset, int refs_to_add,
				  struct btrfs_delayed_extent_op *extent_op)
{
	struct btrfs_path *path;
	struct extent_buffer *leaf;
	struct btrfs_extent_item *item;
	struct btrfs_key key;
	u64 bytenr = node->bytenr;
	u64 num_bytes = node->num_bytes;
	u64 refs;
	int ret;

	path = btrfs_alloc_path();
	if (!path)
		return -ENOMEM;

	path->reada = READA_FORWARD;
	path->leave_spinning = 1;
	/* this will setup the path even if it fails to insert the back ref */
	ret = insert_inline_extent_backref(trans, fs_info, path, bytenr,
					   num_bytes, parent, root_objectid,
					   owner, offset,
					   refs_to_add, extent_op);
	if ((ret < 0 && ret != -EAGAIN) || !ret)
		goto out;

	/*
	 * Ok we had -EAGAIN which means we didn't have space to insert and
	 * inline extent ref, so just update the reference count and add a
	 * normal backref.
	 */
	leaf = path->nodes[0];
	btrfs_item_key_to_cpu(leaf, &key, path->slots[0]);
	item = btrfs_item_ptr(leaf, path->slots[0], struct btrfs_extent_item);
	refs = btrfs_extent_refs(leaf, item);
	btrfs_set_extent_refs(leaf, item, refs + refs_to_add);
	if (extent_op)
		__run_delayed_extent_op(extent_op, leaf, item);

	btrfs_mark_buffer_dirty(leaf);
	btrfs_release_path(path);

	path->reada = READA_FORWARD;
	path->leave_spinning = 1;
	/* now insert the actual backref */
	ret = insert_extent_backref(trans, fs_info, path, bytenr, parent,
				    root_objectid, owner, offset, refs_to_add);
	if (ret)
		btrfs_abort_transaction(trans, ret);
out:
	btrfs_free_path(path);
	return ret;
}

static int run_delayed_data_ref(struct btrfs_trans_handle *trans,
				struct btrfs_fs_info *fs_info,
				struct btrfs_delayed_ref_node *node,
				struct btrfs_delayed_extent_op *extent_op,
				int insert_reserved)
{
	int ret = 0;
	struct btrfs_delayed_data_ref *ref;
	struct btrfs_key ins;
	u64 parent = 0;
	u64 ref_root = 0;
	u64 flags = 0;

	ins.objectid = node->bytenr;
	ins.offset = node->num_bytes;
	ins.type = BTRFS_EXTENT_ITEM_KEY;

	ref = btrfs_delayed_node_to_data_ref(node);
	trace_run_delayed_data_ref(fs_info, node, ref, node->action);

	if (node->type == BTRFS_SHARED_DATA_REF_KEY)
		parent = ref->parent;
	ref_root = ref->root;

	if (node->action == BTRFS_ADD_DELAYED_REF && insert_reserved) {
		if (extent_op)
			flags |= extent_op->flags_to_set;
		ret = alloc_reserved_file_extent(trans, fs_info,
						 parent, ref_root, flags,
						 ref->objectid, ref->offset,
						 &ins, node->ref_mod);
	} else if (node->action == BTRFS_ADD_DELAYED_REF) {
		ret = __btrfs_inc_extent_ref(trans, fs_info, node, parent,
					     ref_root, ref->objectid,
					     ref->offset, node->ref_mod,
					     extent_op);
	} else if (node->action == BTRFS_DROP_DELAYED_REF) {
		ret = __btrfs_free_extent(trans, fs_info, node, parent,
					  ref_root, ref->objectid,
					  ref->offset, node->ref_mod,
					  extent_op);
	} else {
		BUG();
	}
	return ret;
}

static void __run_delayed_extent_op(struct btrfs_delayed_extent_op *extent_op,
				    struct extent_buffer *leaf,
				    struct btrfs_extent_item *ei)
{
	u64 flags = btrfs_extent_flags(leaf, ei);
	if (extent_op->update_flags) {
		flags |= extent_op->flags_to_set;
		btrfs_set_extent_flags(leaf, ei, flags);
	}

	if (extent_op->update_key) {
		struct btrfs_tree_block_info *bi;
		BUG_ON(!(flags & BTRFS_EXTENT_FLAG_TREE_BLOCK));
		bi = (struct btrfs_tree_block_info *)(ei + 1);
		btrfs_set_tree_block_key(leaf, bi, &extent_op->key);
	}
}

static int run_delayed_extent_op(struct btrfs_trans_handle *trans,
				 struct btrfs_fs_info *fs_info,
				 struct btrfs_delayed_ref_node *node,
				 struct btrfs_delayed_extent_op *extent_op)
{
	struct btrfs_key key;
	struct btrfs_path *path;
	struct btrfs_extent_item *ei;
	struct extent_buffer *leaf;
	u32 item_size;
	int ret;
	int err = 0;
	int metadata = !extent_op->is_data;

	if (trans->aborted)
		return 0;

	if (metadata && !btrfs_fs_incompat(fs_info, SKINNY_METADATA))
		metadata = 0;

	path = btrfs_alloc_path();
	if (!path)
		return -ENOMEM;

	key.objectid = node->bytenr;

	if (metadata) {
		key.type = BTRFS_METADATA_ITEM_KEY;
		key.offset = extent_op->level;
	} else {
		key.type = BTRFS_EXTENT_ITEM_KEY;
		key.offset = node->num_bytes;
	}

again:
	path->reada = READA_FORWARD;
	path->leave_spinning = 1;
	ret = btrfs_search_slot(trans, fs_info->extent_root, &key, path, 0, 1);
	if (ret < 0) {
		err = ret;
		goto out;
	}
	if (ret > 0) {
		if (metadata) {
			if (path->slots[0] > 0) {
				path->slots[0]--;
				btrfs_item_key_to_cpu(path->nodes[0], &key,
						      path->slots[0]);
				if (key.objectid == node->bytenr &&
				    key.type == BTRFS_EXTENT_ITEM_KEY &&
				    key.offset == node->num_bytes)
					ret = 0;
			}
			if (ret > 0) {
				btrfs_release_path(path);
				metadata = 0;

				key.objectid = node->bytenr;
				key.offset = node->num_bytes;
				key.type = BTRFS_EXTENT_ITEM_KEY;
				goto again;
			}
		} else {
			err = -EIO;
			goto out;
		}
	}

	leaf = path->nodes[0];
	item_size = btrfs_item_size_nr(leaf, path->slots[0]);
#ifdef BTRFS_COMPAT_EXTENT_TREE_V0
	if (item_size < sizeof(*ei)) {
		ret = convert_extent_item_v0(trans, fs_info, path, (u64)-1, 0);
		if (ret < 0) {
			err = ret;
			goto out;
		}
		leaf = path->nodes[0];
		item_size = btrfs_item_size_nr(leaf, path->slots[0]);
	}
#endif
	BUG_ON(item_size < sizeof(*ei));
	ei = btrfs_item_ptr(leaf, path->slots[0], struct btrfs_extent_item);
	__run_delayed_extent_op(extent_op, leaf, ei);

	btrfs_mark_buffer_dirty(leaf);
out:
	btrfs_free_path(path);
	return err;
}

static int run_delayed_tree_ref(struct btrfs_trans_handle *trans,
				struct btrfs_fs_info *fs_info,
				struct btrfs_delayed_ref_node *node,
				struct btrfs_delayed_extent_op *extent_op,
				int insert_reserved)
{
	int ret = 0;
	struct btrfs_delayed_tree_ref *ref;
	struct btrfs_key ins;
	u64 parent = 0;
	u64 ref_root = 0;
	bool skinny_metadata = btrfs_fs_incompat(fs_info, SKINNY_METADATA);

	ref = btrfs_delayed_node_to_tree_ref(node);
	trace_run_delayed_tree_ref(fs_info, node, ref, node->action);

	if (node->type == BTRFS_SHARED_BLOCK_REF_KEY)
		parent = ref->parent;
	ref_root = ref->root;

	ins.objectid = node->bytenr;
	if (skinny_metadata) {
		ins.offset = ref->level;
		ins.type = BTRFS_METADATA_ITEM_KEY;
	} else {
		ins.offset = node->num_bytes;
		ins.type = BTRFS_EXTENT_ITEM_KEY;
	}

	if (node->ref_mod != 1) {
		btrfs_err(fs_info,
	"btree block(%llu) has %d references rather than 1: action %d ref_root %llu parent %llu",
			  node->bytenr, node->ref_mod, node->action, ref_root,
			  parent);
		return -EIO;
	}
	if (node->action == BTRFS_ADD_DELAYED_REF && insert_reserved) {
		BUG_ON(!extent_op || !extent_op->update_flags);
		ret = alloc_reserved_tree_block(trans, fs_info,
						parent, ref_root,
						extent_op->flags_to_set,
						&extent_op->key,
						ref->level, &ins);
	} else if (node->action == BTRFS_ADD_DELAYED_REF) {
		ret = __btrfs_inc_extent_ref(trans, fs_info, node,
					     parent, ref_root,
					     ref->level, 0, 1,
					     extent_op);
	} else if (node->action == BTRFS_DROP_DELAYED_REF) {
		ret = __btrfs_free_extent(trans, fs_info, node,
					  parent, ref_root,
					  ref->level, 0, 1, extent_op);
	} else {
		BUG();
	}
	return ret;
}

/* helper function to actually process a single delayed ref entry */
static int run_one_delayed_ref(struct btrfs_trans_handle *trans,
			       struct btrfs_fs_info *fs_info,
			       struct btrfs_delayed_ref_node *node,
			       struct btrfs_delayed_extent_op *extent_op,
			       int insert_reserved)
{
	int ret = 0;

	if (trans->aborted) {
		if (insert_reserved)
			btrfs_pin_extent(fs_info, node->bytenr,
					 node->num_bytes, 1);
		return 0;
	}

	if (btrfs_delayed_ref_is_head(node)) {
		struct btrfs_delayed_ref_head *head;
		/*
		 * we've hit the end of the chain and we were supposed
		 * to insert this extent into the tree.  But, it got
		 * deleted before we ever needed to insert it, so all
		 * we have to do is clean up the accounting
		 */
		BUG_ON(extent_op);
		head = btrfs_delayed_node_to_head(node);
		trace_run_delayed_ref_head(fs_info, node, head, node->action);

		if (insert_reserved) {
			btrfs_pin_extent(fs_info, node->bytenr,
					 node->num_bytes, 1);
			if (head->is_data) {
				ret = btrfs_del_csums(trans, fs_info,
						      node->bytenr,
						      node->num_bytes);
			}
		}

		/* Also free its reserved qgroup space */
		btrfs_qgroup_free_delayed_ref(fs_info, head->qgroup_ref_root,
					      head->qgroup_reserved);
		return ret;
	}

	if (node->type == BTRFS_TREE_BLOCK_REF_KEY ||
	    node->type == BTRFS_SHARED_BLOCK_REF_KEY)
		ret = run_delayed_tree_ref(trans, fs_info, node, extent_op,
					   insert_reserved);
	else if (node->type == BTRFS_EXTENT_DATA_REF_KEY ||
		 node->type == BTRFS_SHARED_DATA_REF_KEY)
		ret = run_delayed_data_ref(trans, fs_info, node, extent_op,
					   insert_reserved);
	else
		BUG();
	return ret;
}

static inline struct btrfs_delayed_ref_node *
select_delayed_ref(struct btrfs_delayed_ref_head *head)
{
	struct btrfs_delayed_ref_node *ref;

	if (list_empty(&head->ref_list))
		return NULL;

	/*
	 * Select a delayed ref of type BTRFS_ADD_DELAYED_REF first.
	 * This is to prevent a ref count from going down to zero, which deletes
	 * the extent item from the extent tree, when there still are references
	 * to add, which would fail because they would not find the extent item.
	 */
	if (!list_empty(&head->ref_add_list))
		return list_first_entry(&head->ref_add_list,
				struct btrfs_delayed_ref_node, add_list);

	ref = list_first_entry(&head->ref_list, struct btrfs_delayed_ref_node,
			       list);
	ASSERT(list_empty(&ref->add_list));
	return ref;
}

/*
 * Returns 0 on success or if called with an already aborted transaction.
 * Returns -ENOMEM or -EIO on failure and will abort the transaction.
 */
static noinline int __btrfs_run_delayed_refs(struct btrfs_trans_handle *trans,
					     struct btrfs_fs_info *fs_info,
					     unsigned long nr)
{
	struct btrfs_delayed_ref_root *delayed_refs;
	struct btrfs_delayed_ref_node *ref;
	struct btrfs_delayed_ref_head *locked_ref = NULL;
	struct btrfs_delayed_extent_op *extent_op;
	ktime_t start = ktime_get();
	int ret;
	unsigned long count = 0;
	unsigned long actual_count = 0;
	int must_insert_reserved = 0;

	delayed_refs = &trans->transaction->delayed_refs;
	while (1) {
		if (!locked_ref) {
			if (count >= nr)
				break;

			spin_lock(&delayed_refs->lock);
			locked_ref = btrfs_select_ref_head(trans);
			if (!locked_ref) {
				spin_unlock(&delayed_refs->lock);
				break;
			}

			/* grab the lock that says we are going to process
			 * all the refs for this head */
			ret = btrfs_delayed_ref_lock(trans, locked_ref);
			spin_unlock(&delayed_refs->lock);
			/*
			 * we may have dropped the spin lock to get the head
			 * mutex lock, and that might have given someone else
			 * time to free the head.  If that's true, it has been
			 * removed from our list and we can move on.
			 */
			if (ret == -EAGAIN) {
				locked_ref = NULL;
				count++;
				continue;
			}
		}

		/*
		 * We need to try and merge add/drops of the same ref since we
		 * can run into issues with relocate dropping the implicit ref
		 * and then it being added back again before the drop can
		 * finish.  If we merged anything we need to re-loop so we can
		 * get a good ref.
		 * Or we can get node references of the same type that weren't
		 * merged when created due to bumps in the tree mod seq, and
		 * we need to merge them to prevent adding an inline extent
		 * backref before dropping it (triggering a BUG_ON at
		 * insert_inline_extent_backref()).
		 */
		spin_lock(&locked_ref->lock);
		btrfs_merge_delayed_refs(trans, fs_info, delayed_refs,
					 locked_ref);

		/*
		 * locked_ref is the head node, so we have to go one
		 * node back for any delayed ref updates
		 */
		ref = select_delayed_ref(locked_ref);

		if (ref && ref->seq &&
		    btrfs_check_delayed_seq(fs_info, delayed_refs, ref->seq)) {
			spin_unlock(&locked_ref->lock);
			spin_lock(&delayed_refs->lock);
			locked_ref->processing = 0;
			delayed_refs->num_heads_ready++;
			spin_unlock(&delayed_refs->lock);
			btrfs_delayed_ref_unlock(locked_ref);
			locked_ref = NULL;
			cond_resched();
			count++;
			continue;
		}

		/*
		 * record the must insert reserved flag before we
		 * drop the spin lock.
		 */
		must_insert_reserved = locked_ref->must_insert_reserved;
		locked_ref->must_insert_reserved = 0;

		extent_op = locked_ref->extent_op;
		locked_ref->extent_op = NULL;

		if (!ref) {


			/* All delayed refs have been processed, Go ahead
			 * and send the head node to run_one_delayed_ref,
			 * so that any accounting fixes can happen
			 */
			ref = &locked_ref->node;

			if (extent_op && must_insert_reserved) {
				btrfs_free_delayed_extent_op(extent_op);
				extent_op = NULL;
			}

			if (extent_op) {
				spin_unlock(&locked_ref->lock);
				ret = run_delayed_extent_op(trans, fs_info,
							    ref, extent_op);
				btrfs_free_delayed_extent_op(extent_op);

				if (ret) {
					/*
					 * Need to reset must_insert_reserved if
					 * there was an error so the abort stuff
					 * can cleanup the reserved space
					 * properly.
					 */
					if (must_insert_reserved)
						locked_ref->must_insert_reserved = 1;
					spin_lock(&delayed_refs->lock);
					locked_ref->processing = 0;
					delayed_refs->num_heads_ready++;
					spin_unlock(&delayed_refs->lock);
					btrfs_debug(fs_info,
						    "run_delayed_extent_op returned %d",
						    ret);
					btrfs_delayed_ref_unlock(locked_ref);
					return ret;
				}
				continue;
			}

			/*
			 * Need to drop our head ref lock and re-acquire the
			 * delayed ref lock and then re-check to make sure
			 * nobody got added.
			 */
			spin_unlock(&locked_ref->lock);
			spin_lock(&delayed_refs->lock);
			spin_lock(&locked_ref->lock);
			if (!list_empty(&locked_ref->ref_list) ||
			    locked_ref->extent_op) {
				spin_unlock(&locked_ref->lock);
				spin_unlock(&delayed_refs->lock);
				continue;
			}
			ref->in_tree = 0;
			delayed_refs->num_heads--;
			rb_erase(&locked_ref->href_node,
				 &delayed_refs->href_root);
			spin_unlock(&delayed_refs->lock);
		} else {
			actual_count++;
			ref->in_tree = 0;
			list_del(&ref->list);
			if (!list_empty(&ref->add_list))
				list_del(&ref->add_list);
		}
		atomic_dec(&delayed_refs->num_entries);

		if (!btrfs_delayed_ref_is_head(ref)) {
			/*
			 * when we play the delayed ref, also correct the
			 * ref_mod on head
			 */
			switch (ref->action) {
			case BTRFS_ADD_DELAYED_REF:
			case BTRFS_ADD_DELAYED_EXTENT:
				locked_ref->node.ref_mod -= ref->ref_mod;
				break;
			case BTRFS_DROP_DELAYED_REF:
				locked_ref->node.ref_mod += ref->ref_mod;
				break;
			default:
				WARN_ON(1);
			}
		}
		spin_unlock(&locked_ref->lock);

		ret = run_one_delayed_ref(trans, fs_info, ref, extent_op,
					  must_insert_reserved);

		btrfs_free_delayed_extent_op(extent_op);
		if (ret) {
			spin_lock(&delayed_refs->lock);
			locked_ref->processing = 0;
			delayed_refs->num_heads_ready++;
			spin_unlock(&delayed_refs->lock);
			btrfs_delayed_ref_unlock(locked_ref);
			btrfs_put_delayed_ref(ref);
			btrfs_debug(fs_info, "run_one_delayed_ref returned %d",
				    ret);
			return ret;
		}

		/*
		 * If this node is a head, that means all the refs in this head
		 * have been dealt with, and we will pick the next head to deal
		 * with, so we must unlock the head and drop it from the cluster
		 * list before we release it.
		 */
		if (btrfs_delayed_ref_is_head(ref)) {
			if (locked_ref->is_data &&
			    locked_ref->total_ref_mod < 0) {
				spin_lock(&delayed_refs->lock);
				delayed_refs->pending_csums -= ref->num_bytes;
				spin_unlock(&delayed_refs->lock);
			}
			btrfs_delayed_ref_unlock(locked_ref);
			locked_ref = NULL;
		}
		btrfs_put_delayed_ref(ref);
		count++;
		cond_resched();
	}

	/*
	 * We don't want to include ref heads since we can have empty ref heads
	 * and those will drastically skew our runtime down since we just do
	 * accounting, no actual extent tree updates.
	 */
	if (actual_count > 0) {
		u64 runtime = ktime_to_ns(ktime_sub(ktime_get(), start));
		u64 avg;

		/*
		 * We weigh the current average higher than our current runtime
		 * to avoid large swings in the average.
		 */
		spin_lock(&delayed_refs->lock);
		avg = fs_info->avg_delayed_ref_runtime * 3 + runtime;
		fs_info->avg_delayed_ref_runtime = avg >> 2;	/* div by 4 */
		spin_unlock(&delayed_refs->lock);
	}
	return 0;
}

#ifdef SCRAMBLE_DELAYED_REFS
/*
 * Normally delayed refs get processed in ascending bytenr order. This
 * correlates in most cases to the order added. To expose dependencies on this
 * order, we start to process the tree in the middle instead of the beginning
 */
static u64 find_middle(struct rb_root *root)
{
	struct rb_node *n = root->rb_node;
	struct btrfs_delayed_ref_node *entry;
	int alt = 1;
	u64 middle;
	u64 first = 0, last = 0;

	n = rb_first(root);
	if (n) {
		entry = rb_entry(n, struct btrfs_delayed_ref_node, rb_node);
		first = entry->bytenr;
	}
	n = rb_last(root);
	if (n) {
		entry = rb_entry(n, struct btrfs_delayed_ref_node, rb_node);
		last = entry->bytenr;
	}
	n = root->rb_node;

	while (n) {
		entry = rb_entry(n, struct btrfs_delayed_ref_node, rb_node);
		WARN_ON(!entry->in_tree);

		middle = entry->bytenr;

		if (alt)
			n = n->rb_left;
		else
			n = n->rb_right;

		alt = 1 - alt;
	}
	return middle;
}
#endif

static inline u64 heads_to_leaves(struct btrfs_fs_info *fs_info, u64 heads)
{
	u64 num_bytes;

	num_bytes = heads * (sizeof(struct btrfs_extent_item) +
			     sizeof(struct btrfs_extent_inline_ref));
	if (!btrfs_fs_incompat(fs_info, SKINNY_METADATA))
		num_bytes += heads * sizeof(struct btrfs_tree_block_info);

	/*
	 * We don't ever fill up leaves all the way so multiply by 2 just to be
	 * closer to what we're really going to want to use.
	 */
	return div_u64(num_bytes, BTRFS_LEAF_DATA_SIZE(fs_info));
}

/*
 * Takes the number of bytes to be csumm'ed and figures out how many leaves it
 * would require to store the csums for that many bytes.
 */
u64 btrfs_csum_bytes_to_leaves(struct btrfs_fs_info *fs_info, u64 csum_bytes)
{
	u64 csum_size;
	u64 num_csums_per_leaf;
	u64 num_csums;

	csum_size = BTRFS_MAX_ITEM_SIZE(fs_info);
	num_csums_per_leaf = div64_u64(csum_size,
			(u64)btrfs_super_csum_size(fs_info->super_copy));
	num_csums = div64_u64(csum_bytes, fs_info->sectorsize);
	num_csums += num_csums_per_leaf - 1;
	num_csums = div64_u64(num_csums, num_csums_per_leaf);
	return num_csums;
}

int btrfs_check_space_for_delayed_refs(struct btrfs_trans_handle *trans,
				       struct btrfs_fs_info *fs_info)
{
	struct btrfs_block_rsv *global_rsv;
	u64 num_heads = trans->transaction->delayed_refs.num_heads_ready;
	u64 csum_bytes = trans->transaction->delayed_refs.pending_csums;
	u64 num_dirty_bgs = trans->transaction->num_dirty_bgs;
	u64 num_bytes, num_dirty_bgs_bytes;
	int ret = 0;

	num_bytes = btrfs_calc_trans_metadata_size(fs_info, 1);
	num_heads = heads_to_leaves(fs_info, num_heads);
	if (num_heads > 1)
		num_bytes += (num_heads - 1) * fs_info->nodesize;
	num_bytes <<= 1;
	num_bytes += btrfs_csum_bytes_to_leaves(fs_info, csum_bytes) *
							fs_info->nodesize;
	num_dirty_bgs_bytes = btrfs_calc_trans_metadata_size(fs_info,
							     num_dirty_bgs);
	global_rsv = &fs_info->global_block_rsv;

	/*
	 * If we can't allocate any more chunks lets make sure we have _lots_ of
	 * wiggle room since running delayed refs can create more delayed refs.
	 */
	if (global_rsv->space_info->full) {
		num_dirty_bgs_bytes <<= 1;
		num_bytes <<= 1;
	}

	spin_lock(&global_rsv->lock);
	if (global_rsv->reserved <= num_bytes + num_dirty_bgs_bytes)
		ret = 1;
	spin_unlock(&global_rsv->lock);
	return ret;
}

int btrfs_should_throttle_delayed_refs(struct btrfs_trans_handle *trans,
				       struct btrfs_fs_info *fs_info)
{
	u64 num_entries =
		atomic_read(&trans->transaction->delayed_refs.num_entries);
	u64 avg_runtime;
	u64 val;

	smp_mb();
	avg_runtime = fs_info->avg_delayed_ref_runtime;
	val = num_entries * avg_runtime;
	if (val >= NSEC_PER_SEC)
		return 1;
	if (val >= NSEC_PER_SEC / 2)
		return 2;

	return btrfs_check_space_for_delayed_refs(trans, fs_info);
}

struct async_delayed_refs {
	struct btrfs_root *root;
	u64 transid;
	int count;
	int error;
	int sync;
	struct completion wait;
	struct btrfs_work work;
};

static inline struct async_delayed_refs *
to_async_delayed_refs(struct btrfs_work *work)
{
	return container_of(work, struct async_delayed_refs, work);
}

static void delayed_ref_async_start(struct btrfs_work *work)
{
	struct async_delayed_refs *async = to_async_delayed_refs(work);
	struct btrfs_trans_handle *trans;
	struct btrfs_fs_info *fs_info = async->root->fs_info;
	int ret;

	/* if the commit is already started, we don't need to wait here */
	if (btrfs_transaction_blocked(fs_info))
		goto done;

	trans = btrfs_join_transaction(async->root);
	if (IS_ERR(trans)) {
		async->error = PTR_ERR(trans);
		goto done;
	}

	/*
	 * trans->sync means that when we call end_transaction, we won't
	 * wait on delayed refs
	 */
	trans->sync = true;

	/* Don't bother flushing if we got into a different transaction */
	if (trans->transid > async->transid)
		goto end;

	ret = btrfs_run_delayed_refs(trans, fs_info, async->count);
	if (ret)
		async->error = ret;
end:
	ret = btrfs_end_transaction(trans);
	if (ret && !async->error)
		async->error = ret;
done:
	if (async->sync)
		complete(&async->wait);
	else
		kfree(async);
}

int btrfs_async_run_delayed_refs(struct btrfs_fs_info *fs_info,
				 unsigned long count, u64 transid, int wait)
{
	struct async_delayed_refs *async;
	int ret;

	async = kmalloc(sizeof(*async), GFP_NOFS);
	if (!async)
		return -ENOMEM;

	async->root = fs_info->tree_root;
	async->count = count;
	async->error = 0;
	async->transid = transid;
	if (wait)
		async->sync = 1;
	else
		async->sync = 0;
	init_completion(&async->wait);

	btrfs_init_work(&async->work, btrfs_extent_refs_helper,
			delayed_ref_async_start, NULL, NULL);

	btrfs_queue_work(fs_info->extent_workers, &async->work);

	if (wait) {
		wait_for_completion(&async->wait);
		ret = async->error;
		kfree(async);
		return ret;
	}
	return 0;
}

/*
 * this starts processing the delayed reference count updates and
 * extent insertions we have queued up so far.  count can be
 * 0, which means to process everything in the tree at the start
 * of the run (but not newly added entries), or it can be some target
 * number you'd like to process.
 *
 * Returns 0 on success or if called with an aborted transaction
 * Returns <0 on error and aborts the transaction
 */
int btrfs_run_delayed_refs(struct btrfs_trans_handle *trans,
			   struct btrfs_fs_info *fs_info, unsigned long count)
{
	struct rb_node *node;
	struct btrfs_delayed_ref_root *delayed_refs;
	struct btrfs_delayed_ref_head *head;
	int ret;
	int run_all = count == (unsigned long)-1;
	bool can_flush_pending_bgs = trans->can_flush_pending_bgs;

	/* We'll clean this up in btrfs_cleanup_transaction */
	if (trans->aborted)
		return 0;

	if (test_bit(BTRFS_FS_CREATING_FREE_SPACE_TREE, &fs_info->flags))
		return 0;

	delayed_refs = &trans->transaction->delayed_refs;
	if (count == 0)
		count = atomic_read(&delayed_refs->num_entries) * 2;

again:
#ifdef SCRAMBLE_DELAYED_REFS
	delayed_refs->run_delayed_start = find_middle(&delayed_refs->root);
#endif
	trans->can_flush_pending_bgs = false;
	ret = __btrfs_run_delayed_refs(trans, fs_info, count);
	if (ret < 0) {
		btrfs_abort_transaction(trans, ret);
		return ret;
	}

	if (run_all) {
		if (!list_empty(&trans->new_bgs))
			btrfs_create_pending_block_groups(trans, fs_info);

		spin_lock(&delayed_refs->lock);
		node = rb_first(&delayed_refs->href_root);
		if (!node) {
			spin_unlock(&delayed_refs->lock);
			goto out;
		}

		while (node) {
			head = rb_entry(node, struct btrfs_delayed_ref_head,
					href_node);
			if (btrfs_delayed_ref_is_head(&head->node)) {
				struct btrfs_delayed_ref_node *ref;

				ref = &head->node;
				atomic_inc(&ref->refs);

				spin_unlock(&delayed_refs->lock);
				/*
				 * Mutex was contended, block until it's
				 * released and try again
				 */
				mutex_lock(&head->mutex);
				mutex_unlock(&head->mutex);

				btrfs_put_delayed_ref(ref);
				cond_resched();
				goto again;
			} else {
				WARN_ON(1);
			}
			node = rb_next(node);
		}
		spin_unlock(&delayed_refs->lock);
		cond_resched();
		goto again;
	}
out:
	assert_qgroups_uptodate(trans);
	trans->can_flush_pending_bgs = can_flush_pending_bgs;
	return 0;
}

int btrfs_set_disk_extent_flags(struct btrfs_trans_handle *trans,
				struct btrfs_fs_info *fs_info,
				u64 bytenr, u64 num_bytes, u64 flags,
				int level, int is_data)
{
	struct btrfs_delayed_extent_op *extent_op;
	int ret;

	extent_op = btrfs_alloc_delayed_extent_op();
	if (!extent_op)
		return -ENOMEM;

	extent_op->flags_to_set = flags;
	extent_op->update_flags = true;
	extent_op->update_key = false;
	extent_op->is_data = is_data ? true : false;
	extent_op->level = level;

	ret = btrfs_add_delayed_extent_op(fs_info, trans, bytenr,
					  num_bytes, extent_op);
	if (ret)
		btrfs_free_delayed_extent_op(extent_op);
	return ret;
}

static noinline int check_delayed_ref(struct btrfs_root *root,
				      struct btrfs_path *path,
				      u64 objectid, u64 offset, u64 bytenr)
{
	struct btrfs_delayed_ref_head *head;
	struct btrfs_delayed_ref_node *ref;
	struct btrfs_delayed_data_ref *data_ref;
	struct btrfs_delayed_ref_root *delayed_refs;
	struct btrfs_transaction *cur_trans;
	int ret = 0;

	cur_trans = root->fs_info->running_transaction;
	if (!cur_trans)
		return 0;

	delayed_refs = &cur_trans->delayed_refs;
	spin_lock(&delayed_refs->lock);
	head = btrfs_find_delayed_ref_head(delayed_refs, bytenr);
	if (!head) {
		spin_unlock(&delayed_refs->lock);
		return 0;
	}

	if (!mutex_trylock(&head->mutex)) {
		atomic_inc(&head->node.refs);
		spin_unlock(&delayed_refs->lock);

		btrfs_release_path(path);

		/*
		 * Mutex was contended, block until it's released and let
		 * caller try again
		 */
		mutex_lock(&head->mutex);
		mutex_unlock(&head->mutex);
		btrfs_put_delayed_ref(&head->node);
		return -EAGAIN;
	}
	spin_unlock(&delayed_refs->lock);

	spin_lock(&head->lock);
	list_for_each_entry(ref, &head->ref_list, list) {
		/* If it's a shared ref we know a cross reference exists */
		if (ref->type != BTRFS_EXTENT_DATA_REF_KEY) {
			ret = 1;
			break;
		}

		data_ref = btrfs_delayed_node_to_data_ref(ref);

		/*
		 * If our ref doesn't match the one we're currently looking at
		 * then we have a cross reference.
		 */
		if (data_ref->root != root->root_key.objectid ||
		    data_ref->objectid != objectid ||
		    data_ref->offset != offset) {
			ret = 1;
			break;
		}
	}
	spin_unlock(&head->lock);
	mutex_unlock(&head->mutex);
	return ret;
}

static noinline int check_committed_ref(struct btrfs_root *root,
					struct btrfs_path *path,
					u64 objectid, u64 offset, u64 bytenr)
{
	struct btrfs_fs_info *fs_info = root->fs_info;
	struct btrfs_root *extent_root = fs_info->extent_root;
	struct extent_buffer *leaf;
	struct btrfs_extent_data_ref *ref;
	struct btrfs_extent_inline_ref *iref;
	struct btrfs_extent_item *ei;
	struct btrfs_key key;
	u32 item_size;
	int ret;

	key.objectid = bytenr;
	key.offset = (u64)-1;
	key.type = BTRFS_EXTENT_ITEM_KEY;

	ret = btrfs_search_slot(NULL, extent_root, &key, path, 0, 0);
	if (ret < 0)
		goto out;
	BUG_ON(ret == 0); /* Corruption */

	ret = -ENOENT;
	if (path->slots[0] == 0)
		goto out;

	path->slots[0]--;
	leaf = path->nodes[0];
	btrfs_item_key_to_cpu(leaf, &key, path->slots[0]);

	if (key.objectid != bytenr || key.type != BTRFS_EXTENT_ITEM_KEY)
		goto out;

	ret = 1;
	item_size = btrfs_item_size_nr(leaf, path->slots[0]);
#ifdef BTRFS_COMPAT_EXTENT_TREE_V0
	if (item_size < sizeof(*ei)) {
		WARN_ON(item_size != sizeof(struct btrfs_extent_item_v0));
		goto out;
	}
#endif
	ei = btrfs_item_ptr(leaf, path->slots[0], struct btrfs_extent_item);

	if (item_size != sizeof(*ei) +
	    btrfs_extent_inline_ref_size(BTRFS_EXTENT_DATA_REF_KEY))
		goto out;

	if (btrfs_extent_generation(leaf, ei) <=
	    btrfs_root_last_snapshot(&root->root_item))
		goto out;

	iref = (struct btrfs_extent_inline_ref *)(ei + 1);
	if (btrfs_extent_inline_ref_type(leaf, iref) !=
	    BTRFS_EXTENT_DATA_REF_KEY)
		goto out;

	ref = (struct btrfs_extent_data_ref *)(&iref->offset);
	if (btrfs_extent_refs(leaf, ei) !=
	    btrfs_extent_data_ref_count(leaf, ref) ||
	    btrfs_extent_data_ref_root(leaf, ref) !=
	    root->root_key.objectid ||
	    btrfs_extent_data_ref_objectid(leaf, ref) != objectid ||
	    btrfs_extent_data_ref_offset(leaf, ref) != offset)
		goto out;

	ret = 0;
out:
	return ret;
}

int btrfs_cross_ref_exist(struct btrfs_root *root, u64 objectid, u64 offset,
			  u64 bytenr)
{
	struct btrfs_path *path;
	int ret;
	int ret2;

	path = btrfs_alloc_path();
	if (!path)
		return -ENOENT;

	do {
		ret = check_committed_ref(root, path, objectid,
					  offset, bytenr);
		if (ret && ret != -ENOENT)
			goto out;

		ret2 = check_delayed_ref(root, path, objectid,
					 offset, bytenr);
	} while (ret2 == -EAGAIN);

	if (ret2 && ret2 != -ENOENT) {
		ret = ret2;
		goto out;
	}

	if (ret != -ENOENT || ret2 != -ENOENT)
		ret = 0;
out:
	btrfs_free_path(path);
	if (root->root_key.objectid == BTRFS_DATA_RELOC_TREE_OBJECTID)
		WARN_ON(ret > 0);
	return ret;
}

static int __btrfs_mod_ref(struct btrfs_trans_handle *trans,
			   struct btrfs_root *root,
			   struct extent_buffer *buf,
			   int full_backref, int inc)
{
	struct btrfs_fs_info *fs_info = root->fs_info;
	u64 bytenr;
	u64 num_bytes;
	u64 parent;
	u64 ref_root;
	u32 nritems;
	struct btrfs_key key;
	struct btrfs_file_extent_item *fi;
	int i;
	int level;
	int ret = 0;
	int (*process_func)(struct btrfs_trans_handle *,
			    struct btrfs_fs_info *,
			    u64, u64, u64, u64, u64, u64);


	if (btrfs_is_testing(fs_info))
		return 0;

	ref_root = btrfs_header_owner(buf);
	nritems = btrfs_header_nritems(buf);
	level = btrfs_header_level(buf);

	if (!test_bit(BTRFS_ROOT_REF_COWS, &root->state) && level == 0)
		return 0;

	if (inc)
		process_func = btrfs_inc_extent_ref;
	else
		process_func = btrfs_free_extent;

	if (full_backref)
		parent = buf->start;
	else
		parent = 0;

	for (i = 0; i < nritems; i++) {
		if (level == 0) {
			btrfs_item_key_to_cpu(buf, &key, i);
			if (key.type != BTRFS_EXTENT_DATA_KEY)
				continue;
			fi = btrfs_item_ptr(buf, i,
					    struct btrfs_file_extent_item);
			if (btrfs_file_extent_type(buf, fi) ==
			    BTRFS_FILE_EXTENT_INLINE)
				continue;
			bytenr = btrfs_file_extent_disk_bytenr(buf, fi);
			if (bytenr == 0)
				continue;

			num_bytes = btrfs_file_extent_disk_num_bytes(buf, fi);
			key.offset -= btrfs_file_extent_offset(buf, fi);
			ret = process_func(trans, fs_info, bytenr, num_bytes,
					   parent, ref_root, key.objectid,
					   key.offset);
			if (ret)
				goto fail;
		} else {
			bytenr = btrfs_node_blockptr(buf, i);
			num_bytes = fs_info->nodesize;
			ret = process_func(trans, fs_info, bytenr, num_bytes,
					   parent, ref_root, level - 1, 0);
			if (ret)
				goto fail;
		}
	}
	return 0;
fail:
	return ret;
}

int btrfs_inc_ref(struct btrfs_trans_handle *trans, struct btrfs_root *root,
		  struct extent_buffer *buf, int full_backref)
{
	return __btrfs_mod_ref(trans, root, buf, full_backref, 1);
}

int btrfs_dec_ref(struct btrfs_trans_handle *trans, struct btrfs_root *root,
		  struct extent_buffer *buf, int full_backref)
{
	return __btrfs_mod_ref(trans, root, buf, full_backref, 0);
}

static int write_one_cache_group(struct btrfs_trans_handle *trans,
				 struct btrfs_fs_info *fs_info,
				 struct btrfs_path *path,
				 struct btrfs_block_group_cache *cache)
{
	int ret;
	struct btrfs_root *extent_root = fs_info->extent_root;
	unsigned long bi;
	struct extent_buffer *leaf;

	ret = btrfs_search_slot(trans, extent_root, &cache->key, path, 0, 1);
	if (ret) {
		if (ret > 0)
			ret = -ENOENT;
		goto fail;
	}

	leaf = path->nodes[0];
	bi = btrfs_item_ptr_offset(leaf, path->slots[0]);
	write_extent_buffer(leaf, &cache->item, bi, sizeof(cache->item));
	btrfs_mark_buffer_dirty(leaf);
fail:
	btrfs_release_path(path);
	return ret;

}

static struct btrfs_block_group_cache *
next_block_group(struct btrfs_fs_info *fs_info,
		 struct btrfs_block_group_cache *cache)
{
	struct rb_node *node;

	spin_lock(&fs_info->block_group_cache_lock);

	/* If our block group was removed, we need a full search. */
	if (RB_EMPTY_NODE(&cache->cache_node)) {
		const u64 next_bytenr = cache->key.objectid + cache->key.offset;

		spin_unlock(&fs_info->block_group_cache_lock);
		btrfs_put_block_group(cache);
		cache = btrfs_lookup_first_block_group(fs_info, next_bytenr); return cache;
	}
	node = rb_next(&cache->cache_node);
	btrfs_put_block_group(cache);
	if (node) {
		cache = rb_entry(node, struct btrfs_block_group_cache,
				 cache_node);
		btrfs_get_block_group(cache);
	} else
		cache = NULL;
	spin_unlock(&fs_info->block_group_cache_lock);
	return cache;
}

static int cache_save_setup(struct btrfs_block_group_cache *block_group,
			    struct btrfs_trans_handle *trans,
			    struct btrfs_path *path)
{
	struct btrfs_fs_info *fs_info = block_group->fs_info;
	struct btrfs_root *root = fs_info->tree_root;
	struct inode *inode = NULL;
	u64 alloc_hint = 0;
	int dcs = BTRFS_DC_ERROR;
	u64 num_pages = 0;
	int retries = 0;
	int ret = 0;

	/*
	 * If this block group is smaller than 100 megs don't bother caching the
	 * block group.
	 */
	if (block_group->key.offset < (100 * SZ_1M)) {
		spin_lock(&block_group->lock);
		block_group->disk_cache_state = BTRFS_DC_WRITTEN;
		spin_unlock(&block_group->lock);
		return 0;
	}

	if (trans->aborted)
		return 0;
again:
	inode = lookup_free_space_inode(fs_info, block_group, path);
	if (IS_ERR(inode) && PTR_ERR(inode) != -ENOENT) {
		ret = PTR_ERR(inode);
		btrfs_release_path(path);
		goto out;
	}

	if (IS_ERR(inode)) {
		BUG_ON(retries);
		retries++;

		if (block_group->ro)
			goto out_free;

		ret = create_free_space_inode(fs_info, trans, block_group,
					      path);
		if (ret)
			goto out_free;
		goto again;
	}

	/* We've already setup this transaction, go ahead and exit */
	if (block_group->cache_generation == trans->transid &&
	    i_size_read(inode)) {
		dcs = BTRFS_DC_SETUP;
		goto out_put;
	}

	/*
	 * We want to set the generation to 0, that way if anything goes wrong
	 * from here on out we know not to trust this cache when we load up next
	 * time.
	 */
	BTRFS_I(inode)->generation = 0;
	ret = btrfs_update_inode(trans, root, inode);
	if (ret) {
		/*
		 * So theoretically we could recover from this, simply set the
		 * super cache generation to 0 so we know to invalidate the
		 * cache, but then we'd have to keep track of the block groups
		 * that fail this way so we know we _have_ to reset this cache
		 * before the next commit or risk reading stale cache.  So to
		 * limit our exposure to horrible edge cases lets just abort the
		 * transaction, this only happens in really bad situations
		 * anyway.
		 */
		btrfs_abort_transaction(trans, ret);
		goto out_put;
	}
	WARN_ON(ret);

	if (i_size_read(inode) > 0) {
		ret = btrfs_check_trunc_cache_free_space(fs_info,
					&fs_info->global_block_rsv);
		if (ret)
			goto out_put;

		ret = btrfs_truncate_free_space_cache(trans, NULL, inode);
		if (ret)
			goto out_put;
	}

	spin_lock(&block_group->lock);
	if (block_group->cached != BTRFS_CACHE_FINISHED ||
	    !btrfs_test_opt(fs_info, SPACE_CACHE)) {
		/*
		 * don't bother trying to write stuff out _if_
		 * a) we're not cached,
		 * b) we're with nospace_cache mount option.
		 */
		dcs = BTRFS_DC_WRITTEN;
		spin_unlock(&block_group->lock);
		goto out_put;
	}
	spin_unlock(&block_group->lock);

	/*
	 * We hit an ENOSPC when setting up the cache in this transaction, just
	 * skip doing the setup, we've already cleared the cache so we're safe.
	 */
	if (test_bit(BTRFS_TRANS_CACHE_ENOSPC, &trans->transaction->flags)) {
		ret = -ENOSPC;
		goto out_put;
	}

	/*
	 * Try to preallocate enough space based on how big the block group is.
	 * Keep in mind this has to include any pinned space which could end up
	 * taking up quite a bit since it's not folded into the other space
	 * cache.
	 */
	num_pages = div_u64(block_group->key.offset, SZ_256M);
	if (!num_pages)
		num_pages = 1;

	num_pages *= 16;
	num_pages *= PAGE_SIZE;

	ret = btrfs_check_data_free_space(inode, 0, num_pages);
	if (ret)
		goto out_put;

	ret = btrfs_prealloc_file_range_trans(inode, trans, 0, 0, num_pages,
					      num_pages, num_pages,
					      &alloc_hint);
	/*
	 * Our cache requires contiguous chunks so that we don't modify a bunch
	 * of metadata or split extents when writing the cache out, which means
	 * we can enospc if we are heavily fragmented in addition to just normal
	 * out of space conditions.  So if we hit this just skip setting up any
	 * other block groups for this transaction, maybe we'll unpin enough
	 * space the next time around.
	 */
	if (!ret)
		dcs = BTRFS_DC_SETUP;
	else if (ret == -ENOSPC)
		set_bit(BTRFS_TRANS_CACHE_ENOSPC, &trans->transaction->flags);

out_put:
	iput(inode);
out_free:
	btrfs_release_path(path);
out:
	spin_lock(&block_group->lock);
	if (!ret && dcs == BTRFS_DC_SETUP)
		block_group->cache_generation = trans->transid;
	block_group->disk_cache_state = dcs;
	spin_unlock(&block_group->lock);

	return ret;
}

int btrfs_setup_space_cache(struct btrfs_trans_handle *trans,
			    struct btrfs_fs_info *fs_info)
{
	struct btrfs_block_group_cache *cache, *tmp;
	struct btrfs_transaction *cur_trans = trans->transaction;
	struct btrfs_path *path;

	if (list_empty(&cur_trans->dirty_bgs) ||
	    !btrfs_test_opt(fs_info, SPACE_CACHE))
		return 0;

	path = btrfs_alloc_path();
	if (!path)
		return -ENOMEM;

	/* Could add new block groups, use _safe just in case */
	list_for_each_entry_safe(cache, tmp, &cur_trans->dirty_bgs,
				 dirty_list) {
		if (cache->disk_cache_state == BTRFS_DC_CLEAR)
			cache_save_setup(cache, trans, path);
	}

	btrfs_free_path(path);
	return 0;
}

/*
 * transaction commit does final block group cache writeback during a
 * critical section where nothing is allowed to change the FS.  This is
 * required in order for the cache to actually match the block group,
 * but can introduce a lot of latency into the commit.
 *
 * So, btrfs_start_dirty_block_groups is here to kick off block group
 * cache IO.  There's a chance we'll have to redo some of it if the
 * block group changes again during the commit, but it greatly reduces
 * the commit latency by getting rid of the easy block groups while
 * we're still allowing others to join the commit.
 */
int btrfs_start_dirty_block_groups(struct btrfs_trans_handle *trans,
				   struct btrfs_fs_info *fs_info)
{
	struct btrfs_block_group_cache *cache;
	struct btrfs_transaction *cur_trans = trans->transaction;
	int ret = 0;
	int should_put;
	struct btrfs_path *path = NULL;
	LIST_HEAD(dirty);
	struct list_head *io = &cur_trans->io_bgs;
	int num_started = 0;
	int loops = 0;

	spin_lock(&cur_trans->dirty_bgs_lock);
	if (list_empty(&cur_trans->dirty_bgs)) {
		spin_unlock(&cur_trans->dirty_bgs_lock);
		return 0;
	}
	list_splice_init(&cur_trans->dirty_bgs, &dirty);
	spin_unlock(&cur_trans->dirty_bgs_lock);

again:
	/*
	 * make sure all the block groups on our dirty list actually
	 * exist
	 */
	btrfs_create_pending_block_groups(trans, fs_info);

	if (!path) {
		path = btrfs_alloc_path();
		if (!path)
			return -ENOMEM;
	}

	/*
	 * cache_write_mutex is here only to save us from balance or automatic
	 * removal of empty block groups deleting this block group while we are
	 * writing out the cache
	 */
	mutex_lock(&trans->transaction->cache_write_mutex);
	while (!list_empty(&dirty)) {
		cache = list_first_entry(&dirty,
					 struct btrfs_block_group_cache,
					 dirty_list);
		/*
		 * this can happen if something re-dirties a block
		 * group that is already under IO.  Just wait for it to
		 * finish and then do it all again
		 */
		if (!list_empty(&cache->io_list)) {
			list_del_init(&cache->io_list);
			btrfs_wait_cache_io(trans, cache, path);
			btrfs_put_block_group(cache);
		}


		/*
		 * btrfs_wait_cache_io uses the cache->dirty_list to decide
		 * if it should update the cache_state.  Don't delete
		 * until after we wait.
		 *
		 * Since we're not running in the commit critical section
		 * we need the dirty_bgs_lock to protect from update_block_group
		 */
		spin_lock(&cur_trans->dirty_bgs_lock);
		list_del_init(&cache->dirty_list);
		spin_unlock(&cur_trans->dirty_bgs_lock);

		should_put = 1;

		cache_save_setup(cache, trans, path);

		if (cache->disk_cache_state == BTRFS_DC_SETUP) {
			cache->io_ctl.inode = NULL;
			ret = btrfs_write_out_cache(fs_info, trans,
						    cache, path);
			if (ret == 0 && cache->io_ctl.inode) {
				num_started++;
				should_put = 0;

				/*
				 * the cache_write_mutex is protecting
				 * the io_list
				 */
				list_add_tail(&cache->io_list, io);
			} else {
				/*
				 * if we failed to write the cache, the
				 * generation will be bad and life goes on
				 */
				ret = 0;
			}
		}
		if (!ret) {
			ret = write_one_cache_group(trans, fs_info,
						    path, cache);
			/*
			 * Our block group might still be attached to the list
			 * of new block groups in the transaction handle of some
			 * other task (struct btrfs_trans_handle->new_bgs). This
			 * means its block group item isn't yet in the extent
			 * tree. If this happens ignore the error, as we will
			 * try again later in the critical section of the
			 * transaction commit.
			 */
			if (ret == -ENOENT) {
				ret = 0;
				spin_lock(&cur_trans->dirty_bgs_lock);
				if (list_empty(&cache->dirty_list)) {
					list_add_tail(&cache->dirty_list,
						      &cur_trans->dirty_bgs);
					btrfs_get_block_group(cache);
				}
				spin_unlock(&cur_trans->dirty_bgs_lock);
			} else if (ret) {
				btrfs_abort_transaction(trans, ret);
			}
		}

		/* if its not on the io list, we need to put the block group */
		if (should_put)
			btrfs_put_block_group(cache);

		if (ret)
			break;

		/*
		 * Avoid blocking other tasks for too long. It might even save
		 * us from writing caches for block groups that are going to be
		 * removed.
		 */
		mutex_unlock(&trans->transaction->cache_write_mutex);
		mutex_lock(&trans->transaction->cache_write_mutex);
	}
	mutex_unlock(&trans->transaction->cache_write_mutex);

	/*
	 * go through delayed refs for all the stuff we've just kicked off
	 * and then loop back (just once)
	 */
	ret = btrfs_run_delayed_refs(trans, fs_info, 0);
	if (!ret && loops == 0) {
		loops++;
		spin_lock(&cur_trans->dirty_bgs_lock);
		list_splice_init(&cur_trans->dirty_bgs, &dirty);
		/*
		 * dirty_bgs_lock protects us from concurrent block group
		 * deletes too (not just cache_write_mutex).
		 */
		if (!list_empty(&dirty)) {
			spin_unlock(&cur_trans->dirty_bgs_lock);
			goto again;
		}
		spin_unlock(&cur_trans->dirty_bgs_lock);
	} else if (ret < 0) {
		btrfs_cleanup_dirty_bgs(cur_trans, fs_info);
	}

	btrfs_free_path(path);
	return ret;
}

int btrfs_write_dirty_block_groups(struct btrfs_trans_handle *trans,
				   struct btrfs_fs_info *fs_info)
{
	struct btrfs_block_group_cache *cache;
	struct btrfs_transaction *cur_trans = trans->transaction;
	int ret = 0;
	int should_put;
	struct btrfs_path *path;
	struct list_head *io = &cur_trans->io_bgs;
	int num_started = 0;

	path = btrfs_alloc_path();
	if (!path)
		return -ENOMEM;

	/*
	 * Even though we are in the critical section of the transaction commit,
	 * we can still have concurrent tasks adding elements to this
	 * transaction's list of dirty block groups. These tasks correspond to
	 * endio free space workers started when writeback finishes for a
	 * space cache, which run inode.c:btrfs_finish_ordered_io(), and can
	 * allocate new block groups as a result of COWing nodes of the root
	 * tree when updating the free space inode. The writeback for the space
	 * caches is triggered by an earlier call to
	 * btrfs_start_dirty_block_groups() and iterations of the following
	 * loop.
	 * Also we want to do the cache_save_setup first and then run the
	 * delayed refs to make sure we have the best chance at doing this all
	 * in one shot.
	 */
	spin_lock(&cur_trans->dirty_bgs_lock);
	while (!list_empty(&cur_trans->dirty_bgs)) {
		cache = list_first_entry(&cur_trans->dirty_bgs,
					 struct btrfs_block_group_cache,
					 dirty_list);

		/*
		 * this can happen if cache_save_setup re-dirties a block
		 * group that is already under IO.  Just wait for it to
		 * finish and then do it all again
		 */
		if (!list_empty(&cache->io_list)) {
			spin_unlock(&cur_trans->dirty_bgs_lock);
			list_del_init(&cache->io_list);
			btrfs_wait_cache_io(trans, cache, path);
			btrfs_put_block_group(cache);
			spin_lock(&cur_trans->dirty_bgs_lock);
		}

		/*
		 * don't remove from the dirty list until after we've waited
		 * on any pending IO
		 */
		list_del_init(&cache->dirty_list);
		spin_unlock(&cur_trans->dirty_bgs_lock);
		should_put = 1;

		cache_save_setup(cache, trans, path);

		if (!ret)
			ret = btrfs_run_delayed_refs(trans, fs_info,
						     (unsigned long) -1);

		if (!ret && cache->disk_cache_state == BTRFS_DC_SETUP) {
			cache->io_ctl.inode = NULL;
			ret = btrfs_write_out_cache(fs_info, trans,
						    cache, path);
			if (ret == 0 && cache->io_ctl.inode) {
				num_started++;
				should_put = 0;
				list_add_tail(&cache->io_list, io);
			} else {
				/*
				 * if we failed to write the cache, the
				 * generation will be bad and life goes on
				 */
				ret = 0;
			}
		}
		if (!ret) {
			ret = write_one_cache_group(trans, fs_info,
						    path, cache);
			/*
			 * One of the free space endio workers might have
			 * created a new block group while updating a free space
			 * cache's inode (at inode.c:btrfs_finish_ordered_io())
			 * and hasn't released its transaction handle yet, in
			 * which case the new block group is still attached to
			 * its transaction handle and its creation has not
			 * finished yet (no block group item in the extent tree
			 * yet, etc). If this is the case, wait for all free
			 * space endio workers to finish and retry. This is a
			 * a very rare case so no need for a more efficient and
			 * complex approach.
			 */
			if (ret == -ENOENT) {
				wait_event(cur_trans->writer_wait,
				   atomic_read(&cur_trans->num_writers) == 1);
				ret = write_one_cache_group(trans, fs_info,
							    path, cache);
			}
			if (ret)
				btrfs_abort_transaction(trans, ret);
		}

		/* if its not on the io list, we need to put the block group */
		if (should_put)
			btrfs_put_block_group(cache);
		spin_lock(&cur_trans->dirty_bgs_lock);
	}
	spin_unlock(&cur_trans->dirty_bgs_lock);

	while (!list_empty(io)) {
		cache = list_first_entry(io, struct btrfs_block_group_cache,
					 io_list);
		list_del_init(&cache->io_list);
		btrfs_wait_cache_io(trans, cache, path);
		btrfs_put_block_group(cache);
	}

	btrfs_free_path(path);
	return ret;
}

int btrfs_extent_readonly(struct btrfs_fs_info *fs_info, u64 bytenr)
{
	struct btrfs_block_group_cache *block_group;
	int readonly = 0;

	block_group = btrfs_lookup_block_group(fs_info, bytenr);
	if (!block_group || block_group->ro)
		readonly = 1;
	if (block_group)
		btrfs_put_block_group(block_group);
	return readonly;
}

bool btrfs_inc_nocow_writers(struct btrfs_fs_info *fs_info, u64 bytenr)
{
	struct btrfs_block_group_cache *bg;
	bool ret = true;

	bg = btrfs_lookup_block_group(fs_info, bytenr);
	if (!bg)
		return false;

	spin_lock(&bg->lock);
	if (bg->ro)
		ret = false;
	else
		atomic_inc(&bg->nocow_writers);
	spin_unlock(&bg->lock);

	/* no put on block group, done by btrfs_dec_nocow_writers */
	if (!ret)
		btrfs_put_block_group(bg);

	return ret;

}

void btrfs_dec_nocow_writers(struct btrfs_fs_info *fs_info, u64 bytenr)
{
	struct btrfs_block_group_cache *bg;

	bg = btrfs_lookup_block_group(fs_info, bytenr);
	ASSERT(bg);
	if (atomic_dec_and_test(&bg->nocow_writers))
		wake_up_atomic_t(&bg->nocow_writers);
	/*
	 * Once for our lookup and once for the lookup done by a previous call
	 * to btrfs_inc_nocow_writers()
	 */
	btrfs_put_block_group(bg);
	btrfs_put_block_group(bg);
}

static int btrfs_wait_nocow_writers_atomic_t(atomic_t *a)
{
	schedule();
	return 0;
}

void btrfs_wait_nocow_writers(struct btrfs_block_group_cache *bg)
{
	wait_on_atomic_t(&bg->nocow_writers,
			 btrfs_wait_nocow_writers_atomic_t,
			 TASK_UNINTERRUPTIBLE);
}

static const char *alloc_name(u64 flags)
{
	switch (flags) {
	case BTRFS_BLOCK_GROUP_METADATA|BTRFS_BLOCK_GROUP_DATA:
		return "mixed";
	case BTRFS_BLOCK_GROUP_METADATA:
		return "metadata";
	case BTRFS_BLOCK_GROUP_DATA:
		return "data";
	case BTRFS_BLOCK_GROUP_SYSTEM:
		return "system";
	default:
		WARN_ON(1);
		return "invalid-combination";
	};
}

static int update_space_info(struct btrfs_fs_info *info, u64 flags,
			     u64 total_bytes, u64 bytes_used,
			     u64 bytes_readonly,
			     struct btrfs_space_info **space_info)
{
	struct btrfs_space_info *found;
	int i;
	int factor;
	int ret;

	if (flags & (BTRFS_BLOCK_GROUP_DUP | BTRFS_BLOCK_GROUP_RAID1 |
		     BTRFS_BLOCK_GROUP_RAID10))
		factor = 2;
	else
		factor = 1;

	found = __find_space_info(info, flags);
	if (found) {
		spin_lock(&found->lock);
		found->total_bytes += total_bytes;
		found->disk_total += total_bytes * factor;
		found->bytes_used += bytes_used;
		found->disk_used += bytes_used * factor;
		found->bytes_readonly += bytes_readonly;
		if (total_bytes > 0)
			found->full = 0;
		space_info_add_new_bytes(info, found, total_bytes -
					 bytes_used - bytes_readonly);
		spin_unlock(&found->lock);
		*space_info = found;
		return 0;
	}
	found = kzalloc(sizeof(*found), GFP_NOFS);
	if (!found)
		return -ENOMEM;

	ret = percpu_counter_init(&found->total_bytes_pinned, 0, GFP_KERNEL);
	if (ret) {
		kfree(found);
		return ret;
	}

	for (i = 0; i < BTRFS_NR_RAID_TYPES; i++)
		INIT_LIST_HEAD(&found->block_groups[i]);
	init_rwsem(&found->groups_sem);
	spin_lock_init(&found->lock);
	found->flags = flags & BTRFS_BLOCK_GROUP_TYPE_MASK;
	found->total_bytes = total_bytes;
	found->disk_total = total_bytes * factor;
	found->bytes_used = bytes_used;
	found->disk_used = bytes_used * factor;
	found->bytes_pinned = 0;
	found->bytes_reserved = 0;
	found->bytes_readonly = bytes_readonly;
	found->bytes_may_use = 0;
	found->full = 0;
	found->max_extent_size = 0;
	found->force_alloc = CHUNK_ALLOC_NO_FORCE;
	found->chunk_alloc = 0;
	found->flush = 0;
	init_waitqueue_head(&found->wait);
	INIT_LIST_HEAD(&found->ro_bgs);
	INIT_LIST_HEAD(&found->tickets);
	INIT_LIST_HEAD(&found->priority_tickets);

	ret = kobject_init_and_add(&found->kobj, &space_info_ktype,
				    info->space_info_kobj, "%s",
				    alloc_name(found->flags));
	if (ret) {
		kfree(found);
		return ret;
	}

	*space_info = found;
	list_add_rcu(&found->list, &info->space_info);
	if (flags & BTRFS_BLOCK_GROUP_DATA)
		info->data_sinfo = found;

	return ret;
}

static void set_avail_alloc_bits(struct btrfs_fs_info *fs_info, u64 flags)
{
	u64 extra_flags = chunk_to_extended(flags) &
				BTRFS_EXTENDED_PROFILE_MASK;

	write_seqlock(&fs_info->profiles_lock);
	if (flags & BTRFS_BLOCK_GROUP_DATA)
		fs_info->avail_data_alloc_bits |= extra_flags;
	if (flags & BTRFS_BLOCK_GROUP_METADATA)
		fs_info->avail_metadata_alloc_bits |= extra_flags;
	if (flags & BTRFS_BLOCK_GROUP_SYSTEM)
		fs_info->avail_system_alloc_bits |= extra_flags;
	write_sequnlock(&fs_info->profiles_lock);
}

/*
 * returns target flags in extended format or 0 if restripe for this
 * chunk_type is not in progress
 *
 * should be called with either volume_mutex or balance_lock held
 */
static u64 get_restripe_target(struct btrfs_fs_info *fs_info, u64 flags)
{
	struct btrfs_balance_control *bctl = fs_info->balance_ctl;
	u64 target = 0;

	if (!bctl)
		return 0;

	if (flags & BTRFS_BLOCK_GROUP_DATA &&
	    bctl->data.flags & BTRFS_BALANCE_ARGS_CONVERT) {
		target = BTRFS_BLOCK_GROUP_DATA | bctl->data.target;
	} else if (flags & BTRFS_BLOCK_GROUP_SYSTEM &&
		   bctl->sys.flags & BTRFS_BALANCE_ARGS_CONVERT) {
		target = BTRFS_BLOCK_GROUP_SYSTEM | bctl->sys.target;
	} else if (flags & BTRFS_BLOCK_GROUP_METADATA &&
		   bctl->meta.flags & BTRFS_BALANCE_ARGS_CONVERT) {
		target = BTRFS_BLOCK_GROUP_METADATA | bctl->meta.target;
	}

	return target;
}

/*
 * @flags: available profiles in extended format (see ctree.h)
 *
 * Returns reduced profile in chunk format.  If profile changing is in
 * progress (either running or paused) picks the target profile (if it's
 * already available), otherwise falls back to plain reducing.
 */
static u64 btrfs_reduce_alloc_profile(struct btrfs_fs_info *fs_info, u64 flags)
{
	u64 num_devices = fs_info->fs_devices->rw_devices;
	u64 target;
	u64 raid_type;
	u64 allowed = 0;

	/*
	 * see if restripe for this chunk_type is in progress, if so
	 * try to reduce to the target profile
	 */
	spin_lock(&fs_info->balance_lock);
	target = get_restripe_target(fs_info, flags);
	if (target) {
		/* pick target profile only if it's already available */
		if ((flags & target) & BTRFS_EXTENDED_PROFILE_MASK) {
			spin_unlock(&fs_info->balance_lock);
			return extended_to_chunk(target);
		}
	}
	spin_unlock(&fs_info->balance_lock);

	/* First, mask out the RAID levels which aren't possible */
	for (raid_type = 0; raid_type < BTRFS_NR_RAID_TYPES; raid_type++) {
		if (num_devices >= btrfs_raid_array[raid_type].devs_min)
			allowed |= btrfs_raid_group[raid_type];
	}
	allowed &= flags;

	if (allowed & BTRFS_BLOCK_GROUP_RAID6)
		allowed = BTRFS_BLOCK_GROUP_RAID6;
	else if (allowed & BTRFS_BLOCK_GROUP_RAID5)
		allowed = BTRFS_BLOCK_GROUP_RAID5;
	else if (allowed & BTRFS_BLOCK_GROUP_RAID10)
		allowed = BTRFS_BLOCK_GROUP_RAID10;
	else if (allowed & BTRFS_BLOCK_GROUP_RAID1)
		allowed = BTRFS_BLOCK_GROUP_RAID1;
	else if (allowed & BTRFS_BLOCK_GROUP_RAID0)
		allowed = BTRFS_BLOCK_GROUP_RAID0;

	flags &= ~BTRFS_BLOCK_GROUP_PROFILE_MASK;

	return extended_to_chunk(flags | allowed);
}

static u64 get_alloc_profile(struct btrfs_fs_info *fs_info, u64 orig_flags)
{
	unsigned seq;
	u64 flags;

	do {
		flags = orig_flags;
		seq = read_seqbegin(&fs_info->profiles_lock);

		if (flags & BTRFS_BLOCK_GROUP_DATA)
			flags |= fs_info->avail_data_alloc_bits;
		else if (flags & BTRFS_BLOCK_GROUP_SYSTEM)
			flags |= fs_info->avail_system_alloc_bits;
		else if (flags & BTRFS_BLOCK_GROUP_METADATA)
			flags |= fs_info->avail_metadata_alloc_bits;
	} while (read_seqretry(&fs_info->profiles_lock, seq));

	return btrfs_reduce_alloc_profile(fs_info, flags);
}

u64 btrfs_get_alloc_profile(struct btrfs_root *root, int data)
{
	struct btrfs_fs_info *fs_info = root->fs_info;
	u64 flags;
	u64 ret;

	if (data)
		flags = BTRFS_BLOCK_GROUP_DATA;
	else if (root == fs_info->chunk_root)
		flags = BTRFS_BLOCK_GROUP_SYSTEM;
	else
		flags = BTRFS_BLOCK_GROUP_METADATA;

	ret = get_alloc_profile(fs_info, flags);
	return ret;
}

static u64 btrfs_space_info_used(struct btrfs_space_info *s_info,
				 bool may_use_included)
{
	ASSERT(s_info);
	return s_info->bytes_used + s_info->bytes_reserved +
		s_info->bytes_pinned + s_info->bytes_readonly +
		(may_use_included ? s_info->bytes_may_use : 0);
}

<<<<<<< HEAD
int btrfs_alloc_data_chunk_ondemand(struct inode *inode, u64 bytes)
=======
int btrfs_alloc_data_chunk_ondemand(struct btrfs_inode *inode, u64 bytes)
>>>>>>> 36fc5797
{
	struct btrfs_space_info *data_sinfo;
	struct btrfs_root *root = inode->root;
	struct btrfs_fs_info *fs_info = root->fs_info;
	u64 used;
	int ret = 0;
	int need_commit = 2;
	int have_pinned_space;

	/* make sure bytes are sectorsize aligned */
	bytes = ALIGN(bytes, fs_info->sectorsize);

	if (btrfs_is_free_space_inode(inode)) {
		need_commit = 0;
		ASSERT(current->journal_info);
	}

	data_sinfo = fs_info->data_sinfo;
	if (!data_sinfo)
		goto alloc;

again:
	/* make sure we have enough space to handle the data first */
	spin_lock(&data_sinfo->lock);
	used = btrfs_space_info_used(data_sinfo, true);

	if (used + bytes > data_sinfo->total_bytes) {
		struct btrfs_trans_handle *trans;

		/*
		 * if we don't have enough free bytes in this space then we need
		 * to alloc a new chunk.
		 */
		if (!data_sinfo->full) {
			u64 alloc_target;

			data_sinfo->force_alloc = CHUNK_ALLOC_FORCE;
			spin_unlock(&data_sinfo->lock);
alloc:
			alloc_target = btrfs_get_alloc_profile(root, 1);
			/*
			 * It is ugly that we don't call nolock join
			 * transaction for the free space inode case here.
			 * But it is safe because we only do the data space
			 * reservation for the free space cache in the
			 * transaction context, the common join transaction
			 * just increase the counter of the current transaction
			 * handler, doesn't try to acquire the trans_lock of
			 * the fs.
			 */
			trans = btrfs_join_transaction(root);
			if (IS_ERR(trans))
				return PTR_ERR(trans);

			ret = do_chunk_alloc(trans, fs_info, alloc_target,
					     CHUNK_ALLOC_NO_FORCE);
			btrfs_end_transaction(trans);
			if (ret < 0) {
				if (ret != -ENOSPC)
					return ret;
				else {
					have_pinned_space = 1;
					goto commit_trans;
				}
			}

			if (!data_sinfo)
				data_sinfo = fs_info->data_sinfo;

			goto again;
		}

		/*
		 * If we don't have enough pinned space to deal with this
		 * allocation, and no removed chunk in current transaction,
		 * don't bother committing the transaction.
		 */
		have_pinned_space = percpu_counter_compare(
			&data_sinfo->total_bytes_pinned,
			used + bytes - data_sinfo->total_bytes);
		spin_unlock(&data_sinfo->lock);

		/* commit the current transaction and try again */
commit_trans:
		if (need_commit &&
		    !atomic_read(&fs_info->open_ioctl_trans)) {
			need_commit--;

			if (need_commit > 0) {
				btrfs_start_delalloc_roots(fs_info, 0, -1);
				btrfs_wait_ordered_roots(fs_info, -1, 0,
							 (u64)-1);
			}

			trans = btrfs_join_transaction(root);
			if (IS_ERR(trans))
				return PTR_ERR(trans);
			if (have_pinned_space >= 0 ||
			    test_bit(BTRFS_TRANS_HAVE_FREE_BGS,
				     &trans->transaction->flags) ||
			    need_commit > 0) {
				ret = btrfs_commit_transaction(trans);
				if (ret)
					return ret;
				/*
				 * The cleaner kthread might still be doing iput
				 * operations. Wait for it to finish so that
				 * more space is released.
				 */
				mutex_lock(&fs_info->cleaner_delayed_iput_mutex);
				mutex_unlock(&fs_info->cleaner_delayed_iput_mutex);
				goto again;
			} else {
				btrfs_end_transaction(trans);
			}
		}

		trace_btrfs_space_reservation(fs_info,
					      "space_info:enospc",
					      data_sinfo->flags, bytes, 1);
		return -ENOSPC;
	}
	data_sinfo->bytes_may_use += bytes;
	trace_btrfs_space_reservation(fs_info, "space_info",
				      data_sinfo->flags, bytes, 1);
	spin_unlock(&data_sinfo->lock);

	return ret;
}

/*
 * New check_data_free_space() with ability for precious data reservation
 * Will replace old btrfs_check_data_free_space(), but for patch split,
 * add a new function first and then replace it.
 */
int btrfs_check_data_free_space(struct inode *inode, u64 start, u64 len)
{
	struct btrfs_fs_info *fs_info = btrfs_sb(inode->i_sb);
	int ret;

	/* align the range */
	len = round_up(start + len, fs_info->sectorsize) -
	      round_down(start, fs_info->sectorsize);
	start = round_down(start, fs_info->sectorsize);

	ret = btrfs_alloc_data_chunk_ondemand(BTRFS_I(inode), len);
	if (ret < 0)
		return ret;

	/* Use new btrfs_qgroup_reserve_data to reserve precious data space. */
	ret = btrfs_qgroup_reserve_data(inode, start, len);
	if (ret)
		btrfs_free_reserved_data_space_noquota(inode, start, len);
	return ret;
}

/*
 * Called if we need to clear a data reservation for this inode
 * Normally in a error case.
 *
 * This one will *NOT* use accurate qgroup reserved space API, just for case
 * which we can't sleep and is sure it won't affect qgroup reserved space.
 * Like clear_bit_hook().
 */
void btrfs_free_reserved_data_space_noquota(struct inode *inode, u64 start,
					    u64 len)
{
	struct btrfs_fs_info *fs_info = btrfs_sb(inode->i_sb);
	struct btrfs_space_info *data_sinfo;

	/* Make sure the range is aligned to sectorsize */
	len = round_up(start + len, fs_info->sectorsize) -
	      round_down(start, fs_info->sectorsize);
	start = round_down(start, fs_info->sectorsize);

	data_sinfo = fs_info->data_sinfo;
	spin_lock(&data_sinfo->lock);
	if (WARN_ON(data_sinfo->bytes_may_use < len))
		data_sinfo->bytes_may_use = 0;
	else
		data_sinfo->bytes_may_use -= len;
	trace_btrfs_space_reservation(fs_info, "space_info",
				      data_sinfo->flags, len, 0);
	spin_unlock(&data_sinfo->lock);
}

/*
 * Called if we need to clear a data reservation for this inode
 * Normally in a error case.
 *
 * This one will handle the per-inode data rsv map for accurate reserved
 * space framework.
 */
void btrfs_free_reserved_data_space(struct inode *inode, u64 start, u64 len)
{
	struct btrfs_root *root = BTRFS_I(inode)->root;

	/* Make sure the range is aligned to sectorsize */
	len = round_up(start + len, root->fs_info->sectorsize) -
	      round_down(start, root->fs_info->sectorsize);
	start = round_down(start, root->fs_info->sectorsize);

	btrfs_free_reserved_data_space_noquota(inode, start, len);
	btrfs_qgroup_free_data(inode, start, len);
}

static void force_metadata_allocation(struct btrfs_fs_info *info)
{
	struct list_head *head = &info->space_info;
	struct btrfs_space_info *found;

	rcu_read_lock();
	list_for_each_entry_rcu(found, head, list) {
		if (found->flags & BTRFS_BLOCK_GROUP_METADATA)
			found->force_alloc = CHUNK_ALLOC_FORCE;
	}
	rcu_read_unlock();
}

static inline u64 calc_global_rsv_need_space(struct btrfs_block_rsv *global)
{
	return (global->size << 1);
}

static int should_alloc_chunk(struct btrfs_fs_info *fs_info,
			      struct btrfs_space_info *sinfo, int force)
{
	struct btrfs_block_rsv *global_rsv = &fs_info->global_block_rsv;
	u64 num_bytes = sinfo->total_bytes - sinfo->bytes_readonly;
	u64 num_allocated = sinfo->bytes_used + sinfo->bytes_reserved;
	u64 thresh;

	if (force == CHUNK_ALLOC_FORCE)
		return 1;

	/*
	 * We need to take into account the global rsv because for all intents
	 * and purposes it's used space.  Don't worry about locking the
	 * global_rsv, it doesn't change except when the transaction commits.
	 */
	if (sinfo->flags & BTRFS_BLOCK_GROUP_METADATA)
		num_allocated += calc_global_rsv_need_space(global_rsv);

	/*
	 * in limited mode, we want to have some free space up to
	 * about 1% of the FS size.
	 */
	if (force == CHUNK_ALLOC_LIMITED) {
		thresh = btrfs_super_total_bytes(fs_info->super_copy);
		thresh = max_t(u64, SZ_64M, div_factor_fine(thresh, 1));

		if (num_bytes - num_allocated < thresh)
			return 1;
	}

	if (num_allocated + SZ_2M < div_factor(num_bytes, 8))
		return 0;
	return 1;
}

static u64 get_profile_num_devs(struct btrfs_fs_info *fs_info, u64 type)
{
	u64 num_dev;

	if (type & (BTRFS_BLOCK_GROUP_RAID10 |
		    BTRFS_BLOCK_GROUP_RAID0 |
		    BTRFS_BLOCK_GROUP_RAID5 |
		    BTRFS_BLOCK_GROUP_RAID6))
		num_dev = fs_info->fs_devices->rw_devices;
	else if (type & BTRFS_BLOCK_GROUP_RAID1)
		num_dev = 2;
	else
		num_dev = 1;	/* DUP or single */

	return num_dev;
}

/*
 * If @is_allocation is true, reserve space in the system space info necessary
 * for allocating a chunk, otherwise if it's false, reserve space necessary for
 * removing a chunk.
 */
void check_system_chunk(struct btrfs_trans_handle *trans,
			struct btrfs_fs_info *fs_info, u64 type)
{
	struct btrfs_space_info *info;
	u64 left;
	u64 thresh;
	int ret = 0;
	u64 num_devs;

	/*
	 * Needed because we can end up allocating a system chunk and for an
	 * atomic and race free space reservation in the chunk block reserve.
	 */
	ASSERT(mutex_is_locked(&fs_info->chunk_mutex));

	info = __find_space_info(fs_info, BTRFS_BLOCK_GROUP_SYSTEM);
	spin_lock(&info->lock);
	left = info->total_bytes - btrfs_space_info_used(info, true);
	spin_unlock(&info->lock);

	num_devs = get_profile_num_devs(fs_info, type);

	/* num_devs device items to update and 1 chunk item to add or remove */
	thresh = btrfs_calc_trunc_metadata_size(fs_info, num_devs) +
		btrfs_calc_trans_metadata_size(fs_info, 1);

	if (left < thresh && btrfs_test_opt(fs_info, ENOSPC_DEBUG)) {
		btrfs_info(fs_info, "left=%llu, need=%llu, flags=%llu",
			   left, thresh, type);
		dump_space_info(fs_info, info, 0, 0);
	}

	if (left < thresh) {
		u64 flags;

		flags = btrfs_get_alloc_profile(fs_info->chunk_root, 0);
		/*
		 * Ignore failure to create system chunk. We might end up not
		 * needing it, as we might not need to COW all nodes/leafs from
		 * the paths we visit in the chunk tree (they were already COWed
		 * or created in the current transaction for example).
		 */
		ret = btrfs_alloc_chunk(trans, fs_info, flags);
	}

	if (!ret) {
		ret = btrfs_block_rsv_add(fs_info->chunk_root,
					  &fs_info->chunk_block_rsv,
					  thresh, BTRFS_RESERVE_NO_FLUSH);
		if (!ret)
			trans->chunk_bytes_reserved += thresh;
	}
}

/*
 * If force is CHUNK_ALLOC_FORCE:
 *    - return 1 if it successfully allocates a chunk,
 *    - return errors including -ENOSPC otherwise.
 * If force is NOT CHUNK_ALLOC_FORCE:
 *    - return 0 if it doesn't need to allocate a new chunk,
 *    - return 1 if it successfully allocates a chunk,
 *    - return errors including -ENOSPC otherwise.
 */
static int do_chunk_alloc(struct btrfs_trans_handle *trans,
			  struct btrfs_fs_info *fs_info, u64 flags, int force)
{
	struct btrfs_space_info *space_info;
	int wait_for_alloc = 0;
	int ret = 0;

	/* Don't re-enter if we're already allocating a chunk */
	if (trans->allocating_chunk)
		return -ENOSPC;

	space_info = __find_space_info(fs_info, flags);
	if (!space_info) {
		ret = update_space_info(fs_info, flags, 0, 0, 0, &space_info);
		BUG_ON(ret); /* -ENOMEM */
	}
	BUG_ON(!space_info); /* Logic error */

again:
	spin_lock(&space_info->lock);
	if (force < space_info->force_alloc)
		force = space_info->force_alloc;
	if (space_info->full) {
		if (should_alloc_chunk(fs_info, space_info, force))
			ret = -ENOSPC;
		else
			ret = 0;
		spin_unlock(&space_info->lock);
		return ret;
	}

	if (!should_alloc_chunk(fs_info, space_info, force)) {
		spin_unlock(&space_info->lock);
		return 0;
	} else if (space_info->chunk_alloc) {
		wait_for_alloc = 1;
	} else {
		space_info->chunk_alloc = 1;
	}

	spin_unlock(&space_info->lock);

	mutex_lock(&fs_info->chunk_mutex);

	/*
	 * The chunk_mutex is held throughout the entirety of a chunk
	 * allocation, so once we've acquired the chunk_mutex we know that the
	 * other guy is done and we need to recheck and see if we should
	 * allocate.
	 */
	if (wait_for_alloc) {
		mutex_unlock(&fs_info->chunk_mutex);
		wait_for_alloc = 0;
		goto again;
	}

	trans->allocating_chunk = true;

	/*
	 * If we have mixed data/metadata chunks we want to make sure we keep
	 * allocating mixed chunks instead of individual chunks.
	 */
	if (btrfs_mixed_space_info(space_info))
		flags |= (BTRFS_BLOCK_GROUP_DATA | BTRFS_BLOCK_GROUP_METADATA);

	/*
	 * if we're doing a data chunk, go ahead and make sure that
	 * we keep a reasonable number of metadata chunks allocated in the
	 * FS as well.
	 */
	if (flags & BTRFS_BLOCK_GROUP_DATA && fs_info->metadata_ratio) {
		fs_info->data_chunk_allocations++;
		if (!(fs_info->data_chunk_allocations %
		      fs_info->metadata_ratio))
			force_metadata_allocation(fs_info);
	}

	/*
	 * Check if we have enough space in SYSTEM chunk because we may need
	 * to update devices.
	 */
	check_system_chunk(trans, fs_info, flags);

	ret = btrfs_alloc_chunk(trans, fs_info, flags);
	trans->allocating_chunk = false;

	spin_lock(&space_info->lock);
	if (ret < 0 && ret != -ENOSPC)
		goto out;
	if (ret)
		space_info->full = 1;
	else
		ret = 1;

	space_info->force_alloc = CHUNK_ALLOC_NO_FORCE;
out:
	space_info->chunk_alloc = 0;
	spin_unlock(&space_info->lock);
	mutex_unlock(&fs_info->chunk_mutex);
	/*
	 * When we allocate a new chunk we reserve space in the chunk block
	 * reserve to make sure we can COW nodes/leafs in the chunk tree or
	 * add new nodes/leafs to it if we end up needing to do it when
	 * inserting the chunk item and updating device items as part of the
	 * second phase of chunk allocation, performed by
	 * btrfs_finish_chunk_alloc(). So make sure we don't accumulate a
	 * large number of new block groups to create in our transaction
	 * handle's new_bgs list to avoid exhausting the chunk block reserve
	 * in extreme cases - like having a single transaction create many new
	 * block groups when starting to write out the free space caches of all
	 * the block groups that were made dirty during the lifetime of the
	 * transaction.
	 */
	if (trans->can_flush_pending_bgs &&
	    trans->chunk_bytes_reserved >= (u64)SZ_2M) {
		btrfs_create_pending_block_groups(trans, fs_info);
		btrfs_trans_release_chunk_metadata(trans);
	}
	return ret;
}

static int can_overcommit(struct btrfs_root *root,
			  struct btrfs_space_info *space_info, u64 bytes,
			  enum btrfs_reserve_flush_enum flush)
{
	struct btrfs_fs_info *fs_info = root->fs_info;
	struct btrfs_block_rsv *global_rsv = &fs_info->global_block_rsv;
	u64 profile;
	u64 space_size;
	u64 avail;
	u64 used;

	/* Don't overcommit when in mixed mode. */
	if (space_info->flags & BTRFS_BLOCK_GROUP_DATA)
		return 0;

	profile = btrfs_get_alloc_profile(root, 0);
	used = btrfs_space_info_used(space_info, false);

	/*
	 * We only want to allow over committing if we have lots of actual space
	 * free, but if we don't have enough space to handle the global reserve
	 * space then we could end up having a real enospc problem when trying
	 * to allocate a chunk or some other such important allocation.
	 */
	spin_lock(&global_rsv->lock);
	space_size = calc_global_rsv_need_space(global_rsv);
	spin_unlock(&global_rsv->lock);
	if (used + space_size >= space_info->total_bytes)
		return 0;

	used += space_info->bytes_may_use;

	spin_lock(&fs_info->free_chunk_lock);
	avail = fs_info->free_chunk_space;
	spin_unlock(&fs_info->free_chunk_lock);

	/*
	 * If we have dup, raid1 or raid10 then only half of the free
	 * space is actually useable.  For raid56, the space info used
	 * doesn't include the parity drive, so we don't have to
	 * change the math
	 */
	if (profile & (BTRFS_BLOCK_GROUP_DUP |
		       BTRFS_BLOCK_GROUP_RAID1 |
		       BTRFS_BLOCK_GROUP_RAID10))
		avail >>= 1;

	/*
	 * If we aren't flushing all things, let us overcommit up to
	 * 1/2th of the space. If we can flush, don't let us overcommit
	 * too much, let it overcommit up to 1/8 of the space.
	 */
	if (flush == BTRFS_RESERVE_FLUSH_ALL)
		avail >>= 3;
	else
		avail >>= 1;

	if (used + bytes < space_info->total_bytes + avail)
		return 1;
	return 0;
}

static void btrfs_writeback_inodes_sb_nr(struct btrfs_fs_info *fs_info,
					 unsigned long nr_pages, int nr_items)
{
	struct super_block *sb = fs_info->sb;

	if (down_read_trylock(&sb->s_umount)) {
		writeback_inodes_sb_nr(sb, nr_pages, WB_REASON_FS_FREE_SPACE);
		up_read(&sb->s_umount);
	} else {
		/*
		 * We needn't worry the filesystem going from r/w to r/o though
		 * we don't acquire ->s_umount mutex, because the filesystem
		 * should guarantee the delalloc inodes list be empty after
		 * the filesystem is readonly(all dirty pages are written to
		 * the disk).
		 */
		btrfs_start_delalloc_roots(fs_info, 0, nr_items);
		if (!current->journal_info)
			btrfs_wait_ordered_roots(fs_info, nr_items, 0, (u64)-1);
	}
}

static inline int calc_reclaim_items_nr(struct btrfs_fs_info *fs_info,
					u64 to_reclaim)
{
	u64 bytes;
	int nr;

	bytes = btrfs_calc_trans_metadata_size(fs_info, 1);
	nr = (int)div64_u64(to_reclaim, bytes);
	if (!nr)
		nr = 1;
	return nr;
}

#define EXTENT_SIZE_PER_ITEM	SZ_256K

/*
 * shrink metadata reservation for delalloc
 */
static void shrink_delalloc(struct btrfs_root *root, u64 to_reclaim, u64 orig,
			    bool wait_ordered)
{
	struct btrfs_fs_info *fs_info = root->fs_info;
	struct btrfs_block_rsv *block_rsv;
	struct btrfs_space_info *space_info;
	struct btrfs_trans_handle *trans;
	u64 delalloc_bytes;
	u64 max_reclaim;
	long time_left;
	unsigned long nr_pages;
	int loops;
	int items;
	enum btrfs_reserve_flush_enum flush;

	/* Calc the number of the pages we need flush for space reservation */
	items = calc_reclaim_items_nr(fs_info, to_reclaim);
	to_reclaim = (u64)items * EXTENT_SIZE_PER_ITEM;

	trans = (struct btrfs_trans_handle *)current->journal_info;
	block_rsv = &fs_info->delalloc_block_rsv;
	space_info = block_rsv->space_info;

	delalloc_bytes = percpu_counter_sum_positive(
						&fs_info->delalloc_bytes);
	if (delalloc_bytes == 0) {
		if (trans)
			return;
		if (wait_ordered)
			btrfs_wait_ordered_roots(fs_info, items, 0, (u64)-1);
		return;
	}

	loops = 0;
	while (delalloc_bytes && loops < 3) {
		max_reclaim = min(delalloc_bytes, to_reclaim);
		nr_pages = max_reclaim >> PAGE_SHIFT;
		btrfs_writeback_inodes_sb_nr(fs_info, nr_pages, items);
		/*
		 * We need to wait for the async pages to actually start before
		 * we do anything.
		 */
		max_reclaim = atomic_read(&fs_info->async_delalloc_pages);
		if (!max_reclaim)
			goto skip_async;

		if (max_reclaim <= nr_pages)
			max_reclaim = 0;
		else
			max_reclaim -= nr_pages;

		wait_event(fs_info->async_submit_wait,
			   atomic_read(&fs_info->async_delalloc_pages) <=
			   (int)max_reclaim);
skip_async:
		if (!trans)
			flush = BTRFS_RESERVE_FLUSH_ALL;
		else
			flush = BTRFS_RESERVE_NO_FLUSH;
		spin_lock(&space_info->lock);
		if (can_overcommit(root, space_info, orig, flush)) {
			spin_unlock(&space_info->lock);
			break;
		}
		if (list_empty(&space_info->tickets) &&
		    list_empty(&space_info->priority_tickets)) {
			spin_unlock(&space_info->lock);
			break;
		}
		spin_unlock(&space_info->lock);

		loops++;
		if (wait_ordered && !trans) {
			btrfs_wait_ordered_roots(fs_info, items, 0, (u64)-1);
		} else {
			time_left = schedule_timeout_killable(1);
			if (time_left)
				break;
		}
		delalloc_bytes = percpu_counter_sum_positive(
						&fs_info->delalloc_bytes);
	}
}

/**
 * maybe_commit_transaction - possibly commit the transaction if its ok to
 * @root - the root we're allocating for
 * @bytes - the number of bytes we want to reserve
 * @force - force the commit
 *
 * This will check to make sure that committing the transaction will actually
 * get us somewhere and then commit the transaction if it does.  Otherwise it
 * will return -ENOSPC.
 */
static int may_commit_transaction(struct btrfs_fs_info *fs_info,
				  struct btrfs_space_info *space_info,
				  u64 bytes, int force)
{
	struct btrfs_block_rsv *delayed_rsv = &fs_info->delayed_block_rsv;
	struct btrfs_trans_handle *trans;

	trans = (struct btrfs_trans_handle *)current->journal_info;
	if (trans)
		return -EAGAIN;

	if (force)
		goto commit;

	/* See if there is enough pinned space to make this reservation */
	if (percpu_counter_compare(&space_info->total_bytes_pinned,
				   bytes) >= 0)
		goto commit;

	/*
	 * See if there is some space in the delayed insertion reservation for
	 * this reservation.
	 */
	if (space_info != delayed_rsv->space_info)
		return -ENOSPC;

	spin_lock(&delayed_rsv->lock);
	if (percpu_counter_compare(&space_info->total_bytes_pinned,
				   bytes - delayed_rsv->size) >= 0) {
		spin_unlock(&delayed_rsv->lock);
		return -ENOSPC;
	}
	spin_unlock(&delayed_rsv->lock);

commit:
	trans = btrfs_join_transaction(fs_info->fs_root);
	if (IS_ERR(trans))
		return -ENOSPC;

	return btrfs_commit_transaction(trans);
}

struct reserve_ticket {
	u64 bytes;
	int error;
	struct list_head list;
	wait_queue_head_t wait;
};

static int flush_space(struct btrfs_fs_info *fs_info,
		       struct btrfs_space_info *space_info, u64 num_bytes,
		       u64 orig_bytes, int state)
{
	struct btrfs_root *root = fs_info->fs_root;
	struct btrfs_trans_handle *trans;
	int nr;
	int ret = 0;

	switch (state) {
	case FLUSH_DELAYED_ITEMS_NR:
	case FLUSH_DELAYED_ITEMS:
		if (state == FLUSH_DELAYED_ITEMS_NR)
			nr = calc_reclaim_items_nr(fs_info, num_bytes) * 2;
		else
			nr = -1;

		trans = btrfs_join_transaction(root);
		if (IS_ERR(trans)) {
			ret = PTR_ERR(trans);
			break;
		}
		ret = btrfs_run_delayed_items_nr(trans, fs_info, nr);
		btrfs_end_transaction(trans);
		break;
	case FLUSH_DELALLOC:
	case FLUSH_DELALLOC_WAIT:
		shrink_delalloc(root, num_bytes * 2, orig_bytes,
				state == FLUSH_DELALLOC_WAIT);
		break;
	case ALLOC_CHUNK:
		trans = btrfs_join_transaction(root);
		if (IS_ERR(trans)) {
			ret = PTR_ERR(trans);
			break;
		}
		ret = do_chunk_alloc(trans, fs_info,
				     btrfs_get_alloc_profile(root, 0),
				     CHUNK_ALLOC_NO_FORCE);
		btrfs_end_transaction(trans);
		if (ret > 0 || ret == -ENOSPC)
			ret = 0;
		break;
	case COMMIT_TRANS:
		ret = may_commit_transaction(fs_info, space_info,
					     orig_bytes, 0);
		break;
	default:
		ret = -ENOSPC;
		break;
	}

	trace_btrfs_flush_space(fs_info, space_info->flags, num_bytes,
				orig_bytes, state, ret);
	return ret;
}

static inline u64
btrfs_calc_reclaim_metadata_size(struct btrfs_root *root,
				 struct btrfs_space_info *space_info)
{
	struct reserve_ticket *ticket;
	u64 used;
	u64 expected;
	u64 to_reclaim = 0;

	list_for_each_entry(ticket, &space_info->tickets, list)
		to_reclaim += ticket->bytes;
	list_for_each_entry(ticket, &space_info->priority_tickets, list)
		to_reclaim += ticket->bytes;
	if (to_reclaim)
		return to_reclaim;

	to_reclaim = min_t(u64, num_online_cpus() * SZ_1M, SZ_16M);
	if (can_overcommit(root, space_info, to_reclaim,
			   BTRFS_RESERVE_FLUSH_ALL))
		return 0;

	used = space_info->bytes_used + space_info->bytes_reserved +
	       space_info->bytes_pinned + space_info->bytes_readonly +
	       space_info->bytes_may_use;
	if (can_overcommit(root, space_info, SZ_1M, BTRFS_RESERVE_FLUSH_ALL))
		expected = div_factor_fine(space_info->total_bytes, 95);
	else
		expected = div_factor_fine(space_info->total_bytes, 90);

	if (used > expected)
		to_reclaim = used - expected;
	else
		to_reclaim = 0;
	to_reclaim = min(to_reclaim, space_info->bytes_may_use +
				     space_info->bytes_reserved);
	return to_reclaim;
}

static inline int need_do_async_reclaim(struct btrfs_space_info *space_info,
					struct btrfs_root *root, u64 used)
{
	struct btrfs_fs_info *fs_info = root->fs_info;
	u64 thresh = div_factor_fine(space_info->total_bytes, 98);

	/* If we're just plain full then async reclaim just slows us down. */
	if ((space_info->bytes_used + space_info->bytes_reserved) >= thresh)
		return 0;

	if (!btrfs_calc_reclaim_metadata_size(root, space_info))
		return 0;

	return (used >= thresh && !btrfs_fs_closing(fs_info) &&
		!test_bit(BTRFS_FS_STATE_REMOUNTING, &fs_info->fs_state));
}

static void wake_all_tickets(struct list_head *head)
{
	struct reserve_ticket *ticket;

	while (!list_empty(head)) {
		ticket = list_first_entry(head, struct reserve_ticket, list);
		list_del_init(&ticket->list);
		ticket->error = -ENOSPC;
		wake_up(&ticket->wait);
	}
}

/*
 * This is for normal flushers, we can wait all goddamned day if we want to.  We
 * will loop and continuously try to flush as long as we are making progress.
 * We count progress as clearing off tickets each time we have to loop.
 */
static void btrfs_async_reclaim_metadata_space(struct work_struct *work)
{
	struct btrfs_fs_info *fs_info;
	struct btrfs_space_info *space_info;
	u64 to_reclaim;
	int flush_state;
	int commit_cycles = 0;
	u64 last_tickets_id;

	fs_info = container_of(work, struct btrfs_fs_info, async_reclaim_work);
	space_info = __find_space_info(fs_info, BTRFS_BLOCK_GROUP_METADATA);

	spin_lock(&space_info->lock);
	to_reclaim = btrfs_calc_reclaim_metadata_size(fs_info->fs_root,
						      space_info);
	if (!to_reclaim) {
		space_info->flush = 0;
		spin_unlock(&space_info->lock);
		return;
	}
	last_tickets_id = space_info->tickets_id;
	spin_unlock(&space_info->lock);

	flush_state = FLUSH_DELAYED_ITEMS_NR;
	do {
		struct reserve_ticket *ticket;
		int ret;

		ret = flush_space(fs_info, space_info, to_reclaim, to_reclaim,
				  flush_state);
		spin_lock(&space_info->lock);
		if (list_empty(&space_info->tickets)) {
			space_info->flush = 0;
			spin_unlock(&space_info->lock);
			return;
		}
		to_reclaim = btrfs_calc_reclaim_metadata_size(fs_info->fs_root,
							      space_info);
		ticket = list_first_entry(&space_info->tickets,
					  struct reserve_ticket, list);
		if (last_tickets_id == space_info->tickets_id) {
			flush_state++;
		} else {
			last_tickets_id = space_info->tickets_id;
			flush_state = FLUSH_DELAYED_ITEMS_NR;
			if (commit_cycles)
				commit_cycles--;
		}

		if (flush_state > COMMIT_TRANS) {
			commit_cycles++;
			if (commit_cycles > 2) {
				wake_all_tickets(&space_info->tickets);
				space_info->flush = 0;
			} else {
				flush_state = FLUSH_DELAYED_ITEMS_NR;
			}
		}
		spin_unlock(&space_info->lock);
	} while (flush_state <= COMMIT_TRANS);
}

void btrfs_init_async_reclaim_work(struct work_struct *work)
{
	INIT_WORK(work, btrfs_async_reclaim_metadata_space);
}

static void priority_reclaim_metadata_space(struct btrfs_fs_info *fs_info,
					    struct btrfs_space_info *space_info,
					    struct reserve_ticket *ticket)
{
	u64 to_reclaim;
	int flush_state = FLUSH_DELAYED_ITEMS_NR;

	spin_lock(&space_info->lock);
	to_reclaim = btrfs_calc_reclaim_metadata_size(fs_info->fs_root,
						      space_info);
	if (!to_reclaim) {
		spin_unlock(&space_info->lock);
		return;
	}
	spin_unlock(&space_info->lock);

	do {
		flush_space(fs_info, space_info, to_reclaim, to_reclaim,
			    flush_state);
		flush_state++;
		spin_lock(&space_info->lock);
		if (ticket->bytes == 0) {
			spin_unlock(&space_info->lock);
			return;
		}
		spin_unlock(&space_info->lock);

		/*
		 * Priority flushers can't wait on delalloc without
		 * deadlocking.
		 */
		if (flush_state == FLUSH_DELALLOC ||
		    flush_state == FLUSH_DELALLOC_WAIT)
			flush_state = ALLOC_CHUNK;
	} while (flush_state < COMMIT_TRANS);
}

static int wait_reserve_ticket(struct btrfs_fs_info *fs_info,
			       struct btrfs_space_info *space_info,
			       struct reserve_ticket *ticket, u64 orig_bytes)

{
	DEFINE_WAIT(wait);
	int ret = 0;

	spin_lock(&space_info->lock);
	while (ticket->bytes > 0 && ticket->error == 0) {
		ret = prepare_to_wait_event(&ticket->wait, &wait, TASK_KILLABLE);
		if (ret) {
			ret = -EINTR;
			break;
		}
		spin_unlock(&space_info->lock);

		schedule();

		finish_wait(&ticket->wait, &wait);
		spin_lock(&space_info->lock);
	}
	if (!ret)
		ret = ticket->error;
	if (!list_empty(&ticket->list))
		list_del_init(&ticket->list);
	if (ticket->bytes && ticket->bytes < orig_bytes) {
		u64 num_bytes = orig_bytes - ticket->bytes;
		space_info->bytes_may_use -= num_bytes;
		trace_btrfs_space_reservation(fs_info, "space_info",
					      space_info->flags, num_bytes, 0);
	}
	spin_unlock(&space_info->lock);

	return ret;
}

/**
 * reserve_metadata_bytes - try to reserve bytes from the block_rsv's space
 * @root - the root we're allocating for
 * @space_info - the space info we want to allocate from
 * @orig_bytes - the number of bytes we want
 * @flush - whether or not we can flush to make our reservation
 *
 * This will reserve orig_bytes number of bytes from the space info associated
 * with the block_rsv.  If there is not enough space it will make an attempt to
 * flush out space to make room.  It will do this by flushing delalloc if
 * possible or committing the transaction.  If flush is 0 then no attempts to
 * regain reservations will be made and this will fail if there is not enough
 * space already.
 */
static int __reserve_metadata_bytes(struct btrfs_root *root,
				    struct btrfs_space_info *space_info,
				    u64 orig_bytes,
				    enum btrfs_reserve_flush_enum flush)
{
	struct btrfs_fs_info *fs_info = root->fs_info;
	struct reserve_ticket ticket;
	u64 used;
	int ret = 0;

	ASSERT(orig_bytes);
	ASSERT(!current->journal_info || flush != BTRFS_RESERVE_FLUSH_ALL);

	spin_lock(&space_info->lock);
	ret = -ENOSPC;
	used = btrfs_space_info_used(space_info, true);

	/*
	 * If we have enough space then hooray, make our reservation and carry
	 * on.  If not see if we can overcommit, and if we can, hooray carry on.
	 * If not things get more complicated.
	 */
	if (used + orig_bytes <= space_info->total_bytes) {
		space_info->bytes_may_use += orig_bytes;
		trace_btrfs_space_reservation(fs_info, "space_info",
					      space_info->flags, orig_bytes, 1);
		ret = 0;
	} else if (can_overcommit(root, space_info, orig_bytes, flush)) {
		space_info->bytes_may_use += orig_bytes;
		trace_btrfs_space_reservation(fs_info, "space_info",
					      space_info->flags, orig_bytes, 1);
		ret = 0;
	}

	/*
	 * If we couldn't make a reservation then setup our reservation ticket
	 * and kick the async worker if it's not already running.
	 *
	 * If we are a priority flusher then we just need to add our ticket to
	 * the list and we will do our own flushing further down.
	 */
	if (ret && flush != BTRFS_RESERVE_NO_FLUSH) {
		ticket.bytes = orig_bytes;
		ticket.error = 0;
		init_waitqueue_head(&ticket.wait);
		if (flush == BTRFS_RESERVE_FLUSH_ALL) {
			list_add_tail(&ticket.list, &space_info->tickets);
			if (!space_info->flush) {
				space_info->flush = 1;
				trace_btrfs_trigger_flush(fs_info,
							  space_info->flags,
							  orig_bytes, flush,
							  "enospc");
				queue_work(system_unbound_wq,
					   &root->fs_info->async_reclaim_work);
			}
		} else {
			list_add_tail(&ticket.list,
				      &space_info->priority_tickets);
		}
	} else if (!ret && space_info->flags & BTRFS_BLOCK_GROUP_METADATA) {
		used += orig_bytes;
		/*
		 * We will do the space reservation dance during log replay,
		 * which means we won't have fs_info->fs_root set, so don't do
		 * the async reclaim as we will panic.
		 */
		if (!test_bit(BTRFS_FS_LOG_RECOVERING, &fs_info->flags) &&
		    need_do_async_reclaim(space_info, root, used) &&
		    !work_busy(&fs_info->async_reclaim_work)) {
			trace_btrfs_trigger_flush(fs_info, space_info->flags,
						  orig_bytes, flush, "preempt");
			queue_work(system_unbound_wq,
				   &fs_info->async_reclaim_work);
		}
	}
	spin_unlock(&space_info->lock);
	if (!ret || flush == BTRFS_RESERVE_NO_FLUSH)
		return ret;

	if (flush == BTRFS_RESERVE_FLUSH_ALL)
		return wait_reserve_ticket(fs_info, space_info, &ticket,
					   orig_bytes);

	ret = 0;
	priority_reclaim_metadata_space(fs_info, space_info, &ticket);
	spin_lock(&space_info->lock);
	if (ticket.bytes) {
		if (ticket.bytes < orig_bytes) {
			u64 num_bytes = orig_bytes - ticket.bytes;
			space_info->bytes_may_use -= num_bytes;
			trace_btrfs_space_reservation(fs_info, "space_info",
						      space_info->flags,
						      num_bytes, 0);

		}
		list_del_init(&ticket.list);
		ret = -ENOSPC;
	}
	spin_unlock(&space_info->lock);
	ASSERT(list_empty(&ticket.list));
	return ret;
}

/**
 * reserve_metadata_bytes - try to reserve bytes from the block_rsv's space
 * @root - the root we're allocating for
 * @block_rsv - the block_rsv we're allocating for
 * @orig_bytes - the number of bytes we want
 * @flush - whether or not we can flush to make our reservation
 *
 * This will reserve orgi_bytes number of bytes from the space info associated
 * with the block_rsv.  If there is not enough space it will make an attempt to
 * flush out space to make room.  It will do this by flushing delalloc if
 * possible or committing the transaction.  If flush is 0 then no attempts to
 * regain reservations will be made and this will fail if there is not enough
 * space already.
 */
static int reserve_metadata_bytes(struct btrfs_root *root,
				  struct btrfs_block_rsv *block_rsv,
				  u64 orig_bytes,
				  enum btrfs_reserve_flush_enum flush)
{
	struct btrfs_fs_info *fs_info = root->fs_info;
	struct btrfs_block_rsv *global_rsv = &fs_info->global_block_rsv;
	int ret;

	ret = __reserve_metadata_bytes(root, block_rsv->space_info, orig_bytes,
				       flush);
	if (ret == -ENOSPC &&
	    unlikely(root->orphan_cleanup_state == ORPHAN_CLEANUP_STARTED)) {
		if (block_rsv != global_rsv &&
		    !block_rsv_use_bytes(global_rsv, orig_bytes))
			ret = 0;
	}
	if (ret == -ENOSPC)
		trace_btrfs_space_reservation(fs_info, "space_info:enospc",
					      block_rsv->space_info->flags,
					      orig_bytes, 1);
	return ret;
}

static struct btrfs_block_rsv *get_block_rsv(
					const struct btrfs_trans_handle *trans,
					const struct btrfs_root *root)
{
	struct btrfs_fs_info *fs_info = root->fs_info;
	struct btrfs_block_rsv *block_rsv = NULL;

	if (test_bit(BTRFS_ROOT_REF_COWS, &root->state) ||
	    (root == fs_info->csum_root && trans->adding_csums) ||
	    (root == fs_info->uuid_root))
		block_rsv = trans->block_rsv;

	if (!block_rsv)
		block_rsv = root->block_rsv;

	if (!block_rsv)
		block_rsv = &fs_info->empty_block_rsv;

	return block_rsv;
}

static int block_rsv_use_bytes(struct btrfs_block_rsv *block_rsv,
			       u64 num_bytes)
{
	int ret = -ENOSPC;
	spin_lock(&block_rsv->lock);
	if (block_rsv->reserved >= num_bytes) {
		block_rsv->reserved -= num_bytes;
		if (block_rsv->reserved < block_rsv->size)
			block_rsv->full = 0;
		ret = 0;
	}
	spin_unlock(&block_rsv->lock);
	return ret;
}

static void block_rsv_add_bytes(struct btrfs_block_rsv *block_rsv,
				u64 num_bytes, int update_size)
{
	spin_lock(&block_rsv->lock);
	block_rsv->reserved += num_bytes;
	if (update_size)
		block_rsv->size += num_bytes;
	else if (block_rsv->reserved >= block_rsv->size)
		block_rsv->full = 1;
	spin_unlock(&block_rsv->lock);
}

int btrfs_cond_migrate_bytes(struct btrfs_fs_info *fs_info,
			     struct btrfs_block_rsv *dest, u64 num_bytes,
			     int min_factor)
{
	struct btrfs_block_rsv *global_rsv = &fs_info->global_block_rsv;
	u64 min_bytes;

	if (global_rsv->space_info != dest->space_info)
		return -ENOSPC;

	spin_lock(&global_rsv->lock);
	min_bytes = div_factor(global_rsv->size, min_factor);
	if (global_rsv->reserved < min_bytes + num_bytes) {
		spin_unlock(&global_rsv->lock);
		return -ENOSPC;
	}
	global_rsv->reserved -= num_bytes;
	if (global_rsv->reserved < global_rsv->size)
		global_rsv->full = 0;
	spin_unlock(&global_rsv->lock);

	block_rsv_add_bytes(dest, num_bytes, 1);
	return 0;
}

/*
 * This is for space we already have accounted in space_info->bytes_may_use, so
 * basically when we're returning space from block_rsv's.
 */
static void space_info_add_old_bytes(struct btrfs_fs_info *fs_info,
				     struct btrfs_space_info *space_info,
				     u64 num_bytes)
{
	struct reserve_ticket *ticket;
	struct list_head *head;
	u64 used;
	enum btrfs_reserve_flush_enum flush = BTRFS_RESERVE_NO_FLUSH;
	bool check_overcommit = false;

	spin_lock(&space_info->lock);
	head = &space_info->priority_tickets;

	/*
	 * If we are over our limit then we need to check and see if we can
	 * overcommit, and if we can't then we just need to free up our space
	 * and not satisfy any requests.
	 */
	used = space_info->bytes_used + space_info->bytes_reserved +
		space_info->bytes_pinned + space_info->bytes_readonly +
		space_info->bytes_may_use;
	if (used - num_bytes >= space_info->total_bytes)
		check_overcommit = true;
again:
	while (!list_empty(head) && num_bytes) {
		ticket = list_first_entry(head, struct reserve_ticket,
					  list);
		/*
		 * We use 0 bytes because this space is already reserved, so
		 * adding the ticket space would be a double count.
		 */
		if (check_overcommit &&
		    !can_overcommit(fs_info->extent_root, space_info, 0,
				    flush))
			break;
		if (num_bytes >= ticket->bytes) {
			list_del_init(&ticket->list);
			num_bytes -= ticket->bytes;
			ticket->bytes = 0;
			space_info->tickets_id++;
			wake_up(&ticket->wait);
		} else {
			ticket->bytes -= num_bytes;
			num_bytes = 0;
		}
	}

	if (num_bytes && head == &space_info->priority_tickets) {
		head = &space_info->tickets;
		flush = BTRFS_RESERVE_FLUSH_ALL;
		goto again;
	}
	space_info->bytes_may_use -= num_bytes;
	trace_btrfs_space_reservation(fs_info, "space_info",
				      space_info->flags, num_bytes, 0);
	spin_unlock(&space_info->lock);
}

/*
 * This is for newly allocated space that isn't accounted in
 * space_info->bytes_may_use yet.  So if we allocate a chunk or unpin an extent
 * we use this helper.
 */
static void space_info_add_new_bytes(struct btrfs_fs_info *fs_info,
				     struct btrfs_space_info *space_info,
				     u64 num_bytes)
{
	struct reserve_ticket *ticket;
	struct list_head *head = &space_info->priority_tickets;

again:
	while (!list_empty(head) && num_bytes) {
		ticket = list_first_entry(head, struct reserve_ticket,
					  list);
		if (num_bytes >= ticket->bytes) {
			trace_btrfs_space_reservation(fs_info, "space_info",
						      space_info->flags,
						      ticket->bytes, 1);
			list_del_init(&ticket->list);
			num_bytes -= ticket->bytes;
			space_info->bytes_may_use += ticket->bytes;
			ticket->bytes = 0;
			space_info->tickets_id++;
			wake_up(&ticket->wait);
		} else {
			trace_btrfs_space_reservation(fs_info, "space_info",
						      space_info->flags,
						      num_bytes, 1);
			space_info->bytes_may_use += num_bytes;
			ticket->bytes -= num_bytes;
			num_bytes = 0;
		}
	}

	if (num_bytes && head == &space_info->priority_tickets) {
		head = &space_info->tickets;
		goto again;
	}
}

static void block_rsv_release_bytes(struct btrfs_fs_info *fs_info,
				    struct btrfs_block_rsv *block_rsv,
				    struct btrfs_block_rsv *dest, u64 num_bytes)
{
	struct btrfs_space_info *space_info = block_rsv->space_info;

	spin_lock(&block_rsv->lock);
	if (num_bytes == (u64)-1)
		num_bytes = block_rsv->size;
	block_rsv->size -= num_bytes;
	if (block_rsv->reserved >= block_rsv->size) {
		num_bytes = block_rsv->reserved - block_rsv->size;
		block_rsv->reserved = block_rsv->size;
		block_rsv->full = 1;
	} else {
		num_bytes = 0;
	}
	spin_unlock(&block_rsv->lock);

	if (num_bytes > 0) {
		if (dest) {
			spin_lock(&dest->lock);
			if (!dest->full) {
				u64 bytes_to_add;

				bytes_to_add = dest->size - dest->reserved;
				bytes_to_add = min(num_bytes, bytes_to_add);
				dest->reserved += bytes_to_add;
				if (dest->reserved >= dest->size)
					dest->full = 1;
				num_bytes -= bytes_to_add;
			}
			spin_unlock(&dest->lock);
		}
		if (num_bytes)
			space_info_add_old_bytes(fs_info, space_info,
						 num_bytes);
	}
}

int btrfs_block_rsv_migrate(struct btrfs_block_rsv *src,
			    struct btrfs_block_rsv *dst, u64 num_bytes,
			    int update_size)
{
	int ret;

	ret = block_rsv_use_bytes(src, num_bytes);
	if (ret)
		return ret;

	block_rsv_add_bytes(dst, num_bytes, update_size);
	return 0;
}

void btrfs_init_block_rsv(struct btrfs_block_rsv *rsv, unsigned short type)
{
	memset(rsv, 0, sizeof(*rsv));
	spin_lock_init(&rsv->lock);
	rsv->type = type;
}

struct btrfs_block_rsv *btrfs_alloc_block_rsv(struct btrfs_fs_info *fs_info,
					      unsigned short type)
{
	struct btrfs_block_rsv *block_rsv;

	block_rsv = kmalloc(sizeof(*block_rsv), GFP_NOFS);
	if (!block_rsv)
		return NULL;

	btrfs_init_block_rsv(block_rsv, type);
	block_rsv->space_info = __find_space_info(fs_info,
						  BTRFS_BLOCK_GROUP_METADATA);
	return block_rsv;
}

void btrfs_free_block_rsv(struct btrfs_fs_info *fs_info,
			  struct btrfs_block_rsv *rsv)
{
	if (!rsv)
		return;
	btrfs_block_rsv_release(fs_info, rsv, (u64)-1);
	kfree(rsv);
}

void __btrfs_free_block_rsv(struct btrfs_block_rsv *rsv)
{
	kfree(rsv);
}

int btrfs_block_rsv_add(struct btrfs_root *root,
			struct btrfs_block_rsv *block_rsv, u64 num_bytes,
			enum btrfs_reserve_flush_enum flush)
{
	int ret;

	if (num_bytes == 0)
		return 0;

	ret = reserve_metadata_bytes(root, block_rsv, num_bytes, flush);
	if (!ret) {
		block_rsv_add_bytes(block_rsv, num_bytes, 1);
		return 0;
	}

	return ret;
}

int btrfs_block_rsv_check(struct btrfs_block_rsv *block_rsv, int min_factor)
{
	u64 num_bytes = 0;
	int ret = -ENOSPC;

	if (!block_rsv)
		return 0;

	spin_lock(&block_rsv->lock);
	num_bytes = div_factor(block_rsv->size, min_factor);
	if (block_rsv->reserved >= num_bytes)
		ret = 0;
	spin_unlock(&block_rsv->lock);

	return ret;
}

int btrfs_block_rsv_refill(struct btrfs_root *root,
			   struct btrfs_block_rsv *block_rsv, u64 min_reserved,
			   enum btrfs_reserve_flush_enum flush)
{
	u64 num_bytes = 0;
	int ret = -ENOSPC;

	if (!block_rsv)
		return 0;

	spin_lock(&block_rsv->lock);
	num_bytes = min_reserved;
	if (block_rsv->reserved >= num_bytes)
		ret = 0;
	else
		num_bytes -= block_rsv->reserved;
	spin_unlock(&block_rsv->lock);

	if (!ret)
		return 0;

	ret = reserve_metadata_bytes(root, block_rsv, num_bytes, flush);
	if (!ret) {
		block_rsv_add_bytes(block_rsv, num_bytes, 0);
		return 0;
	}

	return ret;
}

void btrfs_block_rsv_release(struct btrfs_fs_info *fs_info,
			     struct btrfs_block_rsv *block_rsv,
			     u64 num_bytes)
{
	struct btrfs_block_rsv *global_rsv = &fs_info->global_block_rsv;

	if (global_rsv == block_rsv ||
	    block_rsv->space_info != global_rsv->space_info)
		global_rsv = NULL;
	block_rsv_release_bytes(fs_info, block_rsv, global_rsv, num_bytes);
}

static void update_global_block_rsv(struct btrfs_fs_info *fs_info)
{
	struct btrfs_block_rsv *block_rsv = &fs_info->global_block_rsv;
	struct btrfs_space_info *sinfo = block_rsv->space_info;
	u64 num_bytes;

	/*
	 * The global block rsv is based on the size of the extent tree, the
	 * checksum tree and the root tree.  If the fs is empty we want to set
	 * it to a minimal amount for safety.
	 */
	num_bytes = btrfs_root_used(&fs_info->extent_root->root_item) +
		btrfs_root_used(&fs_info->csum_root->root_item) +
		btrfs_root_used(&fs_info->tree_root->root_item);
	num_bytes = max_t(u64, num_bytes, SZ_16M);

	spin_lock(&sinfo->lock);
	spin_lock(&block_rsv->lock);

	block_rsv->size = min_t(u64, num_bytes, SZ_512M);

	if (block_rsv->reserved < block_rsv->size) {
		num_bytes = btrfs_space_info_used(sinfo, true);
		if (sinfo->total_bytes > num_bytes) {
			num_bytes = sinfo->total_bytes - num_bytes;
			num_bytes = min(num_bytes,
					block_rsv->size - block_rsv->reserved);
			block_rsv->reserved += num_bytes;
			sinfo->bytes_may_use += num_bytes;
			trace_btrfs_space_reservation(fs_info, "space_info",
						      sinfo->flags, num_bytes,
						      1);
		}
	} else if (block_rsv->reserved > block_rsv->size) {
		num_bytes = block_rsv->reserved - block_rsv->size;
		sinfo->bytes_may_use -= num_bytes;
		trace_btrfs_space_reservation(fs_info, "space_info",
				      sinfo->flags, num_bytes, 0);
		block_rsv->reserved = block_rsv->size;
	}

	if (block_rsv->reserved == block_rsv->size)
		block_rsv->full = 1;
	else
		block_rsv->full = 0;

	spin_unlock(&block_rsv->lock);
	spin_unlock(&sinfo->lock);
}

static void init_global_block_rsv(struct btrfs_fs_info *fs_info)
{
	struct btrfs_space_info *space_info;

	space_info = __find_space_info(fs_info, BTRFS_BLOCK_GROUP_SYSTEM);
	fs_info->chunk_block_rsv.space_info = space_info;

	space_info = __find_space_info(fs_info, BTRFS_BLOCK_GROUP_METADATA);
	fs_info->global_block_rsv.space_info = space_info;
	fs_info->delalloc_block_rsv.space_info = space_info;
	fs_info->trans_block_rsv.space_info = space_info;
	fs_info->empty_block_rsv.space_info = space_info;
	fs_info->delayed_block_rsv.space_info = space_info;

	fs_info->extent_root->block_rsv = &fs_info->global_block_rsv;
	fs_info->csum_root->block_rsv = &fs_info->global_block_rsv;
	fs_info->dev_root->block_rsv = &fs_info->global_block_rsv;
	fs_info->tree_root->block_rsv = &fs_info->global_block_rsv;
	if (fs_info->quota_root)
		fs_info->quota_root->block_rsv = &fs_info->global_block_rsv;
	fs_info->chunk_root->block_rsv = &fs_info->chunk_block_rsv;

	update_global_block_rsv(fs_info);
}

static void release_global_block_rsv(struct btrfs_fs_info *fs_info)
{
	block_rsv_release_bytes(fs_info, &fs_info->global_block_rsv, NULL,
				(u64)-1);
	WARN_ON(fs_info->delalloc_block_rsv.size > 0);
	WARN_ON(fs_info->delalloc_block_rsv.reserved > 0);
	WARN_ON(fs_info->trans_block_rsv.size > 0);
	WARN_ON(fs_info->trans_block_rsv.reserved > 0);
	WARN_ON(fs_info->chunk_block_rsv.size > 0);
	WARN_ON(fs_info->chunk_block_rsv.reserved > 0);
	WARN_ON(fs_info->delayed_block_rsv.size > 0);
	WARN_ON(fs_info->delayed_block_rsv.reserved > 0);
}

void btrfs_trans_release_metadata(struct btrfs_trans_handle *trans,
				  struct btrfs_fs_info *fs_info)
{
	if (!trans->block_rsv)
		return;

	if (!trans->bytes_reserved)
		return;

	trace_btrfs_space_reservation(fs_info, "transaction",
				      trans->transid, trans->bytes_reserved, 0);
	btrfs_block_rsv_release(fs_info, trans->block_rsv,
				trans->bytes_reserved);
	trans->bytes_reserved = 0;
}

/*
 * To be called after all the new block groups attached to the transaction
 * handle have been created (btrfs_create_pending_block_groups()).
 */
void btrfs_trans_release_chunk_metadata(struct btrfs_trans_handle *trans)
{
	struct btrfs_fs_info *fs_info = trans->fs_info;

	if (!trans->chunk_bytes_reserved)
		return;

	WARN_ON_ONCE(!list_empty(&trans->new_bgs));

	block_rsv_release_bytes(fs_info, &fs_info->chunk_block_rsv, NULL,
				trans->chunk_bytes_reserved);
	trans->chunk_bytes_reserved = 0;
}

/* Can only return 0 or -ENOSPC */
int btrfs_orphan_reserve_metadata(struct btrfs_trans_handle *trans,
				  struct btrfs_inode *inode)
{
	struct btrfs_fs_info *fs_info = btrfs_sb(inode->vfs_inode.i_sb);
	struct btrfs_root *root = inode->root;
	/*
	 * We always use trans->block_rsv here as we will have reserved space
	 * for our orphan when starting the transaction, using get_block_rsv()
	 * here will sometimes make us choose the wrong block rsv as we could be
	 * doing a reloc inode for a non refcounted root.
	 */
	struct btrfs_block_rsv *src_rsv = trans->block_rsv;
	struct btrfs_block_rsv *dst_rsv = root->orphan_block_rsv;

	/*
	 * We need to hold space in order to delete our orphan item once we've
	 * added it, so this takes the reservation so we can release it later
	 * when we are truly done with the orphan item.
	 */
	u64 num_bytes = btrfs_calc_trans_metadata_size(fs_info, 1);

<<<<<<< HEAD
	trace_btrfs_space_reservation(fs_info, "orphan",
				      btrfs_ino(BTRFS_I(inode)), num_bytes, 1);
=======
	trace_btrfs_space_reservation(fs_info, "orphan", btrfs_ino(inode), 
			num_bytes, 1);
>>>>>>> 36fc5797
	return btrfs_block_rsv_migrate(src_rsv, dst_rsv, num_bytes, 1);
}

void btrfs_orphan_release_metadata(struct btrfs_inode *inode)
{
	struct btrfs_fs_info *fs_info = btrfs_sb(inode->vfs_inode.i_sb);
	struct btrfs_root *root = inode->root;
	u64 num_bytes = btrfs_calc_trans_metadata_size(fs_info, 1);

<<<<<<< HEAD
	trace_btrfs_space_reservation(fs_info, "orphan",
				      btrfs_ino(BTRFS_I(inode)), num_bytes, 0);
=======
	trace_btrfs_space_reservation(fs_info, "orphan", btrfs_ino(inode),
			num_bytes, 0);
>>>>>>> 36fc5797
	btrfs_block_rsv_release(fs_info, root->orphan_block_rsv, num_bytes);
}

/*
 * btrfs_subvolume_reserve_metadata() - reserve space for subvolume operation
 * root: the root of the parent directory
 * rsv: block reservation
 * items: the number of items that we need do reservation
 * qgroup_reserved: used to return the reserved size in qgroup
 *
 * This function is used to reserve the space for snapshot/subvolume
 * creation and deletion. Those operations are different with the
 * common file/directory operations, they change two fs/file trees
 * and root tree, the number of items that the qgroup reserves is
 * different with the free space reservation. So we can not use
 * the space reservation mechanism in start_transaction().
 */
int btrfs_subvolume_reserve_metadata(struct btrfs_root *root,
				     struct btrfs_block_rsv *rsv,
				     int items,
				     u64 *qgroup_reserved,
				     bool use_global_rsv)
{
	u64 num_bytes;
	int ret;
	struct btrfs_fs_info *fs_info = root->fs_info;
	struct btrfs_block_rsv *global_rsv = &fs_info->global_block_rsv;

	if (test_bit(BTRFS_FS_QUOTA_ENABLED, &fs_info->flags)) {
		/* One for parent inode, two for dir entries */
		num_bytes = 3 * fs_info->nodesize;
		ret = btrfs_qgroup_reserve_meta(root, num_bytes, true);
		if (ret)
			return ret;
	} else {
		num_bytes = 0;
	}

	*qgroup_reserved = num_bytes;

	num_bytes = btrfs_calc_trans_metadata_size(fs_info, items);
	rsv->space_info = __find_space_info(fs_info,
					    BTRFS_BLOCK_GROUP_METADATA);
	ret = btrfs_block_rsv_add(root, rsv, num_bytes,
				  BTRFS_RESERVE_FLUSH_ALL);

	if (ret == -ENOSPC && use_global_rsv)
		ret = btrfs_block_rsv_migrate(global_rsv, rsv, num_bytes, 1);

	if (ret && *qgroup_reserved)
		btrfs_qgroup_free_meta(root, *qgroup_reserved);

	return ret;
}

void btrfs_subvolume_release_metadata(struct btrfs_fs_info *fs_info,
				      struct btrfs_block_rsv *rsv)
{
	btrfs_block_rsv_release(fs_info, rsv, (u64)-1);
}

/**
 * drop_outstanding_extent - drop an outstanding extent
 * @inode: the inode we're dropping the extent for
 * @num_bytes: the number of bytes we're releasing.
 *
 * This is called when we are freeing up an outstanding extent, either called
 * after an error or after an extent is written.  This will return the number of
 * reserved extents that need to be freed.  This must be called with
 * BTRFS_I(inode)->lock held.
 */
static unsigned drop_outstanding_extent(struct btrfs_inode *inode,
		u64 num_bytes)
{
	unsigned drop_inode_space = 0;
	unsigned dropped_extents = 0;
	unsigned num_extents;

	num_extents = count_max_extents(num_bytes);
	ASSERT(num_extents);
	ASSERT(inode->outstanding_extents >= num_extents);
	inode->outstanding_extents -= num_extents;

	if (inode->outstanding_extents == 0 &&
	    test_and_clear_bit(BTRFS_INODE_DELALLOC_META_RESERVED,
			       &inode->runtime_flags))
		drop_inode_space = 1;

	/*
	 * If we have more or the same amount of outstanding extents than we have
	 * reserved then we need to leave the reserved extents count alone.
	 */
	if (inode->outstanding_extents >= inode->reserved_extents)
		return drop_inode_space;

	dropped_extents = inode->reserved_extents - inode->outstanding_extents;
	inode->reserved_extents -= dropped_extents;
	return dropped_extents + drop_inode_space;
}

/**
 * calc_csum_metadata_size - return the amount of metadata space that must be
 *	reserved/freed for the given bytes.
 * @inode: the inode we're manipulating
 * @num_bytes: the number of bytes in question
 * @reserve: 1 if we are reserving space, 0 if we are freeing space
 *
 * This adjusts the number of csum_bytes in the inode and then returns the
 * correct amount of metadata that must either be reserved or freed.  We
 * calculate how many checksums we can fit into one leaf and then divide the
 * number of bytes that will need to be checksumed by this value to figure out
 * how many checksums will be required.  If we are adding bytes then the number
 * may go up and we will return the number of additional bytes that must be
 * reserved.  If it is going down we will return the number of bytes that must
 * be freed.
 *
 * This must be called with BTRFS_I(inode)->lock held.
 */
static u64 calc_csum_metadata_size(struct btrfs_inode *inode, u64 num_bytes,
				   int reserve)
{
	struct btrfs_fs_info *fs_info = btrfs_sb(inode->vfs_inode.i_sb);
	u64 old_csums, num_csums;

	if (inode->flags & BTRFS_INODE_NODATASUM && inode->csum_bytes == 0)
		return 0;

	old_csums = btrfs_csum_bytes_to_leaves(fs_info, inode->csum_bytes);
	if (reserve)
		inode->csum_bytes += num_bytes;
	else
		inode->csum_bytes -= num_bytes;
	num_csums = btrfs_csum_bytes_to_leaves(fs_info, inode->csum_bytes);

	/* No change, no need to reserve more */
	if (old_csums == num_csums)
		return 0;

	if (reserve)
		return btrfs_calc_trans_metadata_size(fs_info,
						      num_csums - old_csums);

	return btrfs_calc_trans_metadata_size(fs_info, old_csums - num_csums);
}

int btrfs_delalloc_reserve_metadata(struct btrfs_inode *inode, u64 num_bytes)
{
	struct btrfs_fs_info *fs_info = btrfs_sb(inode->vfs_inode.i_sb);
	struct btrfs_root *root = inode->root;
	struct btrfs_block_rsv *block_rsv = &fs_info->delalloc_block_rsv;
	u64 to_reserve = 0;
	u64 csum_bytes;
	unsigned nr_extents;
	enum btrfs_reserve_flush_enum flush = BTRFS_RESERVE_FLUSH_ALL;
	int ret = 0;
	bool delalloc_lock = true;
	u64 to_free = 0;
	unsigned dropped;
	bool release_extra = false;

	/* If we are a free space inode we need to not flush since we will be in
	 * the middle of a transaction commit.  We also don't need the delalloc
	 * mutex since we won't race with anybody.  We need this mostly to make
	 * lockdep shut its filthy mouth.
	 *
	 * If we have a transaction open (can happen if we call truncate_block
	 * from truncate), then we need FLUSH_LIMIT so we don't deadlock.
	 */
	if (btrfs_is_free_space_inode(inode)) {
		flush = BTRFS_RESERVE_NO_FLUSH;
		delalloc_lock = false;
	} else if (current->journal_info) {
		flush = BTRFS_RESERVE_FLUSH_LIMIT;
	}

	if (flush != BTRFS_RESERVE_NO_FLUSH &&
	    btrfs_transaction_in_commit(fs_info))
		schedule_timeout(1);

	if (delalloc_lock)
		mutex_lock(&inode->delalloc_mutex);

	num_bytes = ALIGN(num_bytes, fs_info->sectorsize);

<<<<<<< HEAD
	spin_lock(&BTRFS_I(inode)->lock);
	nr_extents = count_max_extents(num_bytes);
	BTRFS_I(inode)->outstanding_extents += nr_extents;
=======
	spin_lock(&inode->lock);
	nr_extents = count_max_extents(num_bytes);
	inode->outstanding_extents += nr_extents;
>>>>>>> 36fc5797

	nr_extents = 0;
	if (inode->outstanding_extents > inode->reserved_extents)
		nr_extents += inode->outstanding_extents -
			inode->reserved_extents;

	/* We always want to reserve a slot for updating the inode. */
	to_reserve = btrfs_calc_trans_metadata_size(fs_info, nr_extents + 1);
	to_reserve += calc_csum_metadata_size(inode, num_bytes, 1);
	csum_bytes = inode->csum_bytes;
	spin_unlock(&inode->lock);

	if (test_bit(BTRFS_FS_QUOTA_ENABLED, &fs_info->flags)) {
		ret = btrfs_qgroup_reserve_meta(root,
				nr_extents * fs_info->nodesize, true);
		if (ret)
			goto out_fail;
	}

	ret = btrfs_block_rsv_add(root, block_rsv, to_reserve, flush);
	if (unlikely(ret)) {
		btrfs_qgroup_free_meta(root,
				       nr_extents * fs_info->nodesize);
		goto out_fail;
	}

	spin_lock(&inode->lock);
	if (test_and_set_bit(BTRFS_INODE_DELALLOC_META_RESERVED,
			     &inode->runtime_flags)) {
		to_reserve -= btrfs_calc_trans_metadata_size(fs_info, 1);
		release_extra = true;
	}
	inode->reserved_extents += nr_extents;
	spin_unlock(&inode->lock);

	if (delalloc_lock)
		mutex_unlock(&inode->delalloc_mutex);

	if (to_reserve)
		trace_btrfs_space_reservation(fs_info, "delalloc",
				      btrfs_ino(BTRFS_I(inode)), to_reserve, 1);
	if (release_extra)
		btrfs_block_rsv_release(fs_info, block_rsv,
				btrfs_calc_trans_metadata_size(fs_info, 1));
	return 0;

out_fail:
	spin_lock(&inode->lock);
	dropped = drop_outstanding_extent(inode, num_bytes);
	/*
	 * If the inodes csum_bytes is the same as the original
	 * csum_bytes then we know we haven't raced with any free()ers
	 * so we can just reduce our inodes csum bytes and carry on.
	 */
	if (inode->csum_bytes == csum_bytes) {
		calc_csum_metadata_size(inode, num_bytes, 0);
	} else {
		u64 orig_csum_bytes = inode->csum_bytes;
		u64 bytes;

		/*
		 * This is tricky, but first we need to figure out how much we
		 * freed from any free-ers that occurred during this
		 * reservation, so we reset ->csum_bytes to the csum_bytes
		 * before we dropped our lock, and then call the free for the
		 * number of bytes that were freed while we were trying our
		 * reservation.
		 */
		bytes = csum_bytes - inode->csum_bytes;
		inode->csum_bytes = csum_bytes;
		to_free = calc_csum_metadata_size(inode, bytes, 0);


		/*
		 * Now we need to see how much we would have freed had we not
		 * been making this reservation and our ->csum_bytes were not
		 * artificially inflated.
		 */
		inode->csum_bytes = csum_bytes - num_bytes;
		bytes = csum_bytes - orig_csum_bytes;
		bytes = calc_csum_metadata_size(inode, bytes, 0);

		/*
		 * Now reset ->csum_bytes to what it should be.  If bytes is
		 * more than to_free then we would have freed more space had we
		 * not had an artificially high ->csum_bytes, so we need to free
		 * the remainder.  If bytes is the same or less then we don't
		 * need to do anything, the other free-ers did the correct
		 * thing.
		 */
		inode->csum_bytes = orig_csum_bytes - num_bytes;
		if (bytes > to_free)
			to_free = bytes - to_free;
		else
			to_free = 0;
	}
	spin_unlock(&inode->lock);
	if (dropped)
		to_free += btrfs_calc_trans_metadata_size(fs_info, dropped);

	if (to_free) {
		btrfs_block_rsv_release(fs_info, block_rsv, to_free);
		trace_btrfs_space_reservation(fs_info, "delalloc",
				      btrfs_ino(BTRFS_I(inode)), to_free, 0);
	}
	if (delalloc_lock)
		mutex_unlock(&inode->delalloc_mutex);
	return ret;
}

/**
 * btrfs_delalloc_release_metadata - release a metadata reservation for an inode
 * @inode: the inode to release the reservation for
 * @num_bytes: the number of bytes we're releasing
 *
 * This will release the metadata reservation for an inode.  This can be called
 * once we complete IO for a given set of bytes to release their metadata
 * reservations.
 */
void btrfs_delalloc_release_metadata(struct btrfs_inode *inode, u64 num_bytes)
{
	struct btrfs_fs_info *fs_info = btrfs_sb(inode->vfs_inode.i_sb);
	u64 to_free = 0;
	unsigned dropped;

	num_bytes = ALIGN(num_bytes, fs_info->sectorsize);
	spin_lock(&inode->lock);
	dropped = drop_outstanding_extent(inode, num_bytes);

	if (num_bytes)
		to_free = calc_csum_metadata_size(inode, num_bytes, 0);
	spin_unlock(&inode->lock);
	if (dropped > 0)
		to_free += btrfs_calc_trans_metadata_size(fs_info, dropped);

	if (btrfs_is_testing(fs_info))
		return;

<<<<<<< HEAD
	trace_btrfs_space_reservation(fs_info, "delalloc",
				      btrfs_ino(BTRFS_I(inode)), to_free, 0);
=======
	trace_btrfs_space_reservation(fs_info, "delalloc", btrfs_ino(inode),
				      to_free, 0);
>>>>>>> 36fc5797

	btrfs_block_rsv_release(fs_info, &fs_info->delalloc_block_rsv, to_free);
}

/**
 * btrfs_delalloc_reserve_space - reserve data and metadata space for
 * delalloc
 * @inode: inode we're writing to
 * @start: start range we are writing to
 * @len: how long the range we are writing to
 *
 * This will do the following things
 *
 * o reserve space in data space info for num bytes
 *   and reserve precious corresponding qgroup space
 *   (Done in check_data_free_space)
 *
 * o reserve space for metadata space, based on the number of outstanding
 *   extents and how much csums will be needed
 *   also reserve metadata space in a per root over-reserve method.
 * o add to the inodes->delalloc_bytes
 * o add it to the fs_info's delalloc inodes list.
 *   (Above 3 all done in delalloc_reserve_metadata)
 *
 * Return 0 for success
 * Return <0 for error(-ENOSPC or -EQUOT)
 */
int btrfs_delalloc_reserve_space(struct inode *inode, u64 start, u64 len)
{
	int ret;

	ret = btrfs_check_data_free_space(inode, start, len);
	if (ret < 0)
		return ret;
	ret = btrfs_delalloc_reserve_metadata(BTRFS_I(inode), len);
	if (ret < 0)
		btrfs_free_reserved_data_space(inode, start, len);
	return ret;
}

/**
 * btrfs_delalloc_release_space - release data and metadata space for delalloc
 * @inode: inode we're releasing space for
 * @start: start position of the space already reserved
 * @len: the len of the space already reserved
 *
 * This must be matched with a call to btrfs_delalloc_reserve_space.  This is
 * called in the case that we don't need the metadata AND data reservations
 * anymore.  So if there is an error or we insert an inline extent.
 *
 * This function will release the metadata space that was not used and will
 * decrement ->delalloc_bytes and remove it from the fs_info delalloc_inodes
 * list if there are no delalloc bytes left.
 * Also it will handle the qgroup reserved space.
 */
void btrfs_delalloc_release_space(struct inode *inode, u64 start, u64 len)
{
	btrfs_delalloc_release_metadata(BTRFS_I(inode), len);
	btrfs_free_reserved_data_space(inode, start, len);
}

static int update_block_group(struct btrfs_trans_handle *trans,
			      struct btrfs_fs_info *info, u64 bytenr,
			      u64 num_bytes, int alloc)
{
	struct btrfs_block_group_cache *cache = NULL;
	u64 total = num_bytes;
	u64 old_val;
	u64 byte_in_group;
	int factor;

	/* block accounting for super block */
	spin_lock(&info->delalloc_root_lock);
	old_val = btrfs_super_bytes_used(info->super_copy);
	if (alloc)
		old_val += num_bytes;
	else
		old_val -= num_bytes;
	btrfs_set_super_bytes_used(info->super_copy, old_val);
	spin_unlock(&info->delalloc_root_lock);

	while (total) {
		cache = btrfs_lookup_block_group(info, bytenr);
		if (!cache)
			return -ENOENT;
		if (cache->flags & (BTRFS_BLOCK_GROUP_DUP |
				    BTRFS_BLOCK_GROUP_RAID1 |
				    BTRFS_BLOCK_GROUP_RAID10))
			factor = 2;
		else
			factor = 1;
		/*
		 * If this block group has free space cache written out, we
		 * need to make sure to load it if we are removing space.  This
		 * is because we need the unpinning stage to actually add the
		 * space back to the block group, otherwise we will leak space.
		 */
		if (!alloc && cache->cached == BTRFS_CACHE_NO)
			cache_block_group(cache, 1);

		byte_in_group = bytenr - cache->key.objectid;
		WARN_ON(byte_in_group > cache->key.offset);

		spin_lock(&cache->space_info->lock);
		spin_lock(&cache->lock);

		if (btrfs_test_opt(info, SPACE_CACHE) &&
		    cache->disk_cache_state < BTRFS_DC_CLEAR)
			cache->disk_cache_state = BTRFS_DC_CLEAR;

		old_val = btrfs_block_group_used(&cache->item);
		num_bytes = min(total, cache->key.offset - byte_in_group);
		if (alloc) {
			old_val += num_bytes;
			btrfs_set_block_group_used(&cache->item, old_val);
			cache->reserved -= num_bytes;
			cache->space_info->bytes_reserved -= num_bytes;
			cache->space_info->bytes_used += num_bytes;
			cache->space_info->disk_used += num_bytes * factor;
			spin_unlock(&cache->lock);
			spin_unlock(&cache->space_info->lock);
		} else {
			old_val -= num_bytes;
			btrfs_set_block_group_used(&cache->item, old_val);
			cache->pinned += num_bytes;
			cache->space_info->bytes_pinned += num_bytes;
			cache->space_info->bytes_used -= num_bytes;
			cache->space_info->disk_used -= num_bytes * factor;
			spin_unlock(&cache->lock);
			spin_unlock(&cache->space_info->lock);

			trace_btrfs_space_reservation(info, "pinned",
						      cache->space_info->flags,
						      num_bytes, 1);
			set_extent_dirty(info->pinned_extents,
					 bytenr, bytenr + num_bytes - 1,
					 GFP_NOFS | __GFP_NOFAIL);
		}

		spin_lock(&trans->transaction->dirty_bgs_lock);
		if (list_empty(&cache->dirty_list)) {
			list_add_tail(&cache->dirty_list,
				      &trans->transaction->dirty_bgs);
				trans->transaction->num_dirty_bgs++;
			btrfs_get_block_group(cache);
		}
		spin_unlock(&trans->transaction->dirty_bgs_lock);

		/*
		 * No longer have used bytes in this block group, queue it for
		 * deletion. We do this after adding the block group to the
		 * dirty list to avoid races between cleaner kthread and space
		 * cache writeout.
		 */
		if (!alloc && old_val == 0) {
			spin_lock(&info->unused_bgs_lock);
			if (list_empty(&cache->bg_list)) {
				btrfs_get_block_group(cache);
				list_add_tail(&cache->bg_list,
					      &info->unused_bgs);
			}
			spin_unlock(&info->unused_bgs_lock);
		}

		btrfs_put_block_group(cache);
		total -= num_bytes;
		bytenr += num_bytes;
	}
	return 0;
}

static u64 first_logical_byte(struct btrfs_fs_info *fs_info, u64 search_start)
{
	struct btrfs_block_group_cache *cache;
	u64 bytenr;

	spin_lock(&fs_info->block_group_cache_lock);
	bytenr = fs_info->first_logical_byte;
	spin_unlock(&fs_info->block_group_cache_lock);

	if (bytenr < (u64)-1)
		return bytenr;

	cache = btrfs_lookup_first_block_group(fs_info, search_start);
	if (!cache)
		return 0;

	bytenr = cache->key.objectid;
	btrfs_put_block_group(cache);

	return bytenr;
}

static int pin_down_extent(struct btrfs_fs_info *fs_info,
			   struct btrfs_block_group_cache *cache,
			   u64 bytenr, u64 num_bytes, int reserved)
{
	spin_lock(&cache->space_info->lock);
	spin_lock(&cache->lock);
	cache->pinned += num_bytes;
	cache->space_info->bytes_pinned += num_bytes;
	if (reserved) {
		cache->reserved -= num_bytes;
		cache->space_info->bytes_reserved -= num_bytes;
	}
	spin_unlock(&cache->lock);
	spin_unlock(&cache->space_info->lock);

	trace_btrfs_space_reservation(fs_info, "pinned",
				      cache->space_info->flags, num_bytes, 1);
	set_extent_dirty(fs_info->pinned_extents, bytenr,
			 bytenr + num_bytes - 1, GFP_NOFS | __GFP_NOFAIL);
	return 0;
}

/*
 * this function must be called within transaction
 */
int btrfs_pin_extent(struct btrfs_fs_info *fs_info,
		     u64 bytenr, u64 num_bytes, int reserved)
{
	struct btrfs_block_group_cache *cache;

	cache = btrfs_lookup_block_group(fs_info, bytenr);
	BUG_ON(!cache); /* Logic error */

	pin_down_extent(fs_info, cache, bytenr, num_bytes, reserved);

	btrfs_put_block_group(cache);
	return 0;
}

/*
 * this function must be called within transaction
 */
int btrfs_pin_extent_for_log_replay(struct btrfs_fs_info *fs_info,
				    u64 bytenr, u64 num_bytes)
{
	struct btrfs_block_group_cache *cache;
	int ret;

	cache = btrfs_lookup_block_group(fs_info, bytenr);
	if (!cache)
		return -EINVAL;

	/*
	 * pull in the free space cache (if any) so that our pin
	 * removes the free space from the cache.  We have load_only set
	 * to one because the slow code to read in the free extents does check
	 * the pinned extents.
	 */
	cache_block_group(cache, 1);

	pin_down_extent(fs_info, cache, bytenr, num_bytes, 0);

	/* remove us from the free space cache (if we're there at all) */
	ret = btrfs_remove_free_space(cache, bytenr, num_bytes);
	btrfs_put_block_group(cache);
	return ret;
}

static int __exclude_logged_extent(struct btrfs_fs_info *fs_info,
				   u64 start, u64 num_bytes)
{
	int ret;
	struct btrfs_block_group_cache *block_group;
	struct btrfs_caching_control *caching_ctl;

	block_group = btrfs_lookup_block_group(fs_info, start);
	if (!block_group)
		return -EINVAL;

	cache_block_group(block_group, 0);
	caching_ctl = get_caching_control(block_group);

	if (!caching_ctl) {
		/* Logic error */
		BUG_ON(!block_group_cache_done(block_group));
		ret = btrfs_remove_free_space(block_group, start, num_bytes);
	} else {
		mutex_lock(&caching_ctl->mutex);

		if (start >= caching_ctl->progress) {
			ret = add_excluded_extent(fs_info, start, num_bytes);
		} else if (start + num_bytes <= caching_ctl->progress) {
			ret = btrfs_remove_free_space(block_group,
						      start, num_bytes);
		} else {
			num_bytes = caching_ctl->progress - start;
			ret = btrfs_remove_free_space(block_group,
						      start, num_bytes);
			if (ret)
				goto out_lock;

			num_bytes = (start + num_bytes) -
				caching_ctl->progress;
			start = caching_ctl->progress;
			ret = add_excluded_extent(fs_info, start, num_bytes);
		}
out_lock:
		mutex_unlock(&caching_ctl->mutex);
		put_caching_control(caching_ctl);
	}
	btrfs_put_block_group(block_group);
	return ret;
}

int btrfs_exclude_logged_extents(struct btrfs_fs_info *fs_info,
				 struct extent_buffer *eb)
{
	struct btrfs_file_extent_item *item;
	struct btrfs_key key;
	int found_type;
	int i;

	if (!btrfs_fs_incompat(fs_info, MIXED_GROUPS))
		return 0;

	for (i = 0; i < btrfs_header_nritems(eb); i++) {
		btrfs_item_key_to_cpu(eb, &key, i);
		if (key.type != BTRFS_EXTENT_DATA_KEY)
			continue;
		item = btrfs_item_ptr(eb, i, struct btrfs_file_extent_item);
		found_type = btrfs_file_extent_type(eb, item);
		if (found_type == BTRFS_FILE_EXTENT_INLINE)
			continue;
		if (btrfs_file_extent_disk_bytenr(eb, item) == 0)
			continue;
		key.objectid = btrfs_file_extent_disk_bytenr(eb, item);
		key.offset = btrfs_file_extent_disk_num_bytes(eb, item);
		__exclude_logged_extent(fs_info, key.objectid, key.offset);
	}

	return 0;
}

static void
btrfs_inc_block_group_reservations(struct btrfs_block_group_cache *bg)
{
	atomic_inc(&bg->reservations);
}

void btrfs_dec_block_group_reservations(struct btrfs_fs_info *fs_info,
					const u64 start)
{
	struct btrfs_block_group_cache *bg;

	bg = btrfs_lookup_block_group(fs_info, start);
	ASSERT(bg);
	if (atomic_dec_and_test(&bg->reservations))
		wake_up_atomic_t(&bg->reservations);
	btrfs_put_block_group(bg);
}

static int btrfs_wait_bg_reservations_atomic_t(atomic_t *a)
{
	schedule();
	return 0;
}

void btrfs_wait_block_group_reservations(struct btrfs_block_group_cache *bg)
{
	struct btrfs_space_info *space_info = bg->space_info;

	ASSERT(bg->ro);

	if (!(bg->flags & BTRFS_BLOCK_GROUP_DATA))
		return;

	/*
	 * Our block group is read only but before we set it to read only,
	 * some task might have had allocated an extent from it already, but it
	 * has not yet created a respective ordered extent (and added it to a
	 * root's list of ordered extents).
	 * Therefore wait for any task currently allocating extents, since the
	 * block group's reservations counter is incremented while a read lock
	 * on the groups' semaphore is held and decremented after releasing
	 * the read access on that semaphore and creating the ordered extent.
	 */
	down_write(&space_info->groups_sem);
	up_write(&space_info->groups_sem);

	wait_on_atomic_t(&bg->reservations,
			 btrfs_wait_bg_reservations_atomic_t,
			 TASK_UNINTERRUPTIBLE);
}

/**
 * btrfs_add_reserved_bytes - update the block_group and space info counters
 * @cache:	The cache we are manipulating
 * @ram_bytes:  The number of bytes of file content, and will be same to
 *              @num_bytes except for the compress path.
 * @num_bytes:	The number of bytes in question
 * @delalloc:   The blocks are allocated for the delalloc write
 *
 * This is called by the allocator when it reserves space. If this is a
 * reservation and the block group has become read only we cannot make the
 * reservation and return -EAGAIN, otherwise this function always succeeds.
 */
static int btrfs_add_reserved_bytes(struct btrfs_block_group_cache *cache,
				    u64 ram_bytes, u64 num_bytes, int delalloc)
{
	struct btrfs_space_info *space_info = cache->space_info;
	int ret = 0;

	spin_lock(&space_info->lock);
	spin_lock(&cache->lock);
	if (cache->ro) {
		ret = -EAGAIN;
	} else {
		cache->reserved += num_bytes;
		space_info->bytes_reserved += num_bytes;

		trace_btrfs_space_reservation(cache->fs_info,
				"space_info", space_info->flags,
				ram_bytes, 0);
		space_info->bytes_may_use -= ram_bytes;
		if (delalloc)
			cache->delalloc_bytes += num_bytes;
	}
	spin_unlock(&cache->lock);
	spin_unlock(&space_info->lock);
	return ret;
}

/**
 * btrfs_free_reserved_bytes - update the block_group and space info counters
 * @cache:      The cache we are manipulating
 * @num_bytes:  The number of bytes in question
 * @delalloc:   The blocks are allocated for the delalloc write
 *
 * This is called by somebody who is freeing space that was never actually used
 * on disk.  For example if you reserve some space for a new leaf in transaction
 * A and before transaction A commits you free that leaf, you call this with
 * reserve set to 0 in order to clear the reservation.
 */

static int btrfs_free_reserved_bytes(struct btrfs_block_group_cache *cache,
				     u64 num_bytes, int delalloc)
{
	struct btrfs_space_info *space_info = cache->space_info;
	int ret = 0;

	spin_lock(&space_info->lock);
	spin_lock(&cache->lock);
	if (cache->ro)
		space_info->bytes_readonly += num_bytes;
	cache->reserved -= num_bytes;
	space_info->bytes_reserved -= num_bytes;

	if (delalloc)
		cache->delalloc_bytes -= num_bytes;
	spin_unlock(&cache->lock);
	spin_unlock(&space_info->lock);
	return ret;
}
void btrfs_prepare_extent_commit(struct btrfs_fs_info *fs_info)
{
	struct btrfs_caching_control *next;
	struct btrfs_caching_control *caching_ctl;
	struct btrfs_block_group_cache *cache;

	down_write(&fs_info->commit_root_sem);

	list_for_each_entry_safe(caching_ctl, next,
				 &fs_info->caching_block_groups, list) {
		cache = caching_ctl->block_group;
		if (block_group_cache_done(cache)) {
			cache->last_byte_to_unpin = (u64)-1;
			list_del_init(&caching_ctl->list);
			put_caching_control(caching_ctl);
		} else {
			cache->last_byte_to_unpin = caching_ctl->progress;
		}
	}

	if (fs_info->pinned_extents == &fs_info->freed_extents[0])
		fs_info->pinned_extents = &fs_info->freed_extents[1];
	else
		fs_info->pinned_extents = &fs_info->freed_extents[0];

	up_write(&fs_info->commit_root_sem);

	update_global_block_rsv(fs_info);
}

/*
 * Returns the free cluster for the given space info and sets empty_cluster to
 * what it should be based on the mount options.
 */
static struct btrfs_free_cluster *
fetch_cluster_info(struct btrfs_fs_info *fs_info,
		   struct btrfs_space_info *space_info, u64 *empty_cluster)
{
	struct btrfs_free_cluster *ret = NULL;
	bool ssd = btrfs_test_opt(fs_info, SSD);

	*empty_cluster = 0;
	if (btrfs_mixed_space_info(space_info))
		return ret;

	if (ssd)
		*empty_cluster = SZ_2M;
	if (space_info->flags & BTRFS_BLOCK_GROUP_METADATA) {
		ret = &fs_info->meta_alloc_cluster;
		if (!ssd)
			*empty_cluster = SZ_64K;
	} else if ((space_info->flags & BTRFS_BLOCK_GROUP_DATA) && ssd) {
		ret = &fs_info->data_alloc_cluster;
	}

	return ret;
}

static int unpin_extent_range(struct btrfs_fs_info *fs_info,
			      u64 start, u64 end,
			      const bool return_free_space)
{
	struct btrfs_block_group_cache *cache = NULL;
	struct btrfs_space_info *space_info;
	struct btrfs_block_rsv *global_rsv = &fs_info->global_block_rsv;
	struct btrfs_free_cluster *cluster = NULL;
	u64 len;
	u64 total_unpinned = 0;
	u64 empty_cluster = 0;
	bool readonly;

	while (start <= end) {
		readonly = false;
		if (!cache ||
		    start >= cache->key.objectid + cache->key.offset) {
			if (cache)
				btrfs_put_block_group(cache);
			total_unpinned = 0;
			cache = btrfs_lookup_block_group(fs_info, start);
			BUG_ON(!cache); /* Logic error */

			cluster = fetch_cluster_info(fs_info,
						     cache->space_info,
						     &empty_cluster);
			empty_cluster <<= 1;
		}

		len = cache->key.objectid + cache->key.offset - start;
		len = min(len, end + 1 - start);

		if (start < cache->last_byte_to_unpin) {
			len = min(len, cache->last_byte_to_unpin - start);
			if (return_free_space)
				btrfs_add_free_space(cache, start, len);
		}

		start += len;
		total_unpinned += len;
		space_info = cache->space_info;

		/*
		 * If this space cluster has been marked as fragmented and we've
		 * unpinned enough in this block group to potentially allow a
		 * cluster to be created inside of it go ahead and clear the
		 * fragmented check.
		 */
		if (cluster && cluster->fragmented &&
		    total_unpinned > empty_cluster) {
			spin_lock(&cluster->lock);
			cluster->fragmented = 0;
			spin_unlock(&cluster->lock);
		}

		spin_lock(&space_info->lock);
		spin_lock(&cache->lock);
		cache->pinned -= len;
		space_info->bytes_pinned -= len;

		trace_btrfs_space_reservation(fs_info, "pinned",
					      space_info->flags, len, 0);
		space_info->max_extent_size = 0;
		percpu_counter_add(&space_info->total_bytes_pinned, -len);
		if (cache->ro) {
			space_info->bytes_readonly += len;
			readonly = true;
		}
		spin_unlock(&cache->lock);
		if (!readonly && return_free_space &&
		    global_rsv->space_info == space_info) {
			u64 to_add = len;
			WARN_ON(!return_free_space);
			spin_lock(&global_rsv->lock);
			if (!global_rsv->full) {
				to_add = min(len, global_rsv->size -
					     global_rsv->reserved);
				global_rsv->reserved += to_add;
				space_info->bytes_may_use += to_add;
				if (global_rsv->reserved >= global_rsv->size)
					global_rsv->full = 1;
				trace_btrfs_space_reservation(fs_info,
							      "space_info",
							      space_info->flags,
							      to_add, 1);
				len -= to_add;
			}
			spin_unlock(&global_rsv->lock);
			/* Add to any tickets we may have */
			if (len)
				space_info_add_new_bytes(fs_info, space_info,
							 len);
		}
		spin_unlock(&space_info->lock);
	}

	if (cache)
		btrfs_put_block_group(cache);
	return 0;
}

int btrfs_finish_extent_commit(struct btrfs_trans_handle *trans,
			       struct btrfs_fs_info *fs_info)
{
	struct btrfs_block_group_cache *block_group, *tmp;
	struct list_head *deleted_bgs;
	struct extent_io_tree *unpin;
	u64 start;
	u64 end;
	int ret;

	if (fs_info->pinned_extents == &fs_info->freed_extents[0])
		unpin = &fs_info->freed_extents[1];
	else
		unpin = &fs_info->freed_extents[0];

	while (!trans->aborted) {
		mutex_lock(&fs_info->unused_bg_unpin_mutex);
		ret = find_first_extent_bit(unpin, 0, &start, &end,
					    EXTENT_DIRTY, NULL);
		if (ret) {
			mutex_unlock(&fs_info->unused_bg_unpin_mutex);
			break;
		}

		if (btrfs_test_opt(fs_info, DISCARD))
			ret = btrfs_discard_extent(fs_info, start,
						   end + 1 - start, NULL);

		clear_extent_dirty(unpin, start, end);
		unpin_extent_range(fs_info, start, end, true);
		mutex_unlock(&fs_info->unused_bg_unpin_mutex);
		cond_resched();
	}

	/*
	 * Transaction is finished.  We don't need the lock anymore.  We
	 * do need to clean up the block groups in case of a transaction
	 * abort.
	 */
	deleted_bgs = &trans->transaction->deleted_bgs;
	list_for_each_entry_safe(block_group, tmp, deleted_bgs, bg_list) {
		u64 trimmed = 0;

		ret = -EROFS;
		if (!trans->aborted)
			ret = btrfs_discard_extent(fs_info,
						   block_group->key.objectid,
						   block_group->key.offset,
						   &trimmed);

		list_del_init(&block_group->bg_list);
		btrfs_put_block_group_trimming(block_group);
		btrfs_put_block_group(block_group);

		if (ret) {
			const char *errstr = btrfs_decode_error(ret);
			btrfs_warn(fs_info,
				   "Discard failed while removing blockgroup: errno=%d %s\n",
				   ret, errstr);
		}
	}

	return 0;
}

static void add_pinned_bytes(struct btrfs_fs_info *fs_info, u64 num_bytes,
			     u64 owner, u64 root_objectid)
{
	struct btrfs_space_info *space_info;
	u64 flags;

	if (owner < BTRFS_FIRST_FREE_OBJECTID) {
		if (root_objectid == BTRFS_CHUNK_TREE_OBJECTID)
			flags = BTRFS_BLOCK_GROUP_SYSTEM;
		else
			flags = BTRFS_BLOCK_GROUP_METADATA;
	} else {
		flags = BTRFS_BLOCK_GROUP_DATA;
	}

	space_info = __find_space_info(fs_info, flags);
	BUG_ON(!space_info); /* Logic bug */
	percpu_counter_add(&space_info->total_bytes_pinned, num_bytes);
}


static int __btrfs_free_extent(struct btrfs_trans_handle *trans,
				struct btrfs_fs_info *info,
				struct btrfs_delayed_ref_node *node, u64 parent,
				u64 root_objectid, u64 owner_objectid,
				u64 owner_offset, int refs_to_drop,
				struct btrfs_delayed_extent_op *extent_op)
{
	struct btrfs_key key;
	struct btrfs_path *path;
	struct btrfs_root *extent_root = info->extent_root;
	struct extent_buffer *leaf;
	struct btrfs_extent_item *ei;
	struct btrfs_extent_inline_ref *iref;
	int ret;
	int is_data;
	int extent_slot = 0;
	int found_extent = 0;
	int num_to_del = 1;
	u32 item_size;
	u64 refs;
	u64 bytenr = node->bytenr;
	u64 num_bytes = node->num_bytes;
	int last_ref = 0;
	bool skinny_metadata = btrfs_fs_incompat(info, SKINNY_METADATA);

	path = btrfs_alloc_path();
	if (!path)
		return -ENOMEM;

	path->reada = READA_FORWARD;
	path->leave_spinning = 1;

	is_data = owner_objectid >= BTRFS_FIRST_FREE_OBJECTID;
	BUG_ON(!is_data && refs_to_drop != 1);

	if (is_data)
		skinny_metadata = 0;

	ret = lookup_extent_backref(trans, info, path, &iref,
				    bytenr, num_bytes, parent,
				    root_objectid, owner_objectid,
				    owner_offset);
	if (ret == 0) {
		extent_slot = path->slots[0];
		while (extent_slot >= 0) {
			btrfs_item_key_to_cpu(path->nodes[0], &key,
					      extent_slot);
			if (key.objectid != bytenr)
				break;
			if (key.type == BTRFS_EXTENT_ITEM_KEY &&
			    key.offset == num_bytes) {
				found_extent = 1;
				break;
			}
			if (key.type == BTRFS_METADATA_ITEM_KEY &&
			    key.offset == owner_objectid) {
				found_extent = 1;
				break;
			}
			if (path->slots[0] - extent_slot > 5)
				break;
			extent_slot--;
		}
#ifdef BTRFS_COMPAT_EXTENT_TREE_V0
		item_size = btrfs_item_size_nr(path->nodes[0], extent_slot);
		if (found_extent && item_size < sizeof(*ei))
			found_extent = 0;
#endif
		if (!found_extent) {
			BUG_ON(iref);
			ret = remove_extent_backref(trans, info, path, NULL,
						    refs_to_drop,
						    is_data, &last_ref);
			if (ret) {
				btrfs_abort_transaction(trans, ret);
				goto out;
			}
			btrfs_release_path(path);
			path->leave_spinning = 1;

			key.objectid = bytenr;
			key.type = BTRFS_EXTENT_ITEM_KEY;
			key.offset = num_bytes;

			if (!is_data && skinny_metadata) {
				key.type = BTRFS_METADATA_ITEM_KEY;
				key.offset = owner_objectid;
			}

			ret = btrfs_search_slot(trans, extent_root,
						&key, path, -1, 1);
			if (ret > 0 && skinny_metadata && path->slots[0]) {
				/*
				 * Couldn't find our skinny metadata item,
				 * see if we have ye olde extent item.
				 */
				path->slots[0]--;
				btrfs_item_key_to_cpu(path->nodes[0], &key,
						      path->slots[0]);
				if (key.objectid == bytenr &&
				    key.type == BTRFS_EXTENT_ITEM_KEY &&
				    key.offset == num_bytes)
					ret = 0;
			}

			if (ret > 0 && skinny_metadata) {
				skinny_metadata = false;
				key.objectid = bytenr;
				key.type = BTRFS_EXTENT_ITEM_KEY;
				key.offset = num_bytes;
				btrfs_release_path(path);
				ret = btrfs_search_slot(trans, extent_root,
							&key, path, -1, 1);
			}

			if (ret) {
				btrfs_err(info,
					  "umm, got %d back from search, was looking for %llu",
					  ret, bytenr);
				if (ret > 0)
					btrfs_print_leaf(info, path->nodes[0]);
			}
			if (ret < 0) {
				btrfs_abort_transaction(trans, ret);
				goto out;
			}
			extent_slot = path->slots[0];
		}
	} else if (WARN_ON(ret == -ENOENT)) {
		btrfs_print_leaf(info, path->nodes[0]);
		btrfs_err(info,
			"unable to find ref byte nr %llu parent %llu root %llu  owner %llu offset %llu",
			bytenr, parent, root_objectid, owner_objectid,
			owner_offset);
		btrfs_abort_transaction(trans, ret);
		goto out;
	} else {
		btrfs_abort_transaction(trans, ret);
		goto out;
	}

	leaf = path->nodes[0];
	item_size = btrfs_item_size_nr(leaf, extent_slot);
#ifdef BTRFS_COMPAT_EXTENT_TREE_V0
	if (item_size < sizeof(*ei)) {
		BUG_ON(found_extent || extent_slot != path->slots[0]);
		ret = convert_extent_item_v0(trans, info, path, owner_objectid,
					     0);
		if (ret < 0) {
			btrfs_abort_transaction(trans, ret);
			goto out;
		}

		btrfs_release_path(path);
		path->leave_spinning = 1;

		key.objectid = bytenr;
		key.type = BTRFS_EXTENT_ITEM_KEY;
		key.offset = num_bytes;

		ret = btrfs_search_slot(trans, extent_root, &key, path,
					-1, 1);
		if (ret) {
			btrfs_err(info,
				  "umm, got %d back from search, was looking for %llu",
				ret, bytenr);
			btrfs_print_leaf(info, path->nodes[0]);
		}
		if (ret < 0) {
			btrfs_abort_transaction(trans, ret);
			goto out;
		}

		extent_slot = path->slots[0];
		leaf = path->nodes[0];
		item_size = btrfs_item_size_nr(leaf, extent_slot);
	}
#endif
	BUG_ON(item_size < sizeof(*ei));
	ei = btrfs_item_ptr(leaf, extent_slot,
			    struct btrfs_extent_item);
	if (owner_objectid < BTRFS_FIRST_FREE_OBJECTID &&
	    key.type == BTRFS_EXTENT_ITEM_KEY) {
		struct btrfs_tree_block_info *bi;
		BUG_ON(item_size < sizeof(*ei) + sizeof(*bi));
		bi = (struct btrfs_tree_block_info *)(ei + 1);
		WARN_ON(owner_objectid != btrfs_tree_block_level(leaf, bi));
	}

	refs = btrfs_extent_refs(leaf, ei);
	if (refs < refs_to_drop) {
		btrfs_err(info,
			  "trying to drop %d refs but we only have %Lu for bytenr %Lu",
			  refs_to_drop, refs, bytenr);
		ret = -EINVAL;
		btrfs_abort_transaction(trans, ret);
		goto out;
	}
	refs -= refs_to_drop;

	if (refs > 0) {
		if (extent_op)
			__run_delayed_extent_op(extent_op, leaf, ei);
		/*
		 * In the case of inline back ref, reference count will
		 * be updated by remove_extent_backref
		 */
		if (iref) {
			BUG_ON(!found_extent);
		} else {
			btrfs_set_extent_refs(leaf, ei, refs);
			btrfs_mark_buffer_dirty(leaf);
		}
		if (found_extent) {
			ret = remove_extent_backref(trans, info, path,
						    iref, refs_to_drop,
						    is_data, &last_ref);
			if (ret) {
				btrfs_abort_transaction(trans, ret);
				goto out;
			}
		}
		add_pinned_bytes(info, -num_bytes, owner_objectid,
				 root_objectid);
	} else {
		if (found_extent) {
			BUG_ON(is_data && refs_to_drop !=
			       extent_data_ref_count(path, iref));
			if (iref) {
				BUG_ON(path->slots[0] != extent_slot);
			} else {
				BUG_ON(path->slots[0] != extent_slot + 1);
				path->slots[0] = extent_slot;
				num_to_del = 2;
			}
		}

		last_ref = 1;
		ret = btrfs_del_items(trans, extent_root, path, path->slots[0],
				      num_to_del);
		if (ret) {
			btrfs_abort_transaction(trans, ret);
			goto out;
		}
		btrfs_release_path(path);

		if (is_data) {
			ret = btrfs_del_csums(trans, info, bytenr, num_bytes);
			if (ret) {
				btrfs_abort_transaction(trans, ret);
				goto out;
			}
		}

		ret = add_to_free_space_tree(trans, info, bytenr, num_bytes);
		if (ret) {
			btrfs_abort_transaction(trans, ret);
			goto out;
		}

		ret = update_block_group(trans, info, bytenr, num_bytes, 0);
		if (ret) {
			btrfs_abort_transaction(trans, ret);
			goto out;
		}
	}
	btrfs_release_path(path);

out:
	btrfs_free_path(path);
	return ret;
}

/*
 * when we free an block, it is possible (and likely) that we free the last
 * delayed ref for that extent as well.  This searches the delayed ref tree for
 * a given extent, and if there are no other delayed refs to be processed, it
 * removes it from the tree.
 */
static noinline int check_ref_cleanup(struct btrfs_trans_handle *trans,
				      u64 bytenr)
{
	struct btrfs_delayed_ref_head *head;
	struct btrfs_delayed_ref_root *delayed_refs;
	int ret = 0;

	delayed_refs = &trans->transaction->delayed_refs;
	spin_lock(&delayed_refs->lock);
	head = btrfs_find_delayed_ref_head(delayed_refs, bytenr);
	if (!head)
		goto out_delayed_unlock;

	spin_lock(&head->lock);
	if (!list_empty(&head->ref_list))
		goto out;

	if (head->extent_op) {
		if (!head->must_insert_reserved)
			goto out;
		btrfs_free_delayed_extent_op(head->extent_op);
		head->extent_op = NULL;
	}

	/*
	 * waiting for the lock here would deadlock.  If someone else has it
	 * locked they are already in the process of dropping it anyway
	 */
	if (!mutex_trylock(&head->mutex))
		goto out;

	/*
	 * at this point we have a head with no other entries.  Go
	 * ahead and process it.
	 */
	head->node.in_tree = 0;
	rb_erase(&head->href_node, &delayed_refs->href_root);

	atomic_dec(&delayed_refs->num_entries);

	/*
	 * we don't take a ref on the node because we're removing it from the
	 * tree, so we just steal the ref the tree was holding.
	 */
	delayed_refs->num_heads--;
	if (head->processing == 0)
		delayed_refs->num_heads_ready--;
	head->processing = 0;
	spin_unlock(&head->lock);
	spin_unlock(&delayed_refs->lock);

	BUG_ON(head->extent_op);
	if (head->must_insert_reserved)
		ret = 1;

	mutex_unlock(&head->mutex);
	btrfs_put_delayed_ref(&head->node);
	return ret;
out:
	spin_unlock(&head->lock);

out_delayed_unlock:
	spin_unlock(&delayed_refs->lock);
	return 0;
}

void btrfs_free_tree_block(struct btrfs_trans_handle *trans,
			   struct btrfs_root *root,
			   struct extent_buffer *buf,
			   u64 parent, int last_ref)
{
	struct btrfs_fs_info *fs_info = root->fs_info;
	int pin = 1;
	int ret;

	if (root->root_key.objectid != BTRFS_TREE_LOG_OBJECTID) {
		ret = btrfs_add_delayed_tree_ref(fs_info, trans,
						 buf->start, buf->len,
						 parent,
						 root->root_key.objectid,
						 btrfs_header_level(buf),
						 BTRFS_DROP_DELAYED_REF, NULL);
		BUG_ON(ret); /* -ENOMEM */
	}

	if (!last_ref)
		return;

	if (btrfs_header_generation(buf) == trans->transid) {
		struct btrfs_block_group_cache *cache;

		if (root->root_key.objectid != BTRFS_TREE_LOG_OBJECTID) {
			ret = check_ref_cleanup(trans, buf->start);
			if (!ret)
				goto out;
		}

		cache = btrfs_lookup_block_group(fs_info, buf->start);

		if (btrfs_header_flag(buf, BTRFS_HEADER_FLAG_WRITTEN)) {
			pin_down_extent(fs_info, cache, buf->start,
					buf->len, 1);
			btrfs_put_block_group(cache);
			goto out;
		}

		WARN_ON(test_bit(EXTENT_BUFFER_DIRTY, &buf->bflags));

		btrfs_add_free_space(cache, buf->start, buf->len);
		btrfs_free_reserved_bytes(cache, buf->len, 0);
		btrfs_put_block_group(cache);
		trace_btrfs_reserved_extent_free(fs_info, buf->start, buf->len);
		pin = 0;
	}
out:
	if (pin)
		add_pinned_bytes(fs_info, buf->len, btrfs_header_level(buf),
				 root->root_key.objectid);

	/*
	 * Deleting the buffer, clear the corrupt flag since it doesn't matter
	 * anymore.
	 */
	clear_bit(EXTENT_BUFFER_CORRUPT, &buf->bflags);
}

/* Can return -ENOMEM */
int btrfs_free_extent(struct btrfs_trans_handle *trans,
		      struct btrfs_fs_info *fs_info,
		      u64 bytenr, u64 num_bytes, u64 parent, u64 root_objectid,
		      u64 owner, u64 offset)
{
	int ret;

	if (btrfs_is_testing(fs_info))
		return 0;

	add_pinned_bytes(fs_info, num_bytes, owner, root_objectid);

	/*
	 * tree log blocks never actually go into the extent allocation
	 * tree, just update pinning info and exit early.
	 */
	if (root_objectid == BTRFS_TREE_LOG_OBJECTID) {
		WARN_ON(owner >= BTRFS_FIRST_FREE_OBJECTID);
		/* unlocks the pinned mutex */
		btrfs_pin_extent(fs_info, bytenr, num_bytes, 1);
		ret = 0;
	} else if (owner < BTRFS_FIRST_FREE_OBJECTID) {
		ret = btrfs_add_delayed_tree_ref(fs_info, trans, bytenr,
					num_bytes,
					parent, root_objectid, (int)owner,
					BTRFS_DROP_DELAYED_REF, NULL);
	} else {
		ret = btrfs_add_delayed_data_ref(fs_info, trans, bytenr,
						num_bytes,
						parent, root_objectid, owner,
						offset, 0,
						BTRFS_DROP_DELAYED_REF);
	}
	return ret;
}

/*
 * when we wait for progress in the block group caching, its because
 * our allocation attempt failed at least once.  So, we must sleep
 * and let some progress happen before we try again.
 *
 * This function will sleep at least once waiting for new free space to
 * show up, and then it will check the block group free space numbers
 * for our min num_bytes.  Another option is to have it go ahead
 * and look in the rbtree for a free extent of a given size, but this
 * is a good start.
 *
 * Callers of this must check if cache->cached == BTRFS_CACHE_ERROR before using
 * any of the information in this block group.
 */
static noinline void
wait_block_group_cache_progress(struct btrfs_block_group_cache *cache,
				u64 num_bytes)
{
	struct btrfs_caching_control *caching_ctl;

	caching_ctl = get_caching_control(cache);
	if (!caching_ctl)
		return;

	wait_event(caching_ctl->wait, block_group_cache_done(cache) ||
		   (cache->free_space_ctl->free_space >= num_bytes));

	put_caching_control(caching_ctl);
}

static noinline int
wait_block_group_cache_done(struct btrfs_block_group_cache *cache)
{
	struct btrfs_caching_control *caching_ctl;
	int ret = 0;

	caching_ctl = get_caching_control(cache);
	if (!caching_ctl)
		return (cache->cached == BTRFS_CACHE_ERROR) ? -EIO : 0;

	wait_event(caching_ctl->wait, block_group_cache_done(cache));
	if (cache->cached == BTRFS_CACHE_ERROR)
		ret = -EIO;
	put_caching_control(caching_ctl);
	return ret;
}

int __get_raid_index(u64 flags)
{
	if (flags & BTRFS_BLOCK_GROUP_RAID10)
		return BTRFS_RAID_RAID10;
	else if (flags & BTRFS_BLOCK_GROUP_RAID1)
		return BTRFS_RAID_RAID1;
	else if (flags & BTRFS_BLOCK_GROUP_DUP)
		return BTRFS_RAID_DUP;
	else if (flags & BTRFS_BLOCK_GROUP_RAID0)
		return BTRFS_RAID_RAID0;
	else if (flags & BTRFS_BLOCK_GROUP_RAID5)
		return BTRFS_RAID_RAID5;
	else if (flags & BTRFS_BLOCK_GROUP_RAID6)
		return BTRFS_RAID_RAID6;

	return BTRFS_RAID_SINGLE; /* BTRFS_BLOCK_GROUP_SINGLE */
}

int get_block_group_index(struct btrfs_block_group_cache *cache)
{
	return __get_raid_index(cache->flags);
}

static const char *btrfs_raid_type_names[BTRFS_NR_RAID_TYPES] = {
	[BTRFS_RAID_RAID10]	= "raid10",
	[BTRFS_RAID_RAID1]	= "raid1",
	[BTRFS_RAID_DUP]	= "dup",
	[BTRFS_RAID_RAID0]	= "raid0",
	[BTRFS_RAID_SINGLE]	= "single",
	[BTRFS_RAID_RAID5]	= "raid5",
	[BTRFS_RAID_RAID6]	= "raid6",
};

static const char *get_raid_name(enum btrfs_raid_types type)
{
	if (type >= BTRFS_NR_RAID_TYPES)
		return NULL;

	return btrfs_raid_type_names[type];
}

enum btrfs_loop_type {
	LOOP_CACHING_NOWAIT = 0,
	LOOP_CACHING_WAIT = 1,
	LOOP_ALLOC_CHUNK = 2,
	LOOP_NO_EMPTY_SIZE = 3,
};

static inline void
btrfs_lock_block_group(struct btrfs_block_group_cache *cache,
		       int delalloc)
{
	if (delalloc)
		down_read(&cache->data_rwsem);
}

static inline void
btrfs_grab_block_group(struct btrfs_block_group_cache *cache,
		       int delalloc)
{
	btrfs_get_block_group(cache);
	if (delalloc)
		down_read(&cache->data_rwsem);
}

static struct btrfs_block_group_cache *
btrfs_lock_cluster(struct btrfs_block_group_cache *block_group,
		   struct btrfs_free_cluster *cluster,
		   int delalloc)
{
	struct btrfs_block_group_cache *used_bg = NULL;

	spin_lock(&cluster->refill_lock);
	while (1) {
		used_bg = cluster->block_group;
		if (!used_bg)
			return NULL;

		if (used_bg == block_group)
			return used_bg;

		btrfs_get_block_group(used_bg);

		if (!delalloc)
			return used_bg;

		if (down_read_trylock(&used_bg->data_rwsem))
			return used_bg;

		spin_unlock(&cluster->refill_lock);

		/* We should only have one-level nested. */
		down_read_nested(&used_bg->data_rwsem, SINGLE_DEPTH_NESTING);

		spin_lock(&cluster->refill_lock);
		if (used_bg == cluster->block_group)
			return used_bg;

		up_read(&used_bg->data_rwsem);
		btrfs_put_block_group(used_bg);
	}
}

static inline void
btrfs_release_block_group(struct btrfs_block_group_cache *cache,
			 int delalloc)
{
	if (delalloc)
		up_read(&cache->data_rwsem);
	btrfs_put_block_group(cache);
}

/*
 * walks the btree of allocated extents and find a hole of a given size.
 * The key ins is changed to record the hole:
 * ins->objectid == start position
 * ins->flags = BTRFS_EXTENT_ITEM_KEY
 * ins->offset == the size of the hole.
 * Any available blocks before search_start are skipped.
 *
 * If there is no suitable free space, we will record the max size of
 * the free space extent currently.
 */
static noinline int find_free_extent(struct btrfs_fs_info *fs_info,
				u64 ram_bytes, u64 num_bytes, u64 empty_size,
				u64 hint_byte, struct btrfs_key *ins,
				u64 flags, int delalloc)
{
	int ret = 0;
	struct btrfs_root *root = fs_info->extent_root;
	struct btrfs_free_cluster *last_ptr = NULL;
	struct btrfs_block_group_cache *block_group = NULL;
	u64 search_start = 0;
	u64 max_extent_size = 0;
	u64 empty_cluster = 0;
	struct btrfs_space_info *space_info;
	int loop = 0;
	int index = __get_raid_index(flags);
	bool failed_cluster_refill = false;
	bool failed_alloc = false;
	bool use_cluster = true;
	bool have_caching_bg = false;
	bool orig_have_caching_bg = false;
	bool full_search = false;

	WARN_ON(num_bytes < fs_info->sectorsize);
	ins->type = BTRFS_EXTENT_ITEM_KEY;
	ins->objectid = 0;
	ins->offset = 0;

	trace_find_free_extent(fs_info, num_bytes, empty_size, flags);

	space_info = __find_space_info(fs_info, flags);
	if (!space_info) {
		btrfs_err(fs_info, "No space info for %llu", flags);
		return -ENOSPC;
	}

	/*
	 * If our free space is heavily fragmented we may not be able to make
	 * big contiguous allocations, so instead of doing the expensive search
	 * for free space, simply return ENOSPC with our max_extent_size so we
	 * can go ahead and search for a more manageable chunk.
	 *
	 * If our max_extent_size is large enough for our allocation simply
	 * disable clustering since we will likely not be able to find enough
	 * space to create a cluster and induce latency trying.
	 */
	if (unlikely(space_info->max_extent_size)) {
		spin_lock(&space_info->lock);
		if (space_info->max_extent_size &&
		    num_bytes > space_info->max_extent_size) {
			ins->offset = space_info->max_extent_size;
			spin_unlock(&space_info->lock);
			return -ENOSPC;
		} else if (space_info->max_extent_size) {
			use_cluster = false;
		}
		spin_unlock(&space_info->lock);
	}

	last_ptr = fetch_cluster_info(fs_info, space_info, &empty_cluster);
	if (last_ptr) {
		spin_lock(&last_ptr->lock);
		if (last_ptr->block_group)
			hint_byte = last_ptr->window_start;
		if (last_ptr->fragmented) {
			/*
			 * We still set window_start so we can keep track of the
			 * last place we found an allocation to try and save
			 * some time.
			 */
			hint_byte = last_ptr->window_start;
			use_cluster = false;
		}
		spin_unlock(&last_ptr->lock);
	}

	search_start = max(search_start, first_logical_byte(fs_info, 0));
	search_start = max(search_start, hint_byte);
	if (search_start == hint_byte) {
		block_group = btrfs_lookup_block_group(fs_info, search_start);
		/*
		 * we don't want to use the block group if it doesn't match our
		 * allocation bits, or if its not cached.
		 *
		 * However if we are re-searching with an ideal block group
		 * picked out then we don't care that the block group is cached.
		 */
		if (block_group && block_group_bits(block_group, flags) &&
		    block_group->cached != BTRFS_CACHE_NO) {
			down_read(&space_info->groups_sem);
			if (list_empty(&block_group->list) ||
			    block_group->ro) {
				/*
				 * someone is removing this block group,
				 * we can't jump into the have_block_group
				 * target because our list pointers are not
				 * valid
				 */
				btrfs_put_block_group(block_group);
				up_read(&space_info->groups_sem);
			} else {
				index = get_block_group_index(block_group);
				btrfs_lock_block_group(block_group, delalloc);
				goto have_block_group;
			}
		} else if (block_group) {
			btrfs_put_block_group(block_group);
		}
	}
search:
	have_caching_bg = false;
	if (index == 0 || index == __get_raid_index(flags))
		full_search = true;
	down_read(&space_info->groups_sem);
	list_for_each_entry(block_group, &space_info->block_groups[index],
			    list) {
		u64 offset;
		int cached;

		btrfs_grab_block_group(block_group, delalloc);
		search_start = block_group->key.objectid;

		/*
		 * this can happen if we end up cycling through all the
		 * raid types, but we want to make sure we only allocate
		 * for the proper type.
		 */
		if (!block_group_bits(block_group, flags)) {
		    u64 extra = BTRFS_BLOCK_GROUP_DUP |
				BTRFS_BLOCK_GROUP_RAID1 |
				BTRFS_BLOCK_GROUP_RAID5 |
				BTRFS_BLOCK_GROUP_RAID6 |
				BTRFS_BLOCK_GROUP_RAID10;

			/*
			 * if they asked for extra copies and this block group
			 * doesn't provide them, bail.  This does allow us to
			 * fill raid0 from raid1.
			 */
			if ((flags & extra) && !(block_group->flags & extra))
				goto loop;
		}

have_block_group:
		cached = block_group_cache_done(block_group);
		if (unlikely(!cached)) {
			have_caching_bg = true;
			ret = cache_block_group(block_group, 0);
			BUG_ON(ret < 0);
			ret = 0;
		}

		if (unlikely(block_group->cached == BTRFS_CACHE_ERROR))
			goto loop;
		if (unlikely(block_group->ro))
			goto loop;

		/*
		 * Ok we want to try and use the cluster allocator, so
		 * lets look there
		 */
		if (last_ptr && use_cluster) {
			struct btrfs_block_group_cache *used_block_group;
			unsigned long aligned_cluster;
			/*
			 * the refill lock keeps out other
			 * people trying to start a new cluster
			 */
			used_block_group = btrfs_lock_cluster(block_group,
							      last_ptr,
							      delalloc);
			if (!used_block_group)
				goto refill_cluster;

			if (used_block_group != block_group &&
			    (used_block_group->ro ||
			     !block_group_bits(used_block_group, flags)))
				goto release_cluster;

			offset = btrfs_alloc_from_cluster(used_block_group,
						last_ptr,
						num_bytes,
						used_block_group->key.objectid,
						&max_extent_size);
			if (offset) {
				/* we have a block, we're done */
				spin_unlock(&last_ptr->refill_lock);
				trace_btrfs_reserve_extent_cluster(fs_info,
						used_block_group,
						search_start, num_bytes);
				if (used_block_group != block_group) {
					btrfs_release_block_group(block_group,
								  delalloc);
					block_group = used_block_group;
				}
				goto checks;
			}

			WARN_ON(last_ptr->block_group != used_block_group);
release_cluster:
			/* If we are on LOOP_NO_EMPTY_SIZE, we can't
			 * set up a new clusters, so lets just skip it
			 * and let the allocator find whatever block
			 * it can find.  If we reach this point, we
			 * will have tried the cluster allocator
			 * plenty of times and not have found
			 * anything, so we are likely way too
			 * fragmented for the clustering stuff to find
			 * anything.
			 *
			 * However, if the cluster is taken from the
			 * current block group, release the cluster
			 * first, so that we stand a better chance of
			 * succeeding in the unclustered
			 * allocation.  */
			if (loop >= LOOP_NO_EMPTY_SIZE &&
			    used_block_group != block_group) {
				spin_unlock(&last_ptr->refill_lock);
				btrfs_release_block_group(used_block_group,
							  delalloc);
				goto unclustered_alloc;
			}

			/*
			 * this cluster didn't work out, free it and
			 * start over
			 */
			btrfs_return_cluster_to_free_space(NULL, last_ptr);

			if (used_block_group != block_group)
				btrfs_release_block_group(used_block_group,
							  delalloc);
refill_cluster:
			if (loop >= LOOP_NO_EMPTY_SIZE) {
				spin_unlock(&last_ptr->refill_lock);
				goto unclustered_alloc;
			}

			aligned_cluster = max_t(unsigned long,
						empty_cluster + empty_size,
					      block_group->full_stripe_len);

			/* allocate a cluster in this block group */
			ret = btrfs_find_space_cluster(fs_info, block_group,
						       last_ptr, search_start,
						       num_bytes,
						       aligned_cluster);
			if (ret == 0) {
				/*
				 * now pull our allocation out of this
				 * cluster
				 */
				offset = btrfs_alloc_from_cluster(block_group,
							last_ptr,
							num_bytes,
							search_start,
							&max_extent_size);
				if (offset) {
					/* we found one, proceed */
					spin_unlock(&last_ptr->refill_lock);
					trace_btrfs_reserve_extent_cluster(fs_info,
						block_group, search_start,
						num_bytes);
					goto checks;
				}
			} else if (!cached && loop > LOOP_CACHING_NOWAIT
				   && !failed_cluster_refill) {
				spin_unlock(&last_ptr->refill_lock);

				failed_cluster_refill = true;
				wait_block_group_cache_progress(block_group,
				       num_bytes + empty_cluster + empty_size);
				goto have_block_group;
			}

			/*
			 * at this point we either didn't find a cluster
			 * or we weren't able to allocate a block from our
			 * cluster.  Free the cluster we've been trying
			 * to use, and go to the next block group
			 */
			btrfs_return_cluster_to_free_space(NULL, last_ptr);
			spin_unlock(&last_ptr->refill_lock);
			goto loop;
		}

unclustered_alloc:
		/*
		 * We are doing an unclustered alloc, set the fragmented flag so
		 * we don't bother trying to setup a cluster again until we get
		 * more space.
		 */
		if (unlikely(last_ptr)) {
			spin_lock(&last_ptr->lock);
			last_ptr->fragmented = 1;
			spin_unlock(&last_ptr->lock);
		}
		if (cached) {
			struct btrfs_free_space_ctl *ctl =
				block_group->free_space_ctl;

			spin_lock(&ctl->tree_lock);
			if (ctl->free_space <
			    num_bytes + empty_cluster + empty_size) {
				if (ctl->free_space > max_extent_size)
					max_extent_size = ctl->free_space;
				spin_unlock(&ctl->tree_lock);
				goto loop;
			}
			spin_unlock(&ctl->tree_lock);
		}

		offset = btrfs_find_space_for_alloc(block_group, search_start,
						    num_bytes, empty_size,
						    &max_extent_size);
		/*
		 * If we didn't find a chunk, and we haven't failed on this
		 * block group before, and this block group is in the middle of
		 * caching and we are ok with waiting, then go ahead and wait
		 * for progress to be made, and set failed_alloc to true.
		 *
		 * If failed_alloc is true then we've already waited on this
		 * block group once and should move on to the next block group.
		 */
		if (!offset && !failed_alloc && !cached &&
		    loop > LOOP_CACHING_NOWAIT) {
			wait_block_group_cache_progress(block_group,
						num_bytes + empty_size);
			failed_alloc = true;
			goto have_block_group;
		} else if (!offset) {
			goto loop;
		}
checks:
		search_start = ALIGN(offset, fs_info->stripesize);

		/* move on to the next group */
		if (search_start + num_bytes >
		    block_group->key.objectid + block_group->key.offset) {
			btrfs_add_free_space(block_group, offset, num_bytes);
			goto loop;
		}

		if (offset < search_start)
			btrfs_add_free_space(block_group, offset,
					     search_start - offset);
		BUG_ON(offset > search_start);

		ret = btrfs_add_reserved_bytes(block_group, ram_bytes,
				num_bytes, delalloc);
		if (ret == -EAGAIN) {
			btrfs_add_free_space(block_group, offset, num_bytes);
			goto loop;
		}
		btrfs_inc_block_group_reservations(block_group);

		/* we are all good, lets return */
		ins->objectid = search_start;
		ins->offset = num_bytes;

		trace_btrfs_reserve_extent(fs_info, block_group,
					   search_start, num_bytes);
		btrfs_release_block_group(block_group, delalloc);
		break;
loop:
		failed_cluster_refill = false;
		failed_alloc = false;
		BUG_ON(index != get_block_group_index(block_group));
		btrfs_release_block_group(block_group, delalloc);
	}
	up_read(&space_info->groups_sem);

	if ((loop == LOOP_CACHING_NOWAIT) && have_caching_bg
		&& !orig_have_caching_bg)
		orig_have_caching_bg = true;

	if (!ins->objectid && loop >= LOOP_CACHING_WAIT && have_caching_bg)
		goto search;

	if (!ins->objectid && ++index < BTRFS_NR_RAID_TYPES)
		goto search;

	/*
	 * LOOP_CACHING_NOWAIT, search partially cached block groups, kicking
	 *			caching kthreads as we move along
	 * LOOP_CACHING_WAIT, search everything, and wait if our bg is caching
	 * LOOP_ALLOC_CHUNK, force a chunk allocation and try again
	 * LOOP_NO_EMPTY_SIZE, set empty_size and empty_cluster to 0 and try
	 *			again
	 */
	if (!ins->objectid && loop < LOOP_NO_EMPTY_SIZE) {
		index = 0;
		if (loop == LOOP_CACHING_NOWAIT) {
			/*
			 * We want to skip the LOOP_CACHING_WAIT step if we
			 * don't have any uncached bgs and we've already done a
			 * full search through.
			 */
			if (orig_have_caching_bg || !full_search)
				loop = LOOP_CACHING_WAIT;
			else
				loop = LOOP_ALLOC_CHUNK;
		} else {
			loop++;
		}

		if (loop == LOOP_ALLOC_CHUNK) {
			struct btrfs_trans_handle *trans;
			int exist = 0;

			trans = current->journal_info;
			if (trans)
				exist = 1;
			else
				trans = btrfs_join_transaction(root);

			if (IS_ERR(trans)) {
				ret = PTR_ERR(trans);
				goto out;
			}

			ret = do_chunk_alloc(trans, fs_info, flags,
					     CHUNK_ALLOC_FORCE);

			/*
			 * If we can't allocate a new chunk we've already looped
			 * through at least once, move on to the NO_EMPTY_SIZE
			 * case.
			 */
			if (ret == -ENOSPC)
				loop = LOOP_NO_EMPTY_SIZE;

			/*
			 * Do not bail out on ENOSPC since we
			 * can do more things.
			 */
			if (ret < 0 && ret != -ENOSPC)
				btrfs_abort_transaction(trans, ret);
			else
				ret = 0;
			if (!exist)
				btrfs_end_transaction(trans);
			if (ret)
				goto out;
		}

		if (loop == LOOP_NO_EMPTY_SIZE) {
			/*
			 * Don't loop again if we already have no empty_size and
			 * no empty_cluster.
			 */
			if (empty_size == 0 &&
			    empty_cluster == 0) {
				ret = -ENOSPC;
				goto out;
			}
			empty_size = 0;
			empty_cluster = 0;
		}

		goto search;
	} else if (!ins->objectid) {
		ret = -ENOSPC;
	} else if (ins->objectid) {
		if (!use_cluster && last_ptr) {
			spin_lock(&last_ptr->lock);
			last_ptr->window_start = ins->objectid;
			spin_unlock(&last_ptr->lock);
		}
		ret = 0;
	}
out:
	if (ret == -ENOSPC) {
		spin_lock(&space_info->lock);
		space_info->max_extent_size = max_extent_size;
		spin_unlock(&space_info->lock);
		ins->offset = max_extent_size;
	}
	return ret;
}

static void dump_space_info(struct btrfs_fs_info *fs_info,
			    struct btrfs_space_info *info, u64 bytes,
			    int dump_block_groups)
{
	struct btrfs_block_group_cache *cache;
	int index = 0;

	spin_lock(&info->lock);
	btrfs_info(fs_info, "space_info %llu has %llu free, is %sfull",
		   info->flags,
		   info->total_bytes - btrfs_space_info_used(info, true),
		   info->full ? "" : "not ");
	btrfs_info(fs_info,
		"space_info total=%llu, used=%llu, pinned=%llu, reserved=%llu, may_use=%llu, readonly=%llu",
		info->total_bytes, info->bytes_used, info->bytes_pinned,
		info->bytes_reserved, info->bytes_may_use,
		info->bytes_readonly);
	spin_unlock(&info->lock);

	if (!dump_block_groups)
		return;

	down_read(&info->groups_sem);
again:
	list_for_each_entry(cache, &info->block_groups[index], list) {
		spin_lock(&cache->lock);
		btrfs_info(fs_info,
			"block group %llu has %llu bytes, %llu used %llu pinned %llu reserved %s",
			cache->key.objectid, cache->key.offset,
			btrfs_block_group_used(&cache->item), cache->pinned,
			cache->reserved, cache->ro ? "[readonly]" : "");
		btrfs_dump_free_space(cache, bytes);
		spin_unlock(&cache->lock);
	}
	if (++index < BTRFS_NR_RAID_TYPES)
		goto again;
	up_read(&info->groups_sem);
}

int btrfs_reserve_extent(struct btrfs_root *root, u64 ram_bytes,
			 u64 num_bytes, u64 min_alloc_size,
			 u64 empty_size, u64 hint_byte,
			 struct btrfs_key *ins, int is_data, int delalloc)
{
	struct btrfs_fs_info *fs_info = root->fs_info;
	bool final_tried = num_bytes == min_alloc_size;
	u64 flags;
	int ret;

	flags = btrfs_get_alloc_profile(root, is_data);
again:
	WARN_ON(num_bytes < fs_info->sectorsize);
	ret = find_free_extent(fs_info, ram_bytes, num_bytes, empty_size,
			       hint_byte, ins, flags, delalloc);
	if (!ret && !is_data) {
		btrfs_dec_block_group_reservations(fs_info, ins->objectid);
	} else if (ret == -ENOSPC) {
		if (!final_tried && ins->offset) {
			num_bytes = min(num_bytes >> 1, ins->offset);
			num_bytes = round_down(num_bytes,
					       fs_info->sectorsize);
			num_bytes = max(num_bytes, min_alloc_size);
			ram_bytes = num_bytes;
			if (num_bytes == min_alloc_size)
				final_tried = true;
			goto again;
		} else if (btrfs_test_opt(fs_info, ENOSPC_DEBUG)) {
			struct btrfs_space_info *sinfo;

			sinfo = __find_space_info(fs_info, flags);
			btrfs_err(fs_info,
				  "allocation failed flags %llu, wanted %llu",
				  flags, num_bytes);
			if (sinfo)
				dump_space_info(fs_info, sinfo, num_bytes, 1);
		}
	}

	return ret;
}

static int __btrfs_free_reserved_extent(struct btrfs_fs_info *fs_info,
					u64 start, u64 len,
					int pin, int delalloc)
{
	struct btrfs_block_group_cache *cache;
	int ret = 0;

	cache = btrfs_lookup_block_group(fs_info, start);
	if (!cache) {
		btrfs_err(fs_info, "Unable to find block group for %llu",
			  start);
		return -ENOSPC;
	}

	if (pin)
		pin_down_extent(fs_info, cache, start, len, 1);
	else {
		if (btrfs_test_opt(fs_info, DISCARD))
			ret = btrfs_discard_extent(fs_info, start, len, NULL);
		btrfs_add_free_space(cache, start, len);
		btrfs_free_reserved_bytes(cache, len, delalloc);
		trace_btrfs_reserved_extent_free(fs_info, start, len);
	}

	btrfs_put_block_group(cache);
	return ret;
}

int btrfs_free_reserved_extent(struct btrfs_fs_info *fs_info,
			       u64 start, u64 len, int delalloc)
{
	return __btrfs_free_reserved_extent(fs_info, start, len, 0, delalloc);
}

int btrfs_free_and_pin_reserved_extent(struct btrfs_fs_info *fs_info,
				       u64 start, u64 len)
{
	return __btrfs_free_reserved_extent(fs_info, start, len, 1, 0);
}

static int alloc_reserved_file_extent(struct btrfs_trans_handle *trans,
				      struct btrfs_fs_info *fs_info,
				      u64 parent, u64 root_objectid,
				      u64 flags, u64 owner, u64 offset,
				      struct btrfs_key *ins, int ref_mod)
{
	int ret;
	struct btrfs_extent_item *extent_item;
	struct btrfs_extent_inline_ref *iref;
	struct btrfs_path *path;
	struct extent_buffer *leaf;
	int type;
	u32 size;

	if (parent > 0)
		type = BTRFS_SHARED_DATA_REF_KEY;
	else
		type = BTRFS_EXTENT_DATA_REF_KEY;

	size = sizeof(*extent_item) + btrfs_extent_inline_ref_size(type);

	path = btrfs_alloc_path();
	if (!path)
		return -ENOMEM;

	path->leave_spinning = 1;
	ret = btrfs_insert_empty_item(trans, fs_info->extent_root, path,
				      ins, size);
	if (ret) {
		btrfs_free_path(path);
		return ret;
	}

	leaf = path->nodes[0];
	extent_item = btrfs_item_ptr(leaf, path->slots[0],
				     struct btrfs_extent_item);
	btrfs_set_extent_refs(leaf, extent_item, ref_mod);
	btrfs_set_extent_generation(leaf, extent_item, trans->transid);
	btrfs_set_extent_flags(leaf, extent_item,
			       flags | BTRFS_EXTENT_FLAG_DATA);

	iref = (struct btrfs_extent_inline_ref *)(extent_item + 1);
	btrfs_set_extent_inline_ref_type(leaf, iref, type);
	if (parent > 0) {
		struct btrfs_shared_data_ref *ref;
		ref = (struct btrfs_shared_data_ref *)(iref + 1);
		btrfs_set_extent_inline_ref_offset(leaf, iref, parent);
		btrfs_set_shared_data_ref_count(leaf, ref, ref_mod);
	} else {
		struct btrfs_extent_data_ref *ref;
		ref = (struct btrfs_extent_data_ref *)(&iref->offset);
		btrfs_set_extent_data_ref_root(leaf, ref, root_objectid);
		btrfs_set_extent_data_ref_objectid(leaf, ref, owner);
		btrfs_set_extent_data_ref_offset(leaf, ref, offset);
		btrfs_set_extent_data_ref_count(leaf, ref, ref_mod);
	}

	btrfs_mark_buffer_dirty(path->nodes[0]);
	btrfs_free_path(path);

	ret = remove_from_free_space_tree(trans, fs_info, ins->objectid,
					  ins->offset);
	if (ret)
		return ret;

	ret = update_block_group(trans, fs_info, ins->objectid, ins->offset, 1);
	if (ret) { /* -ENOENT, logic error */
		btrfs_err(fs_info, "update block group failed for %llu %llu",
			ins->objectid, ins->offset);
		BUG();
	}
	trace_btrfs_reserved_extent_alloc(fs_info, ins->objectid, ins->offset);
	return ret;
}

static int alloc_reserved_tree_block(struct btrfs_trans_handle *trans,
				     struct btrfs_fs_info *fs_info,
				     u64 parent, u64 root_objectid,
				     u64 flags, struct btrfs_disk_key *key,
				     int level, struct btrfs_key *ins)
{
	int ret;
	struct btrfs_extent_item *extent_item;
	struct btrfs_tree_block_info *block_info;
	struct btrfs_extent_inline_ref *iref;
	struct btrfs_path *path;
	struct extent_buffer *leaf;
	u32 size = sizeof(*extent_item) + sizeof(*iref);
	u64 num_bytes = ins->offset;
	bool skinny_metadata = btrfs_fs_incompat(fs_info, SKINNY_METADATA);

	if (!skinny_metadata)
		size += sizeof(*block_info);

	path = btrfs_alloc_path();
	if (!path) {
		btrfs_free_and_pin_reserved_extent(fs_info, ins->objectid,
						   fs_info->nodesize);
		return -ENOMEM;
	}

	path->leave_spinning = 1;
	ret = btrfs_insert_empty_item(trans, fs_info->extent_root, path,
				      ins, size);
	if (ret) {
		btrfs_free_path(path);
		btrfs_free_and_pin_reserved_extent(fs_info, ins->objectid,
						   fs_info->nodesize);
		return ret;
	}

	leaf = path->nodes[0];
	extent_item = btrfs_item_ptr(leaf, path->slots[0],
				     struct btrfs_extent_item);
	btrfs_set_extent_refs(leaf, extent_item, 1);
	btrfs_set_extent_generation(leaf, extent_item, trans->transid);
	btrfs_set_extent_flags(leaf, extent_item,
			       flags | BTRFS_EXTENT_FLAG_TREE_BLOCK);

	if (skinny_metadata) {
		iref = (struct btrfs_extent_inline_ref *)(extent_item + 1);
		num_bytes = fs_info->nodesize;
	} else {
		block_info = (struct btrfs_tree_block_info *)(extent_item + 1);
		btrfs_set_tree_block_key(leaf, block_info, key);
		btrfs_set_tree_block_level(leaf, block_info, level);
		iref = (struct btrfs_extent_inline_ref *)(block_info + 1);
	}

	if (parent > 0) {
		BUG_ON(!(flags & BTRFS_BLOCK_FLAG_FULL_BACKREF));
		btrfs_set_extent_inline_ref_type(leaf, iref,
						 BTRFS_SHARED_BLOCK_REF_KEY);
		btrfs_set_extent_inline_ref_offset(leaf, iref, parent);
	} else {
		btrfs_set_extent_inline_ref_type(leaf, iref,
						 BTRFS_TREE_BLOCK_REF_KEY);
		btrfs_set_extent_inline_ref_offset(leaf, iref, root_objectid);
	}

	btrfs_mark_buffer_dirty(leaf);
	btrfs_free_path(path);

	ret = remove_from_free_space_tree(trans, fs_info, ins->objectid,
					  num_bytes);
	if (ret)
		return ret;

	ret = update_block_group(trans, fs_info, ins->objectid,
				 fs_info->nodesize, 1);
	if (ret) { /* -ENOENT, logic error */
		btrfs_err(fs_info, "update block group failed for %llu %llu",
			ins->objectid, ins->offset);
		BUG();
	}

	trace_btrfs_reserved_extent_alloc(fs_info, ins->objectid,
					  fs_info->nodesize);
	return ret;
}

int btrfs_alloc_reserved_file_extent(struct btrfs_trans_handle *trans,
				     u64 root_objectid, u64 owner,
				     u64 offset, u64 ram_bytes,
				     struct btrfs_key *ins)
{
	struct btrfs_fs_info *fs_info = trans->fs_info;
	int ret;

	BUG_ON(root_objectid == BTRFS_TREE_LOG_OBJECTID);

	ret = btrfs_add_delayed_data_ref(fs_info, trans, ins->objectid,
					 ins->offset, 0,
					 root_objectid, owner, offset,
					 ram_bytes, BTRFS_ADD_DELAYED_EXTENT);
	return ret;
}

/*
 * this is used by the tree logging recovery code.  It records that
 * an extent has been allocated and makes sure to clear the free
 * space cache bits as well
 */
int btrfs_alloc_logged_file_extent(struct btrfs_trans_handle *trans,
				   struct btrfs_fs_info *fs_info,
				   u64 root_objectid, u64 owner, u64 offset,
				   struct btrfs_key *ins)
{
	int ret;
	struct btrfs_block_group_cache *block_group;
	struct btrfs_space_info *space_info;

	/*
	 * Mixed block groups will exclude before processing the log so we only
	 * need to do the exclude dance if this fs isn't mixed.
	 */
	if (!btrfs_fs_incompat(fs_info, MIXED_GROUPS)) {
		ret = __exclude_logged_extent(fs_info, ins->objectid,
					      ins->offset);
		if (ret)
			return ret;
	}

	block_group = btrfs_lookup_block_group(fs_info, ins->objectid);
	if (!block_group)
		return -EINVAL;

	space_info = block_group->space_info;
	spin_lock(&space_info->lock);
	spin_lock(&block_group->lock);
	space_info->bytes_reserved += ins->offset;
	block_group->reserved += ins->offset;
	spin_unlock(&block_group->lock);
	spin_unlock(&space_info->lock);

	ret = alloc_reserved_file_extent(trans, fs_info, 0, root_objectid,
					 0, owner, offset, ins, 1);
	btrfs_put_block_group(block_group);
	return ret;
}

static struct extent_buffer *
btrfs_init_new_buffer(struct btrfs_trans_handle *trans, struct btrfs_root *root,
		      u64 bytenr, int level)
{
	struct btrfs_fs_info *fs_info = root->fs_info;
	struct extent_buffer *buf;

	buf = btrfs_find_create_tree_block(fs_info, bytenr);
	if (IS_ERR(buf))
		return buf;

	btrfs_set_header_generation(buf, trans->transid);
	btrfs_set_buffer_lockdep_class(root->root_key.objectid, buf, level);
	btrfs_tree_lock(buf);
	clean_tree_block(fs_info, buf);
	clear_bit(EXTENT_BUFFER_STALE, &buf->bflags);

	btrfs_set_lock_blocking(buf);
	set_extent_buffer_uptodate(buf);

	if (root->root_key.objectid == BTRFS_TREE_LOG_OBJECTID) {
		buf->log_index = root->log_transid % 2;
		/*
		 * we allow two log transactions at a time, use different
		 * EXENT bit to differentiate dirty pages.
		 */
		if (buf->log_index == 0)
			set_extent_dirty(&root->dirty_log_pages, buf->start,
					buf->start + buf->len - 1, GFP_NOFS);
		else
			set_extent_new(&root->dirty_log_pages, buf->start,
					buf->start + buf->len - 1);
	} else {
		buf->log_index = -1;
		set_extent_dirty(&trans->transaction->dirty_pages, buf->start,
			 buf->start + buf->len - 1, GFP_NOFS);
	}
	trans->dirty = true;
	/* this returns a buffer locked for blocking */
	return buf;
}

static struct btrfs_block_rsv *
use_block_rsv(struct btrfs_trans_handle *trans,
	      struct btrfs_root *root, u32 blocksize)
{
	struct btrfs_fs_info *fs_info = root->fs_info;
	struct btrfs_block_rsv *block_rsv;
	struct btrfs_block_rsv *global_rsv = &fs_info->global_block_rsv;
	int ret;
	bool global_updated = false;

	block_rsv = get_block_rsv(trans, root);

	if (unlikely(block_rsv->size == 0))
		goto try_reserve;
again:
	ret = block_rsv_use_bytes(block_rsv, blocksize);
	if (!ret)
		return block_rsv;

	if (block_rsv->failfast)
		return ERR_PTR(ret);

	if (block_rsv->type == BTRFS_BLOCK_RSV_GLOBAL && !global_updated) {
		global_updated = true;
		update_global_block_rsv(fs_info);
		goto again;
	}

	if (btrfs_test_opt(fs_info, ENOSPC_DEBUG)) {
		static DEFINE_RATELIMIT_STATE(_rs,
				DEFAULT_RATELIMIT_INTERVAL * 10,
				/*DEFAULT_RATELIMIT_BURST*/ 1);
		if (__ratelimit(&_rs))
			WARN(1, KERN_DEBUG
				"BTRFS: block rsv returned %d\n", ret);
	}
try_reserve:
	ret = reserve_metadata_bytes(root, block_rsv, blocksize,
				     BTRFS_RESERVE_NO_FLUSH);
	if (!ret)
		return block_rsv;
	/*
	 * If we couldn't reserve metadata bytes try and use some from
	 * the global reserve if its space type is the same as the global
	 * reservation.
	 */
	if (block_rsv->type != BTRFS_BLOCK_RSV_GLOBAL &&
	    block_rsv->space_info == global_rsv->space_info) {
		ret = block_rsv_use_bytes(global_rsv, blocksize);
		if (!ret)
			return global_rsv;
	}
	return ERR_PTR(ret);
}

static void unuse_block_rsv(struct btrfs_fs_info *fs_info,
			    struct btrfs_block_rsv *block_rsv, u32 blocksize)
{
	block_rsv_add_bytes(block_rsv, blocksize, 0);
	block_rsv_release_bytes(fs_info, block_rsv, NULL, 0);
}

/*
 * finds a free extent and does all the dirty work required for allocation
 * returns the tree buffer or an ERR_PTR on error.
 */
struct extent_buffer *btrfs_alloc_tree_block(struct btrfs_trans_handle *trans,
					     struct btrfs_root *root,
					     u64 parent, u64 root_objectid,
					     const struct btrfs_disk_key *key,
					     int level, u64 hint,
					     u64 empty_size)
{
	struct btrfs_fs_info *fs_info = root->fs_info;
	struct btrfs_key ins;
	struct btrfs_block_rsv *block_rsv;
	struct extent_buffer *buf;
	struct btrfs_delayed_extent_op *extent_op;
	u64 flags = 0;
	int ret;
	u32 blocksize = fs_info->nodesize;
	bool skinny_metadata = btrfs_fs_incompat(fs_info, SKINNY_METADATA);

#ifdef CONFIG_BTRFS_FS_RUN_SANITY_TESTS
	if (btrfs_is_testing(fs_info)) {
		buf = btrfs_init_new_buffer(trans, root, root->alloc_bytenr,
					    level);
		if (!IS_ERR(buf))
			root->alloc_bytenr += blocksize;
		return buf;
	}
#endif

	block_rsv = use_block_rsv(trans, root, blocksize);
	if (IS_ERR(block_rsv))
		return ERR_CAST(block_rsv);

	ret = btrfs_reserve_extent(root, blocksize, blocksize, blocksize,
				   empty_size, hint, &ins, 0, 0);
	if (ret)
		goto out_unuse;

	buf = btrfs_init_new_buffer(trans, root, ins.objectid, level);
	if (IS_ERR(buf)) {
		ret = PTR_ERR(buf);
		goto out_free_reserved;
	}

	if (root_objectid == BTRFS_TREE_RELOC_OBJECTID) {
		if (parent == 0)
			parent = ins.objectid;
		flags |= BTRFS_BLOCK_FLAG_FULL_BACKREF;
	} else
		BUG_ON(parent > 0);

	if (root_objectid != BTRFS_TREE_LOG_OBJECTID) {
		extent_op = btrfs_alloc_delayed_extent_op();
		if (!extent_op) {
			ret = -ENOMEM;
			goto out_free_buf;
		}
		if (key)
			memcpy(&extent_op->key, key, sizeof(extent_op->key));
		else
			memset(&extent_op->key, 0, sizeof(extent_op->key));
		extent_op->flags_to_set = flags;
		extent_op->update_key = skinny_metadata ? false : true;
		extent_op->update_flags = true;
		extent_op->is_data = false;
		extent_op->level = level;

		ret = btrfs_add_delayed_tree_ref(fs_info, trans,
						 ins.objectid, ins.offset,
						 parent, root_objectid, level,
						 BTRFS_ADD_DELAYED_EXTENT,
						 extent_op);
		if (ret)
			goto out_free_delayed;
	}
	return buf;

out_free_delayed:
	btrfs_free_delayed_extent_op(extent_op);
out_free_buf:
	free_extent_buffer(buf);
out_free_reserved:
	btrfs_free_reserved_extent(fs_info, ins.objectid, ins.offset, 0);
out_unuse:
	unuse_block_rsv(fs_info, block_rsv, blocksize);
	return ERR_PTR(ret);
}

struct walk_control {
	u64 refs[BTRFS_MAX_LEVEL];
	u64 flags[BTRFS_MAX_LEVEL];
	struct btrfs_key update_progress;
	int stage;
	int level;
	int shared_level;
	int update_ref;
	int keep_locks;
	int reada_slot;
	int reada_count;
	int for_reloc;
};

#define DROP_REFERENCE	1
#define UPDATE_BACKREF	2

static noinline void reada_walk_down(struct btrfs_trans_handle *trans,
				     struct btrfs_root *root,
				     struct walk_control *wc,
				     struct btrfs_path *path)
{
	struct btrfs_fs_info *fs_info = root->fs_info;
	u64 bytenr;
	u64 generation;
	u64 refs;
	u64 flags;
	u32 nritems;
	struct btrfs_key key;
	struct extent_buffer *eb;
	int ret;
	int slot;
	int nread = 0;

	if (path->slots[wc->level] < wc->reada_slot) {
		wc->reada_count = wc->reada_count * 2 / 3;
		wc->reada_count = max(wc->reada_count, 2);
	} else {
		wc->reada_count = wc->reada_count * 3 / 2;
		wc->reada_count = min_t(int, wc->reada_count,
					BTRFS_NODEPTRS_PER_BLOCK(fs_info));
	}

	eb = path->nodes[wc->level];
	nritems = btrfs_header_nritems(eb);

	for (slot = path->slots[wc->level]; slot < nritems; slot++) {
		if (nread >= wc->reada_count)
			break;

		cond_resched();
		bytenr = btrfs_node_blockptr(eb, slot);
		generation = btrfs_node_ptr_generation(eb, slot);

		if (slot == path->slots[wc->level])
			goto reada;

		if (wc->stage == UPDATE_BACKREF &&
		    generation <= root->root_key.offset)
			continue;

		/* We don't lock the tree block, it's OK to be racy here */
		ret = btrfs_lookup_extent_info(trans, fs_info, bytenr,
					       wc->level - 1, 1, &refs,
					       &flags);
		/* We don't care about errors in readahead. */
		if (ret < 0)
			continue;
		BUG_ON(refs == 0);

		if (wc->stage == DROP_REFERENCE) {
			if (refs == 1)
				goto reada;

			if (wc->level == 1 &&
			    (flags & BTRFS_BLOCK_FLAG_FULL_BACKREF))
				continue;
			if (!wc->update_ref ||
			    generation <= root->root_key.offset)
				continue;
			btrfs_node_key_to_cpu(eb, &key, slot);
			ret = btrfs_comp_cpu_keys(&key,
						  &wc->update_progress);
			if (ret < 0)
				continue;
		} else {
			if (wc->level == 1 &&
			    (flags & BTRFS_BLOCK_FLAG_FULL_BACKREF))
				continue;
		}
reada:
		readahead_tree_block(fs_info, bytenr);
		nread++;
	}
	wc->reada_slot = slot;
}

/*
 * helper to process tree block while walking down the tree.
 *
 * when wc->stage == UPDATE_BACKREF, this function updates
 * back refs for pointers in the block.
 *
 * NOTE: return value 1 means we should stop walking down.
 */
static noinline int walk_down_proc(struct btrfs_trans_handle *trans,
				   struct btrfs_root *root,
				   struct btrfs_path *path,
				   struct walk_control *wc, int lookup_info)
{
	struct btrfs_fs_info *fs_info = root->fs_info;
	int level = wc->level;
	struct extent_buffer *eb = path->nodes[level];
	u64 flag = BTRFS_BLOCK_FLAG_FULL_BACKREF;
	int ret;

	if (wc->stage == UPDATE_BACKREF &&
	    btrfs_header_owner(eb) != root->root_key.objectid)
		return 1;

	/*
	 * when reference count of tree block is 1, it won't increase
	 * again. once full backref flag is set, we never clear it.
	 */
	if (lookup_info &&
	    ((wc->stage == DROP_REFERENCE && wc->refs[level] != 1) ||
	     (wc->stage == UPDATE_BACKREF && !(wc->flags[level] & flag)))) {
		BUG_ON(!path->locks[level]);
		ret = btrfs_lookup_extent_info(trans, fs_info,
					       eb->start, level, 1,
					       &wc->refs[level],
					       &wc->flags[level]);
		BUG_ON(ret == -ENOMEM);
		if (ret)
			return ret;
		BUG_ON(wc->refs[level] == 0);
	}

	if (wc->stage == DROP_REFERENCE) {
		if (wc->refs[level] > 1)
			return 1;

		if (path->locks[level] && !wc->keep_locks) {
			btrfs_tree_unlock_rw(eb, path->locks[level]);
			path->locks[level] = 0;
		}
		return 0;
	}

	/* wc->stage == UPDATE_BACKREF */
	if (!(wc->flags[level] & flag)) {
		BUG_ON(!path->locks[level]);
		ret = btrfs_inc_ref(trans, root, eb, 1);
		BUG_ON(ret); /* -ENOMEM */
		ret = btrfs_dec_ref(trans, root, eb, 0);
		BUG_ON(ret); /* -ENOMEM */
		ret = btrfs_set_disk_extent_flags(trans, fs_info, eb->start,
						  eb->len, flag,
						  btrfs_header_level(eb), 0);
		BUG_ON(ret); /* -ENOMEM */
		wc->flags[level] |= flag;
	}

	/*
	 * the block is shared by multiple trees, so it's not good to
	 * keep the tree lock
	 */
	if (path->locks[level] && level > 0) {
		btrfs_tree_unlock_rw(eb, path->locks[level]);
		path->locks[level] = 0;
	}
	return 0;
}

/*
 * helper to process tree block pointer.
 *
 * when wc->stage == DROP_REFERENCE, this function checks
 * reference count of the block pointed to. if the block
 * is shared and we need update back refs for the subtree
 * rooted at the block, this function changes wc->stage to
 * UPDATE_BACKREF. if the block is shared and there is no
 * need to update back, this function drops the reference
 * to the block.
 *
 * NOTE: return value 1 means we should stop walking down.
 */
static noinline int do_walk_down(struct btrfs_trans_handle *trans,
				 struct btrfs_root *root,
				 struct btrfs_path *path,
				 struct walk_control *wc, int *lookup_info)
{
	struct btrfs_fs_info *fs_info = root->fs_info;
	u64 bytenr;
	u64 generation;
	u64 parent;
	u32 blocksize;
	struct btrfs_key key;
	struct extent_buffer *next;
	int level = wc->level;
	int reada = 0;
	int ret = 0;
	bool need_account = false;

	generation = btrfs_node_ptr_generation(path->nodes[level],
					       path->slots[level]);
	/*
	 * if the lower level block was created before the snapshot
	 * was created, we know there is no need to update back refs
	 * for the subtree
	 */
	if (wc->stage == UPDATE_BACKREF &&
	    generation <= root->root_key.offset) {
		*lookup_info = 1;
		return 1;
	}

	bytenr = btrfs_node_blockptr(path->nodes[level], path->slots[level]);
	blocksize = fs_info->nodesize;

	next = find_extent_buffer(fs_info, bytenr);
	if (!next) {
		next = btrfs_find_create_tree_block(fs_info, bytenr);
		if (IS_ERR(next))
			return PTR_ERR(next);

		btrfs_set_buffer_lockdep_class(root->root_key.objectid, next,
					       level - 1);
		reada = 1;
	}
	btrfs_tree_lock(next);
	btrfs_set_lock_blocking(next);

	ret = btrfs_lookup_extent_info(trans, fs_info, bytenr, level - 1, 1,
				       &wc->refs[level - 1],
				       &wc->flags[level - 1]);
	if (ret < 0)
		goto out_unlock;

	if (unlikely(wc->refs[level - 1] == 0)) {
		btrfs_err(fs_info, "Missing references.");
		ret = -EIO;
		goto out_unlock;
	}
	*lookup_info = 0;

	if (wc->stage == DROP_REFERENCE) {
		if (wc->refs[level - 1] > 1) {
			need_account = true;
			if (level == 1 &&
			    (wc->flags[0] & BTRFS_BLOCK_FLAG_FULL_BACKREF))
				goto skip;

			if (!wc->update_ref ||
			    generation <= root->root_key.offset)
				goto skip;

			btrfs_node_key_to_cpu(path->nodes[level], &key,
					      path->slots[level]);
			ret = btrfs_comp_cpu_keys(&key, &wc->update_progress);
			if (ret < 0)
				goto skip;

			wc->stage = UPDATE_BACKREF;
			wc->shared_level = level - 1;
		}
	} else {
		if (level == 1 &&
		    (wc->flags[0] & BTRFS_BLOCK_FLAG_FULL_BACKREF))
			goto skip;
	}

	if (!btrfs_buffer_uptodate(next, generation, 0)) {
		btrfs_tree_unlock(next);
		free_extent_buffer(next);
		next = NULL;
		*lookup_info = 1;
	}

	if (!next) {
		if (reada && level == 1)
			reada_walk_down(trans, root, wc, path);
		next = read_tree_block(fs_info, bytenr, generation);
		if (IS_ERR(next)) {
			return PTR_ERR(next);
		} else if (!extent_buffer_uptodate(next)) {
			free_extent_buffer(next);
			return -EIO;
		}
		btrfs_tree_lock(next);
		btrfs_set_lock_blocking(next);
	}

	level--;
	ASSERT(level == btrfs_header_level(next));
	if (level != btrfs_header_level(next)) {
		btrfs_err(root->fs_info, "mismatched level");
		ret = -EIO;
		goto out_unlock;
	}
	path->nodes[level] = next;
	path->slots[level] = 0;
	path->locks[level] = BTRFS_WRITE_LOCK_BLOCKING;
	wc->level = level;
	if (wc->level == 1)
		wc->reada_slot = 0;
	return 0;
skip:
	wc->refs[level - 1] = 0;
	wc->flags[level - 1] = 0;
	if (wc->stage == DROP_REFERENCE) {
		if (wc->flags[level] & BTRFS_BLOCK_FLAG_FULL_BACKREF) {
			parent = path->nodes[level]->start;
		} else {
			ASSERT(root->root_key.objectid ==
			       btrfs_header_owner(path->nodes[level]));
			if (root->root_key.objectid !=
			    btrfs_header_owner(path->nodes[level])) {
				btrfs_err(root->fs_info,
						"mismatched block owner");
				ret = -EIO;
				goto out_unlock;
			}
			parent = 0;
		}

		if (need_account) {
			ret = btrfs_qgroup_trace_subtree(trans, root, next,
							 generation, level - 1);
			if (ret) {
				btrfs_err_rl(fs_info,
					     "Error %d accounting shared subtree. Quota is out of sync, rescan required.",
					     ret);
			}
		}
		ret = btrfs_free_extent(trans, fs_info, bytenr, blocksize,
					parent, root->root_key.objectid,
					level - 1, 0);
		if (ret)
			goto out_unlock;
	}

	*lookup_info = 1;
	ret = 1;

out_unlock:
	btrfs_tree_unlock(next);
	free_extent_buffer(next);

	return ret;
}

/*
 * helper to process tree block while walking up the tree.
 *
 * when wc->stage == DROP_REFERENCE, this function drops
 * reference count on the block.
 *
 * when wc->stage == UPDATE_BACKREF, this function changes
 * wc->stage back to DROP_REFERENCE if we changed wc->stage
 * to UPDATE_BACKREF previously while processing the block.
 *
 * NOTE: return value 1 means we should stop walking up.
 */
static noinline int walk_up_proc(struct btrfs_trans_handle *trans,
				 struct btrfs_root *root,
				 struct btrfs_path *path,
				 struct walk_control *wc)
{
	struct btrfs_fs_info *fs_info = root->fs_info;
	int ret;
	int level = wc->level;
	struct extent_buffer *eb = path->nodes[level];
	u64 parent = 0;

	if (wc->stage == UPDATE_BACKREF) {
		BUG_ON(wc->shared_level < level);
		if (level < wc->shared_level)
			goto out;

		ret = find_next_key(path, level + 1, &wc->update_progress);
		if (ret > 0)
			wc->update_ref = 0;

		wc->stage = DROP_REFERENCE;
		wc->shared_level = -1;
		path->slots[level] = 0;

		/*
		 * check reference count again if the block isn't locked.
		 * we should start walking down the tree again if reference
		 * count is one.
		 */
		if (!path->locks[level]) {
			BUG_ON(level == 0);
			btrfs_tree_lock(eb);
			btrfs_set_lock_blocking(eb);
			path->locks[level] = BTRFS_WRITE_LOCK_BLOCKING;

			ret = btrfs_lookup_extent_info(trans, fs_info,
						       eb->start, level, 1,
						       &wc->refs[level],
						       &wc->flags[level]);
			if (ret < 0) {
				btrfs_tree_unlock_rw(eb, path->locks[level]);
				path->locks[level] = 0;
				return ret;
			}
			BUG_ON(wc->refs[level] == 0);
			if (wc->refs[level] == 1) {
				btrfs_tree_unlock_rw(eb, path->locks[level]);
				path->locks[level] = 0;
				return 1;
			}
		}
	}

	/* wc->stage == DROP_REFERENCE */
	BUG_ON(wc->refs[level] > 1 && !path->locks[level]);

	if (wc->refs[level] == 1) {
		if (level == 0) {
			if (wc->flags[level] & BTRFS_BLOCK_FLAG_FULL_BACKREF)
				ret = btrfs_dec_ref(trans, root, eb, 1);
			else
				ret = btrfs_dec_ref(trans, root, eb, 0);
			BUG_ON(ret); /* -ENOMEM */
			ret = btrfs_qgroup_trace_leaf_items(trans, fs_info, eb);
			if (ret) {
				btrfs_err_rl(fs_info,
					     "error %d accounting leaf items. Quota is out of sync, rescan required.",
					     ret);
			}
		}
		/* make block locked assertion in clean_tree_block happy */
		if (!path->locks[level] &&
		    btrfs_header_generation(eb) == trans->transid) {
			btrfs_tree_lock(eb);
			btrfs_set_lock_blocking(eb);
			path->locks[level] = BTRFS_WRITE_LOCK_BLOCKING;
		}
		clean_tree_block(fs_info, eb);
	}

	if (eb == root->node) {
		if (wc->flags[level] & BTRFS_BLOCK_FLAG_FULL_BACKREF)
			parent = eb->start;
		else
			BUG_ON(root->root_key.objectid !=
			       btrfs_header_owner(eb));
	} else {
		if (wc->flags[level + 1] & BTRFS_BLOCK_FLAG_FULL_BACKREF)
			parent = path->nodes[level + 1]->start;
		else
			BUG_ON(root->root_key.objectid !=
			       btrfs_header_owner(path->nodes[level + 1]));
	}

	btrfs_free_tree_block(trans, root, eb, parent, wc->refs[level] == 1);
out:
	wc->refs[level] = 0;
	wc->flags[level] = 0;
	return 0;
}

static noinline int walk_down_tree(struct btrfs_trans_handle *trans,
				   struct btrfs_root *root,
				   struct btrfs_path *path,
				   struct walk_control *wc)
{
	int level = wc->level;
	int lookup_info = 1;
	int ret;

	while (level >= 0) {
		ret = walk_down_proc(trans, root, path, wc, lookup_info);
		if (ret > 0)
			break;

		if (level == 0)
			break;

		if (path->slots[level] >=
		    btrfs_header_nritems(path->nodes[level]))
			break;

		ret = do_walk_down(trans, root, path, wc, &lookup_info);
		if (ret > 0) {
			path->slots[level]++;
			continue;
		} else if (ret < 0)
			return ret;
		level = wc->level;
	}
	return 0;
}

static noinline int walk_up_tree(struct btrfs_trans_handle *trans,
				 struct btrfs_root *root,
				 struct btrfs_path *path,
				 struct walk_control *wc, int max_level)
{
	int level = wc->level;
	int ret;

	path->slots[level] = btrfs_header_nritems(path->nodes[level]);
	while (level < max_level && path->nodes[level]) {
		wc->level = level;
		if (path->slots[level] + 1 <
		    btrfs_header_nritems(path->nodes[level])) {
			path->slots[level]++;
			return 0;
		} else {
			ret = walk_up_proc(trans, root, path, wc);
			if (ret > 0)
				return 0;

			if (path->locks[level]) {
				btrfs_tree_unlock_rw(path->nodes[level],
						     path->locks[level]);
				path->locks[level] = 0;
			}
			free_extent_buffer(path->nodes[level]);
			path->nodes[level] = NULL;
			level++;
		}
	}
	return 1;
}

/*
 * drop a subvolume tree.
 *
 * this function traverses the tree freeing any blocks that only
 * referenced by the tree.
 *
 * when a shared tree block is found. this function decreases its
 * reference count by one. if update_ref is true, this function
 * also make sure backrefs for the shared block and all lower level
 * blocks are properly updated.
 *
 * If called with for_reloc == 0, may exit early with -EAGAIN
 */
int btrfs_drop_snapshot(struct btrfs_root *root,
			 struct btrfs_block_rsv *block_rsv, int update_ref,
			 int for_reloc)
{
	struct btrfs_fs_info *fs_info = root->fs_info;
	struct btrfs_path *path;
	struct btrfs_trans_handle *trans;
	struct btrfs_root *tree_root = fs_info->tree_root;
	struct btrfs_root_item *root_item = &root->root_item;
	struct walk_control *wc;
	struct btrfs_key key;
	int err = 0;
	int ret;
	int level;
	bool root_dropped = false;

	btrfs_debug(fs_info, "Drop subvolume %llu", root->objectid);

	path = btrfs_alloc_path();
	if (!path) {
		err = -ENOMEM;
		goto out;
	}

	wc = kzalloc(sizeof(*wc), GFP_NOFS);
	if (!wc) {
		btrfs_free_path(path);
		err = -ENOMEM;
		goto out;
	}

	trans = btrfs_start_transaction(tree_root, 0);
	if (IS_ERR(trans)) {
		err = PTR_ERR(trans);
		goto out_free;
	}

	if (block_rsv)
		trans->block_rsv = block_rsv;

	if (btrfs_disk_key_objectid(&root_item->drop_progress) == 0) {
		level = btrfs_header_level(root->node);
		path->nodes[level] = btrfs_lock_root_node(root);
		btrfs_set_lock_blocking(path->nodes[level]);
		path->slots[level] = 0;
		path->locks[level] = BTRFS_WRITE_LOCK_BLOCKING;
		memset(&wc->update_progress, 0,
		       sizeof(wc->update_progress));
	} else {
		btrfs_disk_key_to_cpu(&key, &root_item->drop_progress);
		memcpy(&wc->update_progress, &key,
		       sizeof(wc->update_progress));

		level = root_item->drop_level;
		BUG_ON(level == 0);
		path->lowest_level = level;
		ret = btrfs_search_slot(NULL, root, &key, path, 0, 0);
		path->lowest_level = 0;
		if (ret < 0) {
			err = ret;
			goto out_end_trans;
		}
		WARN_ON(ret > 0);

		/*
		 * unlock our path, this is safe because only this
		 * function is allowed to delete this snapshot
		 */
		btrfs_unlock_up_safe(path, 0);

		level = btrfs_header_level(root->node);
		while (1) {
			btrfs_tree_lock(path->nodes[level]);
			btrfs_set_lock_blocking(path->nodes[level]);
			path->locks[level] = BTRFS_WRITE_LOCK_BLOCKING;

			ret = btrfs_lookup_extent_info(trans, fs_info,
						path->nodes[level]->start,
						level, 1, &wc->refs[level],
						&wc->flags[level]);
			if (ret < 0) {
				err = ret;
				goto out_end_trans;
			}
			BUG_ON(wc->refs[level] == 0);

			if (level == root_item->drop_level)
				break;

			btrfs_tree_unlock(path->nodes[level]);
			path->locks[level] = 0;
			WARN_ON(wc->refs[level] != 1);
			level--;
		}
	}

	wc->level = level;
	wc->shared_level = -1;
	wc->stage = DROP_REFERENCE;
	wc->update_ref = update_ref;
	wc->keep_locks = 0;
	wc->for_reloc = for_reloc;
	wc->reada_count = BTRFS_NODEPTRS_PER_BLOCK(fs_info);

	while (1) {

		ret = walk_down_tree(trans, root, path, wc);
		if (ret < 0) {
			err = ret;
			break;
		}

		ret = walk_up_tree(trans, root, path, wc, BTRFS_MAX_LEVEL);
		if (ret < 0) {
			err = ret;
			break;
		}

		if (ret > 0) {
			BUG_ON(wc->stage != DROP_REFERENCE);
			break;
		}

		if (wc->stage == DROP_REFERENCE) {
			level = wc->level;
			btrfs_node_key(path->nodes[level],
				       &root_item->drop_progress,
				       path->slots[level]);
			root_item->drop_level = level;
		}

		BUG_ON(wc->level == 0);
		if (btrfs_should_end_transaction(trans) ||
		    (!for_reloc && btrfs_need_cleaner_sleep(fs_info))) {
			ret = btrfs_update_root(trans, tree_root,
						&root->root_key,
						root_item);
			if (ret) {
				btrfs_abort_transaction(trans, ret);
				err = ret;
				goto out_end_trans;
			}

			btrfs_end_transaction_throttle(trans);
			if (!for_reloc && btrfs_need_cleaner_sleep(fs_info)) {
				btrfs_debug(fs_info,
					    "drop snapshot early exit");
				err = -EAGAIN;
				goto out_free;
			}

			trans = btrfs_start_transaction(tree_root, 0);
			if (IS_ERR(trans)) {
				err = PTR_ERR(trans);
				goto out_free;
			}
			if (block_rsv)
				trans->block_rsv = block_rsv;
		}
	}
	btrfs_release_path(path);
	if (err)
		goto out_end_trans;

	ret = btrfs_del_root(trans, tree_root, &root->root_key);
	if (ret) {
		btrfs_abort_transaction(trans, ret);
		goto out_end_trans;
	}

	if (root->root_key.objectid != BTRFS_TREE_RELOC_OBJECTID) {
		ret = btrfs_find_root(tree_root, &root->root_key, path,
				      NULL, NULL);
		if (ret < 0) {
			btrfs_abort_transaction(trans, ret);
			err = ret;
			goto out_end_trans;
		} else if (ret > 0) {
			/* if we fail to delete the orphan item this time
			 * around, it'll get picked up the next time.
			 *
			 * The most common failure here is just -ENOENT.
			 */
			btrfs_del_orphan_item(trans, tree_root,
					      root->root_key.objectid);
		}
	}

	if (test_bit(BTRFS_ROOT_IN_RADIX, &root->state)) {
		btrfs_add_dropped_root(trans, root);
	} else {
		free_extent_buffer(root->node);
		free_extent_buffer(root->commit_root);
		btrfs_put_fs_root(root);
	}
	root_dropped = true;
out_end_trans:
	btrfs_end_transaction_throttle(trans);
out_free:
	kfree(wc);
	btrfs_free_path(path);
out:
	/*
	 * So if we need to stop dropping the snapshot for whatever reason we
	 * need to make sure to add it back to the dead root list so that we
	 * keep trying to do the work later.  This also cleans up roots if we
	 * don't have it in the radix (like when we recover after a power fail
	 * or unmount) so we don't leak memory.
	 */
	if (!for_reloc && root_dropped == false)
		btrfs_add_dead_root(root);
	if (err && err != -EAGAIN)
		btrfs_handle_fs_error(fs_info, err, NULL);
	return err;
}

/*
 * drop subtree rooted at tree block 'node'.
 *
 * NOTE: this function will unlock and release tree block 'node'
 * only used by relocation code
 */
int btrfs_drop_subtree(struct btrfs_trans_handle *trans,
			struct btrfs_root *root,
			struct extent_buffer *node,
			struct extent_buffer *parent)
{
	struct btrfs_fs_info *fs_info = root->fs_info;
	struct btrfs_path *path;
	struct walk_control *wc;
	int level;
	int parent_level;
	int ret = 0;
	int wret;

	BUG_ON(root->root_key.objectid != BTRFS_TREE_RELOC_OBJECTID);

	path = btrfs_alloc_path();
	if (!path)
		return -ENOMEM;

	wc = kzalloc(sizeof(*wc), GFP_NOFS);
	if (!wc) {
		btrfs_free_path(path);
		return -ENOMEM;
	}

	btrfs_assert_tree_locked(parent);
	parent_level = btrfs_header_level(parent);
	extent_buffer_get(parent);
	path->nodes[parent_level] = parent;
	path->slots[parent_level] = btrfs_header_nritems(parent);

	btrfs_assert_tree_locked(node);
	level = btrfs_header_level(node);
	path->nodes[level] = node;
	path->slots[level] = 0;
	path->locks[level] = BTRFS_WRITE_LOCK_BLOCKING;

	wc->refs[parent_level] = 1;
	wc->flags[parent_level] = BTRFS_BLOCK_FLAG_FULL_BACKREF;
	wc->level = level;
	wc->shared_level = -1;
	wc->stage = DROP_REFERENCE;
	wc->update_ref = 0;
	wc->keep_locks = 1;
	wc->for_reloc = 1;
	wc->reada_count = BTRFS_NODEPTRS_PER_BLOCK(fs_info);

	while (1) {
		wret = walk_down_tree(trans, root, path, wc);
		if (wret < 0) {
			ret = wret;
			break;
		}

		wret = walk_up_tree(trans, root, path, wc, parent_level);
		if (wret < 0)
			ret = wret;
		if (wret != 0)
			break;
	}

	kfree(wc);
	btrfs_free_path(path);
	return ret;
}

static u64 update_block_group_flags(struct btrfs_fs_info *fs_info, u64 flags)
{
	u64 num_devices;
	u64 stripped;

	/*
	 * if restripe for this chunk_type is on pick target profile and
	 * return, otherwise do the usual balance
	 */
	stripped = get_restripe_target(fs_info, flags);
	if (stripped)
		return extended_to_chunk(stripped);

	num_devices = fs_info->fs_devices->rw_devices;

	stripped = BTRFS_BLOCK_GROUP_RAID0 |
		BTRFS_BLOCK_GROUP_RAID5 | BTRFS_BLOCK_GROUP_RAID6 |
		BTRFS_BLOCK_GROUP_RAID1 | BTRFS_BLOCK_GROUP_RAID10;

	if (num_devices == 1) {
		stripped |= BTRFS_BLOCK_GROUP_DUP;
		stripped = flags & ~stripped;

		/* turn raid0 into single device chunks */
		if (flags & BTRFS_BLOCK_GROUP_RAID0)
			return stripped;

		/* turn mirroring into duplication */
		if (flags & (BTRFS_BLOCK_GROUP_RAID1 |
			     BTRFS_BLOCK_GROUP_RAID10))
			return stripped | BTRFS_BLOCK_GROUP_DUP;
	} else {
		/* they already had raid on here, just return */
		if (flags & stripped)
			return flags;

		stripped |= BTRFS_BLOCK_GROUP_DUP;
		stripped = flags & ~stripped;

		/* switch duplicated blocks with raid1 */
		if (flags & BTRFS_BLOCK_GROUP_DUP)
			return stripped | BTRFS_BLOCK_GROUP_RAID1;

		/* this is drive concat, leave it alone */
	}

	return flags;
}

static int inc_block_group_ro(struct btrfs_block_group_cache *cache, int force)
{
	struct btrfs_space_info *sinfo = cache->space_info;
	u64 num_bytes;
	u64 min_allocable_bytes;
	int ret = -ENOSPC;

	/*
	 * We need some metadata space and system metadata space for
	 * allocating chunks in some corner cases until we force to set
	 * it to be readonly.
	 */
	if ((sinfo->flags &
	     (BTRFS_BLOCK_GROUP_SYSTEM | BTRFS_BLOCK_GROUP_METADATA)) &&
	    !force)
		min_allocable_bytes = SZ_1M;
	else
		min_allocable_bytes = 0;

	spin_lock(&sinfo->lock);
	spin_lock(&cache->lock);

	if (cache->ro) {
		cache->ro++;
		ret = 0;
		goto out;
	}

	num_bytes = cache->key.offset - cache->reserved - cache->pinned -
		    cache->bytes_super - btrfs_block_group_used(&cache->item);

	if (btrfs_space_info_used(sinfo, true) + num_bytes +
	    min_allocable_bytes <= sinfo->total_bytes) {
		sinfo->bytes_readonly += num_bytes;
		cache->ro++;
		list_add_tail(&cache->ro_list, &sinfo->ro_bgs);
		ret = 0;
	}
out:
	spin_unlock(&cache->lock);
	spin_unlock(&sinfo->lock);
	return ret;
}

int btrfs_inc_block_group_ro(struct btrfs_fs_info *fs_info,
			     struct btrfs_block_group_cache *cache)

{
	struct btrfs_trans_handle *trans;
	u64 alloc_flags;
	int ret;

again:
	trans = btrfs_join_transaction(fs_info->extent_root);
	if (IS_ERR(trans))
		return PTR_ERR(trans);

	/*
	 * we're not allowed to set block groups readonly after the dirty
	 * block groups cache has started writing.  If it already started,
	 * back off and let this transaction commit
	 */
	mutex_lock(&fs_info->ro_block_group_mutex);
	if (test_bit(BTRFS_TRANS_DIRTY_BG_RUN, &trans->transaction->flags)) {
		u64 transid = trans->transid;

		mutex_unlock(&fs_info->ro_block_group_mutex);
		btrfs_end_transaction(trans);

		ret = btrfs_wait_for_commit(fs_info, transid);
		if (ret)
			return ret;
		goto again;
	}

	/*
	 * if we are changing raid levels, try to allocate a corresponding
	 * block group with the new raid level.
	 */
	alloc_flags = update_block_group_flags(fs_info, cache->flags);
	if (alloc_flags != cache->flags) {
		ret = do_chunk_alloc(trans, fs_info, alloc_flags,
				     CHUNK_ALLOC_FORCE);
		/*
		 * ENOSPC is allowed here, we may have enough space
		 * already allocated at the new raid level to
		 * carry on
		 */
		if (ret == -ENOSPC)
			ret = 0;
		if (ret < 0)
			goto out;
	}

	ret = inc_block_group_ro(cache, 0);
	if (!ret)
		goto out;
	alloc_flags = get_alloc_profile(fs_info, cache->space_info->flags);
	ret = do_chunk_alloc(trans, fs_info, alloc_flags,
			     CHUNK_ALLOC_FORCE);
	if (ret < 0)
		goto out;
	ret = inc_block_group_ro(cache, 0);
out:
	if (cache->flags & BTRFS_BLOCK_GROUP_SYSTEM) {
		alloc_flags = update_block_group_flags(fs_info, cache->flags);
		mutex_lock(&fs_info->chunk_mutex);
		check_system_chunk(trans, fs_info, alloc_flags);
		mutex_unlock(&fs_info->chunk_mutex);
	}
	mutex_unlock(&fs_info->ro_block_group_mutex);

	btrfs_end_transaction(trans);
	return ret;
}

int btrfs_force_chunk_alloc(struct btrfs_trans_handle *trans,
			    struct btrfs_fs_info *fs_info, u64 type)
{
	u64 alloc_flags = get_alloc_profile(fs_info, type);

	return do_chunk_alloc(trans, fs_info, alloc_flags, CHUNK_ALLOC_FORCE);
}

/*
 * helper to account the unused space of all the readonly block group in the
 * space_info. takes mirrors into account.
 */
u64 btrfs_account_ro_block_groups_free_space(struct btrfs_space_info *sinfo)
{
	struct btrfs_block_group_cache *block_group;
	u64 free_bytes = 0;
	int factor;

	/* It's df, we don't care if it's racy */
	if (list_empty(&sinfo->ro_bgs))
		return 0;

	spin_lock(&sinfo->lock);
	list_for_each_entry(block_group, &sinfo->ro_bgs, ro_list) {
		spin_lock(&block_group->lock);

		if (!block_group->ro) {
			spin_unlock(&block_group->lock);
			continue;
		}

		if (block_group->flags & (BTRFS_BLOCK_GROUP_RAID1 |
					  BTRFS_BLOCK_GROUP_RAID10 |
					  BTRFS_BLOCK_GROUP_DUP))
			factor = 2;
		else
			factor = 1;

		free_bytes += (block_group->key.offset -
			       btrfs_block_group_used(&block_group->item)) *
			       factor;

		spin_unlock(&block_group->lock);
	}
	spin_unlock(&sinfo->lock);

	return free_bytes;
}

void btrfs_dec_block_group_ro(struct btrfs_block_group_cache *cache)
{
	struct btrfs_space_info *sinfo = cache->space_info;
	u64 num_bytes;

	BUG_ON(!cache->ro);

	spin_lock(&sinfo->lock);
	spin_lock(&cache->lock);
	if (!--cache->ro) {
		num_bytes = cache->key.offset - cache->reserved -
			    cache->pinned - cache->bytes_super -
			    btrfs_block_group_used(&cache->item);
		sinfo->bytes_readonly -= num_bytes;
		list_del_init(&cache->ro_list);
	}
	spin_unlock(&cache->lock);
	spin_unlock(&sinfo->lock);
}

/*
 * checks to see if its even possible to relocate this block group.
 *
 * @return - -1 if it's not a good idea to relocate this block group, 0 if its
 * ok to go ahead and try.
 */
int btrfs_can_relocate(struct btrfs_fs_info *fs_info, u64 bytenr)
{
	struct btrfs_root *root = fs_info->extent_root;
	struct btrfs_block_group_cache *block_group;
	struct btrfs_space_info *space_info;
	struct btrfs_fs_devices *fs_devices = fs_info->fs_devices;
	struct btrfs_device *device;
	struct btrfs_trans_handle *trans;
	u64 min_free;
	u64 dev_min = 1;
	u64 dev_nr = 0;
	u64 target;
	int debug;
	int index;
	int full = 0;
	int ret = 0;

	debug = btrfs_test_opt(fs_info, ENOSPC_DEBUG);

	block_group = btrfs_lookup_block_group(fs_info, bytenr);

	/* odd, couldn't find the block group, leave it alone */
	if (!block_group) {
		if (debug)
			btrfs_warn(fs_info,
				   "can't find block group for bytenr %llu",
				   bytenr);
		return -1;
	}

	min_free = btrfs_block_group_used(&block_group->item);

	/* no bytes used, we're good */
	if (!min_free)
		goto out;

	space_info = block_group->space_info;
	spin_lock(&space_info->lock);

	full = space_info->full;

	/*
	 * if this is the last block group we have in this space, we can't
	 * relocate it unless we're able to allocate a new chunk below.
	 *
	 * Otherwise, we need to make sure we have room in the space to handle
	 * all of the extents from this block group.  If we can, we're good
	 */
	if ((space_info->total_bytes != block_group->key.offset) &&
	    (btrfs_space_info_used(space_info, false) + min_free <
	     space_info->total_bytes)) {
		spin_unlock(&space_info->lock);
		goto out;
	}
	spin_unlock(&space_info->lock);

	/*
	 * ok we don't have enough space, but maybe we have free space on our
	 * devices to allocate new chunks for relocation, so loop through our
	 * alloc devices and guess if we have enough space.  if this block
	 * group is going to be restriped, run checks against the target
	 * profile instead of the current one.
	 */
	ret = -1;

	/*
	 * index:
	 *      0: raid10
	 *      1: raid1
	 *      2: dup
	 *      3: raid0
	 *      4: single
	 */
	target = get_restripe_target(fs_info, block_group->flags);
	if (target) {
		index = __get_raid_index(extended_to_chunk(target));
	} else {
		/*
		 * this is just a balance, so if we were marked as full
		 * we know there is no space for a new chunk
		 */
		if (full) {
			if (debug)
				btrfs_warn(fs_info,
					   "no space to alloc new chunk for block group %llu",
					   block_group->key.objectid);
			goto out;
		}

		index = get_block_group_index(block_group);
	}

	if (index == BTRFS_RAID_RAID10) {
		dev_min = 4;
		/* Divide by 2 */
		min_free >>= 1;
	} else if (index == BTRFS_RAID_RAID1) {
		dev_min = 2;
	} else if (index == BTRFS_RAID_DUP) {
		/* Multiply by 2 */
		min_free <<= 1;
	} else if (index == BTRFS_RAID_RAID0) {
		dev_min = fs_devices->rw_devices;
		min_free = div64_u64(min_free, dev_min);
	}

	/* We need to do this so that we can look at pending chunks */
	trans = btrfs_join_transaction(root);
	if (IS_ERR(trans)) {
		ret = PTR_ERR(trans);
		goto out;
	}

	mutex_lock(&fs_info->chunk_mutex);
	list_for_each_entry(device, &fs_devices->alloc_list, dev_alloc_list) {
		u64 dev_offset;

		/*
		 * check to make sure we can actually find a chunk with enough
		 * space to fit our block group in.
		 */
		if (device->total_bytes > device->bytes_used + min_free &&
		    !device->is_tgtdev_for_dev_replace) {
			ret = find_free_dev_extent(trans, device, min_free,
						   &dev_offset, NULL);
			if (!ret)
				dev_nr++;

			if (dev_nr >= dev_min)
				break;

			ret = -1;
		}
	}
	if (debug && ret == -1)
		btrfs_warn(fs_info,
			   "no space to allocate a new chunk for block group %llu",
			   block_group->key.objectid);
	mutex_unlock(&fs_info->chunk_mutex);
	btrfs_end_transaction(trans);
out:
	btrfs_put_block_group(block_group);
	return ret;
}

static int find_first_block_group(struct btrfs_fs_info *fs_info,
				  struct btrfs_path *path,
				  struct btrfs_key *key)
{
	struct btrfs_root *root = fs_info->extent_root;
	int ret = 0;
	struct btrfs_key found_key;
	struct extent_buffer *leaf;
	int slot;

	ret = btrfs_search_slot(NULL, root, key, path, 0, 0);
	if (ret < 0)
		goto out;

	while (1) {
		slot = path->slots[0];
		leaf = path->nodes[0];
		if (slot >= btrfs_header_nritems(leaf)) {
			ret = btrfs_next_leaf(root, path);
			if (ret == 0)
				continue;
			if (ret < 0)
				goto out;
			break;
		}
		btrfs_item_key_to_cpu(leaf, &found_key, slot);

		if (found_key.objectid >= key->objectid &&
		    found_key.type == BTRFS_BLOCK_GROUP_ITEM_KEY) {
			struct extent_map_tree *em_tree;
			struct extent_map *em;

			em_tree = &root->fs_info->mapping_tree.map_tree;
			read_lock(&em_tree->lock);
			em = lookup_extent_mapping(em_tree, found_key.objectid,
						   found_key.offset);
			read_unlock(&em_tree->lock);
			if (!em) {
				btrfs_err(fs_info,
			"logical %llu len %llu found bg but no related chunk",
					  found_key.objectid, found_key.offset);
				ret = -ENOENT;
			} else {
				ret = 0;
			}
			free_extent_map(em);
			goto out;
		}
		path->slots[0]++;
	}
out:
	return ret;
}

void btrfs_put_block_group_cache(struct btrfs_fs_info *info)
{
	struct btrfs_block_group_cache *block_group;
	u64 last = 0;

	while (1) {
		struct inode *inode;

		block_group = btrfs_lookup_first_block_group(info, last);
		while (block_group) {
			spin_lock(&block_group->lock);
			if (block_group->iref)
				break;
			spin_unlock(&block_group->lock);
			block_group = next_block_group(info, block_group);
		}
		if (!block_group) {
			if (last == 0)
				break;
			last = 0;
			continue;
		}

		inode = block_group->inode;
		block_group->iref = 0;
		block_group->inode = NULL;
		spin_unlock(&block_group->lock);
		ASSERT(block_group->io_ctl.inode == NULL);
		iput(inode);
		last = block_group->key.objectid + block_group->key.offset;
		btrfs_put_block_group(block_group);
	}
}

/*
 * Must be called only after stopping all workers, since we could have block
 * group caching kthreads running, and therefore they could race with us if we
 * freed the block groups before stopping them.
 */
int btrfs_free_block_groups(struct btrfs_fs_info *info)
{
	struct btrfs_block_group_cache *block_group;
	struct btrfs_space_info *space_info;
	struct btrfs_caching_control *caching_ctl;
	struct rb_node *n;

	down_write(&info->commit_root_sem);
	while (!list_empty(&info->caching_block_groups)) {
		caching_ctl = list_entry(info->caching_block_groups.next,
					 struct btrfs_caching_control, list);
		list_del(&caching_ctl->list);
		put_caching_control(caching_ctl);
	}
	up_write(&info->commit_root_sem);

	spin_lock(&info->unused_bgs_lock);
	while (!list_empty(&info->unused_bgs)) {
		block_group = list_first_entry(&info->unused_bgs,
					       struct btrfs_block_group_cache,
					       bg_list);
		list_del_init(&block_group->bg_list);
		btrfs_put_block_group(block_group);
	}
	spin_unlock(&info->unused_bgs_lock);

	spin_lock(&info->block_group_cache_lock);
	while ((n = rb_last(&info->block_group_cache_tree)) != NULL) {
		block_group = rb_entry(n, struct btrfs_block_group_cache,
				       cache_node);
		rb_erase(&block_group->cache_node,
			 &info->block_group_cache_tree);
		RB_CLEAR_NODE(&block_group->cache_node);
		spin_unlock(&info->block_group_cache_lock);

		down_write(&block_group->space_info->groups_sem);
		list_del(&block_group->list);
		up_write(&block_group->space_info->groups_sem);

		/*
		 * We haven't cached this block group, which means we could
		 * possibly have excluded extents on this block group.
		 */
		if (block_group->cached == BTRFS_CACHE_NO ||
		    block_group->cached == BTRFS_CACHE_ERROR)
			free_excluded_extents(info, block_group);

		btrfs_remove_free_space_cache(block_group);
		ASSERT(block_group->cached != BTRFS_CACHE_STARTED);
		ASSERT(list_empty(&block_group->dirty_list));
		ASSERT(list_empty(&block_group->io_list));
		ASSERT(list_empty(&block_group->bg_list));
		ASSERT(atomic_read(&block_group->count) == 1);
		btrfs_put_block_group(block_group);

		spin_lock(&info->block_group_cache_lock);
	}
	spin_unlock(&info->block_group_cache_lock);

	/* now that all the block groups are freed, go through and
	 * free all the space_info structs.  This is only called during
	 * the final stages of unmount, and so we know nobody is
	 * using them.  We call synchronize_rcu() once before we start,
	 * just to be on the safe side.
	 */
	synchronize_rcu();

	release_global_block_rsv(info);

	while (!list_empty(&info->space_info)) {
		int i;

		space_info = list_entry(info->space_info.next,
					struct btrfs_space_info,
					list);

		/*
		 * Do not hide this behind enospc_debug, this is actually
		 * important and indicates a real bug if this happens.
		 */
		if (WARN_ON(space_info->bytes_pinned > 0 ||
			    space_info->bytes_reserved > 0 ||
			    space_info->bytes_may_use > 0))
			dump_space_info(info, space_info, 0, 0);
		list_del(&space_info->list);
		for (i = 0; i < BTRFS_NR_RAID_TYPES; i++) {
			struct kobject *kobj;
			kobj = space_info->block_group_kobjs[i];
			space_info->block_group_kobjs[i] = NULL;
			if (kobj) {
				kobject_del(kobj);
				kobject_put(kobj);
			}
		}
		kobject_del(&space_info->kobj);
		kobject_put(&space_info->kobj);
	}
	return 0;
}

static void __link_block_group(struct btrfs_space_info *space_info,
			       struct btrfs_block_group_cache *cache)
{
	int index = get_block_group_index(cache);
	bool first = false;

	down_write(&space_info->groups_sem);
	if (list_empty(&space_info->block_groups[index]))
		first = true;
	list_add_tail(&cache->list, &space_info->block_groups[index]);
	up_write(&space_info->groups_sem);

	if (first) {
		struct raid_kobject *rkobj;
		int ret;

		rkobj = kzalloc(sizeof(*rkobj), GFP_NOFS);
		if (!rkobj)
			goto out_err;
		rkobj->raid_type = index;
		kobject_init(&rkobj->kobj, &btrfs_raid_ktype);
		ret = kobject_add(&rkobj->kobj, &space_info->kobj,
				  "%s", get_raid_name(index));
		if (ret) {
			kobject_put(&rkobj->kobj);
			goto out_err;
		}
		space_info->block_group_kobjs[index] = &rkobj->kobj;
	}

	return;
out_err:
	btrfs_warn(cache->fs_info,
		   "failed to add kobject for block cache, ignoring");
}

static struct btrfs_block_group_cache *
btrfs_create_block_group_cache(struct btrfs_fs_info *fs_info,
			       u64 start, u64 size)
{
	struct btrfs_block_group_cache *cache;

	cache = kzalloc(sizeof(*cache), GFP_NOFS);
	if (!cache)
		return NULL;

	cache->free_space_ctl = kzalloc(sizeof(*cache->free_space_ctl),
					GFP_NOFS);
	if (!cache->free_space_ctl) {
		kfree(cache);
		return NULL;
	}

	cache->key.objectid = start;
	cache->key.offset = size;
	cache->key.type = BTRFS_BLOCK_GROUP_ITEM_KEY;

	cache->sectorsize = fs_info->sectorsize;
	cache->fs_info = fs_info;
	cache->full_stripe_len = btrfs_full_stripe_len(fs_info,
						       &fs_info->mapping_tree,
						       start);
	set_free_space_tree_thresholds(cache);

	atomic_set(&cache->count, 1);
	spin_lock_init(&cache->lock);
	init_rwsem(&cache->data_rwsem);
	INIT_LIST_HEAD(&cache->list);
	INIT_LIST_HEAD(&cache->cluster_list);
	INIT_LIST_HEAD(&cache->bg_list);
	INIT_LIST_HEAD(&cache->ro_list);
	INIT_LIST_HEAD(&cache->dirty_list);
	INIT_LIST_HEAD(&cache->io_list);
	btrfs_init_free_space_ctl(cache);
	atomic_set(&cache->trimming, 0);
	mutex_init(&cache->free_space_lock);

	return cache;
}

int btrfs_read_block_groups(struct btrfs_fs_info *info)
{
	struct btrfs_path *path;
	int ret;
	struct btrfs_block_group_cache *cache;
	struct btrfs_space_info *space_info;
	struct btrfs_key key;
	struct btrfs_key found_key;
	struct extent_buffer *leaf;
	int need_clear = 0;
	u64 cache_gen;
	u64 feature;
	int mixed;

	feature = btrfs_super_incompat_flags(info->super_copy);
	mixed = !!(feature & BTRFS_FEATURE_INCOMPAT_MIXED_GROUPS);

	key.objectid = 0;
	key.offset = 0;
	key.type = BTRFS_BLOCK_GROUP_ITEM_KEY;
	path = btrfs_alloc_path();
	if (!path)
		return -ENOMEM;
	path->reada = READA_FORWARD;

	cache_gen = btrfs_super_cache_generation(info->super_copy);
	if (btrfs_test_opt(info, SPACE_CACHE) &&
	    btrfs_super_generation(info->super_copy) != cache_gen)
		need_clear = 1;
	if (btrfs_test_opt(info, CLEAR_CACHE))
		need_clear = 1;

	while (1) {
		ret = find_first_block_group(info, path, &key);
		if (ret > 0)
			break;
		if (ret != 0)
			goto error;

		leaf = path->nodes[0];
		btrfs_item_key_to_cpu(leaf, &found_key, path->slots[0]);

		cache = btrfs_create_block_group_cache(info, found_key.objectid,
						       found_key.offset);
		if (!cache) {
			ret = -ENOMEM;
			goto error;
		}

		if (need_clear) {
			/*
			 * When we mount with old space cache, we need to
			 * set BTRFS_DC_CLEAR and set dirty flag.
			 *
			 * a) Setting 'BTRFS_DC_CLEAR' makes sure that we
			 *    truncate the old free space cache inode and
			 *    setup a new one.
			 * b) Setting 'dirty flag' makes sure that we flush
			 *    the new space cache info onto disk.
			 */
			if (btrfs_test_opt(info, SPACE_CACHE))
				cache->disk_cache_state = BTRFS_DC_CLEAR;
		}

		read_extent_buffer(leaf, &cache->item,
				   btrfs_item_ptr_offset(leaf, path->slots[0]),
				   sizeof(cache->item));
		cache->flags = btrfs_block_group_flags(&cache->item);
		if (!mixed &&
		    ((cache->flags & BTRFS_BLOCK_GROUP_METADATA) &&
		    (cache->flags & BTRFS_BLOCK_GROUP_DATA))) {
			btrfs_err(info,
"bg %llu is a mixed block group but filesystem hasn't enabled mixed block groups",
				  cache->key.objectid);
			ret = -EINVAL;
			goto error;
		}

		key.objectid = found_key.objectid + found_key.offset;
		btrfs_release_path(path);

		/*
		 * We need to exclude the super stripes now so that the space
		 * info has super bytes accounted for, otherwise we'll think
		 * we have more space than we actually do.
		 */
		ret = exclude_super_stripes(info, cache);
		if (ret) {
			/*
			 * We may have excluded something, so call this just in
			 * case.
			 */
			free_excluded_extents(info, cache);
			btrfs_put_block_group(cache);
			goto error;
		}

		/*
		 * check for two cases, either we are full, and therefore
		 * don't need to bother with the caching work since we won't
		 * find any space, or we are empty, and we can just add all
		 * the space in and be done with it.  This saves us _alot_ of
		 * time, particularly in the full case.
		 */
		if (found_key.offset == btrfs_block_group_used(&cache->item)) {
			cache->last_byte_to_unpin = (u64)-1;
			cache->cached = BTRFS_CACHE_FINISHED;
			free_excluded_extents(info, cache);
		} else if (btrfs_block_group_used(&cache->item) == 0) {
			cache->last_byte_to_unpin = (u64)-1;
			cache->cached = BTRFS_CACHE_FINISHED;
			add_new_free_space(cache, info,
					   found_key.objectid,
					   found_key.objectid +
					   found_key.offset);
			free_excluded_extents(info, cache);
		}

		ret = btrfs_add_block_group_cache(info, cache);
		if (ret) {
			btrfs_remove_free_space_cache(cache);
			btrfs_put_block_group(cache);
			goto error;
		}

		trace_btrfs_add_block_group(info, cache, 0);
		ret = update_space_info(info, cache->flags, found_key.offset,
					btrfs_block_group_used(&cache->item),
					cache->bytes_super, &space_info);
		if (ret) {
			btrfs_remove_free_space_cache(cache);
			spin_lock(&info->block_group_cache_lock);
			rb_erase(&cache->cache_node,
				 &info->block_group_cache_tree);
			RB_CLEAR_NODE(&cache->cache_node);
			spin_unlock(&info->block_group_cache_lock);
			btrfs_put_block_group(cache);
			goto error;
		}

		cache->space_info = space_info;

		__link_block_group(space_info, cache);

		set_avail_alloc_bits(info, cache->flags);
		if (btrfs_chunk_readonly(info, cache->key.objectid)) {
			inc_block_group_ro(cache, 1);
		} else if (btrfs_block_group_used(&cache->item) == 0) {
			spin_lock(&info->unused_bgs_lock);
			/* Should always be true but just in case. */
			if (list_empty(&cache->bg_list)) {
				btrfs_get_block_group(cache);
				list_add_tail(&cache->bg_list,
					      &info->unused_bgs);
			}
			spin_unlock(&info->unused_bgs_lock);
		}
	}

	list_for_each_entry_rcu(space_info, &info->space_info, list) {
		if (!(get_alloc_profile(info, space_info->flags) &
		      (BTRFS_BLOCK_GROUP_RAID10 |
		       BTRFS_BLOCK_GROUP_RAID1 |
		       BTRFS_BLOCK_GROUP_RAID5 |
		       BTRFS_BLOCK_GROUP_RAID6 |
		       BTRFS_BLOCK_GROUP_DUP)))
			continue;
		/*
		 * avoid allocating from un-mirrored block group if there are
		 * mirrored block groups.
		 */
		list_for_each_entry(cache,
				&space_info->block_groups[BTRFS_RAID_RAID0],
				list)
			inc_block_group_ro(cache, 1);
		list_for_each_entry(cache,
				&space_info->block_groups[BTRFS_RAID_SINGLE],
				list)
			inc_block_group_ro(cache, 1);
	}

	init_global_block_rsv(info);
	ret = 0;
error:
	btrfs_free_path(path);
	return ret;
}

void btrfs_create_pending_block_groups(struct btrfs_trans_handle *trans,
				       struct btrfs_fs_info *fs_info)
{
	struct btrfs_block_group_cache *block_group, *tmp;
	struct btrfs_root *extent_root = fs_info->extent_root;
	struct btrfs_block_group_item item;
	struct btrfs_key key;
	int ret = 0;
	bool can_flush_pending_bgs = trans->can_flush_pending_bgs;

	trans->can_flush_pending_bgs = false;
	list_for_each_entry_safe(block_group, tmp, &trans->new_bgs, bg_list) {
		if (ret)
			goto next;

		spin_lock(&block_group->lock);
		memcpy(&item, &block_group->item, sizeof(item));
		memcpy(&key, &block_group->key, sizeof(key));
		spin_unlock(&block_group->lock);

		ret = btrfs_insert_item(trans, extent_root, &key, &item,
					sizeof(item));
		if (ret)
			btrfs_abort_transaction(trans, ret);
		ret = btrfs_finish_chunk_alloc(trans, fs_info, key.objectid,
					       key.offset);
		if (ret)
			btrfs_abort_transaction(trans, ret);
		add_block_group_free_space(trans, fs_info, block_group);
		/* already aborted the transaction if it failed. */
next:
		list_del_init(&block_group->bg_list);
	}
	trans->can_flush_pending_bgs = can_flush_pending_bgs;
}

int btrfs_make_block_group(struct btrfs_trans_handle *trans,
			   struct btrfs_fs_info *fs_info, u64 bytes_used,
			   u64 type, u64 chunk_objectid, u64 chunk_offset,
			   u64 size)
{
	struct btrfs_block_group_cache *cache;
	int ret;

	btrfs_set_log_full_commit(fs_info, trans);

	cache = btrfs_create_block_group_cache(fs_info, chunk_offset, size);
	if (!cache)
		return -ENOMEM;

	btrfs_set_block_group_used(&cache->item, bytes_used);
	btrfs_set_block_group_chunk_objectid(&cache->item, chunk_objectid);
	btrfs_set_block_group_flags(&cache->item, type);

	cache->flags = type;
	cache->last_byte_to_unpin = (u64)-1;
	cache->cached = BTRFS_CACHE_FINISHED;
	cache->needs_free_space = 1;
	ret = exclude_super_stripes(fs_info, cache);
	if (ret) {
		/*
		 * We may have excluded something, so call this just in
		 * case.
		 */
		free_excluded_extents(fs_info, cache);
		btrfs_put_block_group(cache);
		return ret;
	}

	add_new_free_space(cache, fs_info, chunk_offset, chunk_offset + size);

	free_excluded_extents(fs_info, cache);

#ifdef CONFIG_BTRFS_DEBUG
	if (btrfs_should_fragment_free_space(cache)) {
		u64 new_bytes_used = size - bytes_used;

		bytes_used += new_bytes_used >> 1;
		fragment_free_space(cache);
	}
#endif
	/*
	 * Call to ensure the corresponding space_info object is created and
	 * assigned to our block group, but don't update its counters just yet.
	 * We want our bg to be added to the rbtree with its ->space_info set.
	 */
	ret = update_space_info(fs_info, cache->flags, 0, 0, 0,
				&cache->space_info);
	if (ret) {
		btrfs_remove_free_space_cache(cache);
		btrfs_put_block_group(cache);
		return ret;
	}

	ret = btrfs_add_block_group_cache(fs_info, cache);
	if (ret) {
		btrfs_remove_free_space_cache(cache);
		btrfs_put_block_group(cache);
		return ret;
	}

	/*
	 * Now that our block group has its ->space_info set and is inserted in
	 * the rbtree, update the space info's counters.
	 */
	trace_btrfs_add_block_group(fs_info, cache, 1);
	ret = update_space_info(fs_info, cache->flags, size, bytes_used,
				cache->bytes_super, &cache->space_info);
	if (ret) {
		btrfs_remove_free_space_cache(cache);
		spin_lock(&fs_info->block_group_cache_lock);
		rb_erase(&cache->cache_node,
			 &fs_info->block_group_cache_tree);
		RB_CLEAR_NODE(&cache->cache_node);
		spin_unlock(&fs_info->block_group_cache_lock);
		btrfs_put_block_group(cache);
		return ret;
	}
	update_global_block_rsv(fs_info);

	__link_block_group(cache->space_info, cache);

	list_add_tail(&cache->bg_list, &trans->new_bgs);

	set_avail_alloc_bits(fs_info, type);
	return 0;
}

static void clear_avail_alloc_bits(struct btrfs_fs_info *fs_info, u64 flags)
{
	u64 extra_flags = chunk_to_extended(flags) &
				BTRFS_EXTENDED_PROFILE_MASK;

	write_seqlock(&fs_info->profiles_lock);
	if (flags & BTRFS_BLOCK_GROUP_DATA)
		fs_info->avail_data_alloc_bits &= ~extra_flags;
	if (flags & BTRFS_BLOCK_GROUP_METADATA)
		fs_info->avail_metadata_alloc_bits &= ~extra_flags;
	if (flags & BTRFS_BLOCK_GROUP_SYSTEM)
		fs_info->avail_system_alloc_bits &= ~extra_flags;
	write_sequnlock(&fs_info->profiles_lock);
}

int btrfs_remove_block_group(struct btrfs_trans_handle *trans,
			     struct btrfs_fs_info *fs_info, u64 group_start,
			     struct extent_map *em)
{
	struct btrfs_root *root = fs_info->extent_root;
	struct btrfs_path *path;
	struct btrfs_block_group_cache *block_group;
	struct btrfs_free_cluster *cluster;
	struct btrfs_root *tree_root = fs_info->tree_root;
	struct btrfs_key key;
	struct inode *inode;
	struct kobject *kobj = NULL;
	int ret;
	int index;
	int factor;
	struct btrfs_caching_control *caching_ctl = NULL;
	bool remove_em;

	block_group = btrfs_lookup_block_group(fs_info, group_start);
	BUG_ON(!block_group);
	BUG_ON(!block_group->ro);

	/*
	 * Free the reserved super bytes from this block group before
	 * remove it.
	 */
	free_excluded_extents(fs_info, block_group);

	memcpy(&key, &block_group->key, sizeof(key));
	index = get_block_group_index(block_group);
	if (block_group->flags & (BTRFS_BLOCK_GROUP_DUP |
				  BTRFS_BLOCK_GROUP_RAID1 |
				  BTRFS_BLOCK_GROUP_RAID10))
		factor = 2;
	else
		factor = 1;

	/* make sure this block group isn't part of an allocation cluster */
	cluster = &fs_info->data_alloc_cluster;
	spin_lock(&cluster->refill_lock);
	btrfs_return_cluster_to_free_space(block_group, cluster);
	spin_unlock(&cluster->refill_lock);

	/*
	 * make sure this block group isn't part of a metadata
	 * allocation cluster
	 */
	cluster = &fs_info->meta_alloc_cluster;
	spin_lock(&cluster->refill_lock);
	btrfs_return_cluster_to_free_space(block_group, cluster);
	spin_unlock(&cluster->refill_lock);

	path = btrfs_alloc_path();
	if (!path) {
		ret = -ENOMEM;
		goto out;
	}

	/*
	 * get the inode first so any iput calls done for the io_list
	 * aren't the final iput (no unlinks allowed now)
	 */
	inode = lookup_free_space_inode(fs_info, block_group, path);

	mutex_lock(&trans->transaction->cache_write_mutex);
	/*
	 * make sure our free spache cache IO is done before remove the
	 * free space inode
	 */
	spin_lock(&trans->transaction->dirty_bgs_lock);
	if (!list_empty(&block_group->io_list)) {
		list_del_init(&block_group->io_list);

		WARN_ON(!IS_ERR(inode) && inode != block_group->io_ctl.inode);

		spin_unlock(&trans->transaction->dirty_bgs_lock);
		btrfs_wait_cache_io(trans, block_group, path);
		btrfs_put_block_group(block_group);
		spin_lock(&trans->transaction->dirty_bgs_lock);
	}

	if (!list_empty(&block_group->dirty_list)) {
		list_del_init(&block_group->dirty_list);
		btrfs_put_block_group(block_group);
	}
	spin_unlock(&trans->transaction->dirty_bgs_lock);
	mutex_unlock(&trans->transaction->cache_write_mutex);

	if (!IS_ERR(inode)) {
		ret = btrfs_orphan_add(trans, BTRFS_I(inode));
		if (ret) {
			btrfs_add_delayed_iput(inode);
			goto out;
		}
		clear_nlink(inode);
		/* One for the block groups ref */
		spin_lock(&block_group->lock);
		if (block_group->iref) {
			block_group->iref = 0;
			block_group->inode = NULL;
			spin_unlock(&block_group->lock);
			iput(inode);
		} else {
			spin_unlock(&block_group->lock);
		}
		/* One for our lookup ref */
		btrfs_add_delayed_iput(inode);
	}

	key.objectid = BTRFS_FREE_SPACE_OBJECTID;
	key.offset = block_group->key.objectid;
	key.type = 0;

	ret = btrfs_search_slot(trans, tree_root, &key, path, -1, 1);
	if (ret < 0)
		goto out;
	if (ret > 0)
		btrfs_release_path(path);
	if (ret == 0) {
		ret = btrfs_del_item(trans, tree_root, path);
		if (ret)
			goto out;
		btrfs_release_path(path);
	}

	spin_lock(&fs_info->block_group_cache_lock);
	rb_erase(&block_group->cache_node,
		 &fs_info->block_group_cache_tree);
	RB_CLEAR_NODE(&block_group->cache_node);

	if (fs_info->first_logical_byte == block_group->key.objectid)
		fs_info->first_logical_byte = (u64)-1;
	spin_unlock(&fs_info->block_group_cache_lock);

	down_write(&block_group->space_info->groups_sem);
	/*
	 * we must use list_del_init so people can check to see if they
	 * are still on the list after taking the semaphore
	 */
	list_del_init(&block_group->list);
	if (list_empty(&block_group->space_info->block_groups[index])) {
		kobj = block_group->space_info->block_group_kobjs[index];
		block_group->space_info->block_group_kobjs[index] = NULL;
		clear_avail_alloc_bits(fs_info, block_group->flags);
	}
	up_write(&block_group->space_info->groups_sem);
	if (kobj) {
		kobject_del(kobj);
		kobject_put(kobj);
	}

	if (block_group->has_caching_ctl)
		caching_ctl = get_caching_control(block_group);
	if (block_group->cached == BTRFS_CACHE_STARTED)
		wait_block_group_cache_done(block_group);
	if (block_group->has_caching_ctl) {
		down_write(&fs_info->commit_root_sem);
		if (!caching_ctl) {
			struct btrfs_caching_control *ctl;

			list_for_each_entry(ctl,
				    &fs_info->caching_block_groups, list)
				if (ctl->block_group == block_group) {
					caching_ctl = ctl;
					atomic_inc(&caching_ctl->count);
					break;
				}
		}
		if (caching_ctl)
			list_del_init(&caching_ctl->list);
		up_write(&fs_info->commit_root_sem);
		if (caching_ctl) {
			/* Once for the caching bgs list and once for us. */
			put_caching_control(caching_ctl);
			put_caching_control(caching_ctl);
		}
	}

	spin_lock(&trans->transaction->dirty_bgs_lock);
	if (!list_empty(&block_group->dirty_list)) {
		WARN_ON(1);
	}
	if (!list_empty(&block_group->io_list)) {
		WARN_ON(1);
	}
	spin_unlock(&trans->transaction->dirty_bgs_lock);
	btrfs_remove_free_space_cache(block_group);

	spin_lock(&block_group->space_info->lock);
	list_del_init(&block_group->ro_list);

	if (btrfs_test_opt(fs_info, ENOSPC_DEBUG)) {
		WARN_ON(block_group->space_info->total_bytes
			< block_group->key.offset);
		WARN_ON(block_group->space_info->bytes_readonly
			< block_group->key.offset);
		WARN_ON(block_group->space_info->disk_total
			< block_group->key.offset * factor);
	}
	block_group->space_info->total_bytes -= block_group->key.offset;
	block_group->space_info->bytes_readonly -= block_group->key.offset;
	block_group->space_info->disk_total -= block_group->key.offset * factor;

	spin_unlock(&block_group->space_info->lock);

	memcpy(&key, &block_group->key, sizeof(key));

	mutex_lock(&fs_info->chunk_mutex);
	if (!list_empty(&em->list)) {
		/* We're in the transaction->pending_chunks list. */
		free_extent_map(em);
	}
	spin_lock(&block_group->lock);
	block_group->removed = 1;
	/*
	 * At this point trimming can't start on this block group, because we
	 * removed the block group from the tree fs_info->block_group_cache_tree
	 * so no one can't find it anymore and even if someone already got this
	 * block group before we removed it from the rbtree, they have already
	 * incremented block_group->trimming - if they didn't, they won't find
	 * any free space entries because we already removed them all when we
	 * called btrfs_remove_free_space_cache().
	 *
	 * And we must not remove the extent map from the fs_info->mapping_tree
	 * to prevent the same logical address range and physical device space
	 * ranges from being reused for a new block group. This is because our
	 * fs trim operation (btrfs_trim_fs() / btrfs_ioctl_fitrim()) is
	 * completely transactionless, so while it is trimming a range the
	 * currently running transaction might finish and a new one start,
	 * allowing for new block groups to be created that can reuse the same
	 * physical device locations unless we take this special care.
	 *
	 * There may also be an implicit trim operation if the file system
	 * is mounted with -odiscard. The same protections must remain
	 * in place until the extents have been discarded completely when
	 * the transaction commit has completed.
	 */
	remove_em = (atomic_read(&block_group->trimming) == 0);
	/*
	 * Make sure a trimmer task always sees the em in the pinned_chunks list
	 * if it sees block_group->removed == 1 (needs to lock block_group->lock
	 * before checking block_group->removed).
	 */
	if (!remove_em) {
		/*
		 * Our em might be in trans->transaction->pending_chunks which
		 * is protected by fs_info->chunk_mutex ([lock|unlock]_chunks),
		 * and so is the fs_info->pinned_chunks list.
		 *
		 * So at this point we must be holding the chunk_mutex to avoid
		 * any races with chunk allocation (more specifically at
		 * volumes.c:contains_pending_extent()), to ensure it always
		 * sees the em, either in the pending_chunks list or in the
		 * pinned_chunks list.
		 */
		list_move_tail(&em->list, &fs_info->pinned_chunks);
	}
	spin_unlock(&block_group->lock);

	if (remove_em) {
		struct extent_map_tree *em_tree;

		em_tree = &fs_info->mapping_tree.map_tree;
		write_lock(&em_tree->lock);
		/*
		 * The em might be in the pending_chunks list, so make sure the
		 * chunk mutex is locked, since remove_extent_mapping() will
		 * delete us from that list.
		 */
		remove_extent_mapping(em_tree, em);
		write_unlock(&em_tree->lock);
		/* once for the tree */
		free_extent_map(em);
	}

	mutex_unlock(&fs_info->chunk_mutex);

	ret = remove_block_group_free_space(trans, fs_info, block_group);
	if (ret)
		goto out;

	btrfs_put_block_group(block_group);
	btrfs_put_block_group(block_group);

	ret = btrfs_search_slot(trans, root, &key, path, -1, 1);
	if (ret > 0)
		ret = -EIO;
	if (ret < 0)
		goto out;

	ret = btrfs_del_item(trans, root, path);
out:
	btrfs_free_path(path);
	return ret;
}

struct btrfs_trans_handle *
btrfs_start_trans_remove_block_group(struct btrfs_fs_info *fs_info,
				     const u64 chunk_offset)
{
	struct extent_map_tree *em_tree = &fs_info->mapping_tree.map_tree;
	struct extent_map *em;
	struct map_lookup *map;
	unsigned int num_items;

	read_lock(&em_tree->lock);
	em = lookup_extent_mapping(em_tree, chunk_offset, 1);
	read_unlock(&em_tree->lock);
	ASSERT(em && em->start == chunk_offset);

	/*
	 * We need to reserve 3 + N units from the metadata space info in order
	 * to remove a block group (done at btrfs_remove_chunk() and at
	 * btrfs_remove_block_group()), which are used for:
	 *
	 * 1 unit for adding the free space inode's orphan (located in the tree
	 * of tree roots).
	 * 1 unit for deleting the block group item (located in the extent
	 * tree).
	 * 1 unit for deleting the free space item (located in tree of tree
	 * roots).
	 * N units for deleting N device extent items corresponding to each
	 * stripe (located in the device tree).
	 *
	 * In order to remove a block group we also need to reserve units in the
	 * system space info in order to update the chunk tree (update one or
	 * more device items and remove one chunk item), but this is done at
	 * btrfs_remove_chunk() through a call to check_system_chunk().
	 */
	map = em->map_lookup;
	num_items = 3 + map->num_stripes;
	free_extent_map(em);

	return btrfs_start_transaction_fallback_global_rsv(fs_info->extent_root,
							   num_items, 1);
}

/*
 * Process the unused_bgs list and remove any that don't have any allocated
 * space inside of them.
 */
void btrfs_delete_unused_bgs(struct btrfs_fs_info *fs_info)
{
	struct btrfs_block_group_cache *block_group;
	struct btrfs_space_info *space_info;
	struct btrfs_trans_handle *trans;
	int ret = 0;

	if (!test_bit(BTRFS_FS_OPEN, &fs_info->flags))
		return;

	spin_lock(&fs_info->unused_bgs_lock);
	while (!list_empty(&fs_info->unused_bgs)) {
		u64 start, end;
		int trimming;

		block_group = list_first_entry(&fs_info->unused_bgs,
					       struct btrfs_block_group_cache,
					       bg_list);
		list_del_init(&block_group->bg_list);

		space_info = block_group->space_info;

		if (ret || btrfs_mixed_space_info(space_info)) {
			btrfs_put_block_group(block_group);
			continue;
		}
		spin_unlock(&fs_info->unused_bgs_lock);

		mutex_lock(&fs_info->delete_unused_bgs_mutex);

		/* Don't want to race with allocators so take the groups_sem */
		down_write(&space_info->groups_sem);
		spin_lock(&block_group->lock);
		if (block_group->reserved ||
		    btrfs_block_group_used(&block_group->item) ||
		    block_group->ro ||
		    list_is_singular(&block_group->list)) {
			/*
			 * We want to bail if we made new allocations or have
			 * outstanding allocations in this block group.  We do
			 * the ro check in case balance is currently acting on
			 * this block group.
			 */
			spin_unlock(&block_group->lock);
			up_write(&space_info->groups_sem);
			goto next;
		}
		spin_unlock(&block_group->lock);

		/* We don't want to force the issue, only flip if it's ok. */
		ret = inc_block_group_ro(block_group, 0);
		up_write(&space_info->groups_sem);
		if (ret < 0) {
			ret = 0;
			goto next;
		}

		/*
		 * Want to do this before we do anything else so we can recover
		 * properly if we fail to join the transaction.
		 */
		trans = btrfs_start_trans_remove_block_group(fs_info,
						     block_group->key.objectid);
		if (IS_ERR(trans)) {
			btrfs_dec_block_group_ro(block_group);
			ret = PTR_ERR(trans);
			goto next;
		}

		/*
		 * We could have pending pinned extents for this block group,
		 * just delete them, we don't care about them anymore.
		 */
		start = block_group->key.objectid;
		end = start + block_group->key.offset - 1;
		/*
		 * Hold the unused_bg_unpin_mutex lock to avoid racing with
		 * btrfs_finish_extent_commit(). If we are at transaction N,
		 * another task might be running finish_extent_commit() for the
		 * previous transaction N - 1, and have seen a range belonging
		 * to the block group in freed_extents[] before we were able to
		 * clear the whole block group range from freed_extents[]. This
		 * means that task can lookup for the block group after we
		 * unpinned it from freed_extents[] and removed it, leading to
		 * a BUG_ON() at btrfs_unpin_extent_range().
		 */
		mutex_lock(&fs_info->unused_bg_unpin_mutex);
		ret = clear_extent_bits(&fs_info->freed_extents[0], start, end,
				  EXTENT_DIRTY);
		if (ret) {
			mutex_unlock(&fs_info->unused_bg_unpin_mutex);
			btrfs_dec_block_group_ro(block_group);
			goto end_trans;
		}
		ret = clear_extent_bits(&fs_info->freed_extents[1], start, end,
				  EXTENT_DIRTY);
		if (ret) {
			mutex_unlock(&fs_info->unused_bg_unpin_mutex);
			btrfs_dec_block_group_ro(block_group);
			goto end_trans;
		}
		mutex_unlock(&fs_info->unused_bg_unpin_mutex);

		/* Reset pinned so btrfs_put_block_group doesn't complain */
		spin_lock(&space_info->lock);
		spin_lock(&block_group->lock);

		space_info->bytes_pinned -= block_group->pinned;
		space_info->bytes_readonly += block_group->pinned;
		percpu_counter_add(&space_info->total_bytes_pinned,
				   -block_group->pinned);
		block_group->pinned = 0;

		spin_unlock(&block_group->lock);
		spin_unlock(&space_info->lock);

		/* DISCARD can flip during remount */
		trimming = btrfs_test_opt(fs_info, DISCARD);

		/* Implicit trim during transaction commit. */
		if (trimming)
			btrfs_get_block_group_trimming(block_group);

		/*
		 * Btrfs_remove_chunk will abort the transaction if things go
		 * horribly wrong.
		 */
		ret = btrfs_remove_chunk(trans, fs_info,
					 block_group->key.objectid);

		if (ret) {
			if (trimming)
				btrfs_put_block_group_trimming(block_group);
			goto end_trans;
		}

		/*
		 * If we're not mounted with -odiscard, we can just forget
		 * about this block group. Otherwise we'll need to wait
		 * until transaction commit to do the actual discard.
		 */
		if (trimming) {
			spin_lock(&fs_info->unused_bgs_lock);
			/*
			 * A concurrent scrub might have added us to the list
			 * fs_info->unused_bgs, so use a list_move operation
			 * to add the block group to the deleted_bgs list.
			 */
			list_move(&block_group->bg_list,
				  &trans->transaction->deleted_bgs);
			spin_unlock(&fs_info->unused_bgs_lock);
			btrfs_get_block_group(block_group);
		}
end_trans:
		btrfs_end_transaction(trans);
next:
		mutex_unlock(&fs_info->delete_unused_bgs_mutex);
		btrfs_put_block_group(block_group);
		spin_lock(&fs_info->unused_bgs_lock);
	}
	spin_unlock(&fs_info->unused_bgs_lock);
}

int btrfs_init_space_info(struct btrfs_fs_info *fs_info)
{
	struct btrfs_space_info *space_info;
	struct btrfs_super_block *disk_super;
	u64 features;
	u64 flags;
	int mixed = 0;
	int ret;

	disk_super = fs_info->super_copy;
	if (!btrfs_super_root(disk_super))
		return -EINVAL;

	features = btrfs_super_incompat_flags(disk_super);
	if (features & BTRFS_FEATURE_INCOMPAT_MIXED_GROUPS)
		mixed = 1;

	flags = BTRFS_BLOCK_GROUP_SYSTEM;
	ret = update_space_info(fs_info, flags, 0, 0, 0, &space_info);
	if (ret)
		goto out;

	if (mixed) {
		flags = BTRFS_BLOCK_GROUP_METADATA | BTRFS_BLOCK_GROUP_DATA;
		ret = update_space_info(fs_info, flags, 0, 0, 0, &space_info);
	} else {
		flags = BTRFS_BLOCK_GROUP_METADATA;
		ret = update_space_info(fs_info, flags, 0, 0, 0, &space_info);
		if (ret)
			goto out;

		flags = BTRFS_BLOCK_GROUP_DATA;
		ret = update_space_info(fs_info, flags, 0, 0, 0, &space_info);
	}
out:
	return ret;
}

int btrfs_error_unpin_extent_range(struct btrfs_fs_info *fs_info,
				   u64 start, u64 end)
{
	return unpin_extent_range(fs_info, start, end, false);
}

/*
 * It used to be that old block groups would be left around forever.
 * Iterating over them would be enough to trim unused space.  Since we
 * now automatically remove them, we also need to iterate over unallocated
 * space.
 *
 * We don't want a transaction for this since the discard may take a
 * substantial amount of time.  We don't require that a transaction be
 * running, but we do need to take a running transaction into account
 * to ensure that we're not discarding chunks that were released in
 * the current transaction.
 *
 * Holding the chunks lock will prevent other threads from allocating
 * or releasing chunks, but it won't prevent a running transaction
 * from committing and releasing the memory that the pending chunks
 * list head uses.  For that, we need to take a reference to the
 * transaction.
 */
static int btrfs_trim_free_extents(struct btrfs_device *device,
				   u64 minlen, u64 *trimmed)
{
	u64 start = 0, len = 0;
	int ret;

	*trimmed = 0;

	/* Not writeable = nothing to do. */
	if (!device->writeable)
		return 0;

	/* No free space = nothing to do. */
	if (device->total_bytes <= device->bytes_used)
		return 0;

	ret = 0;

	while (1) {
		struct btrfs_fs_info *fs_info = device->fs_info;
		struct btrfs_transaction *trans;
		u64 bytes;

		ret = mutex_lock_interruptible(&fs_info->chunk_mutex);
		if (ret)
			return ret;

		down_read(&fs_info->commit_root_sem);

		spin_lock(&fs_info->trans_lock);
		trans = fs_info->running_transaction;
		if (trans)
			atomic_inc(&trans->use_count);
		spin_unlock(&fs_info->trans_lock);

		ret = find_free_dev_extent_start(trans, device, minlen, start,
						 &start, &len);
		if (trans)
			btrfs_put_transaction(trans);

		if (ret) {
			up_read(&fs_info->commit_root_sem);
			mutex_unlock(&fs_info->chunk_mutex);
			if (ret == -ENOSPC)
				ret = 0;
			break;
		}

		ret = btrfs_issue_discard(device->bdev, start, len, &bytes);
		up_read(&fs_info->commit_root_sem);
		mutex_unlock(&fs_info->chunk_mutex);

		if (ret)
			break;

		start += len;
		*trimmed += bytes;

		if (fatal_signal_pending(current)) {
			ret = -ERESTARTSYS;
			break;
		}

		cond_resched();
	}

	return ret;
}

int btrfs_trim_fs(struct btrfs_fs_info *fs_info, struct fstrim_range *range)
{
	struct btrfs_block_group_cache *cache = NULL;
	struct btrfs_device *device;
	struct list_head *devices;
	u64 group_trimmed;
	u64 start;
	u64 end;
	u64 trimmed = 0;
	u64 total_bytes = btrfs_super_total_bytes(fs_info->super_copy);
	int ret = 0;

	/*
	 * try to trim all FS space, our block group may start from non-zero.
	 */
	if (range->len == total_bytes)
		cache = btrfs_lookup_first_block_group(fs_info, range->start);
	else
		cache = btrfs_lookup_block_group(fs_info, range->start);

	while (cache) {
		if (cache->key.objectid >= (range->start + range->len)) {
			btrfs_put_block_group(cache);
			break;
		}

		start = max(range->start, cache->key.objectid);
		end = min(range->start + range->len,
				cache->key.objectid + cache->key.offset);

		if (end - start >= range->minlen) {
			if (!block_group_cache_done(cache)) {
				ret = cache_block_group(cache, 0);
				if (ret) {
					btrfs_put_block_group(cache);
					break;
				}
				ret = wait_block_group_cache_done(cache);
				if (ret) {
					btrfs_put_block_group(cache);
					break;
				}
			}
			ret = btrfs_trim_block_group(cache,
						     &group_trimmed,
						     start,
						     end,
						     range->minlen);

			trimmed += group_trimmed;
			if (ret) {
				btrfs_put_block_group(cache);
				break;
			}
		}

		cache = next_block_group(fs_info, cache);
	}

	mutex_lock(&fs_info->fs_devices->device_list_mutex);
	devices = &fs_info->fs_devices->alloc_list;
	list_for_each_entry(device, devices, dev_alloc_list) {
		ret = btrfs_trim_free_extents(device, range->minlen,
					      &group_trimmed);
		if (ret)
			break;

		trimmed += group_trimmed;
	}
	mutex_unlock(&fs_info->fs_devices->device_list_mutex);

	range->len = trimmed;
	return ret;
}

/*
 * btrfs_{start,end}_write_no_snapshoting() are similar to
 * mnt_{want,drop}_write(), they are used to prevent some tasks from writing
 * data into the page cache through nocow before the subvolume is snapshoted,
 * but flush the data into disk after the snapshot creation, or to prevent
 * operations while snapshoting is ongoing and that cause the snapshot to be
 * inconsistent (writes followed by expanding truncates for example).
 */
void btrfs_end_write_no_snapshoting(struct btrfs_root *root)
{
	percpu_counter_dec(&root->subv_writers->counter);
	/*
	 * Make sure counter is updated before we wake up waiters.
	 */
	smp_mb();
	if (waitqueue_active(&root->subv_writers->wait))
		wake_up(&root->subv_writers->wait);
}

int btrfs_start_write_no_snapshoting(struct btrfs_root *root)
{
	if (atomic_read(&root->will_be_snapshoted))
		return 0;

	percpu_counter_inc(&root->subv_writers->counter);
	/*
	 * Make sure counter is updated before we check for snapshot creation.
	 */
	smp_mb();
	if (atomic_read(&root->will_be_snapshoted)) {
		btrfs_end_write_no_snapshoting(root);
		return 0;
	}
	return 1;
}

static int wait_snapshoting_atomic_t(atomic_t *a)
{
	schedule();
	return 0;
}

void btrfs_wait_for_snapshot_creation(struct btrfs_root *root)
{
	while (true) {
		int ret;

		ret = btrfs_start_write_no_snapshoting(root);
		if (ret)
			break;
		wait_on_atomic_t(&root->will_be_snapshoted,
				 wait_snapshoting_atomic_t,
				 TASK_UNINTERRUPTIBLE);
	}
}<|MERGE_RESOLUTION|>--- conflicted
+++ resolved
@@ -4136,11 +4136,7 @@
 		(may_use_included ? s_info->bytes_may_use : 0);
 }
 
-<<<<<<< HEAD
-int btrfs_alloc_data_chunk_ondemand(struct inode *inode, u64 bytes)
-=======
 int btrfs_alloc_data_chunk_ondemand(struct btrfs_inode *inode, u64 bytes)
->>>>>>> 36fc5797
 {
 	struct btrfs_space_info *data_sinfo;
 	struct btrfs_root *root = inode->root;
@@ -5767,13 +5763,8 @@
 	 */
 	u64 num_bytes = btrfs_calc_trans_metadata_size(fs_info, 1);
 
-<<<<<<< HEAD
-	trace_btrfs_space_reservation(fs_info, "orphan",
-				      btrfs_ino(BTRFS_I(inode)), num_bytes, 1);
-=======
 	trace_btrfs_space_reservation(fs_info, "orphan", btrfs_ino(inode), 
 			num_bytes, 1);
->>>>>>> 36fc5797
 	return btrfs_block_rsv_migrate(src_rsv, dst_rsv, num_bytes, 1);
 }
 
@@ -5783,13 +5774,8 @@
 	struct btrfs_root *root = inode->root;
 	u64 num_bytes = btrfs_calc_trans_metadata_size(fs_info, 1);
 
-<<<<<<< HEAD
-	trace_btrfs_space_reservation(fs_info, "orphan",
-				      btrfs_ino(BTRFS_I(inode)), num_bytes, 0);
-=======
 	trace_btrfs_space_reservation(fs_info, "orphan", btrfs_ino(inode),
 			num_bytes, 0);
->>>>>>> 36fc5797
 	btrfs_block_rsv_release(fs_info, root->orphan_block_rsv, num_bytes);
 }
 
@@ -5974,15 +5960,9 @@
 
 	num_bytes = ALIGN(num_bytes, fs_info->sectorsize);
 
-<<<<<<< HEAD
-	spin_lock(&BTRFS_I(inode)->lock);
-	nr_extents = count_max_extents(num_bytes);
-	BTRFS_I(inode)->outstanding_extents += nr_extents;
-=======
 	spin_lock(&inode->lock);
 	nr_extents = count_max_extents(num_bytes);
 	inode->outstanding_extents += nr_extents;
->>>>>>> 36fc5797
 
 	nr_extents = 0;
 	if (inode->outstanding_extents > inode->reserved_extents)
@@ -6023,7 +6003,7 @@
 
 	if (to_reserve)
 		trace_btrfs_space_reservation(fs_info, "delalloc",
-				      btrfs_ino(BTRFS_I(inode)), to_reserve, 1);
+					      btrfs_ino(inode), to_reserve, 1);
 	if (release_extra)
 		btrfs_block_rsv_release(fs_info, block_rsv,
 				btrfs_calc_trans_metadata_size(fs_info, 1));
@@ -6086,7 +6066,7 @@
 	if (to_free) {
 		btrfs_block_rsv_release(fs_info, block_rsv, to_free);
 		trace_btrfs_space_reservation(fs_info, "delalloc",
-				      btrfs_ino(BTRFS_I(inode)), to_free, 0);
+					      btrfs_ino(inode), to_free, 0);
 	}
 	if (delalloc_lock)
 		mutex_unlock(&inode->delalloc_mutex);
@@ -6121,13 +6101,8 @@
 	if (btrfs_is_testing(fs_info))
 		return;
 
-<<<<<<< HEAD
-	trace_btrfs_space_reservation(fs_info, "delalloc",
-				      btrfs_ino(BTRFS_I(inode)), to_free, 0);
-=======
 	trace_btrfs_space_reservation(fs_info, "delalloc", btrfs_ino(inode),
 				      to_free, 0);
->>>>>>> 36fc5797
 
 	btrfs_block_rsv_release(fs_info, &fs_info->delalloc_block_rsv, to_free);
 }
