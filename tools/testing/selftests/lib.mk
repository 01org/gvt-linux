--- conflicted
+++ resolved
@@ -2,13 +2,10 @@
 # Makefile can operate with or without the kbuild infrastructure.
 CC := $(CROSS_COMPILE)gcc
 
-<<<<<<< HEAD
-=======
 ifeq (0,$(MAKELEVEL))
 OUTPUT := $(shell pwd)
 endif
 
->>>>>>> 36fc5797
 TEST_GEN_PROGS := $(patsubst %,$(OUTPUT)/%,$(TEST_GEN_PROGS))
 TEST_GEN_FILES := $(patsubst %,$(OUTPUT)/%,$(TEST_GEN_FILES))
 
