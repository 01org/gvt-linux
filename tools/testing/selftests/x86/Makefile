--- conflicted
+++ resolved
@@ -5,11 +5,7 @@
 .PHONY: all all_32 all_64 warn_32bit_failure clean
 
 TARGETS_C_BOTHBITS := single_step_syscall sysret_ss_attrs syscall_nt ptrace_syscall test_mremap_vdso \
-<<<<<<< HEAD
-			check_initial_reg_state sigreturn ldt_gdt iopl mpx-mini-test \
-=======
 			check_initial_reg_state sigreturn ldt_gdt iopl mpx-mini-test ioperm \
->>>>>>> 36fc5797
 			protection_keys test_vdso
 TARGETS_C_32BIT_ONLY := entry_from_vm86 syscall_arg_fault test_syscall_vdso unwind_vdso \
 			test_FCMOV test_FCOMI test_FISTTP \
