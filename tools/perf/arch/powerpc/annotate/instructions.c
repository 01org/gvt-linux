// SPDX-License-Identifier: GPL-2.0
<<<<<<< HEAD
=======
#include <linux/compiler.h>

>>>>>>> e41dd155
static struct ins_ops *powerpc__associate_instruction_ops(struct arch *arch, const char *name)
{
	int i;
	struct ins_ops *ops;

	/*
	 * - Interested only if instruction starts with 'b'.
	 * - Few start with 'b', but aren't branch instructions.
	 */
	if (name[0] != 'b'             ||
	    !strncmp(name, "bcd", 3)   ||
	    !strncmp(name, "brinc", 5) ||
	    !strncmp(name, "bper", 4))
		return NULL;

	ops = &jump_ops;

	i = strlen(name) - 1;
	if (i < 0)
		return NULL;

	/* ignore optional hints at the end of the instructions */
	if (name[i] == '+' || name[i] == '-')
		i--;

	if (name[i] == 'l' || (name[i] == 'a' && name[i-1] == 'l')) {
		/*
		 * if the instruction ends up with 'l' or 'la', then
		 * those are considered 'calls' since they update LR.
		 * ... except for 'bnl' which is branch if not less than
		 * and the absolute form of the same.
		 */
		if (strcmp(name, "bnl") && strcmp(name, "bnl+") &&
		    strcmp(name, "bnl-") && strcmp(name, "bnla") &&
		    strcmp(name, "bnla+") && strcmp(name, "bnla-"))
			ops = &call_ops;
	}
	if (name[i] == 'r' && name[i-1] == 'l')
		/*
		 * instructions ending with 'lr' are considered to be
		 * return instructions
		 */
		ops = &ret_ops;

	arch__associate_ins_ops(arch, name, ops);
	return ops;
}

static int powerpc__annotate_init(struct arch *arch, char *cpuid __maybe_unused)
{
	if (!arch->initialized) {
		arch->initialized = true;
		arch->associate_instruction_ops = powerpc__associate_instruction_ops;
		arch->objdump.comment_char      = '#';
	}

	return 0;
}<|MERGE_RESOLUTION|>--- conflicted
+++ resolved
@@ -1,9 +1,6 @@
 // SPDX-License-Identifier: GPL-2.0
-<<<<<<< HEAD
-=======
 #include <linux/compiler.h>
 
->>>>>>> e41dd155
 static struct ins_ops *powerpc__associate_instruction_ops(struct arch *arch, const char *name)
 {
 	int i;
