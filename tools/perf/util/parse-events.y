--- conflicted
+++ resolved
@@ -252,11 +252,7 @@
 			if (!strcasecmp(alias->name, $1)) {
 				ALLOC_LIST(head);
 				ABORT_ON(parse_events_term__num(&term, PARSE_EVENTS__TERM_TYPE_USER,
-<<<<<<< HEAD
-					$1, 1, &@1, NULL));
-=======
 					$1, 1, false, &@1, NULL));
->>>>>>> 36fc5797
 				list_add_tail(&term->list, head);
 
 				if (!parse_events_add_pmu(data, list,
