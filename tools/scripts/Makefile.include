# SPDX-License-Identifier: GPL-2.0
ifneq ($(O),)
ifeq ($(origin O), command line)
	dummy := $(if $(shell test -d $(O) || echo $(O)),$(error O=$(O) does not exist),)
	ABSOLUTE_O := $(shell cd $(O) ; pwd)
	OUTPUT := $(ABSOLUTE_O)/$(if $(subdir),$(subdir)/)
	COMMAND_O := O=$(ABSOLUTE_O)
ifeq ($(objtree),)
	objtree := $(O)
endif
endif
endif

# check that the output directory actually exists
ifneq ($(OUTPUT),)
<<<<<<< HEAD
OUTDIR := $(shell cd $(OUTPUT) && /bin/pwd)
=======
OUTDIR := $(shell cd $(OUTPUT) && pwd)
>>>>>>> 4fbd8d19
$(if $(OUTDIR),, $(error output directory "$(OUTPUT)" does not exist))
endif

#
# Include saner warnings here, which can catch bugs:
#
EXTRA_WARNINGS := -Wbad-function-cast
EXTRA_WARNINGS += -Wdeclaration-after-statement
EXTRA_WARNINGS += -Wformat-security
EXTRA_WARNINGS += -Wformat-y2k
EXTRA_WARNINGS += -Winit-self
EXTRA_WARNINGS += -Wmissing-declarations
EXTRA_WARNINGS += -Wmissing-prototypes
EXTRA_WARNINGS += -Wnested-externs
EXTRA_WARNINGS += -Wno-system-headers
EXTRA_WARNINGS += -Wold-style-definition
EXTRA_WARNINGS += -Wpacked
EXTRA_WARNINGS += -Wredundant-decls
EXTRA_WARNINGS += -Wshadow
EXTRA_WARNINGS += -Wstrict-prototypes
EXTRA_WARNINGS += -Wswitch-default
EXTRA_WARNINGS += -Wswitch-enum
EXTRA_WARNINGS += -Wundef
EXTRA_WARNINGS += -Wwrite-strings
EXTRA_WARNINGS += -Wformat

CC_NO_CLANG := $(shell $(CC) -dM -E -x c /dev/null | grep -Fq "__clang__"; echo $$?)

ifeq ($(CC_NO_CLANG), 1)
EXTRA_WARNINGS += -Wstrict-aliasing=3
endif

# Hack to avoid type-punned warnings on old systems such as RHEL5:
# We should be changing CFLAGS and checking gcc version, but this
# will do for now and keep the above -Wstrict-aliasing=3 in place
# in newer systems.
# Needed for the __raw_cmpxchg in tools/arch/x86/include/asm/cmpxchg.h
ifneq ($(filter 3.%,$(MAKE_VERSION)),)  # make-3
EXTRA_WARNINGS += -fno-strict-aliasing
endif

ifneq ($(findstring $(MAKEFLAGS), w),w)
PRINT_DIR = --no-print-directory
else
NO_SUBDIR = :
endif

ifneq ($(findstring s,$(filter-out --%,$(MAKEFLAGS))),)
  silent=1
endif

#
# Define a callable command for descending to a new directory
#
# Call by doing: $(call descend,directory[,target])
#
descend = \
	+mkdir -p $(OUTPUT)$(1) && \
	$(MAKE) $(COMMAND_O) subdir=$(if $(subdir),$(subdir)/$(1),$(1)) $(PRINT_DIR) -C $(1) $(2)

QUIET_SUBDIR0  = +$(MAKE) $(COMMAND_O) -C # space to separate -C and subdir
QUIET_SUBDIR1  =

ifneq ($(silent),1)
  ifneq ($(V),1)
	QUIET_CC       = @echo '  CC       '$@;
	QUIET_CC_FPIC  = @echo '  CC FPIC  '$@;
	QUIET_AR       = @echo '  AR       '$@;
	QUIET_LINK     = @echo '  LINK     '$@;
	QUIET_MKDIR    = @echo '  MKDIR    '$@;
	QUIET_GEN      = @echo '  GEN      '$@;
	QUIET_SUBDIR0  = +@subdir=
	QUIET_SUBDIR1  = ;$(NO_SUBDIR) \
			  echo '  SUBDIR   '$$subdir; \
			 $(MAKE) $(PRINT_DIR) -C $$subdir
	QUIET_FLEX     = @echo '  FLEX     '$@;
	QUIET_BISON    = @echo '  BISON    '$@;

	descend = \
		+@echo	       '  DESCEND  '$(1); \
		mkdir -p $(OUTPUT)$(1) && \
		$(MAKE) $(COMMAND_O) subdir=$(if $(subdir),$(subdir)/$(1),$(1)) $(PRINT_DIR) -C $(1) $(2)

	QUIET_CLEAN    = @printf '  CLEAN    %s\n' $1;
	QUIET_INSTALL  = @printf '  INSTALL  %s\n' $1;
  endif
endif<|MERGE_RESOLUTION|>--- conflicted
+++ resolved
@@ -13,11 +13,7 @@
 
 # check that the output directory actually exists
 ifneq ($(OUTPUT),)
-<<<<<<< HEAD
-OUTDIR := $(shell cd $(OUTPUT) && /bin/pwd)
-=======
 OUTDIR := $(shell cd $(OUTPUT) && pwd)
->>>>>>> 4fbd8d19
 $(if $(OUTDIR),, $(error output directory "$(OUTPUT)" does not exist))
 endif
 
