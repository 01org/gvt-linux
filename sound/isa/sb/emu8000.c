/*
 *  Copyright (c) by Jaroslav Kysela <perex@perex.cz>
 *     and (c) 1999 Steve Ratcliffe <steve@parabola.demon.co.uk>
 *  Copyright (C) 1999-2000 Takashi Iwai <tiwai@suse.de>
 *
 *  Routines for control of EMU8000 chip
 *
 *   This program is free software; you can redistribute it and/or modify
 *   it under the terms of the GNU General Public License as published by
 *   the Free Software Foundation; either version 2 of the License, or
 *   (at your option) any later version.
 *
 *   This program is distributed in the hope that it will be useful,
 *   but WITHOUT ANY WARRANTY; without even the implied warranty of
 *   MERCHANTABILITY or FITNESS FOR A PARTICULAR PURPOSE.  See the
 *   GNU General Public License for more details.
 *
 *   You should have received a copy of the GNU General Public License
 *   along with this program; if not, write to the Free Software
 *   Foundation, Inc., 59 Temple Place, Suite 330, Boston, MA  02111-1307 USA
 */

#include <linux/wait.h>
#include <linux/sched/signal.h>
#include <linux/slab.h>
#include <linux/ioport.h>
#include <linux/export.h>
#include <linux/delay.h>
#include <linux/io.h>
#include <sound/core.h>
#include <sound/emu8000.h>
#include <sound/emu8000_reg.h>
#include <linux/uaccess.h>
#include <linux/init.h>
#include <sound/control.h>
#include <sound/initval.h>

/*
 * emu8000 register controls
 */

/*
 * The following routines read and write registers on the emu8000.  They
 * should always be called via the EMU8000*READ/WRITE macros and never
 * directly.  The macros handle the port number and command word.
 */
/* Write a word */
void snd_emu8000_poke(struct snd_emu8000 *emu, unsigned int port, unsigned int reg, unsigned int val)
{
	unsigned long flags;
	spin_lock_irqsave(&emu->reg_lock, flags);
	if (reg != emu->last_reg) {
		outw((unsigned short)reg, EMU8000_PTR(emu)); /* Set register */
		emu->last_reg = reg;
	}
	outw((unsigned short)val, port); /* Send data */
	spin_unlock_irqrestore(&emu->reg_lock, flags);
}

/* Read a word */
unsigned short snd_emu8000_peek(struct snd_emu8000 *emu, unsigned int port, unsigned int reg)
{
	unsigned short res;
	unsigned long flags;
	spin_lock_irqsave(&emu->reg_lock, flags);
	if (reg != emu->last_reg) {
		outw((unsigned short)reg, EMU8000_PTR(emu)); /* Set register */
		emu->last_reg = reg;
	}
	res = inw(port);	/* Read data */
	spin_unlock_irqrestore(&emu->reg_lock, flags);
	return res;
}

/* Write a double word */
void snd_emu8000_poke_dw(struct snd_emu8000 *emu, unsigned int port, unsigned int reg, unsigned int val)
{
	unsigned long flags;
	spin_lock_irqsave(&emu->reg_lock, flags);
	if (reg != emu->last_reg) {
		outw((unsigned short)reg, EMU8000_PTR(emu)); /* Set register */
		emu->last_reg = reg;
	}
	outw((unsigned short)val, port); /* Send low word of data */
	outw((unsigned short)(val>>16), port+2); /* Send high word of data */
	spin_unlock_irqrestore(&emu->reg_lock, flags);
}

/* Read a double word */
unsigned int snd_emu8000_peek_dw(struct snd_emu8000 *emu, unsigned int port, unsigned int reg)
{
	unsigned short low;
	unsigned int res;
	unsigned long flags;
	spin_lock_irqsave(&emu->reg_lock, flags);
	if (reg != emu->last_reg) {
		outw((unsigned short)reg, EMU8000_PTR(emu)); /* Set register */
		emu->last_reg = reg;
	}
	low = inw(port);	/* Read low word of data */
	res = low + (inw(port+2) << 16);
	spin_unlock_irqrestore(&emu->reg_lock, flags);
	return res;
}

/*
 * Set up / close a channel to be used for DMA.
 */
/*exported*/ void
snd_emu8000_dma_chan(struct snd_emu8000 *emu, int ch, int mode)
{
	unsigned right_bit = (mode & EMU8000_RAM_RIGHT) ? 0x01000000 : 0;
	mode &= EMU8000_RAM_MODE_MASK;
	if (mode == EMU8000_RAM_CLOSE) {
		EMU8000_CCCA_WRITE(emu, ch, 0);
		EMU8000_DCYSUSV_WRITE(emu, ch, 0x807F);
		return;
	}
	EMU8000_DCYSUSV_WRITE(emu, ch, 0x80);
	EMU8000_VTFT_WRITE(emu, ch, 0);
	EMU8000_CVCF_WRITE(emu, ch, 0);
	EMU8000_PTRX_WRITE(emu, ch, 0x40000000);
	EMU8000_CPF_WRITE(emu, ch, 0x40000000);
	EMU8000_PSST_WRITE(emu, ch, 0);
	EMU8000_CSL_WRITE(emu, ch, 0);
	if (mode == EMU8000_RAM_WRITE) /* DMA write */
		EMU8000_CCCA_WRITE(emu, ch, 0x06000000 | right_bit);
	else	   /* DMA read */
		EMU8000_CCCA_WRITE(emu, ch, 0x04000000 | right_bit);
}

/*
 */
static void
snd_emu8000_read_wait(struct snd_emu8000 *emu)
{
	while ((EMU8000_SMALR_READ(emu) & 0x80000000) != 0) {
		schedule_timeout_interruptible(1);
		if (signal_pending(current))
			break;
	}
}

/*
 */
static void
snd_emu8000_write_wait(struct snd_emu8000 *emu)
{
	while ((EMU8000_SMALW_READ(emu) & 0x80000000) != 0) {
		schedule_timeout_interruptible(1);
		if (signal_pending(current))
			break;
	}
}

/*
 * detect a card at the given port
 */
static int
snd_emu8000_detect(struct snd_emu8000 *emu)
{
	/* Initialise */
	EMU8000_HWCF1_WRITE(emu, 0x0059);
	EMU8000_HWCF2_WRITE(emu, 0x0020);
	EMU8000_HWCF3_WRITE(emu, 0x0000);
	/* Check for a recognisable emu8000 */
	/*
	if ((EMU8000_U1_READ(emu) & 0x000f) != 0x000c)
		return -ENODEV;
		*/
	if ((EMU8000_HWCF1_READ(emu) & 0x007e) != 0x0058)
		return -ENODEV;
	if ((EMU8000_HWCF2_READ(emu) & 0x0003) != 0x0003)
		return -ENODEV;

	snd_printdd("EMU8000 [0x%lx]: Synth chip found\n",
                    emu->port1);
	return 0;
}


/*
 * intiailize audio channels
 */
static void
init_audio(struct snd_emu8000 *emu)
{
	int ch;

	/* turn off envelope engines */
	for (ch = 0; ch < EMU8000_CHANNELS; ch++)
		EMU8000_DCYSUSV_WRITE(emu, ch, 0x80);
  
	/* reset all other parameters to zero */
	for (ch = 0; ch < EMU8000_CHANNELS; ch++) {
		EMU8000_ENVVOL_WRITE(emu, ch, 0);
		EMU8000_ENVVAL_WRITE(emu, ch, 0);
		EMU8000_DCYSUS_WRITE(emu, ch, 0);
		EMU8000_ATKHLDV_WRITE(emu, ch, 0);
		EMU8000_LFO1VAL_WRITE(emu, ch, 0);
		EMU8000_ATKHLD_WRITE(emu, ch, 0);
		EMU8000_LFO2VAL_WRITE(emu, ch, 0);
		EMU8000_IP_WRITE(emu, ch, 0);
		EMU8000_IFATN_WRITE(emu, ch, 0);
		EMU8000_PEFE_WRITE(emu, ch, 0);
		EMU8000_FMMOD_WRITE(emu, ch, 0);
		EMU8000_TREMFRQ_WRITE(emu, ch, 0);
		EMU8000_FM2FRQ2_WRITE(emu, ch, 0);
		EMU8000_PTRX_WRITE(emu, ch, 0);
		EMU8000_VTFT_WRITE(emu, ch, 0);
		EMU8000_PSST_WRITE(emu, ch, 0);
		EMU8000_CSL_WRITE(emu, ch, 0);
		EMU8000_CCCA_WRITE(emu, ch, 0);
	}

	for (ch = 0; ch < EMU8000_CHANNELS; ch++) {
		EMU8000_CPF_WRITE(emu, ch, 0);
		EMU8000_CVCF_WRITE(emu, ch, 0);
	}
}


/*
 * initialize DMA address
 */
static void
init_dma(struct snd_emu8000 *emu)
{
	EMU8000_SMALR_WRITE(emu, 0);
	EMU8000_SMARR_WRITE(emu, 0);
	EMU8000_SMALW_WRITE(emu, 0);
	EMU8000_SMARW_WRITE(emu, 0);
}

/*
 * initialization arrays; from ADIP
 */
static unsigned short init1[128] = {
	0x03ff, 0x0030,  0x07ff, 0x0130, 0x0bff, 0x0230,  0x0fff, 0x0330,
	0x13ff, 0x0430,  0x17ff, 0x0530, 0x1bff, 0x0630,  0x1fff, 0x0730,
	0x23ff, 0x0830,  0x27ff, 0x0930, 0x2bff, 0x0a30,  0x2fff, 0x0b30,
	0x33ff, 0x0c30,  0x37ff, 0x0d30, 0x3bff, 0x0e30,  0x3fff, 0x0f30,

	0x43ff, 0x0030,  0x47ff, 0x0130, 0x4bff, 0x0230,  0x4fff, 0x0330,
	0x53ff, 0x0430,  0x57ff, 0x0530, 0x5bff, 0x0630,  0x5fff, 0x0730,
	0x63ff, 0x0830,  0x67ff, 0x0930, 0x6bff, 0x0a30,  0x6fff, 0x0b30,
	0x73ff, 0x0c30,  0x77ff, 0x0d30, 0x7bff, 0x0e30,  0x7fff, 0x0f30,

	0x83ff, 0x0030,  0x87ff, 0x0130, 0x8bff, 0x0230,  0x8fff, 0x0330,
	0x93ff, 0x0430,  0x97ff, 0x0530, 0x9bff, 0x0630,  0x9fff, 0x0730,
	0xa3ff, 0x0830,  0xa7ff, 0x0930, 0xabff, 0x0a30,  0xafff, 0x0b30,
	0xb3ff, 0x0c30,  0xb7ff, 0x0d30, 0xbbff, 0x0e30,  0xbfff, 0x0f30,

	0xc3ff, 0x0030,  0xc7ff, 0x0130, 0xcbff, 0x0230,  0xcfff, 0x0330,
	0xd3ff, 0x0430,  0xd7ff, 0x0530, 0xdbff, 0x0630,  0xdfff, 0x0730,
	0xe3ff, 0x0830,  0xe7ff, 0x0930, 0xebff, 0x0a30,  0xefff, 0x0b30,
	0xf3ff, 0x0c30,  0xf7ff, 0x0d30, 0xfbff, 0x0e30,  0xffff, 0x0f30,
};

static unsigned short init2[128] = {
	0x03ff, 0x8030, 0x07ff, 0x8130, 0x0bff, 0x8230, 0x0fff, 0x8330,
	0x13ff, 0x8430, 0x17ff, 0x8530, 0x1bff, 0x8630, 0x1fff, 0x8730,
	0x23ff, 0x8830, 0x27ff, 0x8930, 0x2bff, 0x8a30, 0x2fff, 0x8b30,
	0x33ff, 0x8c30, 0x37ff, 0x8d30, 0x3bff, 0x8e30, 0x3fff, 0x8f30,

	0x43ff, 0x8030, 0x47ff, 0x8130, 0x4bff, 0x8230, 0x4fff, 0x8330,
	0x53ff, 0x8430, 0x57ff, 0x8530, 0x5bff, 0x8630, 0x5fff, 0x8730,
	0x63ff, 0x8830, 0x67ff, 0x8930, 0x6bff, 0x8a30, 0x6fff, 0x8b30,
	0x73ff, 0x8c30, 0x77ff, 0x8d30, 0x7bff, 0x8e30, 0x7fff, 0x8f30,

	0x83ff, 0x8030, 0x87ff, 0x8130, 0x8bff, 0x8230, 0x8fff, 0x8330,
	0x93ff, 0x8430, 0x97ff, 0x8530, 0x9bff, 0x8630, 0x9fff, 0x8730,
	0xa3ff, 0x8830, 0xa7ff, 0x8930, 0xabff, 0x8a30, 0xafff, 0x8b30,
	0xb3ff, 0x8c30, 0xb7ff, 0x8d30, 0xbbff, 0x8e30, 0xbfff, 0x8f30,

	0xc3ff, 0x8030, 0xc7ff, 0x8130, 0xcbff, 0x8230, 0xcfff, 0x8330,
	0xd3ff, 0x8430, 0xd7ff, 0x8530, 0xdbff, 0x8630, 0xdfff, 0x8730,
	0xe3ff, 0x8830, 0xe7ff, 0x8930, 0xebff, 0x8a30, 0xefff, 0x8b30,
	0xf3ff, 0x8c30, 0xf7ff, 0x8d30, 0xfbff, 0x8e30, 0xffff, 0x8f30,
};

static unsigned short init3[128] = {
	0x0C10, 0x8470, 0x14FE, 0xB488, 0x167F, 0xA470, 0x18E7, 0x84B5,
	0x1B6E, 0x842A, 0x1F1D, 0x852A, 0x0DA3, 0x8F7C, 0x167E, 0xF254,
	0x0000, 0x842A, 0x0001, 0x852A, 0x18E6, 0x8BAA, 0x1B6D, 0xF234,
	0x229F, 0x8429, 0x2746, 0x8529, 0x1F1C, 0x86E7, 0x229E, 0xF224,

	0x0DA4, 0x8429, 0x2C29, 0x8529, 0x2745, 0x87F6, 0x2C28, 0xF254,
	0x383B, 0x8428, 0x320F, 0x8528, 0x320E, 0x8F02, 0x1341, 0xF264,
	0x3EB6, 0x8428, 0x3EB9, 0x8528, 0x383A, 0x8FA9, 0x3EB5, 0xF294,
	0x3EB7, 0x8474, 0x3EBA, 0x8575, 0x3EB8, 0xC4C3, 0x3EBB, 0xC5C3,

	0x0000, 0xA404, 0x0001, 0xA504, 0x141F, 0x8671, 0x14FD, 0x8287,
	0x3EBC, 0xE610, 0x3EC8, 0x8C7B, 0x031A, 0x87E6, 0x3EC8, 0x86F7,
	0x3EC0, 0x821E, 0x3EBE, 0xD208, 0x3EBD, 0x821F, 0x3ECA, 0x8386,
	0x3EC1, 0x8C03, 0x3EC9, 0x831E, 0x3ECA, 0x8C4C, 0x3EBF, 0x8C55,

	0x3EC9, 0xC208, 0x3EC4, 0xBC84, 0x3EC8, 0x8EAD, 0x3EC8, 0xD308,
	0x3EC2, 0x8F7E, 0x3ECB, 0x8219, 0x3ECB, 0xD26E, 0x3EC5, 0x831F,
	0x3EC6, 0xC308, 0x3EC3, 0xB2FF, 0x3EC9, 0x8265, 0x3EC9, 0x8319,
	0x1342, 0xD36E, 0x3EC7, 0xB3FF, 0x0000, 0x8365, 0x1420, 0x9570,
};

static unsigned short init4[128] = {
	0x0C10, 0x8470, 0x14FE, 0xB488, 0x167F, 0xA470, 0x18E7, 0x84B5,
	0x1B6E, 0x842A, 0x1F1D, 0x852A, 0x0DA3, 0x0F7C, 0x167E, 0x7254,
	0x0000, 0x842A, 0x0001, 0x852A, 0x18E6, 0x0BAA, 0x1B6D, 0x7234,
	0x229F, 0x8429, 0x2746, 0x8529, 0x1F1C, 0x06E7, 0x229E, 0x7224,

	0x0DA4, 0x8429, 0x2C29, 0x8529, 0x2745, 0x07F6, 0x2C28, 0x7254,
	0x383B, 0x8428, 0x320F, 0x8528, 0x320E, 0x0F02, 0x1341, 0x7264,
	0x3EB6, 0x8428, 0x3EB9, 0x8528, 0x383A, 0x0FA9, 0x3EB5, 0x7294,
	0x3EB7, 0x8474, 0x3EBA, 0x8575, 0x3EB8, 0x44C3, 0x3EBB, 0x45C3,

	0x0000, 0xA404, 0x0001, 0xA504, 0x141F, 0x0671, 0x14FD, 0x0287,
	0x3EBC, 0xE610, 0x3EC8, 0x0C7B, 0x031A, 0x07E6, 0x3EC8, 0x86F7,
	0x3EC0, 0x821E, 0x3EBE, 0xD208, 0x3EBD, 0x021F, 0x3ECA, 0x0386,
	0x3EC1, 0x0C03, 0x3EC9, 0x031E, 0x3ECA, 0x8C4C, 0x3EBF, 0x0C55,

	0x3EC9, 0xC208, 0x3EC4, 0xBC84, 0x3EC8, 0x0EAD, 0x3EC8, 0xD308,
	0x3EC2, 0x8F7E, 0x3ECB, 0x0219, 0x3ECB, 0xD26E, 0x3EC5, 0x031F,
	0x3EC6, 0xC308, 0x3EC3, 0x32FF, 0x3EC9, 0x0265, 0x3EC9, 0x8319,
	0x1342, 0xD36E, 0x3EC7, 0x33FF, 0x0000, 0x8365, 0x1420, 0x9570,
};

/* send an initialization array
 * Taken from the oss driver, not obvious from the doc how this
 * is meant to work
 */
static void
send_array(struct snd_emu8000 *emu, unsigned short *data, int size)
{
	int i;
	unsigned short *p;

	p = data;
	for (i = 0; i < size; i++, p++)
		EMU8000_INIT1_WRITE(emu, i, *p);
	for (i = 0; i < size; i++, p++)
		EMU8000_INIT2_WRITE(emu, i, *p);
	for (i = 0; i < size; i++, p++)
		EMU8000_INIT3_WRITE(emu, i, *p);
	for (i = 0; i < size; i++, p++)
		EMU8000_INIT4_WRITE(emu, i, *p);
}


/*
 * Send initialization arrays to start up, this just follows the
 * initialisation sequence in the adip.
 */
static void
init_arrays(struct snd_emu8000 *emu)
{
	send_array(emu, init1, ARRAY_SIZE(init1)/4);

	msleep((1024 * 1000) / 44100); /* wait for 1024 clocks */
	send_array(emu, init2, ARRAY_SIZE(init2)/4);
	send_array(emu, init3, ARRAY_SIZE(init3)/4);

	EMU8000_HWCF4_WRITE(emu, 0);
	EMU8000_HWCF5_WRITE(emu, 0x83);
	EMU8000_HWCF6_WRITE(emu, 0x8000);

	send_array(emu, init4, ARRAY_SIZE(init4)/4);
}


#define UNIQUE_ID1	0xa5b9
#define UNIQUE_ID2	0x9d53

/*
 * Size the onboard memory.
 * This is written so as not to need arbitrary delays after the write. It
 * seems that the only way to do this is to use the one channel and keep
 * reallocating between read and write.
 */
static void
size_dram(struct snd_emu8000 *emu)
{
	int i, size;

	if (emu->dram_checked)
		return;

	size = 0;

	/* write out a magic number */
	snd_emu8000_dma_chan(emu, 0, EMU8000_RAM_WRITE);
	snd_emu8000_dma_chan(emu, 1, EMU8000_RAM_READ);
	EMU8000_SMALW_WRITE(emu, EMU8000_DRAM_OFFSET);
	EMU8000_SMLD_WRITE(emu, UNIQUE_ID1);
	snd_emu8000_init_fm(emu); /* This must really be here and not 2 lines back even */
	snd_emu8000_write_wait(emu);

	/*
	 * Detect first 512 KiB.  If a write succeeds at the beginning of a
	 * 512 KiB page we assume that the whole page is there.
	 */
	EMU8000_SMALR_WRITE(emu, EMU8000_DRAM_OFFSET);
	EMU8000_SMLD_READ(emu); /* discard stale data  */
	if (EMU8000_SMLD_READ(emu) != UNIQUE_ID1)
		goto skip_detect;   /* No RAM */
	snd_emu8000_read_wait(emu);

	for (size = 512 * 1024; size < EMU8000_MAX_DRAM; size += 512 * 1024) {

		/* Write a unique data on the test address.
		 * if the address is out of range, the data is written on
		 * 0x200000(=EMU8000_DRAM_OFFSET).  Then the id word is
		 * changed by this data.
		 */
		/*snd_emu8000_dma_chan(emu, 0, EMU8000_RAM_WRITE);*/
		EMU8000_SMALW_WRITE(emu, EMU8000_DRAM_OFFSET + (size>>1));
		EMU8000_SMLD_WRITE(emu, UNIQUE_ID2);
		snd_emu8000_write_wait(emu);

		/*
		 * read the data on the just written DRAM address
		 * if not the same then we have reached the end of ram.
		 */
		/*snd_emu8000_dma_chan(emu, 0, EMU8000_RAM_READ);*/
		EMU8000_SMALR_WRITE(emu, EMU8000_DRAM_OFFSET + (size>>1));
		/*snd_emu8000_read_wait(emu);*/
		EMU8000_SMLD_READ(emu); /* discard stale data  */
		if (EMU8000_SMLD_READ(emu) != UNIQUE_ID2)
			break; /* no memory at this address */
		snd_emu8000_read_wait(emu);

		/*
		 * If it is the same it could be that the address just
		 * wraps back to the beginning; so check to see if the
		 * initial value has been overwritten.
		 */
		EMU8000_SMALR_WRITE(emu, EMU8000_DRAM_OFFSET);
		EMU8000_SMLD_READ(emu); /* discard stale data  */
		if (EMU8000_SMLD_READ(emu) != UNIQUE_ID1)
			break; /* we must have wrapped around */
		snd_emu8000_read_wait(emu);

		/* Otherwise, it's valid memory. */
	}

skip_detect:
	/* wait until FULL bit in SMAxW register is false */
	for (i = 0; i < 10000; i++) {
		if ((EMU8000_SMALW_READ(emu) & 0x80000000) == 0)
			break;
		schedule_timeout_interruptible(1);
		if (signal_pending(current))
			break;
	}
	snd_emu8000_dma_chan(emu, 0, EMU8000_RAM_CLOSE);
	snd_emu8000_dma_chan(emu, 1, EMU8000_RAM_CLOSE);

	pr_info("EMU8000 [0x%lx]: %d KiB on-board DRAM detected\n",
		    emu->port1, size/1024);

	emu->mem_size = size;
	emu->dram_checked = 1;
}


/*
 * Initiailise the FM section.  You have to do this to use sample RAM
 * and therefore lose 2 voices.
 */
/*exported*/ void
snd_emu8000_init_fm(struct snd_emu8000 *emu)
{
	unsigned long flags;

	/* Initialize the last two channels for DRAM refresh and producing
	   the reverb and chorus effects for Yamaha OPL-3 synthesizer */

	/* 31: FM left channel, 0xffffe0-0xffffe8 */
	EMU8000_DCYSUSV_WRITE(emu, 30, 0x80);
	EMU8000_PSST_WRITE(emu, 30, 0xFFFFFFE0); /* full left */
	EMU8000_CSL_WRITE(emu, 30, 0x00FFFFE8 | (emu->fm_chorus_depth << 24));
	EMU8000_PTRX_WRITE(emu, 30, (emu->fm_reverb_depth << 8));
	EMU8000_CPF_WRITE(emu, 30, 0);
	EMU8000_CCCA_WRITE(emu, 30, 0x00FFFFE3);

	/* 32: FM right channel, 0xfffff0-0xfffff8 */
	EMU8000_DCYSUSV_WRITE(emu, 31, 0x80);
	EMU8000_PSST_WRITE(emu, 31, 0x00FFFFF0); /* full right */
	EMU8000_CSL_WRITE(emu, 31, 0x00FFFFF8 | (emu->fm_chorus_depth << 24));
	EMU8000_PTRX_WRITE(emu, 31, (emu->fm_reverb_depth << 8));
	EMU8000_CPF_WRITE(emu, 31, 0x8000);
	EMU8000_CCCA_WRITE(emu, 31, 0x00FFFFF3);

	snd_emu8000_poke((emu), EMU8000_DATA0(emu), EMU8000_CMD(1, (30)), 0);

	spin_lock_irqsave(&emu->reg_lock, flags);
	while (!(inw(EMU8000_PTR(emu)) & 0x1000))
		;
	while ((inw(EMU8000_PTR(emu)) & 0x1000))
		;
	spin_unlock_irqrestore(&emu->reg_lock, flags);
	snd_emu8000_poke((emu), EMU8000_DATA0(emu), EMU8000_CMD(1, (30)), 0x4828);
	/* this is really odd part.. */
	outb(0x3C, EMU8000_PTR(emu));
	outb(0, EMU8000_DATA1(emu));

	/* skew volume & cutoff */
	EMU8000_VTFT_WRITE(emu, 30, 0x8000FFFF);
	EMU8000_VTFT_WRITE(emu, 31, 0x8000FFFF);
}


/*
 * The main initialization routine.
 */
static void
snd_emu8000_init_hw(struct snd_emu8000 *emu)
{
	int i;

	emu->last_reg = 0xffff; /* reset the last register index */

	/* initialize hardware configuration */
	EMU8000_HWCF1_WRITE(emu, 0x0059);
	EMU8000_HWCF2_WRITE(emu, 0x0020);

	/* disable audio; this seems to reduce a clicking noise a bit.. */
	EMU8000_HWCF3_WRITE(emu, 0);

	/* initialize audio channels */
	init_audio(emu);

	/* initialize DMA */
	init_dma(emu);

	/* initialize init arrays */
	init_arrays(emu);

	/*
	 * Initialize the FM section of the AWE32, this is needed
	 * for DRAM refresh as well
	 */
	snd_emu8000_init_fm(emu);

	/* terminate all voices */
	for (i = 0; i < EMU8000_DRAM_VOICES; i++)
		EMU8000_DCYSUSV_WRITE(emu, 0, 0x807F);
	
	/* check DRAM memory size */
	size_dram(emu);

	/* enable audio */
	EMU8000_HWCF3_WRITE(emu, 0x4);

	/* set equzlier, chorus and reverb modes */
	snd_emu8000_update_equalizer(emu);
	snd_emu8000_update_chorus_mode(emu);
	snd_emu8000_update_reverb_mode(emu);
}


/*----------------------------------------------------------------
 * Bass/Treble Equalizer
 *----------------------------------------------------------------*/

static unsigned short bass_parm[12][3] = {
	{0xD26A, 0xD36A, 0x0000}, /* -12 dB */
	{0xD25B, 0xD35B, 0x0000}, /*  -8 */
	{0xD24C, 0xD34C, 0x0000}, /*  -6 */
	{0xD23D, 0xD33D, 0x0000}, /*  -4 */
	{0xD21F, 0xD31F, 0x0000}, /*  -2 */
	{0xC208, 0xC308, 0x0001}, /*   0 (HW default) */
	{0xC219, 0xC319, 0x0001}, /*  +2 */
	{0xC22A, 0xC32A, 0x0001}, /*  +4 */
	{0xC24C, 0xC34C, 0x0001}, /*  +6 */
	{0xC26E, 0xC36E, 0x0001}, /*  +8 */
	{0xC248, 0xC384, 0x0002}, /* +10 */
	{0xC26A, 0xC36A, 0x0002}, /* +12 dB */
};

static unsigned short treble_parm[12][9] = {
	{0x821E, 0xC26A, 0x031E, 0xC36A, 0x021E, 0xD208, 0x831E, 0xD308, 0x0001}, /* -12 dB */
	{0x821E, 0xC25B, 0x031E, 0xC35B, 0x021E, 0xD208, 0x831E, 0xD308, 0x0001},
	{0x821E, 0xC24C, 0x031E, 0xC34C, 0x021E, 0xD208, 0x831E, 0xD308, 0x0001},
	{0x821E, 0xC23D, 0x031E, 0xC33D, 0x021E, 0xD208, 0x831E, 0xD308, 0x0001},
	{0x821E, 0xC21F, 0x031E, 0xC31F, 0x021E, 0xD208, 0x831E, 0xD308, 0x0001},
	{0x821E, 0xD208, 0x031E, 0xD308, 0x021E, 0xD208, 0x831E, 0xD308, 0x0002},
	{0x821E, 0xD208, 0x031E, 0xD308, 0x021D, 0xD219, 0x831D, 0xD319, 0x0002},
	{0x821E, 0xD208, 0x031E, 0xD308, 0x021C, 0xD22A, 0x831C, 0xD32A, 0x0002},
	{0x821E, 0xD208, 0x031E, 0xD308, 0x021A, 0xD24C, 0x831A, 0xD34C, 0x0002},
	{0x821E, 0xD208, 0x031E, 0xD308, 0x0219, 0xD26E, 0x8319, 0xD36E, 0x0002}, /* +8 (HW default) */
	{0x821D, 0xD219, 0x031D, 0xD319, 0x0219, 0xD26E, 0x8319, 0xD36E, 0x0002},
	{0x821C, 0xD22A, 0x031C, 0xD32A, 0x0219, 0xD26E, 0x8319, 0xD36E, 0x0002}  /* +12 dB */
};


/*
 * set Emu8000 digital equalizer; from 0 to 11 [-12dB - 12dB]
 */
/*exported*/ void
snd_emu8000_update_equalizer(struct snd_emu8000 *emu)
{
	unsigned short w;
	int bass = emu->bass_level;
	int treble = emu->treble_level;

	if (bass < 0 || bass > 11 || treble < 0 || treble > 11)
		return;
	EMU8000_INIT4_WRITE(emu, 0x01, bass_parm[bass][0]);
	EMU8000_INIT4_WRITE(emu, 0x11, bass_parm[bass][1]);
	EMU8000_INIT3_WRITE(emu, 0x11, treble_parm[treble][0]);
	EMU8000_INIT3_WRITE(emu, 0x13, treble_parm[treble][1]);
	EMU8000_INIT3_WRITE(emu, 0x1b, treble_parm[treble][2]);
	EMU8000_INIT4_WRITE(emu, 0x07, treble_parm[treble][3]);
	EMU8000_INIT4_WRITE(emu, 0x0b, treble_parm[treble][4]);
	EMU8000_INIT4_WRITE(emu, 0x0d, treble_parm[treble][5]);
	EMU8000_INIT4_WRITE(emu, 0x17, treble_parm[treble][6]);
	EMU8000_INIT4_WRITE(emu, 0x19, treble_parm[treble][7]);
	w = bass_parm[bass][2] + treble_parm[treble][8];
	EMU8000_INIT4_WRITE(emu, 0x15, (unsigned short)(w + 0x0262));
	EMU8000_INIT4_WRITE(emu, 0x1d, (unsigned short)(w + 0x8362));
}


/*----------------------------------------------------------------
 * Chorus mode control
 *----------------------------------------------------------------*/

/*
 * chorus mode parameters
 */
#define SNDRV_EMU8000_CHORUS_1		0
#define	SNDRV_EMU8000_CHORUS_2		1
#define	SNDRV_EMU8000_CHORUS_3		2
#define	SNDRV_EMU8000_CHORUS_4		3
#define	SNDRV_EMU8000_CHORUS_FEEDBACK	4
#define	SNDRV_EMU8000_CHORUS_FLANGER	5
#define	SNDRV_EMU8000_CHORUS_SHORTDELAY	6
#define	SNDRV_EMU8000_CHORUS_SHORTDELAY2	7
#define SNDRV_EMU8000_CHORUS_PREDEFINED	8
/* user can define chorus modes up to 32 */
#define SNDRV_EMU8000_CHORUS_NUMBERS	32

struct soundfont_chorus_fx {
	unsigned short feedback;	/* feedback level (0xE600-0xE6FF) */
	unsigned short delay_offset;	/* delay (0-0x0DA3) [1/44100 sec] */
	unsigned short lfo_depth;	/* LFO depth (0xBC00-0xBCFF) */
	unsigned int delay;	/* right delay (0-0xFFFFFFFF) [1/256/44100 sec] */
	unsigned int lfo_freq;		/* LFO freq LFO freq (0-0xFFFFFFFF) */
};

/* 5 parameters for each chorus mode; 3 x 16bit, 2 x 32bit */
static char chorus_defined[SNDRV_EMU8000_CHORUS_NUMBERS];
static struct soundfont_chorus_fx chorus_parm[SNDRV_EMU8000_CHORUS_NUMBERS] = {
	{0xE600, 0x03F6, 0xBC2C ,0x00000000, 0x0000006D}, /* chorus 1 */
	{0xE608, 0x031A, 0xBC6E, 0x00000000, 0x0000017C}, /* chorus 2 */
	{0xE610, 0x031A, 0xBC84, 0x00000000, 0x00000083}, /* chorus 3 */
	{0xE620, 0x0269, 0xBC6E, 0x00000000, 0x0000017C}, /* chorus 4 */
	{0xE680, 0x04D3, 0xBCA6, 0x00000000, 0x0000005B}, /* feedback */
	{0xE6E0, 0x044E, 0xBC37, 0x00000000, 0x00000026}, /* flanger */
	{0xE600, 0x0B06, 0xBC00, 0x0006E000, 0x00000083}, /* short delay */
	{0xE6C0, 0x0B06, 0xBC00, 0x0006E000, 0x00000083}, /* short delay + feedback */
};

/*exported*/ int
snd_emu8000_load_chorus_fx(struct snd_emu8000 *emu, int mode, const void __user *buf, long len)
{
	struct soundfont_chorus_fx rec;
	if (mode < SNDRV_EMU8000_CHORUS_PREDEFINED || mode >= SNDRV_EMU8000_CHORUS_NUMBERS) {
		snd_printk(KERN_WARNING "invalid chorus mode %d for uploading\n", mode);
		return -EINVAL;
	}
	if (len < (long)sizeof(rec) || copy_from_user(&rec, buf, sizeof(rec)))
		return -EFAULT;
	chorus_parm[mode] = rec;
	chorus_defined[mode] = 1;
	return 0;
}

/*exported*/ void
snd_emu8000_update_chorus_mode(struct snd_emu8000 *emu)
{
	int effect = emu->chorus_mode;
	if (effect < 0 || effect >= SNDRV_EMU8000_CHORUS_NUMBERS ||
	    (effect >= SNDRV_EMU8000_CHORUS_PREDEFINED && !chorus_defined[effect]))
		return;
	EMU8000_INIT3_WRITE(emu, 0x09, chorus_parm[effect].feedback);
	EMU8000_INIT3_WRITE(emu, 0x0c, chorus_parm[effect].delay_offset);
	EMU8000_INIT4_WRITE(emu, 0x03, chorus_parm[effect].lfo_depth);
	EMU8000_HWCF4_WRITE(emu, chorus_parm[effect].delay);
	EMU8000_HWCF5_WRITE(emu, chorus_parm[effect].lfo_freq);
	EMU8000_HWCF6_WRITE(emu, 0x8000);
	EMU8000_HWCF7_WRITE(emu, 0x0000);
}

/*----------------------------------------------------------------
 * Reverb mode control
 *----------------------------------------------------------------*/

/*
 * reverb mode parameters
 */
#define	SNDRV_EMU8000_REVERB_ROOM1	0
#define SNDRV_EMU8000_REVERB_ROOM2	1
#define	SNDRV_EMU8000_REVERB_ROOM3	2
#define	SNDRV_EMU8000_REVERB_HALL1	3
#define	SNDRV_EMU8000_REVERB_HALL2	4
#define	SNDRV_EMU8000_REVERB_PLATE	5
#define	SNDRV_EMU8000_REVERB_DELAY	6
#define	SNDRV_EMU8000_REVERB_PANNINGDELAY 7
#define SNDRV_EMU8000_REVERB_PREDEFINED	8
/* user can define reverb modes up to 32 */
#define SNDRV_EMU8000_REVERB_NUMBERS	32

struct soundfont_reverb_fx {
	unsigned short parms[28];
};

/* reverb mode settings; write the following 28 data of 16 bit length
 *   on the corresponding ports in the reverb_cmds array
 */
static char reverb_defined[SNDRV_EMU8000_CHORUS_NUMBERS];
static struct soundfont_reverb_fx reverb_parm[SNDRV_EMU8000_REVERB_NUMBERS] = {
{{  /* room 1 */
	0xB488, 0xA450, 0x9550, 0x84B5, 0x383A, 0x3EB5, 0x72F4,
	0x72A4, 0x7254, 0x7204, 0x7204, 0x7204, 0x4416, 0x4516,
	0xA490, 0xA590, 0x842A, 0x852A, 0x842A, 0x852A, 0x8429,
	0x8529, 0x8429, 0x8529, 0x8428, 0x8528, 0x8428, 0x8528,
}},
{{  /* room 2 */
	0xB488, 0xA458, 0x9558, 0x84B5, 0x383A, 0x3EB5, 0x7284,
	0x7254, 0x7224, 0x7224, 0x7254, 0x7284, 0x4448, 0x4548,
	0xA440, 0xA540, 0x842A, 0x852A, 0x842A, 0x852A, 0x8429,
	0x8529, 0x8429, 0x8529, 0x8428, 0x8528, 0x8428, 0x8528,
}},
{{  /* room 3 */
	0xB488, 0xA460, 0x9560, 0x84B5, 0x383A, 0x3EB5, 0x7284,
	0x7254, 0x7224, 0x7224, 0x7254, 0x7284, 0x4416, 0x4516,
	0xA490, 0xA590, 0x842C, 0x852C, 0x842C, 0x852C, 0x842B,
	0x852B, 0x842B, 0x852B, 0x842A, 0x852A, 0x842A, 0x852A,
}},
{{  /* hall 1 */
	0xB488, 0xA470, 0x9570, 0x84B5, 0x383A, 0x3EB5, 0x7284,
	0x7254, 0x7224, 0x7224, 0x7254, 0x7284, 0x4448, 0x4548,
	0xA440, 0xA540, 0x842B, 0x852B, 0x842B, 0x852B, 0x842A,
	0x852A, 0x842A, 0x852A, 0x8429, 0x8529, 0x8429, 0x8529,
}},
{{  /* hall 2 */
	0xB488, 0xA470, 0x9570, 0x84B5, 0x383A, 0x3EB5, 0x7254,
	0x7234, 0x7224, 0x7254, 0x7264, 0x7294, 0x44C3, 0x45C3,
	0xA404, 0xA504, 0x842A, 0x852A, 0x842A, 0x852A, 0x8429,
	0x8529, 0x8429, 0x8529, 0x8428, 0x8528, 0x8428, 0x8528,
}},
{{  /* plate */
	0xB4FF, 0xA470, 0x9570, 0x84B5, 0x383A, 0x3EB5, 0x7234,
	0x7234, 0x7234, 0x7234, 0x7234, 0x7234, 0x4448, 0x4548,
	0xA440, 0xA540, 0x842A, 0x852A, 0x842A, 0x852A, 0x8429,
	0x8529, 0x8429, 0x8529, 0x8428, 0x8528, 0x8428, 0x8528,
}},
{{  /* delay */
	0xB4FF, 0xA470, 0x9500, 0x84B5, 0x333A, 0x39B5, 0x7204,
	0x7204, 0x7204, 0x7204, 0x7204, 0x72F4, 0x4400, 0x4500,
	0xA4FF, 0xA5FF, 0x8420, 0x8520, 0x8420, 0x8520, 0x8420,
	0x8520, 0x8420, 0x8520, 0x8420, 0x8520, 0x8420, 0x8520,
}},
{{  /* panning delay */
	0xB4FF, 0xA490, 0x9590, 0x8474, 0x333A, 0x39B5, 0x7204,
	0x7204, 0x7204, 0x7204, 0x7204, 0x72F4, 0x4400, 0x4500,
	0xA4FF, 0xA5FF, 0x8420, 0x8520, 0x8420, 0x8520, 0x8420,
	0x8520, 0x8420, 0x8520, 0x8420, 0x8520, 0x8420, 0x8520,
}},
};

enum { DATA1, DATA2 };
#define AWE_INIT1(c)	EMU8000_CMD(2,c), DATA1
#define AWE_INIT2(c)	EMU8000_CMD(2,c), DATA2
#define AWE_INIT3(c)	EMU8000_CMD(3,c), DATA1
#define AWE_INIT4(c)	EMU8000_CMD(3,c), DATA2

static struct reverb_cmd_pair {
	unsigned short cmd, port;
} reverb_cmds[28] = {
  {AWE_INIT1(0x03)}, {AWE_INIT1(0x05)}, {AWE_INIT4(0x1F)}, {AWE_INIT1(0x07)},
  {AWE_INIT2(0x14)}, {AWE_INIT2(0x16)}, {AWE_INIT1(0x0F)}, {AWE_INIT1(0x17)},
  {AWE_INIT1(0x1F)}, {AWE_INIT2(0x07)}, {AWE_INIT2(0x0F)}, {AWE_INIT2(0x17)},
  {AWE_INIT2(0x1D)}, {AWE_INIT2(0x1F)}, {AWE_INIT3(0x01)}, {AWE_INIT3(0x03)},
  {AWE_INIT1(0x09)}, {AWE_INIT1(0x0B)}, {AWE_INIT1(0x11)}, {AWE_INIT1(0x13)},
  {AWE_INIT1(0x19)}, {AWE_INIT1(0x1B)}, {AWE_INIT2(0x01)}, {AWE_INIT2(0x03)},
  {AWE_INIT2(0x09)}, {AWE_INIT2(0x0B)}, {AWE_INIT2(0x11)}, {AWE_INIT2(0x13)},
};

/*exported*/ int
snd_emu8000_load_reverb_fx(struct snd_emu8000 *emu, int mode, const void __user *buf, long len)
{
	struct soundfont_reverb_fx rec;

	if (mode < SNDRV_EMU8000_REVERB_PREDEFINED || mode >= SNDRV_EMU8000_REVERB_NUMBERS) {
		snd_printk(KERN_WARNING "invalid reverb mode %d for uploading\n", mode);
		return -EINVAL;
	}
	if (len < (long)sizeof(rec) || copy_from_user(&rec, buf, sizeof(rec)))
		return -EFAULT;
	reverb_parm[mode] = rec;
	reverb_defined[mode] = 1;
	return 0;
}

/*exported*/ void
snd_emu8000_update_reverb_mode(struct snd_emu8000 *emu)
{
	int effect = emu->reverb_mode;
	int i;

	if (effect < 0 || effect >= SNDRV_EMU8000_REVERB_NUMBERS ||
	    (effect >= SNDRV_EMU8000_REVERB_PREDEFINED && !reverb_defined[effect]))
		return;
	for (i = 0; i < 28; i++) {
		int port;
		if (reverb_cmds[i].port == DATA1)
			port = EMU8000_DATA1(emu);
		else
			port = EMU8000_DATA2(emu);
		snd_emu8000_poke(emu, port, reverb_cmds[i].cmd, reverb_parm[effect].parms[i]);
	}
}


/*----------------------------------------------------------------
 * mixer interface
 *----------------------------------------------------------------*/

/*
 * bass/treble
 */
static int mixer_bass_treble_info(struct snd_kcontrol *kcontrol, struct snd_ctl_elem_info *uinfo)
{
	uinfo->type = SNDRV_CTL_ELEM_TYPE_INTEGER;
	uinfo->count = 1;
	uinfo->value.integer.min = 0;
	uinfo->value.integer.max = 11;
	return 0;
}

static int mixer_bass_treble_get(struct snd_kcontrol *kcontrol, struct snd_ctl_elem_value *ucontrol)
{
	struct snd_emu8000 *emu = snd_kcontrol_chip(kcontrol);
	
	ucontrol->value.integer.value[0] = kcontrol->private_value ? emu->treble_level : emu->bass_level;
	return 0;
}

static int mixer_bass_treble_put(struct snd_kcontrol *kcontrol, struct snd_ctl_elem_value *ucontrol)
{
	struct snd_emu8000 *emu = snd_kcontrol_chip(kcontrol);
	unsigned long flags;
	int change;
	unsigned short val1;
	
	val1 = ucontrol->value.integer.value[0] % 12;
	spin_lock_irqsave(&emu->control_lock, flags);
	if (kcontrol->private_value) {
		change = val1 != emu->treble_level;
		emu->treble_level = val1;
	} else {
		change = val1 != emu->bass_level;
		emu->bass_level = val1;
	}
	spin_unlock_irqrestore(&emu->control_lock, flags);
	snd_emu8000_update_equalizer(emu);
	return change;
}

static struct snd_kcontrol_new mixer_bass_control =
{
	.iface = SNDRV_CTL_ELEM_IFACE_MIXER,
	.name = "Synth Tone Control - Bass",
	.info = mixer_bass_treble_info,
	.get = mixer_bass_treble_get,
	.put = mixer_bass_treble_put,
	.private_value = 0,
};

static struct snd_kcontrol_new mixer_treble_control =
{
	.iface = SNDRV_CTL_ELEM_IFACE_MIXER,
	.name = "Synth Tone Control - Treble",
	.info = mixer_bass_treble_info,
	.get = mixer_bass_treble_get,
	.put = mixer_bass_treble_put,
	.private_value = 1,
};

/*
 * chorus/reverb mode
 */
static int mixer_chorus_reverb_info(struct snd_kcontrol *kcontrol, struct snd_ctl_elem_info *uinfo)
{
	uinfo->type = SNDRV_CTL_ELEM_TYPE_INTEGER;
	uinfo->count = 1;
	uinfo->value.integer.min = 0;
	uinfo->value.integer.max = kcontrol->private_value ? (SNDRV_EMU8000_CHORUS_NUMBERS-1) : (SNDRV_EMU8000_REVERB_NUMBERS-1);
	return 0;
}

static int mixer_chorus_reverb_get(struct snd_kcontrol *kcontrol, struct snd_ctl_elem_value *ucontrol)
{
	struct snd_emu8000 *emu = snd_kcontrol_chip(kcontrol);
	
	ucontrol->value.integer.value[0] = kcontrol->private_value ? emu->chorus_mode : emu->reverb_mode;
	return 0;
}

static int mixer_chorus_reverb_put(struct snd_kcontrol *kcontrol, struct snd_ctl_elem_value *ucontrol)
{
	struct snd_emu8000 *emu = snd_kcontrol_chip(kcontrol);
	unsigned long flags;
	int change;
	unsigned short val1;
	
	spin_lock_irqsave(&emu->control_lock, flags);
	if (kcontrol->private_value) {
		val1 = ucontrol->value.integer.value[0] % SNDRV_EMU8000_CHORUS_NUMBERS;
		change = val1 != emu->chorus_mode;
		emu->chorus_mode = val1;
	} else {
		val1 = ucontrol->value.integer.value[0] % SNDRV_EMU8000_REVERB_NUMBERS;
		change = val1 != emu->reverb_mode;
		emu->reverb_mode = val1;
	}
	spin_unlock_irqrestore(&emu->control_lock, flags);
	if (change) {
		if (kcontrol->private_value)
			snd_emu8000_update_chorus_mode(emu);
		else
			snd_emu8000_update_reverb_mode(emu);
	}
	return change;
}

static struct snd_kcontrol_new mixer_chorus_mode_control =
{
	.iface = SNDRV_CTL_ELEM_IFACE_MIXER,
	.name = "Chorus Mode",
	.info = mixer_chorus_reverb_info,
	.get = mixer_chorus_reverb_get,
	.put = mixer_chorus_reverb_put,
	.private_value = 1,
};

static struct snd_kcontrol_new mixer_reverb_mode_control =
{
	.iface = SNDRV_CTL_ELEM_IFACE_MIXER,
	.name = "Reverb Mode",
	.info = mixer_chorus_reverb_info,
	.get = mixer_chorus_reverb_get,
	.put = mixer_chorus_reverb_put,
	.private_value = 0,
};

/*
 * FM OPL3 chorus/reverb depth
 */
static int mixer_fm_depth_info(struct snd_kcontrol *kcontrol, struct snd_ctl_elem_info *uinfo)
{
	uinfo->type = SNDRV_CTL_ELEM_TYPE_INTEGER;
	uinfo->count = 1;
	uinfo->value.integer.min = 0;
	uinfo->value.integer.max = 255;
	return 0;
}

static int mixer_fm_depth_get(struct snd_kcontrol *kcontrol, struct snd_ctl_elem_value *ucontrol)
{
	struct snd_emu8000 *emu = snd_kcontrol_chip(kcontrol);
	
	ucontrol->value.integer.value[0] = kcontrol->private_value ? emu->fm_chorus_depth : emu->fm_reverb_depth;
	return 0;
}

static int mixer_fm_depth_put(struct snd_kcontrol *kcontrol, struct snd_ctl_elem_value *ucontrol)
{
	struct snd_emu8000 *emu = snd_kcontrol_chip(kcontrol);
	unsigned long flags;
	int change;
	unsigned short val1;
	
	val1 = ucontrol->value.integer.value[0] % 256;
	spin_lock_irqsave(&emu->control_lock, flags);
	if (kcontrol->private_value) {
		change = val1 != emu->fm_chorus_depth;
		emu->fm_chorus_depth = val1;
	} else {
		change = val1 != emu->fm_reverb_depth;
		emu->fm_reverb_depth = val1;
	}
	spin_unlock_irqrestore(&emu->control_lock, flags);
	if (change)
		snd_emu8000_init_fm(emu);
	return change;
}

static struct snd_kcontrol_new mixer_fm_chorus_depth_control =
{
	.iface = SNDRV_CTL_ELEM_IFACE_MIXER,
	.name = "FM Chorus Depth",
	.info = mixer_fm_depth_info,
	.get = mixer_fm_depth_get,
	.put = mixer_fm_depth_put,
	.private_value = 1,
};

static struct snd_kcontrol_new mixer_fm_reverb_depth_control =
{
	.iface = SNDRV_CTL_ELEM_IFACE_MIXER,
	.name = "FM Reverb Depth",
	.info = mixer_fm_depth_info,
	.get = mixer_fm_depth_get,
	.put = mixer_fm_depth_put,
	.private_value = 0,
};


static struct snd_kcontrol_new *mixer_defs[EMU8000_NUM_CONTROLS] = {
	&mixer_bass_control,
	&mixer_treble_control,
	&mixer_chorus_mode_control,
	&mixer_reverb_mode_control,
	&mixer_fm_chorus_depth_control,
	&mixer_fm_reverb_depth_control,
};

/*
 * create and attach mixer elements for WaveTable treble/bass controls
 */
static int
snd_emu8000_create_mixer(struct snd_card *card, struct snd_emu8000 *emu)
{
	int i, err = 0;

	if (snd_BUG_ON(!emu || !card))
		return -EINVAL;

	spin_lock_init(&emu->control_lock);

	memset(emu->controls, 0, sizeof(emu->controls));
	for (i = 0; i < EMU8000_NUM_CONTROLS; i++) {
		if ((err = snd_ctl_add(card, emu->controls[i] = snd_ctl_new1(mixer_defs[i], emu))) < 0)
			goto __error;
	}
	return 0;

__error:
	for (i = 0; i < EMU8000_NUM_CONTROLS; i++) {
		down_write(&card->controls_rwsem);
		if (emu->controls[i])
			snd_ctl_remove(card, emu->controls[i]);
		up_write(&card->controls_rwsem);
	}
	return err;
}


/*
 * free resources
 */
static int snd_emu8000_free(struct snd_emu8000 *hw)
{
	release_and_free_resource(hw->res_port1);
	release_and_free_resource(hw->res_port2);
	release_and_free_resource(hw->res_port3);
	kfree(hw);
	return 0;
}

/*
 */
static int snd_emu8000_dev_free(struct snd_device *device)
{
	struct snd_emu8000 *hw = device->device_data;
	return snd_emu8000_free(hw);
}

/*
 * initialize and register emu8000 synth device.
 */
int
snd_emu8000_new(struct snd_card *card, int index, long port, int seq_ports,
		struct snd_seq_device **awe_ret)
{
	struct snd_seq_device *awe;
	struct snd_emu8000 *hw;
	int err;
	static struct snd_device_ops ops = {
		.dev_free = snd_emu8000_dev_free,
	};

	if (awe_ret)
		*awe_ret = NULL;

	if (seq_ports <= 0)
		return 0;

	hw = kzalloc(sizeof(*hw), GFP_KERNEL);
	if (hw == NULL)
		return -ENOMEM;
	spin_lock_init(&hw->reg_lock);
	hw->index = index;
	hw->port1 = port;
	hw->port2 = port + 0x400;
	hw->port3 = port + 0x800;
	if (!(hw->res_port1 = request_region(hw->port1, 4, "Emu8000-1")) ||
	    !(hw->res_port2 = request_region(hw->port2, 4, "Emu8000-2")) ||
	    !(hw->res_port3 = request_region(hw->port3, 4, "Emu8000-3"))) {
		snd_printk(KERN_ERR "sbawe: can't grab ports 0x%lx, 0x%lx, 0x%lx\n", hw->port1, hw->port2, hw->port3);
		snd_emu8000_free(hw);
		return -EBUSY;
	}
	hw->mem_size = 0;
	hw->card = card;
	hw->seq_ports = seq_ports;
	hw->bass_level = 5;
	hw->treble_level = 9;
	hw->chorus_mode = 2;
	hw->reverb_mode = 4;
	hw->fm_chorus_depth = 0;
	hw->fm_reverb_depth = 0;

	if (snd_emu8000_detect(hw) < 0) {
		snd_emu8000_free(hw);
		return -ENODEV;
	}

	snd_emu8000_init_hw(hw);
	if ((err = snd_emu8000_create_mixer(card, hw)) < 0) {
		snd_emu8000_free(hw);
		return err;
	}
	
	if ((err = snd_device_new(card, SNDRV_DEV_CODEC, hw, &ops)) < 0) {
		snd_emu8000_free(hw);
		return err;
	}
<<<<<<< HEAD
#if IS_REACHABLE(CONFIG_SND_SEQUENCER)
=======
#if IS_ENABLED(CONFIG_SND_SEQUENCER)
>>>>>>> 8c6e31b2
	if (snd_seq_device_new(card, index, SNDRV_SEQ_DEV_ID_EMU8000,
			       sizeof(struct snd_emu8000*), &awe) >= 0) {
		strcpy(awe->name, "EMU-8000");
		*(struct snd_emu8000 **)SNDRV_SEQ_DEVICE_ARGPTR(awe) = hw;
	}
#else
	awe = NULL;
#endif
	if (awe_ret)
		*awe_ret = awe;

	return 0;
}


/*
 * exported stuff
 */

EXPORT_SYMBOL(snd_emu8000_poke);
EXPORT_SYMBOL(snd_emu8000_peek);
EXPORT_SYMBOL(snd_emu8000_poke_dw);
EXPORT_SYMBOL(snd_emu8000_peek_dw);
EXPORT_SYMBOL(snd_emu8000_dma_chan);
EXPORT_SYMBOL(snd_emu8000_init_fm);
EXPORT_SYMBOL(snd_emu8000_load_chorus_fx);
EXPORT_SYMBOL(snd_emu8000_load_reverb_fx);
EXPORT_SYMBOL(snd_emu8000_update_chorus_mode);
EXPORT_SYMBOL(snd_emu8000_update_reverb_mode);
EXPORT_SYMBOL(snd_emu8000_update_equalizer);<|MERGE_RESOLUTION|>--- conflicted
+++ resolved
@@ -1138,11 +1138,7 @@
 		snd_emu8000_free(hw);
 		return err;
 	}
-<<<<<<< HEAD
-#if IS_REACHABLE(CONFIG_SND_SEQUENCER)
-=======
 #if IS_ENABLED(CONFIG_SND_SEQUENCER)
->>>>>>> 8c6e31b2
 	if (snd_seq_device_new(card, index, SNDRV_SEQ_DEV_ID_EMU8000,
 			       sizeof(struct snd_emu8000*), &awe) >= 0) {
 		strcpy(awe->name, "EMU-8000");
