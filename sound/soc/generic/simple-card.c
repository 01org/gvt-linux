--- conflicted
+++ resolved
@@ -545,40 +545,6 @@
 		return ret;
 
 	/* Single/Muti DAI link(s) & New style of DT node */
-<<<<<<< HEAD
-	loop		= 1;
-	link_idx	= 0;
-	dai_idx		= 0;
-	conf_idx	= 0;
-	node = of_get_child_by_name(top, PREFIX "dai-link");
-	if (!node) {
-		node = of_node_get(top);
-		loop = 0;
-	}
-
-	do  {
-		/* DPCM */
-		if (of_get_child_count(node) > 2) {
-			for_each_child_of_node(node, np) {
-				codec = of_get_child_by_name(node,
-							loop ?	"codec" :
-								PREFIX "codec");
-				if (!codec)
-					return -ENODEV;
-
-				is_fe = (np != codec);
-
-				ret = asoc_simple_card_dai_link_of_dpcm(
-						top, node, np, codec, priv,
-						&dai_idx, link_idx++, &conf_idx,
-						is_fe, !loop);
-			}
-		} else {
-			ret = asoc_simple_card_dai_link_of(
-						top, node, priv,
-						&dai_idx, link_idx++, !loop);
-		}
-=======
 	memset(&li, 0, sizeof(li));
 	for (li.cpu = 1; li.cpu >= 0; li.cpu--) {
 		/*
@@ -596,7 +562,6 @@
 		ret = simple_for_each_link(priv, &li,
 					   simple_dai_link_of,
 					   simple_dai_link_of_dpcm);
->>>>>>> 8bb37a2a
 		if (ret < 0)
 			return ret;
 	}
