--- conflicted
+++ resolved
@@ -6455,13 +6455,10 @@
 		ALC225_STANDARD_PINS,
 		{0x12, 0xb7a60130},
 		{0x1b, 0x90170110}),
-<<<<<<< HEAD
-=======
 	SND_HDA_PIN_QUIRK(0x10ec0233, 0x8086, "Intel NUC Skull Canyon", ALC269_FIXUP_DELL1_MIC_NO_PRESENCE,
 		{0x1b, 0x01111010},
 		{0x1e, 0x01451130},
 		{0x21, 0x02211020}),
->>>>>>> 4fbd8d19
 	SND_HDA_PIN_QUIRK(0x10ec0236, 0x1028, "Dell", ALC255_FIXUP_DELL1_MIC_NO_PRESENCE,
 		{0x12, 0x90a60140},
 		{0x14, 0x90170110},
