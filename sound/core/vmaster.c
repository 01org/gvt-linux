/*
 * Virtual master and slave controls
 *
 *  Copyright (c) 2008 by Takashi Iwai <tiwai@suse.de>
 *
 *  This program is free software; you can redistribute it and/or
 *  modify it under the terms of the GNU General Public License as
 *  published by the Free Software Foundation, version 2.
 *
 */

#include <linux/slab.h>
#include <linux/export.h>
#include <sound/core.h>
#include <sound/control.h>
#include <sound/tlv.h>

/*
 * a subset of information returned via ctl info callback
 */
struct link_ctl_info {
	snd_ctl_elem_type_t type; /* value type */
	int count;		/* item count */
	int min_val, max_val;	/* min, max values */
};

/*
 * link master - this contains a list of slave controls that are
 * identical types, i.e. info returns the same value type and value
 * ranges, but may have different number of counts.
 *
 * The master control is so far only mono volume/switch for simplicity.
 * The same value will be applied to all slaves.
 */
struct link_master {
	struct list_head slaves;
	struct link_ctl_info info;
	int val;		/* the master value */
	unsigned int tlv[4];
	void (*hook)(void *private_data, int);
	void *hook_private_data;
};

/*
 * link slave - this contains a slave control element
 *
 * It fakes the control callbacsk with additional attenuation by the
 * master control.  A slave may have either one or two channels.
 */

struct link_slave {
	struct list_head list;
	struct link_master *master;
	struct link_ctl_info info;
	int vals[2];		/* current values */
	unsigned int flags;
	struct snd_kcontrol *kctl; /* original kcontrol pointer */
	struct snd_kcontrol slave; /* the copy of original control entry */
};

static int slave_update(struct link_slave *slave)
{
	struct snd_ctl_elem_value *uctl;
	int err, ch;

	uctl = kmalloc(sizeof(*uctl), GFP_KERNEL);
	if (!uctl)
		return -ENOMEM;
	uctl->id = slave->slave.id;
	err = slave->slave.get(&slave->slave, uctl);
	for (ch = 0; ch < slave->info.count; ch++)
		slave->vals[ch] = uctl->value.integer.value[ch];
	kfree(uctl);
	return 0;
}

/* get the slave ctl info and save the initial values */
static int slave_init(struct link_slave *slave)
{
	struct snd_ctl_elem_info *uinfo;
	int err;

	if (slave->info.count) {
		/* already initialized */
		if (slave->flags & SND_CTL_SLAVE_NEED_UPDATE)
			return slave_update(slave);
		return 0;
	}

	uinfo = kmalloc(sizeof(*uinfo), GFP_KERNEL);
	if (!uinfo)
		return -ENOMEM;
	uinfo->id = slave->slave.id;
	err = slave->slave.info(&slave->slave, uinfo);
	if (err < 0) {
		kfree(uinfo);
		return err;
	}
	slave->info.type = uinfo->type;
	slave->info.count = uinfo->count;
	if (slave->info.count > 2  ||
	    (slave->info.type != SNDRV_CTL_ELEM_TYPE_INTEGER &&
	     slave->info.type != SNDRV_CTL_ELEM_TYPE_BOOLEAN)) {
		pr_err("ALSA: vmaster: invalid slave element\n");
		kfree(uinfo);
		return -EINVAL;
	}
	slave->info.min_val = uinfo->value.integer.min;
	slave->info.max_val = uinfo->value.integer.max;
	kfree(uinfo);

	return slave_update(slave);
}

/* initialize master volume */
static int master_init(struct link_master *master)
{
	struct link_slave *slave;

	if (master->info.count)
		return 0; /* already initialized */

	list_for_each_entry(slave, &master->slaves, list) {
		int err = slave_init(slave);
		if (err < 0)
			return err;
		master->info = slave->info;
		master->info.count = 1; /* always mono */
		/* set full volume as default (= no attenuation) */
		master->val = master->info.max_val;
		if (master->hook)
			master->hook(master->hook_private_data, master->val);
		return 1;
	}
	return -ENOENT;
}

static int slave_get_val(struct link_slave *slave,
			 struct snd_ctl_elem_value *ucontrol)
{
	int err, ch;

	err = slave_init(slave);
	if (err < 0)
		return err;
	for (ch = 0; ch < slave->info.count; ch++)
		ucontrol->value.integer.value[ch] = slave->vals[ch];
	return 0;
}

static int slave_put_val(struct link_slave *slave,
			 struct snd_ctl_elem_value *ucontrol)
{
	int err, ch, vol;

	err = master_init(slave->master);
	if (err < 0)
		return err;

	switch (slave->info.type) {
	case SNDRV_CTL_ELEM_TYPE_BOOLEAN:
		for (ch = 0; ch < slave->info.count; ch++)
			ucontrol->value.integer.value[ch] &=
				!!slave->master->val;
		break;
	case SNDRV_CTL_ELEM_TYPE_INTEGER:
		for (ch = 0; ch < slave->info.count; ch++) {
			/* max master volume is supposed to be 0 dB */
			vol = ucontrol->value.integer.value[ch];
			vol += slave->master->val - slave->master->info.max_val;
			if (vol < slave->info.min_val)
				vol = slave->info.min_val;
			else if (vol > slave->info.max_val)
				vol = slave->info.max_val;
			ucontrol->value.integer.value[ch] = vol;
		}
		break;
	}
	return slave->slave.put(&slave->slave, ucontrol);
}

/*
 * ctl callbacks for slaves
 */
static int slave_info(struct snd_kcontrol *kcontrol,
		      struct snd_ctl_elem_info *uinfo)
{
	struct link_slave *slave = snd_kcontrol_chip(kcontrol);
	return slave->slave.info(&slave->slave, uinfo);
}

static int slave_get(struct snd_kcontrol *kcontrol,
		     struct snd_ctl_elem_value *ucontrol)
{
	struct link_slave *slave = snd_kcontrol_chip(kcontrol);
	return slave_get_val(slave, ucontrol);
}

static int slave_put(struct snd_kcontrol *kcontrol,
		     struct snd_ctl_elem_value *ucontrol)
{
	struct link_slave *slave = snd_kcontrol_chip(kcontrol);
	int err, ch, changed = 0;

	err = slave_init(slave);
	if (err < 0)
		return err;
	for (ch = 0; ch < slave->info.count; ch++) {
		if (slave->vals[ch] != ucontrol->value.integer.value[ch]) {
			changed = 1;
			slave->vals[ch] = ucontrol->value.integer.value[ch];
		}
	}
	if (!changed)
		return 0;
	err = slave_put_val(slave, ucontrol);
	if (err < 0)
		return err;
	return 1;
}

static int slave_tlv_cmd(struct snd_kcontrol *kcontrol,
			 int op_flag, unsigned int size,
			 unsigned int __user *tlv)
{
	struct link_slave *slave = snd_kcontrol_chip(kcontrol);
	/* FIXME: this assumes that the max volume is 0 dB */
	return slave->slave.tlv.c(&slave->slave, op_flag, size, tlv);
}

static void slave_free(struct snd_kcontrol *kcontrol)
{
	struct link_slave *slave = snd_kcontrol_chip(kcontrol);
	if (slave->slave.private_free)
		slave->slave.private_free(&slave->slave);
	if (slave->master)
		list_del(&slave->list);
	kfree(slave);
}

/*
 * Add a slave control to the group with the given master control
 *
 * All slaves must be the same type (returning the same information
 * via info callback).  The function doesn't check it, so it's your
 * responsibility.
 *
 * Also, some additional limitations:
 * - at most two channels
 * - logarithmic volume control (dB level), no linear volume
 * - master can only attenuate the volume, no gain
 */
int _snd_ctl_add_slave(struct snd_kcontrol *master, struct snd_kcontrol *slave,
		       unsigned int flags)
{
	struct link_master *master_link = snd_kcontrol_chip(master);
	struct link_slave *srec;

	srec = kzalloc(sizeof(*srec) +
		       slave->count * sizeof(*slave->vd), GFP_KERNEL);
	if (!srec)
		return -ENOMEM;
	srec->kctl = slave;
	srec->slave = *slave;
	memcpy(srec->slave.vd, slave->vd, slave->count * sizeof(*slave->vd));
	srec->master = master_link;
	srec->flags = flags;

	/* override callbacks */
	slave->info = slave_info;
	slave->get = slave_get;
	slave->put = slave_put;
	if (slave->vd[0].access & SNDRV_CTL_ELEM_ACCESS_TLV_CALLBACK)
		slave->tlv.c = slave_tlv_cmd;
	slave->private_data = srec;
	slave->private_free = slave_free;

	list_add_tail(&srec->list, &master_link->slaves);
	return 0;
}
EXPORT_SYMBOL(_snd_ctl_add_slave);

/*
 * ctl callbacks for master controls
 */
static int master_info(struct snd_kcontrol *kcontrol,
		      struct snd_ctl_elem_info *uinfo)
{
	struct link_master *master = snd_kcontrol_chip(kcontrol);
	int ret;

	ret = master_init(master);
	if (ret < 0)
		return ret;
	uinfo->type = master->info.type;
	uinfo->count = master->info.count;
	uinfo->value.integer.min = master->info.min_val;
	uinfo->value.integer.max = master->info.max_val;
	return 0;
}

static int master_get(struct snd_kcontrol *kcontrol,
		      struct snd_ctl_elem_value *ucontrol)
{
	struct link_master *master = snd_kcontrol_chip(kcontrol);
	int err = master_init(master);
	if (err < 0)
		return err;
	ucontrol->value.integer.value[0] = master->val;
	return 0;
}

static int sync_slaves(struct link_master *master, int old_val, int new_val)
{
	struct link_slave *slave;
	struct snd_ctl_elem_value *uval;

	uval = kmalloc(sizeof(*uval), GFP_KERNEL);
	if (!uval)
		return -ENOMEM;
	list_for_each_entry(slave, &master->slaves, list) {
		master->val = old_val;
		uval->id = slave->slave.id;
		slave_get_val(slave, uval);
		master->val = new_val;
		slave_put_val(slave, uval);
	}
	kfree(uval);
	return 0;
}

static int master_put(struct snd_kcontrol *kcontrol,
		      struct snd_ctl_elem_value *ucontrol)
{
	struct link_master *master = snd_kcontrol_chip(kcontrol);
	int err, new_val, old_val;
	bool first_init;

	err = master_init(master);
	if (err < 0)
		return err;
	first_init = err;
	old_val = master->val;
	new_val = ucontrol->value.integer.value[0];
	if (new_val == old_val)
		return 0;

	err = sync_slaves(master, old_val, new_val);
	if (err < 0)
		return err;
	if (master->hook && !first_init)
		master->hook(master->hook_private_data, master->val);
	return 1;
}

static void master_free(struct snd_kcontrol *kcontrol)
{
	struct link_master *master = snd_kcontrol_chip(kcontrol);
	struct link_slave *slave, *n;

	/* free all slave links and retore the original slave kctls */
	list_for_each_entry_safe(slave, n, &master->slaves, list) {
		struct snd_kcontrol *sctl = slave->kctl;
		struct list_head olist = sctl->list;
		memcpy(sctl, &slave->slave, sizeof(*sctl));
		memcpy(sctl->vd, slave->slave.vd,
		       sctl->count * sizeof(*sctl->vd));
		sctl->list = olist; /* keep the current linked-list */
		kfree(slave);
	}
	kfree(master);
}


/**
 * snd_ctl_make_virtual_master - Create a virtual master control
 * @name: name string of the control element to create
 * @tlv: optional TLV int array for dB information
 *
 * Creates a virtual master control with the given name string.
 *
 * After creating a vmaster element, you can add the slave controls
 * via snd_ctl_add_slave() or snd_ctl_add_slave_uncached().
 *
 * The optional argument @tlv can be used to specify the TLV information
 * for dB scale of the master control.  It should be a single element
 * with #SNDRV_CTL_TLVT_DB_SCALE, #SNDRV_CTL_TLV_DB_MINMAX or
 * #SNDRV_CTL_TLVT_DB_MINMAX_MUTE type, and should be the max 0dB.
 *
 * Return: The created control element, or %NULL for errors (ENOMEM).
 */
struct snd_kcontrol *snd_ctl_make_virtual_master(char *name,
						 const unsigned int *tlv)
{
	struct link_master *master;
	struct snd_kcontrol *kctl;
	struct snd_kcontrol_new knew;

	memset(&knew, 0, sizeof(knew));
	knew.iface = SNDRV_CTL_ELEM_IFACE_MIXER;
	knew.name = name;
	knew.info = master_info;

	master = kzalloc(sizeof(*master), GFP_KERNEL);
	if (!master)
		return NULL;
	INIT_LIST_HEAD(&master->slaves);

	kctl = snd_ctl_new1(&knew, master);
	if (!kctl) {
		kfree(master);
		return NULL;
	}
	/* override some callbacks */
	kctl->info = master_info;
	kctl->get = master_get;
	kctl->put = master_put;
	kctl->private_free = master_free;

	/* additional (constant) TLV read */
	if (tlv &&
	    (tlv[0] == SNDRV_CTL_TLVT_DB_SCALE ||
	     tlv[0] == SNDRV_CTL_TLVT_DB_MINMAX ||
	     tlv[0] == SNDRV_CTL_TLVT_DB_MINMAX_MUTE)) {
		kctl->vd[0].access |= SNDRV_CTL_ELEM_ACCESS_TLV_READ;
		memcpy(master->tlv, tlv, sizeof(master->tlv));
		kctl->tlv.p = master->tlv;
	}

	return kctl;
}
EXPORT_SYMBOL(snd_ctl_make_virtual_master);

/**
 * snd_ctl_add_vmaster_hook - Add a hook to a vmaster control
 * @kcontrol: vmaster kctl element
 * @hook: the hook function
 * @private_data: the private_data pointer to be saved
 *
 * Adds the given hook to the vmaster control element so that it's called
 * at each time when the value is changed.
 *
 * Return: Zero.
 */
int snd_ctl_add_vmaster_hook(struct snd_kcontrol *kcontrol,
			     void (*hook)(void *private_data, int),
			     void *private_data)
{
	struct link_master *master = snd_kcontrol_chip(kcontrol);
	master->hook = hook;
	master->hook_private_data = private_data;
	return 0;
}
EXPORT_SYMBOL_GPL(snd_ctl_add_vmaster_hook);

/**
 * snd_ctl_sync_vmaster - Sync the vmaster slaves and hook
 * @kcontrol: vmaster kctl element
 * @hook_only: sync only the hook
 *
 * Forcibly call the put callback of each slave and call the hook function
 * to synchronize with the current value of the given vmaster element.
 * NOP when NULL is passed to @kcontrol.
 */
void snd_ctl_sync_vmaster(struct snd_kcontrol *kcontrol, bool hook_only)
{
	struct link_master *master;
	bool first_init = false;

	if (!kcontrol)
		return;
	master = snd_kcontrol_chip(kcontrol);
	if (!hook_only) {
		int err = master_init(master);
		if (err < 0)
			return;
		first_init = err;
		err = sync_slaves(master, master->val, master->val);
		if (err < 0)
			return;
	}

	if (master->hook && !first_init)
		master->hook(master->hook_private_data, master->val);
}
EXPORT_SYMBOL_GPL(snd_ctl_sync_vmaster);

/**
 * snd_ctl_apply_vmaster_slaves - Apply function to each vmaster slave
 * @kctl: vmaster kctl element
 * @func: function to apply
 * @arg: optional function argument
 *
 * Apply the function @func to each slave kctl of the given vmaster kctl.
 * Returns 0 if successful, or a negative error code.
 */
int snd_ctl_apply_vmaster_slaves(struct snd_kcontrol *kctl,
<<<<<<< HEAD
				 int (*func)(struct snd_kcontrol *, void *),
=======
				 int (*func)(struct snd_kcontrol *vslave,
					     struct snd_kcontrol *slave,
					     void *arg),
>>>>>>> 4fbd8d19
				 void *arg)
{
	struct link_master *master;
	struct link_slave *slave;
	int err;

	master = snd_kcontrol_chip(kctl);
	err = master_init(master);
	if (err < 0)
		return err;
	list_for_each_entry(slave, &master->slaves, list) {
<<<<<<< HEAD
		err = func(&slave->slave, arg);
=======
		err = func(slave->kctl, &slave->slave, arg);
>>>>>>> 4fbd8d19
		if (err < 0)
			return err;
	}

	return 0;
}
EXPORT_SYMBOL_GPL(snd_ctl_apply_vmaster_slaves);<|MERGE_RESOLUTION|>--- conflicted
+++ resolved
@@ -495,13 +495,9 @@
  * Returns 0 if successful, or a negative error code.
  */
 int snd_ctl_apply_vmaster_slaves(struct snd_kcontrol *kctl,
-<<<<<<< HEAD
-				 int (*func)(struct snd_kcontrol *, void *),
-=======
 				 int (*func)(struct snd_kcontrol *vslave,
 					     struct snd_kcontrol *slave,
 					     void *arg),
->>>>>>> 4fbd8d19
 				 void *arg)
 {
 	struct link_master *master;
@@ -513,11 +509,7 @@
 	if (err < 0)
 		return err;
 	list_for_each_entry(slave, &master->slaves, list) {
-<<<<<<< HEAD
-		err = func(&slave->slave, arg);
-=======
 		err = func(slave->kctl, &slave->slave, arg);
->>>>>>> 4fbd8d19
 		if (err < 0)
 			return err;
 	}
