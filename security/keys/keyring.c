--- conflicted
+++ resolved
@@ -565,11 +565,7 @@
 
 	/* skip invalidated, revoked and expired keys */
 	if (ctx->flags & KEYRING_SEARCH_DO_STATE_CHECK) {
-<<<<<<< HEAD
-		time_t expiry = READ_ONCE(key->expiry);
-=======
 		time64_t expiry = READ_ONCE(key->expiry);
->>>>>>> 4fbd8d19
 
 		if (kflags & ((1 << KEY_FLAG_INVALIDATED) |
 			      (1 << KEY_FLAG_REVOKED))) {
@@ -578,11 +574,7 @@
 			goto skipped;
 		}
 
-<<<<<<< HEAD
-		if (expiry && ctx->now.tv_sec >= expiry) {
-=======
 		if (expiry && ctx->now >= expiry) {
->>>>>>> 4fbd8d19
 			if (!(ctx->flags & KEYRING_SEARCH_SKIP_EXPIRED))
 				ctx->result = ERR_PTR(-EKEYEXPIRED);
 			kleave(" = %d [expire]", ctx->skipped_ret);
