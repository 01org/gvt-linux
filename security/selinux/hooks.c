--- conflicted
+++ resolved
@@ -481,19 +481,13 @@
 		sbsec->behavior == SECURITY_FS_USE_NATIVE ||
 		/* Special handling. Genfs but also in-core setxattr handler */
 		!strcmp(sb->s_type->name, "sysfs") ||
-		!strcmp(sb->s_type->name, "cgroup") ||
-		!strcmp(sb->s_type->name, "cgroup2") ||
 		!strcmp(sb->s_type->name, "pstore") ||
 		!strcmp(sb->s_type->name, "debugfs") ||
 		!strcmp(sb->s_type->name, "tracefs") ||
-<<<<<<< HEAD
-		!strcmp(sb->s_type->name, "rootfs");
-=======
 		!strcmp(sb->s_type->name, "rootfs") ||
 		(selinux_policycap_cgroupseclabel &&
 		 (!strcmp(sb->s_type->name, "cgroup") ||
 		  !strcmp(sb->s_type->name, "cgroup2")));
->>>>>>> 36fc5797
 }
 
 static int sb_finish_set_opts(struct super_block *sb)
