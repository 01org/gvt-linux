--- conflicted
+++ resolved
@@ -889,7 +889,6 @@
 	};
 	unsigned long start = address, end;
 	int *cleaned = arg;
-	bool invalidation_needed = false;
 
 	/*
 	 * We have to assume the worse case ie pmd for invalidation. Note that
@@ -901,11 +900,8 @@
 	while (page_vma_mapped_walk(&pvmw)) {
 		unsigned long cstart, cend;
 		int ret = 0;
-<<<<<<< HEAD
-=======
 
 		cstart = address = pvmw.address;
->>>>>>> 5743745c
 		if (pvmw.pte) {
 			pte_t entry;
 			pte_t *pte = pvmw.pte;
@@ -913,16 +909,12 @@
 			if (!pte_dirty(*pte) && !pte_write(*pte))
 				continue;
 
-			flush_cache_page(vma, pvmw.address, pte_pfn(*pte));
-			entry = ptep_clear_flush(vma, pvmw.address, pte);
+			flush_cache_page(vma, address, pte_pfn(*pte));
+			entry = ptep_clear_flush(vma, address, pte);
 			entry = pte_wrprotect(entry);
 			entry = pte_mkclean(entry);
-<<<<<<< HEAD
-			set_pte_at(vma->vm_mm, pvmw.address, pte, entry);
-=======
 			set_pte_at(vma->vm_mm, address, pte, entry);
 			cend = cstart + PAGE_SIZE;
->>>>>>> 5743745c
 			ret = 1;
 		} else {
 #ifdef CONFIG_TRANSPARENT_HUGE_PAGECACHE
@@ -932,17 +924,13 @@
 			if (!pmd_dirty(*pmd) && !pmd_write(*pmd))
 				continue;
 
-			flush_cache_page(vma, pvmw.address, page_to_pfn(page));
-			entry = pmdp_huge_clear_flush(vma, pvmw.address, pmd);
+			flush_cache_page(vma, address, page_to_pfn(page));
+			entry = pmdp_huge_clear_flush(vma, address, pmd);
 			entry = pmd_wrprotect(entry);
 			entry = pmd_mkclean(entry);
-<<<<<<< HEAD
-			set_pmd_at(vma->vm_mm, pvmw.address, pmd, entry);
-=======
 			set_pmd_at(vma->vm_mm, address, pmd, entry);
 			cstart &= PMD_MASK;
 			cend = cstart + PMD_SIZE;
->>>>>>> 5743745c
 			ret = 1;
 #else
 			/* unexpected pmd-mapped page? */
@@ -951,23 +939,12 @@
 		}
 
 		if (ret) {
-<<<<<<< HEAD
-=======
 			mmu_notifier_invalidate_range(vma->vm_mm, cstart, cend);
->>>>>>> 5743745c
 			(*cleaned)++;
-			invalidation_needed = true;
 		}
 	}
 
-<<<<<<< HEAD
-	if (invalidation_needed) {
-		mmu_notifier_invalidate_range(vma->vm_mm, address,
-				address + (1UL << compound_order(page)));
-	}
-=======
 	mmu_notifier_invalidate_range_end(vma->vm_mm, start, end);
->>>>>>> 5743745c
 
 	return true;
 }
@@ -1361,12 +1338,8 @@
 	};
 	pte_t pteval;
 	struct page *subpage;
-<<<<<<< HEAD
-	bool ret = true, invalidation_needed = false;
-=======
 	bool ret = true;
 	unsigned long start = address, end;
->>>>>>> 5743745c
 	enum ttu_flags flags = (enum ttu_flags)arg;
 
 	/* munlock has nothing to gain from examining un-locked vmas */
@@ -1414,9 +1387,11 @@
 		VM_BUG_ON_PAGE(!pvmw.pte, page);
 
 		subpage = page - page_to_pfn(page) + pte_pfn(*pvmw.pte);
+		address = pvmw.address;
+
 
 		if (!(flags & TTU_IGNORE_ACCESS)) {
-			if (ptep_clear_flush_young_notify(vma, pvmw.address,
+			if (ptep_clear_flush_young_notify(vma, address,
 						pvmw.pte)) {
 				ret = false;
 				page_vma_mapped_walk_done(&pvmw);
@@ -1425,7 +1400,7 @@
 		}
 
 		/* Nuke the page table entry. */
-		flush_cache_page(vma, pvmw.address, pte_pfn(*pvmw.pte));
+		flush_cache_page(vma, address, pte_pfn(*pvmw.pte));
 		if (should_defer_flush(mm, flags)) {
 			/*
 			 * We clear the PTE but do not flush so potentially
@@ -1435,12 +1410,11 @@
 			 * transition on a cached TLB entry is written through
 			 * and traps if the PTE is unmapped.
 			 */
-			pteval = ptep_get_and_clear(mm, pvmw.address,
-						    pvmw.pte);
+			pteval = ptep_get_and_clear(mm, address, pvmw.pte);
 
 			set_tlb_ubc_flush_pending(mm, pte_dirty(pteval));
 		} else {
-			pteval = ptep_clear_flush(vma, pvmw.address, pvmw.pte);
+			pteval = ptep_clear_flush(vma, address, pvmw.pte);
 		}
 
 		/* Move the dirty bit to the page. Now the pte is gone. */
@@ -1455,12 +1429,12 @@
 			if (PageHuge(page)) {
 				int nr = 1 << compound_order(page);
 				hugetlb_count_sub(nr, mm);
-				set_huge_swap_pte_at(mm, pvmw.address,
+				set_huge_swap_pte_at(mm, address,
 						     pvmw.pte, pteval,
 						     vma_mmu_pagesize(vma));
 			} else {
 				dec_mm_counter(mm, mm_counter(page));
-				set_pte_at(mm, pvmw.address, pvmw.pte, pteval);
+				set_pte_at(mm, address, pvmw.pte, pteval);
 			}
 
 		} else if (pte_unused(pteval)) {
@@ -1484,7 +1458,7 @@
 			swp_pte = swp_entry_to_pte(entry);
 			if (pte_soft_dirty(pteval))
 				swp_pte = pte_swp_mksoft_dirty(swp_pte);
-			set_pte_at(mm, pvmw.address, pvmw.pte, swp_pte);
+			set_pte_at(mm, address, pvmw.pte, swp_pte);
 		} else if (PageAnon(page)) {
 			swp_entry_t entry = { .val = page_private(subpage) };
 			pte_t swp_pte;
@@ -1511,7 +1485,7 @@
 				 * If the page was redirtied, it cannot be
 				 * discarded. Remap the page to page table.
 				 */
-				set_pte_at(mm, pvmw.address, pvmw.pte, pteval);
+				set_pte_at(mm, address, pvmw.pte, pteval);
 				SetPageSwapBacked(page);
 				ret = false;
 				page_vma_mapped_walk_done(&pvmw);
@@ -1519,7 +1493,7 @@
 			}
 
 			if (swap_duplicate(entry) < 0) {
-				set_pte_at(mm, pvmw.address, pvmw.pte, pteval);
+				set_pte_at(mm, address, pvmw.pte, pteval);
 				ret = false;
 				page_vma_mapped_walk_done(&pvmw);
 				break;
@@ -1535,27 +1509,18 @@
 			swp_pte = swp_entry_to_pte(entry);
 			if (pte_soft_dirty(pteval))
 				swp_pte = pte_swp_mksoft_dirty(swp_pte);
-			set_pte_at(mm, pvmw.address, pvmw.pte, swp_pte);
+			set_pte_at(mm, address, pvmw.pte, swp_pte);
 		} else
 			dec_mm_counter(mm, mm_counter_file(page));
 discard:
 		page_remove_rmap(subpage, PageHuge(page));
 		put_page(page);
-<<<<<<< HEAD
-		invalidation_needed = true;
-	}
-
-	if (invalidation_needed)
-		mmu_notifier_invalidate_range(mm, address,
-				address + (1UL << compound_order(page)));
-=======
 		mmu_notifier_invalidate_range(mm, address,
 					      address + PAGE_SIZE);
 	}
 
 	mmu_notifier_invalidate_range_end(vma->vm_mm, start, end);
 
->>>>>>> 5743745c
 	return ret;
 }
 
