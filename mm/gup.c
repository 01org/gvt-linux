--- conflicted
+++ resolved
@@ -1455,11 +1455,7 @@
 			if (!gup_huge_pd(__hugepd(p4d_val(p4d)), addr,
 					 P4D_SHIFT, next, write, pages, nr))
 				return 0;
-<<<<<<< HEAD
-		} else if (!gup_p4d_range(p4d, addr, next, write, pages, nr))
-=======
 		} else if (!gup_pud_range(p4d, addr, next, write, pages, nr))
->>>>>>> b35f34d1
 			return 0;
 	} while (p4dp++, addr = next, addr != end);
 
