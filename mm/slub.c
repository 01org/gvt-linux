// SPDX-License-Identifier: GPL-2.0
/*
 * SLUB: A slab allocator that limits cache line use instead of queuing
 * objects in per cpu and per node lists.
 *
 * The allocator synchronizes using per slab locks or atomic operations
 * and only uses a centralized lock to manage a pool of partial slabs.
 *
 * (C) 2007 SGI, Christoph Lameter
 * (C) 2011 Linux Foundation, Christoph Lameter
 */

#include <linux/mm.h>
#include <linux/swap.h> /* struct reclaim_state */
#include <linux/module.h>
#include <linux/bit_spinlock.h>
#include <linux/interrupt.h>
#include <linux/swab.h>
#include <linux/bitops.h>
#include <linux/slab.h>
#include "slab.h"
#include <linux/proc_fs.h>
#include <linux/seq_file.h>
#include <linux/kasan.h>
#include <linux/cpu.h>
#include <linux/cpuset.h>
#include <linux/mempolicy.h>
#include <linux/ctype.h>
#include <linux/stackdepot.h>
#include <linux/debugobjects.h>
#include <linux/kallsyms.h>
#include <linux/kfence.h>
#include <linux/memory.h>
#include <linux/math64.h>
#include <linux/fault-inject.h>
#include <linux/stacktrace.h>
#include <linux/prefetch.h>
#include <linux/memcontrol.h>
#include <linux/random.h>
#include <kunit/test.h>
#include <linux/sort.h>

#include <linux/debugfs.h>
#include <trace/events/kmem.h>

#include "internal.h"

/*
 * Lock order:
 *   1. slab_mutex (Global Mutex)
 *   2. node->list_lock (Spinlock)
 *   3. kmem_cache->cpu_slab->lock (Local lock)
 *   4. slab_lock(slab) (Only on some arches or for debugging)
 *   5. object_map_lock (Only for debugging)
 *
 *   slab_mutex
 *
 *   The role of the slab_mutex is to protect the list of all the slabs
 *   and to synchronize major metadata changes to slab cache structures.
 *   Also synchronizes memory hotplug callbacks.
 *
 *   slab_lock
 *
 *   The slab_lock is a wrapper around the page lock, thus it is a bit
 *   spinlock.
 *
 *   The slab_lock is only used for debugging and on arches that do not
 *   have the ability to do a cmpxchg_double. It only protects:
 *	A. slab->freelist	-> List of free objects in a slab
 *	B. slab->inuse		-> Number of objects in use
 *	C. slab->objects	-> Number of objects in slab
 *	D. slab->frozen		-> frozen state
 *
 *   Frozen slabs
 *
 *   If a slab is frozen then it is exempt from list management. It is not
 *   on any list except per cpu partial list. The processor that froze the
 *   slab is the one who can perform list operations on the slab. Other
 *   processors may put objects onto the freelist but the processor that
 *   froze the slab is the only one that can retrieve the objects from the
 *   slab's freelist.
 *
 *   list_lock
 *
 *   The list_lock protects the partial and full list on each node and
 *   the partial slab counter. If taken then no new slabs may be added or
 *   removed from the lists nor make the number of partial slabs be modified.
 *   (Note that the total number of slabs is an atomic value that may be
 *   modified without taking the list lock).
 *
 *   The list_lock is a centralized lock and thus we avoid taking it as
 *   much as possible. As long as SLUB does not have to handle partial
 *   slabs, operations can continue without any centralized lock. F.e.
 *   allocating a long series of objects that fill up slabs does not require
 *   the list lock.
 *
 *   cpu_slab->lock local lock
 *
 *   This locks protect slowpath manipulation of all kmem_cache_cpu fields
 *   except the stat counters. This is a percpu structure manipulated only by
 *   the local cpu, so the lock protects against being preempted or interrupted
 *   by an irq. Fast path operations rely on lockless operations instead.
 *   On PREEMPT_RT, the local lock does not actually disable irqs (and thus
 *   prevent the lockless operations), so fastpath operations also need to take
 *   the lock and are no longer lockless.
 *
 *   lockless fastpaths
 *
 *   The fast path allocation (slab_alloc_node()) and freeing (do_slab_free())
 *   are fully lockless when satisfied from the percpu slab (and when
 *   cmpxchg_double is possible to use, otherwise slab_lock is taken).
 *   They also don't disable preemption or migration or irqs. They rely on
 *   the transaction id (tid) field to detect being preempted or moved to
 *   another cpu.
 *
 *   irq, preemption, migration considerations
 *
 *   Interrupts are disabled as part of list_lock or local_lock operations, or
 *   around the slab_lock operation, in order to make the slab allocator safe
 *   to use in the context of an irq.
 *
 *   In addition, preemption (or migration on PREEMPT_RT) is disabled in the
 *   allocation slowpath, bulk allocation, and put_cpu_partial(), so that the
 *   local cpu doesn't change in the process and e.g. the kmem_cache_cpu pointer
 *   doesn't have to be revalidated in each section protected by the local lock.
 *
 * SLUB assigns one slab for allocation to each processor.
 * Allocations only occur from these slabs called cpu slabs.
 *
 * Slabs with free elements are kept on a partial list and during regular
 * operations no list for full slabs is used. If an object in a full slab is
 * freed then the slab will show up again on the partial lists.
 * We track full slabs for debugging purposes though because otherwise we
 * cannot scan all objects.
 *
 * Slabs are freed when they become empty. Teardown and setup is
 * minimal so we rely on the page allocators per cpu caches for
 * fast frees and allocs.
 *
 * slab->frozen		The slab is frozen and exempt from list processing.
 * 			This means that the slab is dedicated to a purpose
 * 			such as satisfying allocations for a specific
 * 			processor. Objects may be freed in the slab while
 * 			it is frozen but slab_free will then skip the usual
 * 			list operations. It is up to the processor holding
 * 			the slab to integrate the slab into the slab lists
 * 			when the slab is no longer needed.
 *
 * 			One use of this flag is to mark slabs that are
 * 			used for allocations. Then such a slab becomes a cpu
 * 			slab. The cpu slab may be equipped with an additional
 * 			freelist that allows lockless access to
 * 			free objects in addition to the regular freelist
 * 			that requires the slab lock.
 *
 * SLAB_DEBUG_FLAGS	Slab requires special handling due to debug
 * 			options set. This moves	slab handling out of
 * 			the fast path and disables lockless freelists.
 */

/*
 * We could simply use migrate_disable()/enable() but as long as it's a
 * function call even on !PREEMPT_RT, use inline preempt_disable() there.
 */
#ifndef CONFIG_PREEMPT_RT
#define slub_get_cpu_ptr(var)	get_cpu_ptr(var)
#define slub_put_cpu_ptr(var)	put_cpu_ptr(var)
#else
#define slub_get_cpu_ptr(var)		\
({					\
	migrate_disable();		\
	this_cpu_ptr(var);		\
})
#define slub_put_cpu_ptr(var)		\
do {					\
	(void)(var);			\
	migrate_enable();		\
} while (0)
#endif

#ifdef CONFIG_SLUB_DEBUG
#ifdef CONFIG_SLUB_DEBUG_ON
DEFINE_STATIC_KEY_TRUE(slub_debug_enabled);
#else
DEFINE_STATIC_KEY_FALSE(slub_debug_enabled);
#endif
#endif		/* CONFIG_SLUB_DEBUG */

static inline bool kmem_cache_debug(struct kmem_cache *s)
{
	return kmem_cache_debug_flags(s, SLAB_DEBUG_FLAGS);
}

void *fixup_red_left(struct kmem_cache *s, void *p)
{
	if (kmem_cache_debug_flags(s, SLAB_RED_ZONE))
		p += s->red_left_pad;

	return p;
}

static inline bool kmem_cache_has_cpu_partial(struct kmem_cache *s)
{
#ifdef CONFIG_SLUB_CPU_PARTIAL
	return !kmem_cache_debug(s);
#else
	return false;
#endif
}

/*
 * Issues still to be resolved:
 *
 * - Support PAGE_ALLOC_DEBUG. Should be easy to do.
 *
 * - Variable sizing of the per node arrays
 */

/* Enable to log cmpxchg failures */
#undef SLUB_DEBUG_CMPXCHG

/*
 * Minimum number of partial slabs. These will be left on the partial
 * lists even if they are empty. kmem_cache_shrink may reclaim them.
 */
#define MIN_PARTIAL 5

/*
 * Maximum number of desirable partial slabs.
 * The existence of more partial slabs makes kmem_cache_shrink
 * sort the partial list by the number of objects in use.
 */
#define MAX_PARTIAL 10

#define DEBUG_DEFAULT_FLAGS (SLAB_CONSISTENCY_CHECKS | SLAB_RED_ZONE | \
				SLAB_POISON | SLAB_STORE_USER)

/*
 * These debug flags cannot use CMPXCHG because there might be consistency
 * issues when checking or reading debug information
 */
#define SLAB_NO_CMPXCHG (SLAB_CONSISTENCY_CHECKS | SLAB_STORE_USER | \
				SLAB_TRACE)


/*
 * Debugging flags that require metadata to be stored in the slab.  These get
 * disabled when slub_debug=O is used and a cache's min order increases with
 * metadata.
 */
#define DEBUG_METADATA_FLAGS (SLAB_RED_ZONE | SLAB_POISON | SLAB_STORE_USER)

#define OO_SHIFT	16
#define OO_MASK		((1 << OO_SHIFT) - 1)
#define MAX_OBJS_PER_PAGE	32767 /* since slab.objects is u15 */

/* Internal SLUB flags */
/* Poison object */
#define __OBJECT_POISON		((slab_flags_t __force)0x80000000U)
/* Use cmpxchg_double */
#define __CMPXCHG_DOUBLE	((slab_flags_t __force)0x40000000U)

/*
 * Tracking user of a slab.
 */
#define TRACK_ADDRS_COUNT 16
struct track {
	unsigned long addr;	/* Called from address */
#ifdef CONFIG_STACKDEPOT
	depot_stack_handle_t handle;
#endif
	int cpu;		/* Was running on cpu */
	int pid;		/* Pid context */
	unsigned long when;	/* When did the operation occur */
};

enum track_item { TRACK_ALLOC, TRACK_FREE };

#ifdef CONFIG_SYSFS
static int sysfs_slab_add(struct kmem_cache *);
static int sysfs_slab_alias(struct kmem_cache *, const char *);
#else
static inline int sysfs_slab_add(struct kmem_cache *s) { return 0; }
static inline int sysfs_slab_alias(struct kmem_cache *s, const char *p)
							{ return 0; }
#endif

#if defined(CONFIG_DEBUG_FS) && defined(CONFIG_SLUB_DEBUG)
static void debugfs_slab_add(struct kmem_cache *);
#else
static inline void debugfs_slab_add(struct kmem_cache *s) { }
#endif

static inline void stat(const struct kmem_cache *s, enum stat_item si)
{
#ifdef CONFIG_SLUB_STATS
	/*
	 * The rmw is racy on a preemptible kernel but this is acceptable, so
	 * avoid this_cpu_add()'s irq-disable overhead.
	 */
	raw_cpu_inc(s->cpu_slab->stat[si]);
#endif
}

/*
 * Tracks for which NUMA nodes we have kmem_cache_nodes allocated.
 * Corresponds to node_state[N_NORMAL_MEMORY], but can temporarily
 * differ during memory hotplug/hotremove operations.
 * Protected by slab_mutex.
 */
static nodemask_t slab_nodes;

/*
 * Workqueue used for flush_cpu_slab().
 */
static struct workqueue_struct *flushwq;

/********************************************************************
 * 			Core slab cache functions
 *******************************************************************/

/*
 * Returns freelist pointer (ptr). With hardening, this is obfuscated
 * with an XOR of the address where the pointer is held and a per-cache
 * random number.
 */
static inline void *freelist_ptr(const struct kmem_cache *s, void *ptr,
				 unsigned long ptr_addr)
{
#ifdef CONFIG_SLAB_FREELIST_HARDENED
	/*
	 * When CONFIG_KASAN_SW/HW_TAGS is enabled, ptr_addr might be tagged.
	 * Normally, this doesn't cause any issues, as both set_freepointer()
	 * and get_freepointer() are called with a pointer with the same tag.
	 * However, there are some issues with CONFIG_SLUB_DEBUG code. For
	 * example, when __free_slub() iterates over objects in a cache, it
	 * passes untagged pointers to check_object(). check_object() in turns
	 * calls get_freepointer() with an untagged pointer, which causes the
	 * freepointer to be restored incorrectly.
	 */
	return (void *)((unsigned long)ptr ^ s->random ^
			swab((unsigned long)kasan_reset_tag((void *)ptr_addr)));
#else
	return ptr;
#endif
}

/* Returns the freelist pointer recorded at location ptr_addr. */
static inline void *freelist_dereference(const struct kmem_cache *s,
					 void *ptr_addr)
{
	return freelist_ptr(s, (void *)*(unsigned long *)(ptr_addr),
			    (unsigned long)ptr_addr);
}

static inline void *get_freepointer(struct kmem_cache *s, void *object)
{
	object = kasan_reset_tag(object);
	return freelist_dereference(s, object + s->offset);
}

static void prefetch_freepointer(const struct kmem_cache *s, void *object)
{
	prefetchw(object + s->offset);
}

static inline void *get_freepointer_safe(struct kmem_cache *s, void *object)
{
	unsigned long freepointer_addr;
	void *p;

	if (!debug_pagealloc_enabled_static())
		return get_freepointer(s, object);

	object = kasan_reset_tag(object);
	freepointer_addr = (unsigned long)object + s->offset;
	copy_from_kernel_nofault(&p, (void **)freepointer_addr, sizeof(p));
	return freelist_ptr(s, p, freepointer_addr);
}

static inline void set_freepointer(struct kmem_cache *s, void *object, void *fp)
{
	unsigned long freeptr_addr = (unsigned long)object + s->offset;

#ifdef CONFIG_SLAB_FREELIST_HARDENED
	BUG_ON(object == fp); /* naive detection of double free or corruption */
#endif

	freeptr_addr = (unsigned long)kasan_reset_tag((void *)freeptr_addr);
	*(void **)freeptr_addr = freelist_ptr(s, fp, freeptr_addr);
}

/* Loop over all objects in a slab */
#define for_each_object(__p, __s, __addr, __objects) \
	for (__p = fixup_red_left(__s, __addr); \
		__p < (__addr) + (__objects) * (__s)->size; \
		__p += (__s)->size)

static inline unsigned int order_objects(unsigned int order, unsigned int size)
{
	return ((unsigned int)PAGE_SIZE << order) / size;
}

static inline struct kmem_cache_order_objects oo_make(unsigned int order,
		unsigned int size)
{
	struct kmem_cache_order_objects x = {
		(order << OO_SHIFT) + order_objects(order, size)
	};

	return x;
}

static inline unsigned int oo_order(struct kmem_cache_order_objects x)
{
	return x.x >> OO_SHIFT;
}

static inline unsigned int oo_objects(struct kmem_cache_order_objects x)
{
	return x.x & OO_MASK;
}

#ifdef CONFIG_SLUB_CPU_PARTIAL
static void slub_set_cpu_partial(struct kmem_cache *s, unsigned int nr_objects)
{
	unsigned int nr_slabs;

	s->cpu_partial = nr_objects;

	/*
	 * We take the number of objects but actually limit the number of
	 * slabs on the per cpu partial list, in order to limit excessive
	 * growth of the list. For simplicity we assume that the slabs will
	 * be half-full.
	 */
	nr_slabs = DIV_ROUND_UP(nr_objects * 2, oo_objects(s->oo));
	s->cpu_partial_slabs = nr_slabs;
}
#else
static inline void
slub_set_cpu_partial(struct kmem_cache *s, unsigned int nr_objects)
{
}
#endif /* CONFIG_SLUB_CPU_PARTIAL */

/*
 * Per slab locking using the pagelock
 */
static __always_inline void __slab_lock(struct slab *slab)
{
	struct page *page = slab_page(slab);

	VM_BUG_ON_PAGE(PageTail(page), page);
	bit_spin_lock(PG_locked, &page->flags);
}

static __always_inline void __slab_unlock(struct slab *slab)
{
	struct page *page = slab_page(slab);

	VM_BUG_ON_PAGE(PageTail(page), page);
	__bit_spin_unlock(PG_locked, &page->flags);
}

static __always_inline void slab_lock(struct slab *slab, unsigned long *flags)
{
	if (IS_ENABLED(CONFIG_PREEMPT_RT))
		local_irq_save(*flags);
	__slab_lock(slab);
}

static __always_inline void slab_unlock(struct slab *slab, unsigned long *flags)
{
	__slab_unlock(slab);
	if (IS_ENABLED(CONFIG_PREEMPT_RT))
		local_irq_restore(*flags);
}

/*
 * Interrupts must be disabled (for the fallback code to work right), typically
 * by an _irqsave() lock variant. Except on PREEMPT_RT where locks are different
 * so we disable interrupts as part of slab_[un]lock().
 */
static inline bool __cmpxchg_double_slab(struct kmem_cache *s, struct slab *slab,
		void *freelist_old, unsigned long counters_old,
		void *freelist_new, unsigned long counters_new,
		const char *n)
{
	if (!IS_ENABLED(CONFIG_PREEMPT_RT))
		lockdep_assert_irqs_disabled();
#if defined(CONFIG_HAVE_CMPXCHG_DOUBLE) && \
    defined(CONFIG_HAVE_ALIGNED_STRUCT_PAGE)
	if (s->flags & __CMPXCHG_DOUBLE) {
		if (cmpxchg_double(&slab->freelist, &slab->counters,
				   freelist_old, counters_old,
				   freelist_new, counters_new))
			return true;
	} else
#endif
	{
		/* init to 0 to prevent spurious warnings */
		unsigned long flags = 0;

		slab_lock(slab, &flags);
		if (slab->freelist == freelist_old &&
					slab->counters == counters_old) {
			slab->freelist = freelist_new;
			slab->counters = counters_new;
			slab_unlock(slab, &flags);
			return true;
		}
		slab_unlock(slab, &flags);
	}

	cpu_relax();
	stat(s, CMPXCHG_DOUBLE_FAIL);

#ifdef SLUB_DEBUG_CMPXCHG
	pr_info("%s %s: cmpxchg double redo ", n, s->name);
#endif

	return false;
}

static inline bool cmpxchg_double_slab(struct kmem_cache *s, struct slab *slab,
		void *freelist_old, unsigned long counters_old,
		void *freelist_new, unsigned long counters_new,
		const char *n)
{
#if defined(CONFIG_HAVE_CMPXCHG_DOUBLE) && \
    defined(CONFIG_HAVE_ALIGNED_STRUCT_PAGE)
	if (s->flags & __CMPXCHG_DOUBLE) {
		if (cmpxchg_double(&slab->freelist, &slab->counters,
				   freelist_old, counters_old,
				   freelist_new, counters_new))
			return true;
	} else
#endif
	{
		unsigned long flags;

		local_irq_save(flags);
		__slab_lock(slab);
		if (slab->freelist == freelist_old &&
					slab->counters == counters_old) {
			slab->freelist = freelist_new;
			slab->counters = counters_new;
			__slab_unlock(slab);
			local_irq_restore(flags);
			return true;
		}
		__slab_unlock(slab);
		local_irq_restore(flags);
	}

	cpu_relax();
	stat(s, CMPXCHG_DOUBLE_FAIL);

#ifdef SLUB_DEBUG_CMPXCHG
	pr_info("%s %s: cmpxchg double redo ", n, s->name);
#endif

	return false;
}

#ifdef CONFIG_SLUB_DEBUG
static unsigned long object_map[BITS_TO_LONGS(MAX_OBJS_PER_PAGE)];
static DEFINE_RAW_SPINLOCK(object_map_lock);

static void __fill_map(unsigned long *obj_map, struct kmem_cache *s,
		       struct slab *slab)
{
	void *addr = slab_address(slab);
	void *p;

	bitmap_zero(obj_map, slab->objects);

	for (p = slab->freelist; p; p = get_freepointer(s, p))
		set_bit(__obj_to_index(s, addr, p), obj_map);
}

#if IS_ENABLED(CONFIG_KUNIT)
static bool slab_add_kunit_errors(void)
{
	struct kunit_resource *resource;

	if (likely(!current->kunit_test))
		return false;

	resource = kunit_find_named_resource(current->kunit_test, "slab_errors");
	if (!resource)
		return false;

	(*(int *)resource->data)++;
	kunit_put_resource(resource);
	return true;
}
#else
static inline bool slab_add_kunit_errors(void) { return false; }
#endif

/*
 * Determine a map of objects in use in a slab.
 *
 * Node listlock must be held to guarantee that the slab does
 * not vanish from under us.
 */
static unsigned long *get_map(struct kmem_cache *s, struct slab *slab)
	__acquires(&object_map_lock)
{
	VM_BUG_ON(!irqs_disabled());

	raw_spin_lock(&object_map_lock);

	__fill_map(object_map, s, slab);

	return object_map;
}

static void put_map(unsigned long *map) __releases(&object_map_lock)
{
	VM_BUG_ON(map != object_map);
	raw_spin_unlock(&object_map_lock);
}

static inline unsigned int size_from_object(struct kmem_cache *s)
{
	if (s->flags & SLAB_RED_ZONE)
		return s->size - s->red_left_pad;

	return s->size;
}

static inline void *restore_red_left(struct kmem_cache *s, void *p)
{
	if (s->flags & SLAB_RED_ZONE)
		p -= s->red_left_pad;

	return p;
}

/*
 * Debug settings:
 */
#if defined(CONFIG_SLUB_DEBUG_ON)
static slab_flags_t slub_debug = DEBUG_DEFAULT_FLAGS;
#else
static slab_flags_t slub_debug;
#endif

static char *slub_debug_string;
static int disable_higher_order_debug;

/*
 * slub is about to manipulate internal object metadata.  This memory lies
 * outside the range of the allocated object, so accessing it would normally
 * be reported by kasan as a bounds error.  metadata_access_enable() is used
 * to tell kasan that these accesses are OK.
 */
static inline void metadata_access_enable(void)
{
	kasan_disable_current();
}

static inline void metadata_access_disable(void)
{
	kasan_enable_current();
}

/*
 * Object debugging
 */

/* Verify that a pointer has an address that is valid within a slab page */
static inline int check_valid_pointer(struct kmem_cache *s,
				struct slab *slab, void *object)
{
	void *base;

	if (!object)
		return 1;

	base = slab_address(slab);
	object = kasan_reset_tag(object);
	object = restore_red_left(s, object);
	if (object < base || object >= base + slab->objects * s->size ||
		(object - base) % s->size) {
		return 0;
	}

	return 1;
}

static void print_section(char *level, char *text, u8 *addr,
			  unsigned int length)
{
	metadata_access_enable();
	print_hex_dump(level, text, DUMP_PREFIX_ADDRESS,
			16, 1, kasan_reset_tag((void *)addr), length, 1);
	metadata_access_disable();
}

/*
 * See comment in calculate_sizes().
 */
static inline bool freeptr_outside_object(struct kmem_cache *s)
{
	return s->offset >= s->inuse;
}

/*
 * Return offset of the end of info block which is inuse + free pointer if
 * not overlapping with object.
 */
static inline unsigned int get_info_end(struct kmem_cache *s)
{
	if (freeptr_outside_object(s))
		return s->inuse + sizeof(void *);
	else
		return s->inuse;
}

static struct track *get_track(struct kmem_cache *s, void *object,
	enum track_item alloc)
{
	struct track *p;

	p = object + get_info_end(s);

	return kasan_reset_tag(p + alloc);
}

#ifdef CONFIG_STACKDEPOT
static noinline depot_stack_handle_t set_track_prepare(void)
{
	depot_stack_handle_t handle;
	unsigned long entries[TRACK_ADDRS_COUNT];
	unsigned int nr_entries;

	nr_entries = stack_trace_save(entries, ARRAY_SIZE(entries), 3);
	handle = stack_depot_save(entries, nr_entries, GFP_NOWAIT);

	return handle;
}
#else
static inline depot_stack_handle_t set_track_prepare(void)
{
	return 0;
}
#endif

static void set_track_update(struct kmem_cache *s, void *object,
			     enum track_item alloc, unsigned long addr,
			     depot_stack_handle_t handle)
{
	struct track *p = get_track(s, object, alloc);

#ifdef CONFIG_STACKDEPOT
	p->handle = handle;
#endif
	p->addr = addr;
	p->cpu = smp_processor_id();
	p->pid = current->pid;
	p->when = jiffies;
}

static __always_inline void set_track(struct kmem_cache *s, void *object,
				      enum track_item alloc, unsigned long addr)
{
	depot_stack_handle_t handle = set_track_prepare();

	set_track_update(s, object, alloc, addr, handle);
}

static void init_tracking(struct kmem_cache *s, void *object)
{
	struct track *p;

	if (!(s->flags & SLAB_STORE_USER))
		return;

	p = get_track(s, object, TRACK_ALLOC);
	memset(p, 0, 2*sizeof(struct track));
}

static void print_track(const char *s, struct track *t, unsigned long pr_time)
{
	depot_stack_handle_t handle __maybe_unused;

	if (!t->addr)
		return;

	pr_err("%s in %pS age=%lu cpu=%u pid=%d\n",
	       s, (void *)t->addr, pr_time - t->when, t->cpu, t->pid);
#ifdef CONFIG_STACKDEPOT
	handle = READ_ONCE(t->handle);
	if (handle)
		stack_depot_print(handle);
	else
		pr_err("object allocation/free stack trace missing\n");
#endif
}

void print_tracking(struct kmem_cache *s, void *object)
{
	unsigned long pr_time = jiffies;
	if (!(s->flags & SLAB_STORE_USER))
		return;

	print_track("Allocated", get_track(s, object, TRACK_ALLOC), pr_time);
	print_track("Freed", get_track(s, object, TRACK_FREE), pr_time);
}

static void print_slab_info(const struct slab *slab)
{
	struct folio *folio = (struct folio *)slab_folio(slab);

	pr_err("Slab 0x%p objects=%u used=%u fp=0x%p flags=%pGp\n",
	       slab, slab->objects, slab->inuse, slab->freelist,
	       folio_flags(folio, 0));
}

static void slab_bug(struct kmem_cache *s, char *fmt, ...)
{
	struct va_format vaf;
	va_list args;

	va_start(args, fmt);
	vaf.fmt = fmt;
	vaf.va = &args;
	pr_err("=============================================================================\n");
	pr_err("BUG %s (%s): %pV\n", s->name, print_tainted(), &vaf);
	pr_err("-----------------------------------------------------------------------------\n\n");
	va_end(args);
}

__printf(2, 3)
static void slab_fix(struct kmem_cache *s, char *fmt, ...)
{
	struct va_format vaf;
	va_list args;

	if (slab_add_kunit_errors())
		return;

	va_start(args, fmt);
	vaf.fmt = fmt;
	vaf.va = &args;
	pr_err("FIX %s: %pV\n", s->name, &vaf);
	va_end(args);
}

static void print_trailer(struct kmem_cache *s, struct slab *slab, u8 *p)
{
	unsigned int off;	/* Offset of last byte */
	u8 *addr = slab_address(slab);

	print_tracking(s, p);

	print_slab_info(slab);

	pr_err("Object 0x%p @offset=%tu fp=0x%p\n\n",
	       p, p - addr, get_freepointer(s, p));

	if (s->flags & SLAB_RED_ZONE)
		print_section(KERN_ERR, "Redzone  ", p - s->red_left_pad,
			      s->red_left_pad);
	else if (p > addr + 16)
		print_section(KERN_ERR, "Bytes b4 ", p - 16, 16);

	print_section(KERN_ERR,         "Object   ", p,
		      min_t(unsigned int, s->object_size, PAGE_SIZE));
	if (s->flags & SLAB_RED_ZONE)
		print_section(KERN_ERR, "Redzone  ", p + s->object_size,
			s->inuse - s->object_size);

	off = get_info_end(s);

	if (s->flags & SLAB_STORE_USER)
		off += 2 * sizeof(struct track);

	off += kasan_metadata_size(s);

	if (off != size_from_object(s))
		/* Beginning of the filler is the free pointer */
		print_section(KERN_ERR, "Padding  ", p + off,
			      size_from_object(s) - off);

	dump_stack();
}

static void object_err(struct kmem_cache *s, struct slab *slab,
			u8 *object, char *reason)
{
	if (slab_add_kunit_errors())
		return;

	slab_bug(s, "%s", reason);
	print_trailer(s, slab, object);
	add_taint(TAINT_BAD_PAGE, LOCKDEP_NOW_UNRELIABLE);
}

static bool freelist_corrupted(struct kmem_cache *s, struct slab *slab,
			       void **freelist, void *nextfree)
{
	if ((s->flags & SLAB_CONSISTENCY_CHECKS) &&
	    !check_valid_pointer(s, slab, nextfree) && freelist) {
		object_err(s, slab, *freelist, "Freechain corrupt");
		*freelist = NULL;
		slab_fix(s, "Isolate corrupted freechain");
		return true;
	}

	return false;
}

static __printf(3, 4) void slab_err(struct kmem_cache *s, struct slab *slab,
			const char *fmt, ...)
{
	va_list args;
	char buf[100];

	if (slab_add_kunit_errors())
		return;

	va_start(args, fmt);
	vsnprintf(buf, sizeof(buf), fmt, args);
	va_end(args);
	slab_bug(s, "%s", buf);
	print_slab_info(slab);
	dump_stack();
	add_taint(TAINT_BAD_PAGE, LOCKDEP_NOW_UNRELIABLE);
}

static void init_object(struct kmem_cache *s, void *object, u8 val)
{
	u8 *p = kasan_reset_tag(object);

	if (s->flags & SLAB_RED_ZONE)
		memset(p - s->red_left_pad, val, s->red_left_pad);

	if (s->flags & __OBJECT_POISON) {
		memset(p, POISON_FREE, s->object_size - 1);
		p[s->object_size - 1] = POISON_END;
	}

	if (s->flags & SLAB_RED_ZONE)
		memset(p + s->object_size, val, s->inuse - s->object_size);
}

static void restore_bytes(struct kmem_cache *s, char *message, u8 data,
						void *from, void *to)
{
	slab_fix(s, "Restoring %s 0x%p-0x%p=0x%x", message, from, to - 1, data);
	memset(from, data, to - from);
}

static int check_bytes_and_report(struct kmem_cache *s, struct slab *slab,
			u8 *object, char *what,
			u8 *start, unsigned int value, unsigned int bytes)
{
	u8 *fault;
	u8 *end;
	u8 *addr = slab_address(slab);

	metadata_access_enable();
	fault = memchr_inv(kasan_reset_tag(start), value, bytes);
	metadata_access_disable();
	if (!fault)
		return 1;

	end = start + bytes;
	while (end > fault && end[-1] == value)
		end--;

	if (slab_add_kunit_errors())
		goto skip_bug_print;

	slab_bug(s, "%s overwritten", what);
	pr_err("0x%p-0x%p @offset=%tu. First byte 0x%x instead of 0x%x\n",
					fault, end - 1, fault - addr,
					fault[0], value);
	print_trailer(s, slab, object);
	add_taint(TAINT_BAD_PAGE, LOCKDEP_NOW_UNRELIABLE);

skip_bug_print:
	restore_bytes(s, what, value, fault, end);
	return 0;
}

/*
 * Object layout:
 *
 * object address
 * 	Bytes of the object to be managed.
 * 	If the freepointer may overlay the object then the free
 *	pointer is at the middle of the object.
 *
 * 	Poisoning uses 0x6b (POISON_FREE) and the last byte is
 * 	0xa5 (POISON_END)
 *
 * object + s->object_size
 * 	Padding to reach word boundary. This is also used for Redzoning.
 * 	Padding is extended by another word if Redzoning is enabled and
 * 	object_size == inuse.
 *
 * 	We fill with 0xbb (RED_INACTIVE) for inactive objects and with
 * 	0xcc (RED_ACTIVE) for objects in use.
 *
 * object + s->inuse
 * 	Meta data starts here.
 *
 * 	A. Free pointer (if we cannot overwrite object on free)
 * 	B. Tracking data for SLAB_STORE_USER
 *	C. Padding to reach required alignment boundary or at minimum
 * 		one word if debugging is on to be able to detect writes
 * 		before the word boundary.
 *
 *	Padding is done using 0x5a (POISON_INUSE)
 *
 * object + s->size
 * 	Nothing is used beyond s->size.
 *
 * If slabcaches are merged then the object_size and inuse boundaries are mostly
 * ignored. And therefore no slab options that rely on these boundaries
 * may be used with merged slabcaches.
 */

static int check_pad_bytes(struct kmem_cache *s, struct slab *slab, u8 *p)
{
	unsigned long off = get_info_end(s);	/* The end of info */

	if (s->flags & SLAB_STORE_USER)
		/* We also have user information there */
		off += 2 * sizeof(struct track);

	off += kasan_metadata_size(s);

	if (size_from_object(s) == off)
		return 1;

	return check_bytes_and_report(s, slab, p, "Object padding",
			p + off, POISON_INUSE, size_from_object(s) - off);
}

/* Check the pad bytes at the end of a slab page */
static void slab_pad_check(struct kmem_cache *s, struct slab *slab)
{
	u8 *start;
	u8 *fault;
	u8 *end;
	u8 *pad;
	int length;
	int remainder;

	if (!(s->flags & SLAB_POISON))
		return;

	start = slab_address(slab);
	length = slab_size(slab);
	end = start + length;
	remainder = length % s->size;
	if (!remainder)
		return;

	pad = end - remainder;
	metadata_access_enable();
	fault = memchr_inv(kasan_reset_tag(pad), POISON_INUSE, remainder);
	metadata_access_disable();
	if (!fault)
		return;
	while (end > fault && end[-1] == POISON_INUSE)
		end--;

	slab_err(s, slab, "Padding overwritten. 0x%p-0x%p @offset=%tu",
			fault, end - 1, fault - start);
	print_section(KERN_ERR, "Padding ", pad, remainder);

	restore_bytes(s, "slab padding", POISON_INUSE, fault, end);
}

static int check_object(struct kmem_cache *s, struct slab *slab,
					void *object, u8 val)
{
	u8 *p = object;
	u8 *endobject = object + s->object_size;

	if (s->flags & SLAB_RED_ZONE) {
		if (!check_bytes_and_report(s, slab, object, "Left Redzone",
			object - s->red_left_pad, val, s->red_left_pad))
			return 0;

		if (!check_bytes_and_report(s, slab, object, "Right Redzone",
			endobject, val, s->inuse - s->object_size))
			return 0;
	} else {
		if ((s->flags & SLAB_POISON) && s->object_size < s->inuse) {
			check_bytes_and_report(s, slab, p, "Alignment padding",
				endobject, POISON_INUSE,
				s->inuse - s->object_size);
		}
	}

	if (s->flags & SLAB_POISON) {
		if (val != SLUB_RED_ACTIVE && (s->flags & __OBJECT_POISON) &&
			(!check_bytes_and_report(s, slab, p, "Poison", p,
					POISON_FREE, s->object_size - 1) ||
			 !check_bytes_and_report(s, slab, p, "End Poison",
				p + s->object_size - 1, POISON_END, 1)))
			return 0;
		/*
		 * check_pad_bytes cleans up on its own.
		 */
		check_pad_bytes(s, slab, p);
	}

	if (!freeptr_outside_object(s) && val == SLUB_RED_ACTIVE)
		/*
		 * Object and freepointer overlap. Cannot check
		 * freepointer while object is allocated.
		 */
		return 1;

	/* Check free pointer validity */
	if (!check_valid_pointer(s, slab, get_freepointer(s, p))) {
		object_err(s, slab, p, "Freepointer corrupt");
		/*
		 * No choice but to zap it and thus lose the remainder
		 * of the free objects in this slab. May cause
		 * another error because the object count is now wrong.
		 */
		set_freepointer(s, p, NULL);
		return 0;
	}
	return 1;
}

static int check_slab(struct kmem_cache *s, struct slab *slab)
{
	int maxobj;

	if (!folio_test_slab(slab_folio(slab))) {
		slab_err(s, slab, "Not a valid slab page");
		return 0;
	}

	maxobj = order_objects(slab_order(slab), s->size);
	if (slab->objects > maxobj) {
		slab_err(s, slab, "objects %u > max %u",
			slab->objects, maxobj);
		return 0;
	}
	if (slab->inuse > slab->objects) {
		slab_err(s, slab, "inuse %u > max %u",
			slab->inuse, slab->objects);
		return 0;
	}
	/* Slab_pad_check fixes things up after itself */
	slab_pad_check(s, slab);
	return 1;
}

/*
 * Determine if a certain object in a slab is on the freelist. Must hold the
 * slab lock to guarantee that the chains are in a consistent state.
 */
static int on_freelist(struct kmem_cache *s, struct slab *slab, void *search)
{
	int nr = 0;
	void *fp;
	void *object = NULL;
	int max_objects;

	fp = slab->freelist;
	while (fp && nr <= slab->objects) {
		if (fp == search)
			return 1;
		if (!check_valid_pointer(s, slab, fp)) {
			if (object) {
				object_err(s, slab, object,
					"Freechain corrupt");
				set_freepointer(s, object, NULL);
			} else {
				slab_err(s, slab, "Freepointer corrupt");
				slab->freelist = NULL;
				slab->inuse = slab->objects;
				slab_fix(s, "Freelist cleared");
				return 0;
			}
			break;
		}
		object = fp;
		fp = get_freepointer(s, object);
		nr++;
	}

	max_objects = order_objects(slab_order(slab), s->size);
	if (max_objects > MAX_OBJS_PER_PAGE)
		max_objects = MAX_OBJS_PER_PAGE;

	if (slab->objects != max_objects) {
		slab_err(s, slab, "Wrong number of objects. Found %d but should be %d",
			 slab->objects, max_objects);
		slab->objects = max_objects;
		slab_fix(s, "Number of objects adjusted");
	}
	if (slab->inuse != slab->objects - nr) {
		slab_err(s, slab, "Wrong object count. Counter is %d but counted were %d",
			 slab->inuse, slab->objects - nr);
		slab->inuse = slab->objects - nr;
		slab_fix(s, "Object count adjusted");
	}
	return search == NULL;
}

static void trace(struct kmem_cache *s, struct slab *slab, void *object,
								int alloc)
{
	if (s->flags & SLAB_TRACE) {
		pr_info("TRACE %s %s 0x%p inuse=%d fp=0x%p\n",
			s->name,
			alloc ? "alloc" : "free",
			object, slab->inuse,
			slab->freelist);

		if (!alloc)
			print_section(KERN_INFO, "Object ", (void *)object,
					s->object_size);

		dump_stack();
	}
}

/*
 * Tracking of fully allocated slabs for debugging purposes.
 */
static void add_full(struct kmem_cache *s,
	struct kmem_cache_node *n, struct slab *slab)
{
	if (!(s->flags & SLAB_STORE_USER))
		return;

	lockdep_assert_held(&n->list_lock);
	list_add(&slab->slab_list, &n->full);
}

static void remove_full(struct kmem_cache *s, struct kmem_cache_node *n, struct slab *slab)
{
	if (!(s->flags & SLAB_STORE_USER))
		return;

	lockdep_assert_held(&n->list_lock);
	list_del(&slab->slab_list);
}

/* Tracking of the number of slabs for debugging purposes */
static inline unsigned long slabs_node(struct kmem_cache *s, int node)
{
	struct kmem_cache_node *n = get_node(s, node);

	return atomic_long_read(&n->nr_slabs);
}

static inline unsigned long node_nr_slabs(struct kmem_cache_node *n)
{
	return atomic_long_read(&n->nr_slabs);
}

static inline void inc_slabs_node(struct kmem_cache *s, int node, int objects)
{
	struct kmem_cache_node *n = get_node(s, node);

	/*
	 * May be called early in order to allocate a slab for the
	 * kmem_cache_node structure. Solve the chicken-egg
	 * dilemma by deferring the increment of the count during
	 * bootstrap (see early_kmem_cache_node_alloc).
	 */
	if (likely(n)) {
		atomic_long_inc(&n->nr_slabs);
		atomic_long_add(objects, &n->total_objects);
	}
}
static inline void dec_slabs_node(struct kmem_cache *s, int node, int objects)
{
	struct kmem_cache_node *n = get_node(s, node);

	atomic_long_dec(&n->nr_slabs);
	atomic_long_sub(objects, &n->total_objects);
}

/* Object debug checks for alloc/free paths */
static void setup_object_debug(struct kmem_cache *s, void *object)
{
	if (!kmem_cache_debug_flags(s, SLAB_STORE_USER|SLAB_RED_ZONE|__OBJECT_POISON))
		return;

	init_object(s, object, SLUB_RED_INACTIVE);
	init_tracking(s, object);
}

static
void setup_slab_debug(struct kmem_cache *s, struct slab *slab, void *addr)
{
	if (!kmem_cache_debug_flags(s, SLAB_POISON))
		return;

	metadata_access_enable();
	memset(kasan_reset_tag(addr), POISON_INUSE, slab_size(slab));
	metadata_access_disable();
}

static inline int alloc_consistency_checks(struct kmem_cache *s,
					struct slab *slab, void *object)
{
	if (!check_slab(s, slab))
		return 0;

	if (!check_valid_pointer(s, slab, object)) {
		object_err(s, slab, object, "Freelist Pointer check fails");
		return 0;
	}

	if (!check_object(s, slab, object, SLUB_RED_INACTIVE))
		return 0;

	return 1;
}

static noinline int alloc_debug_processing(struct kmem_cache *s,
					struct slab *slab,
					void *object, unsigned long addr)
{
	if (s->flags & SLAB_CONSISTENCY_CHECKS) {
		if (!alloc_consistency_checks(s, slab, object))
			goto bad;
	}

	/* Success perform special debug activities for allocs */
	if (s->flags & SLAB_STORE_USER)
		set_track(s, object, TRACK_ALLOC, addr);
	trace(s, slab, object, 1);
	init_object(s, object, SLUB_RED_ACTIVE);
	return 1;

bad:
	if (folio_test_slab(slab_folio(slab))) {
		/*
		 * If this is a slab page then lets do the best we can
		 * to avoid issues in the future. Marking all objects
		 * as used avoids touching the remaining objects.
		 */
		slab_fix(s, "Marking all objects used");
		slab->inuse = slab->objects;
		slab->freelist = NULL;
	}
	return 0;
}

static inline int free_consistency_checks(struct kmem_cache *s,
		struct slab *slab, void *object, unsigned long addr)
{
	if (!check_valid_pointer(s, slab, object)) {
		slab_err(s, slab, "Invalid object pointer 0x%p", object);
		return 0;
	}

	if (on_freelist(s, slab, object)) {
		object_err(s, slab, object, "Object already free");
		return 0;
	}

	if (!check_object(s, slab, object, SLUB_RED_ACTIVE))
		return 0;

	if (unlikely(s != slab->slab_cache)) {
		if (!folio_test_slab(slab_folio(slab))) {
			slab_err(s, slab, "Attempt to free object(0x%p) outside of slab",
				 object);
		} else if (!slab->slab_cache) {
			pr_err("SLUB <none>: no slab for object 0x%p.\n",
			       object);
			dump_stack();
		} else
			object_err(s, slab, object,
					"page slab pointer corrupt.");
		return 0;
	}
	return 1;
}

/* Supports checking bulk free of a constructed freelist */
static noinline int free_debug_processing(
	struct kmem_cache *s, struct slab *slab,
	void *head, void *tail, int bulk_cnt,
	unsigned long addr)
{
	struct kmem_cache_node *n = get_node(s, slab_nid(slab));
	void *object = head;
	int cnt = 0;
	unsigned long flags, flags2;
	int ret = 0;
	depot_stack_handle_t handle = 0;

	if (s->flags & SLAB_STORE_USER)
		handle = set_track_prepare();

	spin_lock_irqsave(&n->list_lock, flags);
	slab_lock(slab, &flags2);

	if (s->flags & SLAB_CONSISTENCY_CHECKS) {
		if (!check_slab(s, slab))
			goto out;
	}

next_object:
	cnt++;

	if (s->flags & SLAB_CONSISTENCY_CHECKS) {
		if (!free_consistency_checks(s, slab, object, addr))
			goto out;
	}

	if (s->flags & SLAB_STORE_USER)
		set_track_update(s, object, TRACK_FREE, addr, handle);
	trace(s, slab, object, 0);
	/* Freepointer not overwritten by init_object(), SLAB_POISON moved it */
	init_object(s, object, SLUB_RED_INACTIVE);

	/* Reached end of constructed freelist yet? */
	if (object != tail) {
		object = get_freepointer(s, object);
		goto next_object;
	}
	ret = 1;

out:
	if (cnt != bulk_cnt)
		slab_err(s, slab, "Bulk freelist count(%d) invalid(%d)\n",
			 bulk_cnt, cnt);

	slab_unlock(slab, &flags2);
	spin_unlock_irqrestore(&n->list_lock, flags);
	if (!ret)
		slab_fix(s, "Object at 0x%p not freed", object);
	return ret;
}

/*
 * Parse a block of slub_debug options. Blocks are delimited by ';'
 *
 * @str:    start of block
 * @flags:  returns parsed flags, or DEBUG_DEFAULT_FLAGS if none specified
 * @slabs:  return start of list of slabs, or NULL when there's no list
 * @init:   assume this is initial parsing and not per-kmem-create parsing
 *
 * returns the start of next block if there's any, or NULL
 */
static char *
parse_slub_debug_flags(char *str, slab_flags_t *flags, char **slabs, bool init)
{
	bool higher_order_disable = false;

	/* Skip any completely empty blocks */
	while (*str && *str == ';')
		str++;

	if (*str == ',') {
		/*
		 * No options but restriction on slabs. This means full
		 * debugging for slabs matching a pattern.
		 */
		*flags = DEBUG_DEFAULT_FLAGS;
		goto check_slabs;
	}
	*flags = 0;

	/* Determine which debug features should be switched on */
	for (; *str && *str != ',' && *str != ';'; str++) {
		switch (tolower(*str)) {
		case '-':
			*flags = 0;
			break;
		case 'f':
			*flags |= SLAB_CONSISTENCY_CHECKS;
			break;
		case 'z':
			*flags |= SLAB_RED_ZONE;
			break;
		case 'p':
			*flags |= SLAB_POISON;
			break;
		case 'u':
			*flags |= SLAB_STORE_USER;
			break;
		case 't':
			*flags |= SLAB_TRACE;
			break;
		case 'a':
			*flags |= SLAB_FAILSLAB;
			break;
		case 'o':
			/*
			 * Avoid enabling debugging on caches if its minimum
			 * order would increase as a result.
			 */
			higher_order_disable = true;
			break;
		default:
			if (init)
				pr_err("slub_debug option '%c' unknown. skipped\n", *str);
		}
	}
check_slabs:
	if (*str == ',')
		*slabs = ++str;
	else
		*slabs = NULL;

	/* Skip over the slab list */
	while (*str && *str != ';')
		str++;

	/* Skip any completely empty blocks */
	while (*str && *str == ';')
		str++;

	if (init && higher_order_disable)
		disable_higher_order_debug = 1;

	if (*str)
		return str;
	else
		return NULL;
}

static int __init setup_slub_debug(char *str)
{
	slab_flags_t flags;
	slab_flags_t global_flags;
	char *saved_str;
	char *slab_list;
	bool global_slub_debug_changed = false;
	bool slab_list_specified = false;

	global_flags = DEBUG_DEFAULT_FLAGS;
	if (*str++ != '=' || !*str)
		/*
		 * No options specified. Switch on full debugging.
		 */
		goto out;

	saved_str = str;
	while (str) {
		str = parse_slub_debug_flags(str, &flags, &slab_list, true);

		if (!slab_list) {
			global_flags = flags;
			global_slub_debug_changed = true;
		} else {
			slab_list_specified = true;
			if (flags & SLAB_STORE_USER)
				stack_depot_want_early_init();
		}
	}

	/*
	 * For backwards compatibility, a single list of flags with list of
	 * slabs means debugging is only changed for those slabs, so the global
	 * slub_debug should be unchanged (0 or DEBUG_DEFAULT_FLAGS, depending
	 * on CONFIG_SLUB_DEBUG_ON). We can extended that to multiple lists as
	 * long as there is no option specifying flags without a slab list.
	 */
	if (slab_list_specified) {
		if (!global_slub_debug_changed)
			global_flags = slub_debug;
		slub_debug_string = saved_str;
	}
out:
	slub_debug = global_flags;
	if (slub_debug & SLAB_STORE_USER)
		stack_depot_want_early_init();
	if (slub_debug != 0 || slub_debug_string)
		static_branch_enable(&slub_debug_enabled);
	else
		static_branch_disable(&slub_debug_enabled);
	if ((static_branch_unlikely(&init_on_alloc) ||
	     static_branch_unlikely(&init_on_free)) &&
	    (slub_debug & SLAB_POISON))
		pr_info("mem auto-init: SLAB_POISON will take precedence over init_on_alloc/init_on_free\n");
	return 1;
}

__setup("slub_debug", setup_slub_debug);

/*
 * kmem_cache_flags - apply debugging options to the cache
 * @object_size:	the size of an object without meta data
 * @flags:		flags to set
 * @name:		name of the cache
 *
 * Debug option(s) are applied to @flags. In addition to the debug
 * option(s), if a slab name (or multiple) is specified i.e.
 * slub_debug=<Debug-Options>,<slab name1>,<slab name2> ...
 * then only the select slabs will receive the debug option(s).
 */
slab_flags_t kmem_cache_flags(unsigned int object_size,
	slab_flags_t flags, const char *name)
{
	char *iter;
	size_t len;
	char *next_block;
	slab_flags_t block_flags;
	slab_flags_t slub_debug_local = slub_debug;

	if (flags & SLAB_NO_USER_FLAGS)
		return flags;

	/*
	 * If the slab cache is for debugging (e.g. kmemleak) then
	 * don't store user (stack trace) information by default,
	 * but let the user enable it via the command line below.
	 */
	if (flags & SLAB_NOLEAKTRACE)
		slub_debug_local &= ~SLAB_STORE_USER;

	len = strlen(name);
	next_block = slub_debug_string;
	/* Go through all blocks of debug options, see if any matches our slab's name */
	while (next_block) {
		next_block = parse_slub_debug_flags(next_block, &block_flags, &iter, false);
		if (!iter)
			continue;
		/* Found a block that has a slab list, search it */
		while (*iter) {
			char *end, *glob;
			size_t cmplen;

			end = strchrnul(iter, ',');
			if (next_block && next_block < end)
				end = next_block - 1;

			glob = strnchr(iter, end - iter, '*');
			if (glob)
				cmplen = glob - iter;
			else
				cmplen = max_t(size_t, len, (end - iter));

			if (!strncmp(name, iter, cmplen)) {
				flags |= block_flags;
				return flags;
			}

			if (!*end || *end == ';')
				break;
			iter = end + 1;
		}
	}

	return flags | slub_debug_local;
}
#else /* !CONFIG_SLUB_DEBUG */
static inline void setup_object_debug(struct kmem_cache *s, void *object) {}
static inline
void setup_slab_debug(struct kmem_cache *s, struct slab *slab, void *addr) {}

static inline int alloc_debug_processing(struct kmem_cache *s,
	struct slab *slab, void *object, unsigned long addr) { return 0; }

static inline int free_debug_processing(
	struct kmem_cache *s, struct slab *slab,
	void *head, void *tail, int bulk_cnt,
	unsigned long addr) { return 0; }

static inline void slab_pad_check(struct kmem_cache *s, struct slab *slab) {}
static inline int check_object(struct kmem_cache *s, struct slab *slab,
			void *object, u8 val) { return 1; }
static inline void add_full(struct kmem_cache *s, struct kmem_cache_node *n,
					struct slab *slab) {}
static inline void remove_full(struct kmem_cache *s, struct kmem_cache_node *n,
					struct slab *slab) {}
slab_flags_t kmem_cache_flags(unsigned int object_size,
	slab_flags_t flags, const char *name)
{
	return flags;
}
#define slub_debug 0

#define disable_higher_order_debug 0

static inline unsigned long slabs_node(struct kmem_cache *s, int node)
							{ return 0; }
static inline unsigned long node_nr_slabs(struct kmem_cache_node *n)
							{ return 0; }
static inline void inc_slabs_node(struct kmem_cache *s, int node,
							int objects) {}
static inline void dec_slabs_node(struct kmem_cache *s, int node,
							int objects) {}

static bool freelist_corrupted(struct kmem_cache *s, struct slab *slab,
			       void **freelist, void *nextfree)
{
	return false;
}
#endif /* CONFIG_SLUB_DEBUG */

/*
 * Hooks for other subsystems that check memory allocations. In a typical
 * production configuration these hooks all should produce no code at all.
 */
static __always_inline bool slab_free_hook(struct kmem_cache *s,
						void *x, bool init)
{
	kmemleak_free_recursive(x, s->flags);

	debug_check_no_locks_freed(x, s->object_size);

	if (!(s->flags & SLAB_DEBUG_OBJECTS))
		debug_check_no_obj_freed(x, s->object_size);

	/* Use KCSAN to help debug racy use-after-free. */
	if (!(s->flags & SLAB_TYPESAFE_BY_RCU))
		__kcsan_check_access(x, s->object_size,
				     KCSAN_ACCESS_WRITE | KCSAN_ACCESS_ASSERT);

	/*
	 * As memory initialization might be integrated into KASAN,
	 * kasan_slab_free and initialization memset's must be
	 * kept together to avoid discrepancies in behavior.
	 *
	 * The initialization memset's clear the object and the metadata,
	 * but don't touch the SLAB redzone.
	 */
	if (init) {
		int rsize;

		if (!kasan_has_integrated_init())
			memset(kasan_reset_tag(x), 0, s->object_size);
		rsize = (s->flags & SLAB_RED_ZONE) ? s->red_left_pad : 0;
		memset((char *)kasan_reset_tag(x) + s->inuse, 0,
		       s->size - s->inuse - rsize);
	}
	/* KASAN might put x into memory quarantine, delaying its reuse. */
	return kasan_slab_free(s, x, init);
}

static inline bool slab_free_freelist_hook(struct kmem_cache *s,
					   void **head, void **tail,
					   int *cnt)
{

	void *object;
	void *next = *head;
	void *old_tail = *tail ? *tail : *head;

	if (is_kfence_address(next)) {
		slab_free_hook(s, next, false);
		return true;
	}

	/* Head and tail of the reconstructed freelist */
	*head = NULL;
	*tail = NULL;

	do {
		object = next;
		next = get_freepointer(s, object);

		/* If object's reuse doesn't have to be delayed */
		if (!slab_free_hook(s, object, slab_want_init_on_free(s))) {
			/* Move object to the new freelist */
			set_freepointer(s, object, *head);
			*head = object;
			if (!*tail)
				*tail = object;
		} else {
			/*
			 * Adjust the reconstructed freelist depth
			 * accordingly if object's reuse is delayed.
			 */
			--(*cnt);
		}
	} while (object != old_tail);

	if (*head == *tail)
		*tail = NULL;

	return *head != NULL;
}

static void *setup_object(struct kmem_cache *s, void *object)
{
	setup_object_debug(s, object);
	object = kasan_init_slab_obj(s, object);
	if (unlikely(s->ctor)) {
		kasan_unpoison_object_data(s, object);
		s->ctor(object);
		kasan_poison_object_data(s, object);
	}
	return object;
}

/*
 * Slab allocation and freeing
 */
static inline struct slab *alloc_slab_page(gfp_t flags, int node,
		struct kmem_cache_order_objects oo)
{
	struct folio *folio;
	struct slab *slab;
	unsigned int order = oo_order(oo);

	if (node == NUMA_NO_NODE)
		folio = (struct folio *)alloc_pages(flags, order);
	else
		folio = (struct folio *)__alloc_pages_node(node, flags, order);

	if (!folio)
		return NULL;

	slab = folio_slab(folio);
	__folio_set_slab(folio);
	if (page_is_pfmemalloc(folio_page(folio, 0)))
		slab_set_pfmemalloc(slab);

	return slab;
}

#ifdef CONFIG_SLAB_FREELIST_RANDOM
/* Pre-initialize the random sequence cache */
static int init_cache_random_seq(struct kmem_cache *s)
{
	unsigned int count = oo_objects(s->oo);
	int err;

	/* Bailout if already initialised */
	if (s->random_seq)
		return 0;

	err = cache_random_seq_create(s, count, GFP_KERNEL);
	if (err) {
		pr_err("SLUB: Unable to initialize free list for %s\n",
			s->name);
		return err;
	}

	/* Transform to an offset on the set of pages */
	if (s->random_seq) {
		unsigned int i;

		for (i = 0; i < count; i++)
			s->random_seq[i] *= s->size;
	}
	return 0;
}

/* Initialize each random sequence freelist per cache */
static void __init init_freelist_randomization(void)
{
	struct kmem_cache *s;

	mutex_lock(&slab_mutex);

	list_for_each_entry(s, &slab_caches, list)
		init_cache_random_seq(s);

	mutex_unlock(&slab_mutex);
}

/* Get the next entry on the pre-computed freelist randomized */
static void *next_freelist_entry(struct kmem_cache *s, struct slab *slab,
				unsigned long *pos, void *start,
				unsigned long page_limit,
				unsigned long freelist_count)
{
	unsigned int idx;

	/*
	 * If the target page allocation failed, the number of objects on the
	 * page might be smaller than the usual size defined by the cache.
	 */
	do {
		idx = s->random_seq[*pos];
		*pos += 1;
		if (*pos >= freelist_count)
			*pos = 0;
	} while (unlikely(idx >= page_limit));

	return (char *)start + idx;
}

/* Shuffle the single linked freelist based on a random pre-computed sequence */
static bool shuffle_freelist(struct kmem_cache *s, struct slab *slab)
{
	void *start;
	void *cur;
	void *next;
	unsigned long idx, pos, page_limit, freelist_count;

	if (slab->objects < 2 || !s->random_seq)
		return false;

	freelist_count = oo_objects(s->oo);
	pos = get_random_int() % freelist_count;

	page_limit = slab->objects * s->size;
	start = fixup_red_left(s, slab_address(slab));

	/* First entry is used as the base of the freelist */
	cur = next_freelist_entry(s, slab, &pos, start, page_limit,
				freelist_count);
	cur = setup_object(s, cur);
	slab->freelist = cur;

	for (idx = 1; idx < slab->objects; idx++) {
		next = next_freelist_entry(s, slab, &pos, start, page_limit,
			freelist_count);
		next = setup_object(s, next);
		set_freepointer(s, cur, next);
		cur = next;
	}
	set_freepointer(s, cur, NULL);

	return true;
}
#else
static inline int init_cache_random_seq(struct kmem_cache *s)
{
	return 0;
}
static inline void init_freelist_randomization(void) { }
static inline bool shuffle_freelist(struct kmem_cache *s, struct slab *slab)
{
	return false;
}
#endif /* CONFIG_SLAB_FREELIST_RANDOM */

static struct slab *allocate_slab(struct kmem_cache *s, gfp_t flags, int node)
{
	struct slab *slab;
	struct kmem_cache_order_objects oo = s->oo;
	gfp_t alloc_gfp;
	void *start, *p, *next;
	int idx;
	bool shuffle;

	flags &= gfp_allowed_mask;

	flags |= s->allocflags;

	/*
	 * Let the initial higher-order allocation fail under memory pressure
	 * so we fall-back to the minimum order allocation.
	 */
	alloc_gfp = (flags | __GFP_NOWARN | __GFP_NORETRY) & ~__GFP_NOFAIL;
	if ((alloc_gfp & __GFP_DIRECT_RECLAIM) && oo_order(oo) > oo_order(s->min))
		alloc_gfp = (alloc_gfp | __GFP_NOMEMALLOC) & ~__GFP_RECLAIM;

	slab = alloc_slab_page(alloc_gfp, node, oo);
	if (unlikely(!slab)) {
		oo = s->min;
		alloc_gfp = flags;
		/*
		 * Allocation may have failed due to fragmentation.
		 * Try a lower order alloc if possible
		 */
		slab = alloc_slab_page(alloc_gfp, node, oo);
		if (unlikely(!slab))
			goto out;
		stat(s, ORDER_FALLBACK);
	}

	slab->objects = oo_objects(oo);

	account_slab(slab, oo_order(oo), s, flags);

	slab->slab_cache = s;

	kasan_poison_slab(slab);

	start = slab_address(slab);

	setup_slab_debug(s, slab, start);

	shuffle = shuffle_freelist(s, slab);

	if (!shuffle) {
		start = fixup_red_left(s, start);
		start = setup_object(s, start);
		slab->freelist = start;
		for (idx = 0, p = start; idx < slab->objects - 1; idx++) {
			next = p + s->size;
			next = setup_object(s, next);
			set_freepointer(s, p, next);
			p = next;
		}
		set_freepointer(s, p, NULL);
	}

	slab->inuse = slab->objects;
	slab->frozen = 1;

out:
	if (!slab)
		return NULL;

	inc_slabs_node(s, slab_nid(slab), slab->objects);

	return slab;
}

static struct slab *new_slab(struct kmem_cache *s, gfp_t flags, int node)
{
	if (unlikely(flags & GFP_SLAB_BUG_MASK))
		flags = kmalloc_fix_flags(flags);

	WARN_ON_ONCE(s->ctor && (flags & __GFP_ZERO));

	return allocate_slab(s,
		flags & (GFP_RECLAIM_MASK | GFP_CONSTRAINT_MASK), node);
}

static void __free_slab(struct kmem_cache *s, struct slab *slab)
{
	struct folio *folio = slab_folio(slab);
	int order = folio_order(folio);
	int pages = 1 << order;

	if (kmem_cache_debug_flags(s, SLAB_CONSISTENCY_CHECKS)) {
		void *p;

		slab_pad_check(s, slab);
		for_each_object(p, s, slab_address(slab), slab->objects)
			check_object(s, slab, p, SLUB_RED_INACTIVE);
	}

	__slab_clear_pfmemalloc(slab);
	__folio_clear_slab(folio);
	folio->mapping = NULL;
	if (current->reclaim_state)
		current->reclaim_state->reclaimed_slab += pages;
	unaccount_slab(slab, order, s);
	__free_pages(folio_page(folio, 0), order);
}

static void rcu_free_slab(struct rcu_head *h)
{
	struct slab *slab = container_of(h, struct slab, rcu_head);

	__free_slab(slab->slab_cache, slab);
}

static void free_slab(struct kmem_cache *s, struct slab *slab)
{
	if (unlikely(s->flags & SLAB_TYPESAFE_BY_RCU)) {
		call_rcu(&slab->rcu_head, rcu_free_slab);
	} else
		__free_slab(s, slab);
}

static void discard_slab(struct kmem_cache *s, struct slab *slab)
{
	dec_slabs_node(s, slab_nid(slab), slab->objects);
	free_slab(s, slab);
}

/*
 * Management of partially allocated slabs.
 */
static inline void
__add_partial(struct kmem_cache_node *n, struct slab *slab, int tail)
{
	n->nr_partial++;
	if (tail == DEACTIVATE_TO_TAIL)
		list_add_tail(&slab->slab_list, &n->partial);
	else
		list_add(&slab->slab_list, &n->partial);
}

static inline void add_partial(struct kmem_cache_node *n,
				struct slab *slab, int tail)
{
	lockdep_assert_held(&n->list_lock);
	__add_partial(n, slab, tail);
}

static inline void remove_partial(struct kmem_cache_node *n,
					struct slab *slab)
{
	lockdep_assert_held(&n->list_lock);
	list_del(&slab->slab_list);
	n->nr_partial--;
}

/*
 * Remove slab from the partial list, freeze it and
 * return the pointer to the freelist.
 *
 * Returns a list of objects or NULL if it fails.
 */
static inline void *acquire_slab(struct kmem_cache *s,
		struct kmem_cache_node *n, struct slab *slab,
		int mode)
{
	void *freelist;
	unsigned long counters;
	struct slab new;

	lockdep_assert_held(&n->list_lock);

	/*
	 * Zap the freelist and set the frozen bit.
	 * The old freelist is the list of objects for the
	 * per cpu allocation list.
	 */
	freelist = slab->freelist;
	counters = slab->counters;
	new.counters = counters;
	if (mode) {
		new.inuse = slab->objects;
		new.freelist = NULL;
	} else {
		new.freelist = freelist;
	}

	VM_BUG_ON(new.frozen);
	new.frozen = 1;

	if (!__cmpxchg_double_slab(s, slab,
			freelist, counters,
			new.freelist, new.counters,
			"acquire_slab"))
		return NULL;

	remove_partial(n, slab);
	WARN_ON(!freelist);
	return freelist;
}

#ifdef CONFIG_SLUB_CPU_PARTIAL
static void put_cpu_partial(struct kmem_cache *s, struct slab *slab, int drain);
#else
static inline void put_cpu_partial(struct kmem_cache *s, struct slab *slab,
				   int drain) { }
#endif
static inline bool pfmemalloc_match(struct slab *slab, gfp_t gfpflags);

/*
 * Try to allocate a partial slab from a specific node.
 */
static void *get_partial_node(struct kmem_cache *s, struct kmem_cache_node *n,
			      struct slab **ret_slab, gfp_t gfpflags)
{
	struct slab *slab, *slab2;
	void *object = NULL;
	unsigned long flags;
	unsigned int partial_slabs = 0;

	/*
	 * Racy check. If we mistakenly see no partial slabs then we
	 * just allocate an empty slab. If we mistakenly try to get a
	 * partial slab and there is none available then get_partial()
	 * will return NULL.
	 */
	if (!n || !n->nr_partial)
		return NULL;

	spin_lock_irqsave(&n->list_lock, flags);
	list_for_each_entry_safe(slab, slab2, &n->partial, slab_list) {
		void *t;

		if (!pfmemalloc_match(slab, gfpflags))
			continue;

		t = acquire_slab(s, n, slab, object == NULL);
		if (!t)
			break;

		if (!object) {
			*ret_slab = slab;
			stat(s, ALLOC_FROM_PARTIAL);
			object = t;
		} else {
			put_cpu_partial(s, slab, 0);
			stat(s, CPU_PARTIAL_NODE);
			partial_slabs++;
		}
#ifdef CONFIG_SLUB_CPU_PARTIAL
		if (!kmem_cache_has_cpu_partial(s)
			|| partial_slabs > s->cpu_partial_slabs / 2)
			break;
#else
		break;
#endif

	}
	spin_unlock_irqrestore(&n->list_lock, flags);
	return object;
}

/*
 * Get a slab from somewhere. Search in increasing NUMA distances.
 */
static void *get_any_partial(struct kmem_cache *s, gfp_t flags,
			     struct slab **ret_slab)
{
#ifdef CONFIG_NUMA
	struct zonelist *zonelist;
	struct zoneref *z;
	struct zone *zone;
	enum zone_type highest_zoneidx = gfp_zone(flags);
	void *object;
	unsigned int cpuset_mems_cookie;

	/*
	 * The defrag ratio allows a configuration of the tradeoffs between
	 * inter node defragmentation and node local allocations. A lower
	 * defrag_ratio increases the tendency to do local allocations
	 * instead of attempting to obtain partial slabs from other nodes.
	 *
	 * If the defrag_ratio is set to 0 then kmalloc() always
	 * returns node local objects. If the ratio is higher then kmalloc()
	 * may return off node objects because partial slabs are obtained
	 * from other nodes and filled up.
	 *
	 * If /sys/kernel/slab/xx/remote_node_defrag_ratio is set to 100
	 * (which makes defrag_ratio = 1000) then every (well almost)
	 * allocation will first attempt to defrag slab caches on other nodes.
	 * This means scanning over all nodes to look for partial slabs which
	 * may be expensive if we do it every time we are trying to find a slab
	 * with available objects.
	 */
	if (!s->remote_node_defrag_ratio ||
			get_cycles() % 1024 > s->remote_node_defrag_ratio)
		return NULL;

	do {
		cpuset_mems_cookie = read_mems_allowed_begin();
		zonelist = node_zonelist(mempolicy_slab_node(), flags);
		for_each_zone_zonelist(zone, z, zonelist, highest_zoneidx) {
			struct kmem_cache_node *n;

			n = get_node(s, zone_to_nid(zone));

			if (n && cpuset_zone_allowed(zone, flags) &&
					n->nr_partial > s->min_partial) {
				object = get_partial_node(s, n, ret_slab, flags);
				if (object) {
					/*
					 * Don't check read_mems_allowed_retry()
					 * here - if mems_allowed was updated in
					 * parallel, that was a harmless race
					 * between allocation and the cpuset
					 * update
					 */
					return object;
				}
			}
		}
	} while (read_mems_allowed_retry(cpuset_mems_cookie));
#endif	/* CONFIG_NUMA */
	return NULL;
}

/*
 * Get a partial slab, lock it and return it.
 */
static void *get_partial(struct kmem_cache *s, gfp_t flags, int node,
			 struct slab **ret_slab)
{
	void *object;
	int searchnode = node;

	if (node == NUMA_NO_NODE)
		searchnode = numa_mem_id();

	object = get_partial_node(s, get_node(s, searchnode), ret_slab, flags);
	if (object || node != NUMA_NO_NODE)
		return object;

	return get_any_partial(s, flags, ret_slab);
}

#ifdef CONFIG_PREEMPTION
/*
 * Calculate the next globally unique transaction for disambiguation
 * during cmpxchg. The transactions start with the cpu number and are then
 * incremented by CONFIG_NR_CPUS.
 */
#define TID_STEP  roundup_pow_of_two(CONFIG_NR_CPUS)
#else
/*
 * No preemption supported therefore also no need to check for
 * different cpus.
 */
#define TID_STEP 1
#endif

static inline unsigned long next_tid(unsigned long tid)
{
	return tid + TID_STEP;
}

#ifdef SLUB_DEBUG_CMPXCHG
static inline unsigned int tid_to_cpu(unsigned long tid)
{
	return tid % TID_STEP;
}

static inline unsigned long tid_to_event(unsigned long tid)
{
	return tid / TID_STEP;
}
#endif

static inline unsigned int init_tid(int cpu)
{
	return cpu;
}

static inline void note_cmpxchg_failure(const char *n,
		const struct kmem_cache *s, unsigned long tid)
{
#ifdef SLUB_DEBUG_CMPXCHG
	unsigned long actual_tid = __this_cpu_read(s->cpu_slab->tid);

	pr_info("%s %s: cmpxchg redo ", n, s->name);

#ifdef CONFIG_PREEMPTION
	if (tid_to_cpu(tid) != tid_to_cpu(actual_tid))
		pr_warn("due to cpu change %d -> %d\n",
			tid_to_cpu(tid), tid_to_cpu(actual_tid));
	else
#endif
	if (tid_to_event(tid) != tid_to_event(actual_tid))
		pr_warn("due to cpu running other code. Event %ld->%ld\n",
			tid_to_event(tid), tid_to_event(actual_tid));
	else
		pr_warn("for unknown reason: actual=%lx was=%lx target=%lx\n",
			actual_tid, tid, next_tid(tid));
#endif
	stat(s, CMPXCHG_DOUBLE_CPU_FAIL);
}

static void init_kmem_cache_cpus(struct kmem_cache *s)
{
	int cpu;
	struct kmem_cache_cpu *c;

	for_each_possible_cpu(cpu) {
		c = per_cpu_ptr(s->cpu_slab, cpu);
		local_lock_init(&c->lock);
		c->tid = init_tid(cpu);
	}
}

/*
 * Finishes removing the cpu slab. Merges cpu's freelist with slab's freelist,
 * unfreezes the slabs and puts it on the proper list.
 * Assumes the slab has been already safely taken away from kmem_cache_cpu
 * by the caller.
 */
static void deactivate_slab(struct kmem_cache *s, struct slab *slab,
			    void *freelist)
{
	enum slab_modes { M_NONE, M_PARTIAL, M_FULL, M_FREE, M_FULL_NOLIST };
	struct kmem_cache_node *n = get_node(s, slab_nid(slab));
	int free_delta = 0;
	enum slab_modes mode = M_NONE;
	void *nextfree, *freelist_iter, *freelist_tail;
	int tail = DEACTIVATE_TO_HEAD;
	unsigned long flags = 0;
	struct slab new;
	struct slab old;

	if (slab->freelist) {
		stat(s, DEACTIVATE_REMOTE_FREES);
		tail = DEACTIVATE_TO_TAIL;
	}

	/*
	 * Stage one: Count the objects on cpu's freelist as free_delta and
	 * remember the last object in freelist_tail for later splicing.
	 */
	freelist_tail = NULL;
	freelist_iter = freelist;
	while (freelist_iter) {
		nextfree = get_freepointer(s, freelist_iter);

		/*
		 * If 'nextfree' is invalid, it is possible that the object at
		 * 'freelist_iter' is already corrupted.  So isolate all objects
		 * starting at 'freelist_iter' by skipping them.
		 */
		if (freelist_corrupted(s, slab, &freelist_iter, nextfree))
			break;

		freelist_tail = freelist_iter;
		free_delta++;

		freelist_iter = nextfree;
	}

	/*
	 * Stage two: Unfreeze the slab while splicing the per-cpu
	 * freelist to the head of slab's freelist.
	 *
	 * Ensure that the slab is unfrozen while the list presence
	 * reflects the actual number of objects during unfreeze.
	 *
	 * We first perform cmpxchg holding lock and insert to list
	 * when it succeed. If there is mismatch then the slab is not
	 * unfrozen and number of objects in the slab may have changed.
	 * Then release lock and retry cmpxchg again.
	 */
redo:

	old.freelist = READ_ONCE(slab->freelist);
	old.counters = READ_ONCE(slab->counters);
	VM_BUG_ON(!old.frozen);

	/* Determine target state of the slab */
	new.counters = old.counters;
	if (freelist_tail) {
		new.inuse -= free_delta;
		set_freepointer(s, freelist_tail, old.freelist);
		new.freelist = freelist;
	} else
		new.freelist = old.freelist;

	new.frozen = 0;

	if (!new.inuse && n->nr_partial >= s->min_partial) {
		mode = M_FREE;
	} else if (new.freelist) {
		mode = M_PARTIAL;
		/*
		 * Taking the spinlock removes the possibility that
		 * acquire_slab() will see a slab that is frozen
		 */
		spin_lock_irqsave(&n->list_lock, flags);
	} else if (kmem_cache_debug_flags(s, SLAB_STORE_USER)) {
		mode = M_FULL;
		/*
		 * This also ensures that the scanning of full
		 * slabs from diagnostic functions will not see
		 * any frozen slabs.
		 */
		spin_lock_irqsave(&n->list_lock, flags);
	} else {
		mode = M_FULL_NOLIST;
	}


	if (!cmpxchg_double_slab(s, slab,
				old.freelist, old.counters,
				new.freelist, new.counters,
				"unfreezing slab")) {
		if (mode == M_PARTIAL || mode == M_FULL)
			spin_unlock_irqrestore(&n->list_lock, flags);
		goto redo;
	}


	if (mode == M_PARTIAL) {
		add_partial(n, slab, tail);
		spin_unlock_irqrestore(&n->list_lock, flags);
		stat(s, tail);
	} else if (mode == M_FREE) {
		stat(s, DEACTIVATE_EMPTY);
		discard_slab(s, slab);
		stat(s, FREE_SLAB);
	} else if (mode == M_FULL) {
		add_full(s, n, slab);
		spin_unlock_irqrestore(&n->list_lock, flags);
		stat(s, DEACTIVATE_FULL);
	} else if (mode == M_FULL_NOLIST) {
		stat(s, DEACTIVATE_FULL);
	}
}

#ifdef CONFIG_SLUB_CPU_PARTIAL
static void __unfreeze_partials(struct kmem_cache *s, struct slab *partial_slab)
{
	struct kmem_cache_node *n = NULL, *n2 = NULL;
	struct slab *slab, *slab_to_discard = NULL;
	unsigned long flags = 0;

	while (partial_slab) {
		struct slab new;
		struct slab old;

		slab = partial_slab;
		partial_slab = slab->next;

		n2 = get_node(s, slab_nid(slab));
		if (n != n2) {
			if (n)
				spin_unlock_irqrestore(&n->list_lock, flags);

			n = n2;
			spin_lock_irqsave(&n->list_lock, flags);
		}

		do {

			old.freelist = slab->freelist;
			old.counters = slab->counters;
			VM_BUG_ON(!old.frozen);

			new.counters = old.counters;
			new.freelist = old.freelist;

			new.frozen = 0;

		} while (!__cmpxchg_double_slab(s, slab,
				old.freelist, old.counters,
				new.freelist, new.counters,
				"unfreezing slab"));

		if (unlikely(!new.inuse && n->nr_partial >= s->min_partial)) {
			slab->next = slab_to_discard;
			slab_to_discard = slab;
		} else {
			add_partial(n, slab, DEACTIVATE_TO_TAIL);
			stat(s, FREE_ADD_PARTIAL);
		}
	}

	if (n)
		spin_unlock_irqrestore(&n->list_lock, flags);

	while (slab_to_discard) {
		slab = slab_to_discard;
		slab_to_discard = slab_to_discard->next;

		stat(s, DEACTIVATE_EMPTY);
		discard_slab(s, slab);
		stat(s, FREE_SLAB);
	}
}

/*
 * Unfreeze all the cpu partial slabs.
 */
static void unfreeze_partials(struct kmem_cache *s)
{
	struct slab *partial_slab;
	unsigned long flags;

	local_lock_irqsave(&s->cpu_slab->lock, flags);
	partial_slab = this_cpu_read(s->cpu_slab->partial);
	this_cpu_write(s->cpu_slab->partial, NULL);
	local_unlock_irqrestore(&s->cpu_slab->lock, flags);

	if (partial_slab)
		__unfreeze_partials(s, partial_slab);
}

static void unfreeze_partials_cpu(struct kmem_cache *s,
				  struct kmem_cache_cpu *c)
{
	struct slab *partial_slab;

	partial_slab = slub_percpu_partial(c);
	c->partial = NULL;

	if (partial_slab)
		__unfreeze_partials(s, partial_slab);
}

/*
 * Put a slab that was just frozen (in __slab_free|get_partial_node) into a
 * partial slab slot if available.
 *
 * If we did not find a slot then simply move all the partials to the
 * per node partial list.
 */
static void put_cpu_partial(struct kmem_cache *s, struct slab *slab, int drain)
{
	struct slab *oldslab;
	struct slab *slab_to_unfreeze = NULL;
	unsigned long flags;
	int slabs = 0;

	local_lock_irqsave(&s->cpu_slab->lock, flags);

	oldslab = this_cpu_read(s->cpu_slab->partial);

	if (oldslab) {
		if (drain && oldslab->slabs >= s->cpu_partial_slabs) {
			/*
			 * Partial array is full. Move the existing set to the
			 * per node partial list. Postpone the actual unfreezing
			 * outside of the critical section.
			 */
			slab_to_unfreeze = oldslab;
			oldslab = NULL;
		} else {
			slabs = oldslab->slabs;
		}
	}

	slabs++;

	slab->slabs = slabs;
	slab->next = oldslab;

	this_cpu_write(s->cpu_slab->partial, slab);

	local_unlock_irqrestore(&s->cpu_slab->lock, flags);

	if (slab_to_unfreeze) {
		__unfreeze_partials(s, slab_to_unfreeze);
		stat(s, CPU_PARTIAL_DRAIN);
	}
}

#else	/* CONFIG_SLUB_CPU_PARTIAL */

static inline void unfreeze_partials(struct kmem_cache *s) { }
static inline void unfreeze_partials_cpu(struct kmem_cache *s,
				  struct kmem_cache_cpu *c) { }

#endif	/* CONFIG_SLUB_CPU_PARTIAL */

static inline void flush_slab(struct kmem_cache *s, struct kmem_cache_cpu *c)
{
	unsigned long flags;
	struct slab *slab;
	void *freelist;

	local_lock_irqsave(&s->cpu_slab->lock, flags);

	slab = c->slab;
	freelist = c->freelist;

	c->slab = NULL;
	c->freelist = NULL;
	c->tid = next_tid(c->tid);

	local_unlock_irqrestore(&s->cpu_slab->lock, flags);

	if (slab) {
		deactivate_slab(s, slab, freelist);
		stat(s, CPUSLAB_FLUSH);
	}
}

static inline void __flush_cpu_slab(struct kmem_cache *s, int cpu)
{
	struct kmem_cache_cpu *c = per_cpu_ptr(s->cpu_slab, cpu);
	void *freelist = c->freelist;
	struct slab *slab = c->slab;

	c->slab = NULL;
	c->freelist = NULL;
	c->tid = next_tid(c->tid);

	if (slab) {
		deactivate_slab(s, slab, freelist);
		stat(s, CPUSLAB_FLUSH);
	}

	unfreeze_partials_cpu(s, c);
}

struct slub_flush_work {
	struct work_struct work;
	struct kmem_cache *s;
	bool skip;
};

/*
 * Flush cpu slab.
 *
 * Called from CPU work handler with migration disabled.
 */
static void flush_cpu_slab(struct work_struct *w)
{
	struct kmem_cache *s;
	struct kmem_cache_cpu *c;
	struct slub_flush_work *sfw;

	sfw = container_of(w, struct slub_flush_work, work);

	s = sfw->s;
	c = this_cpu_ptr(s->cpu_slab);

	if (c->slab)
		flush_slab(s, c);

	unfreeze_partials(s);
}

static bool has_cpu_slab(int cpu, struct kmem_cache *s)
{
	struct kmem_cache_cpu *c = per_cpu_ptr(s->cpu_slab, cpu);

	return c->slab || slub_percpu_partial(c);
}

static DEFINE_MUTEX(flush_lock);
static DEFINE_PER_CPU(struct slub_flush_work, slub_flush);

static void flush_all_cpus_locked(struct kmem_cache *s)
{
	struct slub_flush_work *sfw;
	unsigned int cpu;

	lockdep_assert_cpus_held();
	mutex_lock(&flush_lock);

	for_each_online_cpu(cpu) {
		sfw = &per_cpu(slub_flush, cpu);
		if (!has_cpu_slab(cpu, s)) {
			sfw->skip = true;
			continue;
		}
		INIT_WORK(&sfw->work, flush_cpu_slab);
		sfw->skip = false;
		sfw->s = s;
		queue_work_on(cpu, flushwq, &sfw->work);
	}

	for_each_online_cpu(cpu) {
		sfw = &per_cpu(slub_flush, cpu);
		if (sfw->skip)
			continue;
		flush_work(&sfw->work);
	}

	mutex_unlock(&flush_lock);
}

static void flush_all(struct kmem_cache *s)
{
	cpus_read_lock();
	flush_all_cpus_locked(s);
	cpus_read_unlock();
}

/*
 * Use the cpu notifier to insure that the cpu slabs are flushed when
 * necessary.
 */
static int slub_cpu_dead(unsigned int cpu)
{
	struct kmem_cache *s;

	mutex_lock(&slab_mutex);
	list_for_each_entry(s, &slab_caches, list)
		__flush_cpu_slab(s, cpu);
	mutex_unlock(&slab_mutex);
	return 0;
}

/*
 * Check if the objects in a per cpu structure fit numa
 * locality expectations.
 */
static inline int node_match(struct slab *slab, int node)
{
#ifdef CONFIG_NUMA
	if (node != NUMA_NO_NODE && slab_nid(slab) != node)
		return 0;
#endif
	return 1;
}

#ifdef CONFIG_SLUB_DEBUG
static int count_free(struct slab *slab)
{
	return slab->objects - slab->inuse;
}

static inline unsigned long node_nr_objs(struct kmem_cache_node *n)
{
	return atomic_long_read(&n->total_objects);
}
#endif /* CONFIG_SLUB_DEBUG */

#if defined(CONFIG_SLUB_DEBUG) || defined(CONFIG_SYSFS)
static unsigned long count_partial(struct kmem_cache_node *n,
					int (*get_count)(struct slab *))
{
	unsigned long flags;
	unsigned long x = 0;
	struct slab *slab;

	spin_lock_irqsave(&n->list_lock, flags);
	list_for_each_entry(slab, &n->partial, slab_list)
		x += get_count(slab);
	spin_unlock_irqrestore(&n->list_lock, flags);
	return x;
}
#endif /* CONFIG_SLUB_DEBUG || CONFIG_SYSFS */

static noinline void
slab_out_of_memory(struct kmem_cache *s, gfp_t gfpflags, int nid)
{
#ifdef CONFIG_SLUB_DEBUG
	static DEFINE_RATELIMIT_STATE(slub_oom_rs, DEFAULT_RATELIMIT_INTERVAL,
				      DEFAULT_RATELIMIT_BURST);
	int node;
	struct kmem_cache_node *n;

	if ((gfpflags & __GFP_NOWARN) || !__ratelimit(&slub_oom_rs))
		return;

	pr_warn("SLUB: Unable to allocate memory on node %d, gfp=%#x(%pGg)\n",
		nid, gfpflags, &gfpflags);
	pr_warn("  cache: %s, object size: %u, buffer size: %u, default order: %u, min order: %u\n",
		s->name, s->object_size, s->size, oo_order(s->oo),
		oo_order(s->min));

	if (oo_order(s->min) > get_order(s->object_size))
		pr_warn("  %s debugging increased min order, use slub_debug=O to disable.\n",
			s->name);

	for_each_kmem_cache_node(s, node, n) {
		unsigned long nr_slabs;
		unsigned long nr_objs;
		unsigned long nr_free;

		nr_free  = count_partial(n, count_free);
		nr_slabs = node_nr_slabs(n);
		nr_objs  = node_nr_objs(n);

		pr_warn("  node %d: slabs: %ld, objs: %ld, free: %ld\n",
			node, nr_slabs, nr_objs, nr_free);
	}
#endif
}

static inline bool pfmemalloc_match(struct slab *slab, gfp_t gfpflags)
{
	if (unlikely(slab_test_pfmemalloc(slab)))
		return gfp_pfmemalloc_allowed(gfpflags);

	return true;
}

/*
 * Check the slab->freelist and either transfer the freelist to the
 * per cpu freelist or deactivate the slab.
 *
 * The slab is still frozen if the return value is not NULL.
 *
 * If this function returns NULL then the slab has been unfrozen.
 */
static inline void *get_freelist(struct kmem_cache *s, struct slab *slab)
{
	struct slab new;
	unsigned long counters;
	void *freelist;

	lockdep_assert_held(this_cpu_ptr(&s->cpu_slab->lock));

	do {
		freelist = slab->freelist;
		counters = slab->counters;

		new.counters = counters;
		VM_BUG_ON(!new.frozen);

		new.inuse = slab->objects;
		new.frozen = freelist != NULL;

	} while (!__cmpxchg_double_slab(s, slab,
		freelist, counters,
		NULL, new.counters,
		"get_freelist"));

	return freelist;
}

/*
 * Slow path. The lockless freelist is empty or we need to perform
 * debugging duties.
 *
 * Processing is still very fast if new objects have been freed to the
 * regular freelist. In that case we simply take over the regular freelist
 * as the lockless freelist and zap the regular freelist.
 *
 * If that is not working then we fall back to the partial lists. We take the
 * first element of the freelist as the object to allocate now and move the
 * rest of the freelist to the lockless freelist.
 *
 * And if we were unable to get a new slab from the partial slab lists then
 * we need to allocate a new slab. This is the slowest path since it involves
 * a call to the page allocator and the setup of a new slab.
 *
 * Version of __slab_alloc to use when we know that preemption is
 * already disabled (which is the case for bulk allocation).
 */
static void *___slab_alloc(struct kmem_cache *s, gfp_t gfpflags, int node,
			  unsigned long addr, struct kmem_cache_cpu *c)
{
	void *freelist;
	struct slab *slab;
	unsigned long flags;

	stat(s, ALLOC_SLOWPATH);

reread_slab:

	slab = READ_ONCE(c->slab);
	if (!slab) {
		/*
		 * if the node is not online or has no normal memory, just
		 * ignore the node constraint
		 */
		if (unlikely(node != NUMA_NO_NODE &&
			     !node_isset(node, slab_nodes)))
			node = NUMA_NO_NODE;
		goto new_slab;
	}
redo:

	if (unlikely(!node_match(slab, node))) {
		/*
		 * same as above but node_match() being false already
		 * implies node != NUMA_NO_NODE
		 */
		if (!node_isset(node, slab_nodes)) {
			node = NUMA_NO_NODE;
		} else {
			stat(s, ALLOC_NODE_MISMATCH);
			goto deactivate_slab;
		}
	}

	/*
	 * By rights, we should be searching for a slab page that was
	 * PFMEMALLOC but right now, we are losing the pfmemalloc
	 * information when the page leaves the per-cpu allocator
	 */
	if (unlikely(!pfmemalloc_match(slab, gfpflags)))
		goto deactivate_slab;

	/* must check again c->slab in case we got preempted and it changed */
	local_lock_irqsave(&s->cpu_slab->lock, flags);
	if (unlikely(slab != c->slab)) {
		local_unlock_irqrestore(&s->cpu_slab->lock, flags);
		goto reread_slab;
	}
	freelist = c->freelist;
	if (freelist)
		goto load_freelist;

	freelist = get_freelist(s, slab);

	if (!freelist) {
		c->slab = NULL;
		c->tid = next_tid(c->tid);
		local_unlock_irqrestore(&s->cpu_slab->lock, flags);
		stat(s, DEACTIVATE_BYPASS);
		goto new_slab;
	}

	stat(s, ALLOC_REFILL);

load_freelist:

	lockdep_assert_held(this_cpu_ptr(&s->cpu_slab->lock));

	/*
	 * freelist is pointing to the list of objects to be used.
	 * slab is pointing to the slab from which the objects are obtained.
	 * That slab must be frozen for per cpu allocations to work.
	 */
	VM_BUG_ON(!c->slab->frozen);
	c->freelist = get_freepointer(s, freelist);
	c->tid = next_tid(c->tid);
	local_unlock_irqrestore(&s->cpu_slab->lock, flags);
	return freelist;

deactivate_slab:

	local_lock_irqsave(&s->cpu_slab->lock, flags);
	if (slab != c->slab) {
		local_unlock_irqrestore(&s->cpu_slab->lock, flags);
		goto reread_slab;
	}
	freelist = c->freelist;
	c->slab = NULL;
	c->freelist = NULL;
	c->tid = next_tid(c->tid);
	local_unlock_irqrestore(&s->cpu_slab->lock, flags);
	deactivate_slab(s, slab, freelist);

new_slab:

	if (slub_percpu_partial(c)) {
		local_lock_irqsave(&s->cpu_slab->lock, flags);
		if (unlikely(c->slab)) {
			local_unlock_irqrestore(&s->cpu_slab->lock, flags);
			goto reread_slab;
		}
		if (unlikely(!slub_percpu_partial(c))) {
			local_unlock_irqrestore(&s->cpu_slab->lock, flags);
			/* we were preempted and partial list got empty */
			goto new_objects;
		}

		slab = c->slab = slub_percpu_partial(c);
		slub_set_percpu_partial(c, slab);
		local_unlock_irqrestore(&s->cpu_slab->lock, flags);
		stat(s, CPU_PARTIAL_ALLOC);
		goto redo;
	}

new_objects:

	freelist = get_partial(s, gfpflags, node, &slab);
	if (freelist)
		goto check_new_slab;

	slub_put_cpu_ptr(s->cpu_slab);
	slab = new_slab(s, gfpflags, node);
	c = slub_get_cpu_ptr(s->cpu_slab);

	if (unlikely(!slab)) {
		slab_out_of_memory(s, gfpflags, node);
		return NULL;
	}

	/*
	 * No other reference to the slab yet so we can
	 * muck around with it freely without cmpxchg
	 */
	freelist = slab->freelist;
	slab->freelist = NULL;

	stat(s, ALLOC_SLAB);

check_new_slab:

	if (kmem_cache_debug(s)) {
		if (!alloc_debug_processing(s, slab, freelist, addr)) {
			/* Slab failed checks. Next slab needed */
			goto new_slab;
		} else {
			/*
			 * For debug case, we don't load freelist so that all
			 * allocations go through alloc_debug_processing()
			 */
			goto return_single;
		}
	}

	if (unlikely(!pfmemalloc_match(slab, gfpflags)))
		/*
		 * For !pfmemalloc_match() case we don't load freelist so that
		 * we don't make further mismatched allocations easier.
		 */
		goto return_single;

retry_load_slab:

	local_lock_irqsave(&s->cpu_slab->lock, flags);
	if (unlikely(c->slab)) {
		void *flush_freelist = c->freelist;
		struct slab *flush_slab = c->slab;

		c->slab = NULL;
		c->freelist = NULL;
		c->tid = next_tid(c->tid);

		local_unlock_irqrestore(&s->cpu_slab->lock, flags);

		deactivate_slab(s, flush_slab, flush_freelist);

		stat(s, CPUSLAB_FLUSH);

		goto retry_load_slab;
	}
	c->slab = slab;

	goto load_freelist;

return_single:

	deactivate_slab(s, slab, get_freepointer(s, freelist));
	return freelist;
}

/*
 * A wrapper for ___slab_alloc() for contexts where preemption is not yet
 * disabled. Compensates for possible cpu changes by refetching the per cpu area
 * pointer.
 */
static void *__slab_alloc(struct kmem_cache *s, gfp_t gfpflags, int node,
			  unsigned long addr, struct kmem_cache_cpu *c)
{
	void *p;

#ifdef CONFIG_PREEMPT_COUNT
	/*
	 * We may have been preempted and rescheduled on a different
	 * cpu before disabling preemption. Need to reload cpu area
	 * pointer.
	 */
	c = slub_get_cpu_ptr(s->cpu_slab);
#endif

	p = ___slab_alloc(s, gfpflags, node, addr, c);
#ifdef CONFIG_PREEMPT_COUNT
	slub_put_cpu_ptr(s->cpu_slab);
#endif
	return p;
}

/*
 * If the object has been wiped upon free, make sure it's fully initialized by
 * zeroing out freelist pointer.
 */
static __always_inline void maybe_wipe_obj_freeptr(struct kmem_cache *s,
						   void *obj)
{
	if (unlikely(slab_want_init_on_free(s)) && obj)
		memset((void *)((char *)kasan_reset_tag(obj) + s->offset),
			0, sizeof(void *));
}

/*
 * Inlined fastpath so that allocation functions (kmalloc, kmem_cache_alloc)
 * have the fastpath folded into their functions. So no function call
 * overhead for requests that can be satisfied on the fastpath.
 *
 * The fastpath works by first checking if the lockless freelist can be used.
 * If not then __slab_alloc is called for slow processing.
 *
 * Otherwise we can simply pick the next object from the lockless free list.
 */
static __always_inline void *slab_alloc_node(struct kmem_cache *s, struct list_lru *lru,
		gfp_t gfpflags, int node, unsigned long addr, size_t orig_size)
{
	void *object;
	struct kmem_cache_cpu *c;
	struct slab *slab;
	unsigned long tid;
	struct obj_cgroup *objcg = NULL;
	bool init = false;

	s = slab_pre_alloc_hook(s, lru, &objcg, 1, gfpflags);
	if (!s)
		return NULL;

	object = kfence_alloc(s, orig_size, gfpflags);
	if (unlikely(object))
		goto out;

redo:
	/*
	 * Must read kmem_cache cpu data via this cpu ptr. Preemption is
	 * enabled. We may switch back and forth between cpus while
	 * reading from one cpu area. That does not matter as long
	 * as we end up on the original cpu again when doing the cmpxchg.
	 *
	 * We must guarantee that tid and kmem_cache_cpu are retrieved on the
	 * same cpu. We read first the kmem_cache_cpu pointer and use it to read
	 * the tid. If we are preempted and switched to another cpu between the
	 * two reads, it's OK as the two are still associated with the same cpu
	 * and cmpxchg later will validate the cpu.
	 */
	c = raw_cpu_ptr(s->cpu_slab);
	tid = READ_ONCE(c->tid);

	/*
	 * Irqless object alloc/free algorithm used here depends on sequence
	 * of fetching cpu_slab's data. tid should be fetched before anything
	 * on c to guarantee that object and slab associated with previous tid
	 * won't be used with current tid. If we fetch tid first, object and
	 * slab could be one associated with next tid and our alloc/free
	 * request will be failed. In this case, we will retry. So, no problem.
	 */
	barrier();

	/*
	 * The transaction ids are globally unique per cpu and per operation on
	 * a per cpu queue. Thus they can be guarantee that the cmpxchg_double
	 * occurs on the right processor and that there was no operation on the
	 * linked list in between.
	 */

	object = c->freelist;
	slab = c->slab;
	/*
	 * We cannot use the lockless fastpath on PREEMPT_RT because if a
	 * slowpath has taken the local_lock_irqsave(), it is not protected
	 * against a fast path operation in an irq handler. So we need to take
	 * the slow path which uses local_lock. It is still relatively fast if
	 * there is a suitable cpu freelist.
	 */
	if (IS_ENABLED(CONFIG_PREEMPT_RT) ||
	    unlikely(!object || !slab || !node_match(slab, node))) {
		object = __slab_alloc(s, gfpflags, node, addr, c);
	} else {
		void *next_object = get_freepointer_safe(s, object);

		/*
		 * The cmpxchg will only match if there was no additional
		 * operation and if we are on the right processor.
		 *
		 * The cmpxchg does the following atomically (without lock
		 * semantics!)
		 * 1. Relocate first pointer to the current per cpu area.
		 * 2. Verify that tid and freelist have not been changed
		 * 3. If they were not changed replace tid and freelist
		 *
		 * Since this is without lock semantics the protection is only
		 * against code executing on this cpu *not* from access by
		 * other cpus.
		 */
		if (unlikely(!this_cpu_cmpxchg_double(
				s->cpu_slab->freelist, s->cpu_slab->tid,
				object, tid,
				next_object, next_tid(tid)))) {

			note_cmpxchg_failure("slab_alloc", s, tid);
			goto redo;
		}
		prefetch_freepointer(s, next_object);
		stat(s, ALLOC_FASTPATH);
	}

	maybe_wipe_obj_freeptr(s, object);
	init = slab_want_init_on_alloc(gfpflags, s);

out:
	slab_post_alloc_hook(s, objcg, gfpflags, 1, &object, init);

	return object;
}

static __always_inline void *slab_alloc(struct kmem_cache *s, struct list_lru *lru,
		gfp_t gfpflags, unsigned long addr, size_t orig_size)
{
	return slab_alloc_node(s, lru, gfpflags, NUMA_NO_NODE, addr, orig_size);
}

static __always_inline
void *__kmem_cache_alloc_lru(struct kmem_cache *s, struct list_lru *lru,
			     gfp_t gfpflags)
{
	void *ret = slab_alloc(s, lru, gfpflags, _RET_IP_, s->object_size);

	trace_kmem_cache_alloc(_RET_IP_, ret, s, gfpflags, NUMA_NO_NODE);

	return ret;
}

void *kmem_cache_alloc(struct kmem_cache *s, gfp_t gfpflags)
{
	return __kmem_cache_alloc_lru(s, NULL, gfpflags);
}
EXPORT_SYMBOL(kmem_cache_alloc);

void *kmem_cache_alloc_lru(struct kmem_cache *s, struct list_lru *lru,
			   gfp_t gfpflags)
{
	return __kmem_cache_alloc_lru(s, lru, gfpflags);
}
EXPORT_SYMBOL(kmem_cache_alloc_lru);

void *__kmem_cache_alloc_node(struct kmem_cache *s, gfp_t gfpflags,
			      int node, size_t orig_size,
			      unsigned long caller)
{
	return slab_alloc_node(s, NULL, gfpflags, node,
			       caller, orig_size);
}

void *kmem_cache_alloc_node(struct kmem_cache *s, gfp_t gfpflags, int node)
{
	void *ret = slab_alloc_node(s, NULL, gfpflags, node, _RET_IP_, s->object_size);

	trace_kmem_cache_alloc(_RET_IP_, ret, s, gfpflags, node);

	return ret;
}
EXPORT_SYMBOL(kmem_cache_alloc_node);

/*
 * Slow path handling. This may still be called frequently since objects
 * have a longer lifetime than the cpu slabs in most processing loads.
 *
 * So we still attempt to reduce cache line usage. Just take the slab
 * lock and free the item. If there is no additional partial slab
 * handling required then we can return immediately.
 */
static void __slab_free(struct kmem_cache *s, struct slab *slab,
			void *head, void *tail, int cnt,
			unsigned long addr)

{
	void *prior;
	int was_frozen;
	struct slab new;
	unsigned long counters;
	struct kmem_cache_node *n = NULL;
	unsigned long flags;

	stat(s, FREE_SLOWPATH);

	if (kfence_free(head))
		return;

	if (kmem_cache_debug(s) &&
	    !free_debug_processing(s, slab, head, tail, cnt, addr))
		return;

	do {
		if (unlikely(n)) {
			spin_unlock_irqrestore(&n->list_lock, flags);
			n = NULL;
		}
		prior = slab->freelist;
		counters = slab->counters;
		set_freepointer(s, tail, prior);
		new.counters = counters;
		was_frozen = new.frozen;
		new.inuse -= cnt;
		if ((!new.inuse || !prior) && !was_frozen) {

			if (kmem_cache_has_cpu_partial(s) && !prior) {

				/*
				 * Slab was on no list before and will be
				 * partially empty
				 * We can defer the list move and instead
				 * freeze it.
				 */
				new.frozen = 1;

			} else { /* Needs to be taken off a list */

				n = get_node(s, slab_nid(slab));
				/*
				 * Speculatively acquire the list_lock.
				 * If the cmpxchg does not succeed then we may
				 * drop the list_lock without any processing.
				 *
				 * Otherwise the list_lock will synchronize with
				 * other processors updating the list of slabs.
				 */
				spin_lock_irqsave(&n->list_lock, flags);

			}
		}

	} while (!cmpxchg_double_slab(s, slab,
		prior, counters,
		head, new.counters,
		"__slab_free"));

	if (likely(!n)) {

		if (likely(was_frozen)) {
			/*
			 * The list lock was not taken therefore no list
			 * activity can be necessary.
			 */
			stat(s, FREE_FROZEN);
		} else if (new.frozen) {
			/*
			 * If we just froze the slab then put it onto the
			 * per cpu partial list.
			 */
			put_cpu_partial(s, slab, 1);
			stat(s, CPU_PARTIAL_FREE);
		}

		return;
	}

	if (unlikely(!new.inuse && n->nr_partial >= s->min_partial))
		goto slab_empty;

	/*
	 * Objects left in the slab. If it was not on the partial list before
	 * then add it.
	 */
	if (!kmem_cache_has_cpu_partial(s) && unlikely(!prior)) {
		remove_full(s, n, slab);
		add_partial(n, slab, DEACTIVATE_TO_TAIL);
		stat(s, FREE_ADD_PARTIAL);
	}
	spin_unlock_irqrestore(&n->list_lock, flags);
	return;

slab_empty:
	if (prior) {
		/*
		 * Slab on the partial list.
		 */
		remove_partial(n, slab);
		stat(s, FREE_REMOVE_PARTIAL);
	} else {
		/* Slab must be on the full list */
		remove_full(s, n, slab);
	}

	spin_unlock_irqrestore(&n->list_lock, flags);
	stat(s, FREE_SLAB);
	discard_slab(s, slab);
}

/*
 * Fastpath with forced inlining to produce a kfree and kmem_cache_free that
 * can perform fastpath freeing without additional function calls.
 *
 * The fastpath is only possible if we are freeing to the current cpu slab
 * of this processor. This typically the case if we have just allocated
 * the item before.
 *
 * If fastpath is not possible then fall back to __slab_free where we deal
 * with all sorts of special processing.
 *
 * Bulk free of a freelist with several objects (all pointing to the
 * same slab) possible by specifying head and tail ptr, plus objects
 * count (cnt). Bulk free indicated by tail pointer being set.
 */
static __always_inline void do_slab_free(struct kmem_cache *s,
				struct slab *slab, void *head, void *tail,
				int cnt, unsigned long addr)
{
	void *tail_obj = tail ? : head;
	struct kmem_cache_cpu *c;
	unsigned long tid;

redo:
	/*
	 * Determine the currently cpus per cpu slab.
	 * The cpu may change afterward. However that does not matter since
	 * data is retrieved via this pointer. If we are on the same cpu
	 * during the cmpxchg then the free will succeed.
	 */
	c = raw_cpu_ptr(s->cpu_slab);
	tid = READ_ONCE(c->tid);

	/* Same with comment on barrier() in slab_alloc_node() */
	barrier();

	if (likely(slab == c->slab)) {
#ifndef CONFIG_PREEMPT_RT
		void **freelist = READ_ONCE(c->freelist);

		set_freepointer(s, tail_obj, freelist);

		if (unlikely(!this_cpu_cmpxchg_double(
				s->cpu_slab->freelist, s->cpu_slab->tid,
				freelist, tid,
				head, next_tid(tid)))) {

			note_cmpxchg_failure("slab_free", s, tid);
			goto redo;
		}
#else /* CONFIG_PREEMPT_RT */
		/*
		 * We cannot use the lockless fastpath on PREEMPT_RT because if
		 * a slowpath has taken the local_lock_irqsave(), it is not
		 * protected against a fast path operation in an irq handler. So
		 * we need to take the local_lock. We shouldn't simply defer to
		 * __slab_free() as that wouldn't use the cpu freelist at all.
		 */
		void **freelist;

		local_lock(&s->cpu_slab->lock);
		c = this_cpu_ptr(s->cpu_slab);
		if (unlikely(slab != c->slab)) {
			local_unlock(&s->cpu_slab->lock);
			goto redo;
		}
		tid = c->tid;
		freelist = c->freelist;

		set_freepointer(s, tail_obj, freelist);
		c->freelist = head;
		c->tid = next_tid(tid);

		local_unlock(&s->cpu_slab->lock);
#endif
		stat(s, FREE_FASTPATH);
	} else
		__slab_free(s, slab, head, tail_obj, cnt, addr);

}

static __always_inline void slab_free(struct kmem_cache *s, struct slab *slab,
				      void *head, void *tail, void **p, int cnt,
				      unsigned long addr)
{
	memcg_slab_free_hook(s, slab, p, cnt);
	/*
	 * With KASAN enabled slab_free_freelist_hook modifies the freelist
	 * to remove objects, whose reuse must be delayed.
	 */
	if (slab_free_freelist_hook(s, &head, &tail, &cnt))
		do_slab_free(s, slab, head, tail, cnt, addr);
}

#ifdef CONFIG_KASAN_GENERIC
void ___cache_free(struct kmem_cache *cache, void *x, unsigned long addr)
{
	do_slab_free(cache, virt_to_slab(x), x, NULL, 1, addr);
}
#endif

void __kmem_cache_free(struct kmem_cache *s, void *x, unsigned long caller)
{
	slab_free(s, virt_to_slab(x), x, NULL, &x, 1, caller);
}

void kmem_cache_free(struct kmem_cache *s, void *x)
{
	s = cache_from_obj(s, x);
	if (!s)
		return;
	trace_kmem_cache_free(_RET_IP_, x, s);
	slab_free(s, virt_to_slab(x), x, NULL, &x, 1, _RET_IP_);
}
EXPORT_SYMBOL(kmem_cache_free);

struct detached_freelist {
	struct slab *slab;
	void *tail;
	void *freelist;
	int cnt;
	struct kmem_cache *s;
};

/*
 * This function progressively scans the array with free objects (with
 * a limited look ahead) and extract objects belonging to the same
 * slab.  It builds a detached freelist directly within the given
 * slab/objects.  This can happen without any need for
 * synchronization, because the objects are owned by running process.
 * The freelist is build up as a single linked list in the objects.
 * The idea is, that this detached freelist can then be bulk
 * transferred to the real freelist(s), but only requiring a single
 * synchronization primitive.  Look ahead in the array is limited due
 * to performance reasons.
 */
static inline
int build_detached_freelist(struct kmem_cache *s, size_t size,
			    void **p, struct detached_freelist *df)
{
	int lookahead = 3;
	void *object;
	struct folio *folio;
	size_t same;

	object = p[--size];
	folio = virt_to_folio(object);
	if (!s) {
		/* Handle kalloc'ed objects */
		if (unlikely(!folio_test_slab(folio))) {
			free_large_kmalloc(folio, object);
			df->slab = NULL;
			return size;
		}
		/* Derive kmem_cache from object */
		df->slab = folio_slab(folio);
		df->s = df->slab->slab_cache;
	} else {
		df->slab = folio_slab(folio);
		df->s = cache_from_obj(s, object); /* Support for memcg */
	}

	/* Start new detached freelist */
	df->tail = object;
	df->freelist = object;
	df->cnt = 1;

	if (is_kfence_address(object))
		return size;

	set_freepointer(df->s, object, NULL);

	same = size;
	while (size) {
		object = p[--size];
		/* df->slab is always set at this point */
		if (df->slab == virt_to_slab(object)) {
			/* Opportunity build freelist */
			set_freepointer(df->s, object, df->freelist);
			df->freelist = object;
			df->cnt++;
			same--;
			if (size != same)
				swap(p[size], p[same]);
			continue;
		}

		/* Limit look ahead search */
		if (!--lookahead)
			break;
	}

	return same;
}

/* Note that interrupts must be enabled when calling this function. */
void kmem_cache_free_bulk(struct kmem_cache *s, size_t size, void **p)
{
	if (!size)
		return;

	do {
		struct detached_freelist df;

		size = build_detached_freelist(s, size, p, &df);
		if (!df.slab)
			continue;

		slab_free(df.s, df.slab, df.freelist, df.tail, &p[size], df.cnt,
			  _RET_IP_);
	} while (likely(size));
}
EXPORT_SYMBOL(kmem_cache_free_bulk);

/* Note that interrupts must be enabled when calling this function. */
int kmem_cache_alloc_bulk(struct kmem_cache *s, gfp_t flags, size_t size,
			  void **p)
{
	struct kmem_cache_cpu *c;
	int i;
	struct obj_cgroup *objcg = NULL;

	/* memcg and kmem_cache debug support */
	s = slab_pre_alloc_hook(s, NULL, &objcg, size, flags);
	if (unlikely(!s))
		return false;
	/*
	 * Drain objects in the per cpu slab, while disabling local
	 * IRQs, which protects against PREEMPT and interrupts
	 * handlers invoking normal fastpath.
	 */
	c = slub_get_cpu_ptr(s->cpu_slab);
	local_lock_irq(&s->cpu_slab->lock);

	for (i = 0; i < size; i++) {
		void *object = kfence_alloc(s, s->object_size, flags);

		if (unlikely(object)) {
			p[i] = object;
			continue;
		}

		object = c->freelist;
		if (unlikely(!object)) {
			/*
			 * We may have removed an object from c->freelist using
			 * the fastpath in the previous iteration; in that case,
			 * c->tid has not been bumped yet.
			 * Since ___slab_alloc() may reenable interrupts while
			 * allocating memory, we should bump c->tid now.
			 */
			c->tid = next_tid(c->tid);

			local_unlock_irq(&s->cpu_slab->lock);

			/*
			 * Invoking slow path likely have side-effect
			 * of re-populating per CPU c->freelist
			 */
			p[i] = ___slab_alloc(s, flags, NUMA_NO_NODE,
					    _RET_IP_, c);
			if (unlikely(!p[i]))
				goto error;

			c = this_cpu_ptr(s->cpu_slab);
			maybe_wipe_obj_freeptr(s, p[i]);

			local_lock_irq(&s->cpu_slab->lock);

			continue; /* goto for-loop */
		}
		c->freelist = get_freepointer(s, object);
		p[i] = object;
		maybe_wipe_obj_freeptr(s, p[i]);
	}
	c->tid = next_tid(c->tid);
	local_unlock_irq(&s->cpu_slab->lock);
	slub_put_cpu_ptr(s->cpu_slab);

	/*
	 * memcg and kmem_cache debug support and memory initialization.
	 * Done outside of the IRQ disabled fastpath loop.
	 */
	slab_post_alloc_hook(s, objcg, flags, size, p,
				slab_want_init_on_alloc(flags, s));
	return i;
error:
	slub_put_cpu_ptr(s->cpu_slab);
	slab_post_alloc_hook(s, objcg, flags, i, p, false);
	kmem_cache_free_bulk(s, i, p);
	return 0;
}
EXPORT_SYMBOL(kmem_cache_alloc_bulk);


/*
 * Object placement in a slab is made very easy because we always start at
 * offset 0. If we tune the size of the object to the alignment then we can
 * get the required alignment by putting one properly sized object after
 * another.
 *
 * Notice that the allocation order determines the sizes of the per cpu
 * caches. Each processor has always one slab available for allocations.
 * Increasing the allocation order reduces the number of times that slabs
 * must be moved on and off the partial lists and is therefore a factor in
 * locking overhead.
 */

/*
 * Minimum / Maximum order of slab pages. This influences locking overhead
 * and slab fragmentation. A higher order reduces the number of partial slabs
 * and increases the number of allocations possible without having to
 * take the list_lock.
 */
static unsigned int slub_min_order;
static unsigned int slub_max_order = PAGE_ALLOC_COSTLY_ORDER;
static unsigned int slub_min_objects;

/*
 * Calculate the order of allocation given an slab object size.
 *
 * The order of allocation has significant impact on performance and other
 * system components. Generally order 0 allocations should be preferred since
 * order 0 does not cause fragmentation in the page allocator. Larger objects
 * be problematic to put into order 0 slabs because there may be too much
 * unused space left. We go to a higher order if more than 1/16th of the slab
 * would be wasted.
 *
 * In order to reach satisfactory performance we must ensure that a minimum
 * number of objects is in one slab. Otherwise we may generate too much
 * activity on the partial lists which requires taking the list_lock. This is
 * less a concern for large slabs though which are rarely used.
 *
 * slub_max_order specifies the order where we begin to stop considering the
 * number of objects in a slab as critical. If we reach slub_max_order then
 * we try to keep the page order as low as possible. So we accept more waste
 * of space in favor of a small page order.
 *
 * Higher order allocations also allow the placement of more objects in a
 * slab and thereby reduce object handling overhead. If the user has
 * requested a higher minimum order then we start with that one instead of
 * the smallest order which will fit the object.
 */
static inline unsigned int calc_slab_order(unsigned int size,
		unsigned int min_objects, unsigned int max_order,
		unsigned int fract_leftover)
{
	unsigned int min_order = slub_min_order;
	unsigned int order;

	if (order_objects(min_order, size) > MAX_OBJS_PER_PAGE)
		return get_order(size * MAX_OBJS_PER_PAGE) - 1;

	for (order = max(min_order, (unsigned int)get_order(min_objects * size));
			order <= max_order; order++) {

		unsigned int slab_size = (unsigned int)PAGE_SIZE << order;
		unsigned int rem;

		rem = slab_size % size;

		if (rem <= slab_size / fract_leftover)
			break;
	}

	return order;
}

static inline int calculate_order(unsigned int size)
{
	unsigned int order;
	unsigned int min_objects;
	unsigned int max_objects;
	unsigned int nr_cpus;

	/*
	 * Attempt to find best configuration for a slab. This
	 * works by first attempting to generate a layout with
	 * the best configuration and backing off gradually.
	 *
	 * First we increase the acceptable waste in a slab. Then
	 * we reduce the minimum objects required in a slab.
	 */
	min_objects = slub_min_objects;
	if (!min_objects) {
		/*
		 * Some architectures will only update present cpus when
		 * onlining them, so don't trust the number if it's just 1. But
		 * we also don't want to use nr_cpu_ids always, as on some other
		 * architectures, there can be many possible cpus, but never
		 * onlined. Here we compromise between trying to avoid too high
		 * order on systems that appear larger than they are, and too
		 * low order on systems that appear smaller than they are.
		 */
		nr_cpus = num_present_cpus();
		if (nr_cpus <= 1)
			nr_cpus = nr_cpu_ids;
		min_objects = 4 * (fls(nr_cpus) + 1);
	}
	max_objects = order_objects(slub_max_order, size);
	min_objects = min(min_objects, max_objects);

	while (min_objects > 1) {
		unsigned int fraction;

		fraction = 16;
		while (fraction >= 4) {
			order = calc_slab_order(size, min_objects,
					slub_max_order, fraction);
			if (order <= slub_max_order)
				return order;
			fraction /= 2;
		}
		min_objects--;
	}

	/*
	 * We were unable to place multiple objects in a slab. Now
	 * lets see if we can place a single object there.
	 */
	order = calc_slab_order(size, 1, slub_max_order, 1);
	if (order <= slub_max_order)
		return order;

	/*
	 * Doh this slab cannot be placed using slub_max_order.
	 */
	order = calc_slab_order(size, 1, MAX_ORDER, 1);
	if (order < MAX_ORDER)
		return order;
	return -ENOSYS;
}

static void
init_kmem_cache_node(struct kmem_cache_node *n)
{
	n->nr_partial = 0;
	spin_lock_init(&n->list_lock);
	INIT_LIST_HEAD(&n->partial);
#ifdef CONFIG_SLUB_DEBUG
	atomic_long_set(&n->nr_slabs, 0);
	atomic_long_set(&n->total_objects, 0);
	INIT_LIST_HEAD(&n->full);
#endif
}

static inline int alloc_kmem_cache_cpus(struct kmem_cache *s)
{
	BUILD_BUG_ON(PERCPU_DYNAMIC_EARLY_SIZE <
			KMALLOC_SHIFT_HIGH * sizeof(struct kmem_cache_cpu));

	/*
	 * Must align to double word boundary for the double cmpxchg
	 * instructions to work; see __pcpu_double_call_return_bool().
	 */
	s->cpu_slab = __alloc_percpu(sizeof(struct kmem_cache_cpu),
				     2 * sizeof(void *));

	if (!s->cpu_slab)
		return 0;

	init_kmem_cache_cpus(s);

	return 1;
}

static struct kmem_cache *kmem_cache_node;

/*
 * No kmalloc_node yet so do it by hand. We know that this is the first
 * slab on the node for this slabcache. There are no concurrent accesses
 * possible.
 *
 * Note that this function only works on the kmem_cache_node
 * when allocating for the kmem_cache_node. This is used for bootstrapping
 * memory on a fresh node that has no slab structures yet.
 */
static void early_kmem_cache_node_alloc(int node)
{
	struct slab *slab;
	struct kmem_cache_node *n;

	BUG_ON(kmem_cache_node->size < sizeof(struct kmem_cache_node));

	slab = new_slab(kmem_cache_node, GFP_NOWAIT, node);

	BUG_ON(!slab);
	if (slab_nid(slab) != node) {
		pr_err("SLUB: Unable to allocate memory from node %d\n", node);
		pr_err("SLUB: Allocating a useless per node structure in order to be able to continue\n");
	}

	n = slab->freelist;
	BUG_ON(!n);
#ifdef CONFIG_SLUB_DEBUG
	init_object(kmem_cache_node, n, SLUB_RED_ACTIVE);
	init_tracking(kmem_cache_node, n);
#endif
	n = kasan_slab_alloc(kmem_cache_node, n, GFP_KERNEL, false);
	slab->freelist = get_freepointer(kmem_cache_node, n);
	slab->inuse = 1;
	slab->frozen = 0;
	kmem_cache_node->node[node] = n;
	init_kmem_cache_node(n);
	inc_slabs_node(kmem_cache_node, node, slab->objects);

	/*
	 * No locks need to be taken here as it has just been
	 * initialized and there is no concurrent access.
	 */
	__add_partial(n, slab, DEACTIVATE_TO_HEAD);
}

static void free_kmem_cache_nodes(struct kmem_cache *s)
{
	int node;
	struct kmem_cache_node *n;

	for_each_kmem_cache_node(s, node, n) {
		s->node[node] = NULL;
		kmem_cache_free(kmem_cache_node, n);
	}
}

void __kmem_cache_release(struct kmem_cache *s)
{
	cache_random_seq_destroy(s);
	free_percpu(s->cpu_slab);
	free_kmem_cache_nodes(s);
}

static int init_kmem_cache_nodes(struct kmem_cache *s)
{
	int node;

	for_each_node_mask(node, slab_nodes) {
		struct kmem_cache_node *n;

		if (slab_state == DOWN) {
			early_kmem_cache_node_alloc(node);
			continue;
		}
		n = kmem_cache_alloc_node(kmem_cache_node,
						GFP_KERNEL, node);

		if (!n) {
			free_kmem_cache_nodes(s);
			return 0;
		}

		init_kmem_cache_node(n);
		s->node[node] = n;
	}
	return 1;
}

static void set_cpu_partial(struct kmem_cache *s)
{
#ifdef CONFIG_SLUB_CPU_PARTIAL
	unsigned int nr_objects;

	/*
	 * cpu_partial determined the maximum number of objects kept in the
	 * per cpu partial lists of a processor.
	 *
	 * Per cpu partial lists mainly contain slabs that just have one
	 * object freed. If they are used for allocation then they can be
	 * filled up again with minimal effort. The slab will never hit the
	 * per node partial lists and therefore no locking will be required.
	 *
	 * For backwards compatibility reasons, this is determined as number
	 * of objects, even though we now limit maximum number of pages, see
	 * slub_set_cpu_partial()
	 */
	if (!kmem_cache_has_cpu_partial(s))
		nr_objects = 0;
	else if (s->size >= PAGE_SIZE)
		nr_objects = 6;
	else if (s->size >= 1024)
		nr_objects = 24;
	else if (s->size >= 256)
		nr_objects = 52;
	else
		nr_objects = 120;

	slub_set_cpu_partial(s, nr_objects);
#endif
}

/*
 * calculate_sizes() determines the order and the distribution of data within
 * a slab object.
 */
static int calculate_sizes(struct kmem_cache *s)
{
	slab_flags_t flags = s->flags;
	unsigned int size = s->object_size;
	unsigned int order;

	/*
	 * Round up object size to the next word boundary. We can only
	 * place the free pointer at word boundaries and this determines
	 * the possible location of the free pointer.
	 */
	size = ALIGN(size, sizeof(void *));

#ifdef CONFIG_SLUB_DEBUG
	/*
	 * Determine if we can poison the object itself. If the user of
	 * the slab may touch the object after free or before allocation
	 * then we should never poison the object itself.
	 */
	if ((flags & SLAB_POISON) && !(flags & SLAB_TYPESAFE_BY_RCU) &&
			!s->ctor)
		s->flags |= __OBJECT_POISON;
	else
		s->flags &= ~__OBJECT_POISON;


	/*
	 * If we are Redzoning then check if there is some space between the
	 * end of the object and the free pointer. If not then add an
	 * additional word to have some bytes to store Redzone information.
	 */
	if ((flags & SLAB_RED_ZONE) && size == s->object_size)
		size += sizeof(void *);
#endif

	/*
	 * With that we have determined the number of bytes in actual use
	 * by the object and redzoning.
	 */
	s->inuse = size;

	if ((flags & (SLAB_TYPESAFE_BY_RCU | SLAB_POISON)) ||
	    ((flags & SLAB_RED_ZONE) && s->object_size < sizeof(void *)) ||
	    s->ctor) {
		/*
		 * Relocate free pointer after the object if it is not
		 * permitted to overwrite the first word of the object on
		 * kmem_cache_free.
		 *
		 * This is the case if we do RCU, have a constructor or
		 * destructor, are poisoning the objects, or are
		 * redzoning an object smaller than sizeof(void *).
		 *
		 * The assumption that s->offset >= s->inuse means free
		 * pointer is outside of the object is used in the
		 * freeptr_outside_object() function. If that is no
		 * longer true, the function needs to be modified.
		 */
		s->offset = size;
		size += sizeof(void *);
	} else {
		/*
		 * Store freelist pointer near middle of object to keep
		 * it away from the edges of the object to avoid small
		 * sized over/underflows from neighboring allocations.
		 */
		s->offset = ALIGN_DOWN(s->object_size / 2, sizeof(void *));
	}

#ifdef CONFIG_SLUB_DEBUG
	if (flags & SLAB_STORE_USER)
		/*
		 * Need to store information about allocs and frees after
		 * the object.
		 */
		size += 2 * sizeof(struct track);
#endif

	kasan_cache_create(s, &size, &s->flags);
#ifdef CONFIG_SLUB_DEBUG
	if (flags & SLAB_RED_ZONE) {
		/*
		 * Add some empty padding so that we can catch
		 * overwrites from earlier objects rather than let
		 * tracking information or the free pointer be
		 * corrupted if a user writes before the start
		 * of the object.
		 */
		size += sizeof(void *);

		s->red_left_pad = sizeof(void *);
		s->red_left_pad = ALIGN(s->red_left_pad, s->align);
		size += s->red_left_pad;
	}
#endif

	/*
	 * SLUB stores one object immediately after another beginning from
	 * offset 0. In order to align the objects we have to simply size
	 * each object to conform to the alignment.
	 */
	size = ALIGN(size, s->align);
	s->size = size;
	s->reciprocal_size = reciprocal_value(size);
	order = calculate_order(size);

	if ((int)order < 0)
		return 0;

	s->allocflags = 0;
	if (order)
		s->allocflags |= __GFP_COMP;

	if (s->flags & SLAB_CACHE_DMA)
		s->allocflags |= GFP_DMA;

	if (s->flags & SLAB_CACHE_DMA32)
		s->allocflags |= GFP_DMA32;

	if (s->flags & SLAB_RECLAIM_ACCOUNT)
		s->allocflags |= __GFP_RECLAIMABLE;

	/*
	 * Determine the number of objects per slab
	 */
	s->oo = oo_make(order, size);
	s->min = oo_make(get_order(size), size);

	return !!oo_objects(s->oo);
}

static int kmem_cache_open(struct kmem_cache *s, slab_flags_t flags)
{
	s->flags = kmem_cache_flags(s->size, flags, s->name);
#ifdef CONFIG_SLAB_FREELIST_HARDENED
	s->random = get_random_long();
#endif

	if (!calculate_sizes(s))
		goto error;
	if (disable_higher_order_debug) {
		/*
		 * Disable debugging flags that store metadata if the min slab
		 * order increased.
		 */
		if (get_order(s->size) > get_order(s->object_size)) {
			s->flags &= ~DEBUG_METADATA_FLAGS;
			s->offset = 0;
			if (!calculate_sizes(s))
				goto error;
		}
	}

#if defined(CONFIG_HAVE_CMPXCHG_DOUBLE) && \
    defined(CONFIG_HAVE_ALIGNED_STRUCT_PAGE)
	if (system_has_cmpxchg_double() && (s->flags & SLAB_NO_CMPXCHG) == 0)
		/* Enable fast mode */
		s->flags |= __CMPXCHG_DOUBLE;
#endif

	/*
	 * The larger the object size is, the more slabs we want on the partial
	 * list to avoid pounding the page allocator excessively.
	 */
	s->min_partial = min_t(unsigned long, MAX_PARTIAL, ilog2(s->size) / 2);
	s->min_partial = max_t(unsigned long, MIN_PARTIAL, s->min_partial);

	set_cpu_partial(s);

#ifdef CONFIG_NUMA
	s->remote_node_defrag_ratio = 1000;
#endif

	/* Initialize the pre-computed randomized freelist if slab is up */
	if (slab_state >= UP) {
		if (init_cache_random_seq(s))
			goto error;
	}

	if (!init_kmem_cache_nodes(s))
		goto error;

	if (alloc_kmem_cache_cpus(s))
		return 0;

error:
	__kmem_cache_release(s);
	return -EINVAL;
}

static void list_slab_objects(struct kmem_cache *s, struct slab *slab,
			      const char *text)
{
#ifdef CONFIG_SLUB_DEBUG
	void *addr = slab_address(slab);
	unsigned long flags;
	unsigned long *map;
	void *p;

	slab_err(s, slab, text, s->name);
	slab_lock(slab, &flags);

	map = get_map(s, slab);
	for_each_object(p, s, addr, slab->objects) {

		if (!test_bit(__obj_to_index(s, addr, p), map)) {
			pr_err("Object 0x%p @offset=%tu\n", p, p - addr);
			print_tracking(s, p);
		}
	}
	put_map(map);
	slab_unlock(slab, &flags);
#endif
}

/*
 * Attempt to free all partial slabs on a node.
 * This is called from __kmem_cache_shutdown(). We must take list_lock
 * because sysfs file might still access partial list after the shutdowning.
 */
static void free_partial(struct kmem_cache *s, struct kmem_cache_node *n)
{
	LIST_HEAD(discard);
	struct slab *slab, *h;

	BUG_ON(irqs_disabled());
	spin_lock_irq(&n->list_lock);
	list_for_each_entry_safe(slab, h, &n->partial, slab_list) {
		if (!slab->inuse) {
			remove_partial(n, slab);
			list_add(&slab->slab_list, &discard);
		} else {
			list_slab_objects(s, slab,
			  "Objects remaining in %s on __kmem_cache_shutdown()");
		}
	}
	spin_unlock_irq(&n->list_lock);

	list_for_each_entry_safe(slab, h, &discard, slab_list)
		discard_slab(s, slab);
}

bool __kmem_cache_empty(struct kmem_cache *s)
{
	int node;
	struct kmem_cache_node *n;

	for_each_kmem_cache_node(s, node, n)
		if (n->nr_partial || slabs_node(s, node))
			return false;
	return true;
}

/*
 * Release all resources used by a slab cache.
 */
int __kmem_cache_shutdown(struct kmem_cache *s)
{
	int node;
	struct kmem_cache_node *n;

	flush_all_cpus_locked(s);
	/* Attempt to free all objects */
	for_each_kmem_cache_node(s, node, n) {
		free_partial(s, n);
		if (n->nr_partial || slabs_node(s, node))
			return 1;
	}
	return 0;
}

#ifdef CONFIG_PRINTK
void __kmem_obj_info(struct kmem_obj_info *kpp, void *object, struct slab *slab)
{
	void *base;
	int __maybe_unused i;
	unsigned int objnr;
	void *objp;
	void *objp0;
	struct kmem_cache *s = slab->slab_cache;
	struct track __maybe_unused *trackp;

	kpp->kp_ptr = object;
	kpp->kp_slab = slab;
	kpp->kp_slab_cache = s;
	base = slab_address(slab);
	objp0 = kasan_reset_tag(object);
#ifdef CONFIG_SLUB_DEBUG
	objp = restore_red_left(s, objp0);
#else
	objp = objp0;
#endif
	objnr = obj_to_index(s, slab, objp);
	kpp->kp_data_offset = (unsigned long)((char *)objp0 - (char *)objp);
	objp = base + s->size * objnr;
	kpp->kp_objp = objp;
	if (WARN_ON_ONCE(objp < base || objp >= base + slab->objects * s->size
			 || (objp - base) % s->size) ||
	    !(s->flags & SLAB_STORE_USER))
		return;
#ifdef CONFIG_SLUB_DEBUG
	objp = fixup_red_left(s, objp);
	trackp = get_track(s, objp, TRACK_ALLOC);
	kpp->kp_ret = (void *)trackp->addr;
#ifdef CONFIG_STACKDEPOT
	{
		depot_stack_handle_t handle;
		unsigned long *entries;
		unsigned int nr_entries;

		handle = READ_ONCE(trackp->handle);
		if (handle) {
			nr_entries = stack_depot_fetch(handle, &entries);
			for (i = 0; i < KS_ADDRS_COUNT && i < nr_entries; i++)
				kpp->kp_stack[i] = (void *)entries[i];
		}

		trackp = get_track(s, objp, TRACK_FREE);
		handle = READ_ONCE(trackp->handle);
		if (handle) {
			nr_entries = stack_depot_fetch(handle, &entries);
			for (i = 0; i < KS_ADDRS_COUNT && i < nr_entries; i++)
				kpp->kp_free_stack[i] = (void *)entries[i];
		}
	}
#endif
#endif
}
#endif

/********************************************************************
 *		Kmalloc subsystem
 *******************************************************************/

static int __init setup_slub_min_order(char *str)
{
	get_option(&str, (int *)&slub_min_order);

	return 1;
}

__setup("slub_min_order=", setup_slub_min_order);

static int __init setup_slub_max_order(char *str)
{
	get_option(&str, (int *)&slub_max_order);
	slub_max_order = min(slub_max_order, (unsigned int)MAX_ORDER - 1);

	return 1;
}

__setup("slub_max_order=", setup_slub_max_order);

static int __init setup_slub_min_objects(char *str)
{
	get_option(&str, (int *)&slub_min_objects);

	return 1;
}

__setup("slub_min_objects=", setup_slub_min_objects);

#ifdef CONFIG_HARDENED_USERCOPY
/*
 * Rejects incorrectly sized objects and objects that are to be copied
 * to/from userspace but do not fall entirely within the containing slab
 * cache's usercopy region.
 *
 * Returns NULL if check passes, otherwise const char * to name of cache
 * to indicate an error.
 */
void __check_heap_object(const void *ptr, unsigned long n,
			 const struct slab *slab, bool to_user)
{
	struct kmem_cache *s;
	unsigned int offset;
	bool is_kfence = is_kfence_address(ptr);

	ptr = kasan_reset_tag(ptr);

	/* Find object and usable object size. */
	s = slab->slab_cache;

	/* Reject impossible pointers. */
	if (ptr < slab_address(slab))
		usercopy_abort("SLUB object not in SLUB page?!", NULL,
			       to_user, 0, n);

	/* Find offset within object. */
	if (is_kfence)
		offset = ptr - kfence_object_start(ptr);
	else
		offset = (ptr - slab_address(slab)) % s->size;

	/* Adjust for redzone and reject if within the redzone. */
	if (!is_kfence && kmem_cache_debug_flags(s, SLAB_RED_ZONE)) {
		if (offset < s->red_left_pad)
			usercopy_abort("SLUB object in left red zone",
				       s->name, to_user, offset, n);
		offset -= s->red_left_pad;
	}

	/* Allow address range falling entirely within usercopy region. */
	if (offset >= s->useroffset &&
	    offset - s->useroffset <= s->usersize &&
	    n <= s->useroffset - offset + s->usersize)
		return;

	usercopy_abort("SLUB object", s->name, to_user, offset, n);
}
#endif /* CONFIG_HARDENED_USERCOPY */

#define SHRINK_PROMOTE_MAX 32

/*
 * kmem_cache_shrink discards empty slabs and promotes the slabs filled
 * up most to the head of the partial lists. New allocations will then
 * fill those up and thus they can be removed from the partial lists.
 *
 * The slabs with the least items are placed last. This results in them
 * being allocated from last increasing the chance that the last objects
 * are freed in them.
 */
static int __kmem_cache_do_shrink(struct kmem_cache *s)
{
	int node;
	int i;
	struct kmem_cache_node *n;
	struct slab *slab;
	struct slab *t;
	struct list_head discard;
	struct list_head promote[SHRINK_PROMOTE_MAX];
	unsigned long flags;
	int ret = 0;

	for_each_kmem_cache_node(s, node, n) {
		INIT_LIST_HEAD(&discard);
		for (i = 0; i < SHRINK_PROMOTE_MAX; i++)
			INIT_LIST_HEAD(promote + i);

		spin_lock_irqsave(&n->list_lock, flags);

		/*
		 * Build lists of slabs to discard or promote.
		 *
		 * Note that concurrent frees may occur while we hold the
		 * list_lock. slab->inuse here is the upper limit.
		 */
		list_for_each_entry_safe(slab, t, &n->partial, slab_list) {
			int free = slab->objects - slab->inuse;

			/* Do not reread slab->inuse */
			barrier();

			/* We do not keep full slabs on the list */
			BUG_ON(free <= 0);

			if (free == slab->objects) {
				list_move(&slab->slab_list, &discard);
				n->nr_partial--;
			} else if (free <= SHRINK_PROMOTE_MAX)
				list_move(&slab->slab_list, promote + free - 1);
		}

		/*
		 * Promote the slabs filled up most to the head of the
		 * partial list.
		 */
		for (i = SHRINK_PROMOTE_MAX - 1; i >= 0; i--)
			list_splice(promote + i, &n->partial);

		spin_unlock_irqrestore(&n->list_lock, flags);

		/* Release empty slabs */
		list_for_each_entry_safe(slab, t, &discard, slab_list)
			discard_slab(s, slab);

		if (slabs_node(s, node))
			ret = 1;
	}

	return ret;
}

int __kmem_cache_shrink(struct kmem_cache *s)
{
	flush_all(s);
	return __kmem_cache_do_shrink(s);
}

static int slab_mem_going_offline_callback(void *arg)
{
	struct kmem_cache *s;

	mutex_lock(&slab_mutex);
	list_for_each_entry(s, &slab_caches, list) {
		flush_all_cpus_locked(s);
		__kmem_cache_do_shrink(s);
	}
	mutex_unlock(&slab_mutex);

	return 0;
}

static void slab_mem_offline_callback(void *arg)
{
	struct memory_notify *marg = arg;
	int offline_node;

	offline_node = marg->status_change_nid_normal;

	/*
	 * If the node still has available memory. we need kmem_cache_node
	 * for it yet.
	 */
	if (offline_node < 0)
		return;

	mutex_lock(&slab_mutex);
	node_clear(offline_node, slab_nodes);
	/*
	 * We no longer free kmem_cache_node structures here, as it would be
	 * racy with all get_node() users, and infeasible to protect them with
	 * slab_mutex.
	 */
	mutex_unlock(&slab_mutex);
}

static int slab_mem_going_online_callback(void *arg)
{
	struct kmem_cache_node *n;
	struct kmem_cache *s;
	struct memory_notify *marg = arg;
	int nid = marg->status_change_nid_normal;
	int ret = 0;

	/*
	 * If the node's memory is already available, then kmem_cache_node is
	 * already created. Nothing to do.
	 */
	if (nid < 0)
		return 0;

	/*
	 * We are bringing a node online. No memory is available yet. We must
	 * allocate a kmem_cache_node structure in order to bring the node
	 * online.
	 */
	mutex_lock(&slab_mutex);
	list_for_each_entry(s, &slab_caches, list) {
		/*
		 * The structure may already exist if the node was previously
		 * onlined and offlined.
		 */
		if (get_node(s, nid))
			continue;
		/*
		 * XXX: kmem_cache_alloc_node will fallback to other nodes
		 *      since memory is not yet available from the node that
		 *      is brought up.
		 */
		n = kmem_cache_alloc(kmem_cache_node, GFP_KERNEL);
		if (!n) {
			ret = -ENOMEM;
			goto out;
		}
		init_kmem_cache_node(n);
		s->node[nid] = n;
	}
	/*
	 * Any cache created after this point will also have kmem_cache_node
	 * initialized for the new node.
	 */
	node_set(nid, slab_nodes);
out:
	mutex_unlock(&slab_mutex);
	return ret;
}

static int slab_memory_callback(struct notifier_block *self,
				unsigned long action, void *arg)
{
	int ret = 0;

	switch (action) {
	case MEM_GOING_ONLINE:
		ret = slab_mem_going_online_callback(arg);
		break;
	case MEM_GOING_OFFLINE:
		ret = slab_mem_going_offline_callback(arg);
		break;
	case MEM_OFFLINE:
	case MEM_CANCEL_ONLINE:
		slab_mem_offline_callback(arg);
		break;
	case MEM_ONLINE:
	case MEM_CANCEL_OFFLINE:
		break;
	}
	if (ret)
		ret = notifier_from_errno(ret);
	else
		ret = NOTIFY_OK;
	return ret;
}

static struct notifier_block slab_memory_callback_nb = {
	.notifier_call = slab_memory_callback,
	.priority = SLAB_CALLBACK_PRI,
};

/********************************************************************
 *			Basic setup of slabs
 *******************************************************************/

/*
 * Used for early kmem_cache structures that were allocated using
 * the page allocator. Allocate them properly then fix up the pointers
 * that may be pointing to the wrong kmem_cache structure.
 */

static struct kmem_cache * __init bootstrap(struct kmem_cache *static_cache)
{
	int node;
	struct kmem_cache *s = kmem_cache_zalloc(kmem_cache, GFP_NOWAIT);
	struct kmem_cache_node *n;

	memcpy(s, static_cache, kmem_cache->object_size);

	/*
	 * This runs very early, and only the boot processor is supposed to be
	 * up.  Even if it weren't true, IRQs are not up so we couldn't fire
	 * IPIs around.
	 */
	__flush_cpu_slab(s, smp_processor_id());
	for_each_kmem_cache_node(s, node, n) {
		struct slab *p;

		list_for_each_entry(p, &n->partial, slab_list)
			p->slab_cache = s;

#ifdef CONFIG_SLUB_DEBUG
		list_for_each_entry(p, &n->full, slab_list)
			p->slab_cache = s;
#endif
	}
	list_add(&s->list, &slab_caches);
	return s;
}

void __init kmem_cache_init(void)
{
	static __initdata struct kmem_cache boot_kmem_cache,
		boot_kmem_cache_node;
	int node;

	if (debug_guardpage_minorder())
		slub_max_order = 0;

	/* Print slub debugging pointers without hashing */
	if (__slub_debug_enabled())
		no_hash_pointers_enable(NULL);

	kmem_cache_node = &boot_kmem_cache_node;
	kmem_cache = &boot_kmem_cache;

	/*
	 * Initialize the nodemask for which we will allocate per node
	 * structures. Here we don't need taking slab_mutex yet.
	 */
	for_each_node_state(node, N_NORMAL_MEMORY)
		node_set(node, slab_nodes);

	create_boot_cache(kmem_cache_node, "kmem_cache_node",
		sizeof(struct kmem_cache_node), SLAB_HWCACHE_ALIGN, 0, 0);

	register_hotmemory_notifier(&slab_memory_callback_nb);

	/* Able to allocate the per node structures */
	slab_state = PARTIAL;

	create_boot_cache(kmem_cache, "kmem_cache",
			offsetof(struct kmem_cache, node) +
				nr_node_ids * sizeof(struct kmem_cache_node *),
		       SLAB_HWCACHE_ALIGN, 0, 0);

	kmem_cache = bootstrap(&boot_kmem_cache);
	kmem_cache_node = bootstrap(&boot_kmem_cache_node);

	/* Now we can use the kmem_cache to allocate kmalloc slabs */
	setup_kmalloc_cache_index_table();
	create_kmalloc_caches(0);

	/* Setup random freelists for each cache */
	init_freelist_randomization();

	cpuhp_setup_state_nocalls(CPUHP_SLUB_DEAD, "slub:dead", NULL,
				  slub_cpu_dead);

	pr_info("SLUB: HWalign=%d, Order=%u-%u, MinObjects=%u, CPUs=%u, Nodes=%u\n",
		cache_line_size(),
		slub_min_order, slub_max_order, slub_min_objects,
		nr_cpu_ids, nr_node_ids);
}

void __init kmem_cache_init_late(void)
{
	flushwq = alloc_workqueue("slub_flushwq", WQ_MEM_RECLAIM, 0);
	WARN_ON(!flushwq);
}

struct kmem_cache *
__kmem_cache_alias(const char *name, unsigned int size, unsigned int align,
		   slab_flags_t flags, void (*ctor)(void *))
{
	struct kmem_cache *s;

	s = find_mergeable(size, align, flags, name, ctor);
	if (s) {
		if (sysfs_slab_alias(s, name))
			return NULL;

		s->refcount++;

		/*
		 * Adjust the object sizes so that we clear
		 * the complete object on kzalloc.
		 */
		s->object_size = max(s->object_size, size);
		s->inuse = max(s->inuse, ALIGN(size, sizeof(void *)));
	}

	return s;
}

int __kmem_cache_create(struct kmem_cache *s, slab_flags_t flags)
{
	int err;

	err = kmem_cache_open(s, flags);
	if (err)
		return err;

	/* Mutex is not taken during early boot */
	if (slab_state <= UP)
		return 0;

	err = sysfs_slab_add(s);
	if (err) {
		__kmem_cache_release(s);
		return err;
	}

	if (s->flags & SLAB_STORE_USER)
		debugfs_slab_add(s);

	return 0;
}

<<<<<<< HEAD
void *__kmalloc_track_caller(size_t size, gfp_t gfpflags, unsigned long caller)
{
	struct kmem_cache *s;
	void *ret;

	if (unlikely(size > KMALLOC_MAX_CACHE_SIZE))
		return kmalloc_large(size, gfpflags);

	s = kmalloc_slab(size, gfpflags);

	if (unlikely(ZERO_OR_NULL_PTR(s)))
		return s;

	ret = slab_alloc(s, NULL, gfpflags, caller, size);

	/* Honor the call site pointer we received. */
	trace_kmalloc(caller, ret, s, size, s->size, gfpflags);

	ret = kasan_kmalloc(s, ret, size, gfpflags);

	return ret;
}
EXPORT_SYMBOL(__kmalloc_track_caller);

#ifdef CONFIG_NUMA
void *__kmalloc_node_track_caller(size_t size, gfp_t gfpflags,
					int node, unsigned long caller)
{
	struct kmem_cache *s;
	void *ret;

	if (unlikely(size > KMALLOC_MAX_CACHE_SIZE)) {
		ret = kmalloc_large_node(size, gfpflags, node);

		trace_kmalloc_node(caller, ret, NULL,
				   size, PAGE_SIZE << get_order(size),
				   gfpflags, node);

		return ret;
	}

	s = kmalloc_slab(size, gfpflags);

	if (unlikely(ZERO_OR_NULL_PTR(s)))
		return s;

	ret = slab_alloc_node(s, NULL, gfpflags, node, caller, size);

	/* Honor the call site pointer we received. */
	trace_kmalloc_node(caller, ret, s, size, s->size, gfpflags, node);

	ret = kasan_kmalloc(s, ret, size, gfpflags);

	return ret;
}
EXPORT_SYMBOL(__kmalloc_node_track_caller);
#endif

=======
>>>>>>> d5eff736
#ifdef CONFIG_SYSFS
static int count_inuse(struct slab *slab)
{
	return slab->inuse;
}

static int count_total(struct slab *slab)
{
	return slab->objects;
}
#endif

#ifdef CONFIG_SLUB_DEBUG
static void validate_slab(struct kmem_cache *s, struct slab *slab,
			  unsigned long *obj_map)
{
	void *p;
	void *addr = slab_address(slab);
	unsigned long flags;

	slab_lock(slab, &flags);

	if (!check_slab(s, slab) || !on_freelist(s, slab, NULL))
		goto unlock;

	/* Now we know that a valid freelist exists */
	__fill_map(obj_map, s, slab);
	for_each_object(p, s, addr, slab->objects) {
		u8 val = test_bit(__obj_to_index(s, addr, p), obj_map) ?
			 SLUB_RED_INACTIVE : SLUB_RED_ACTIVE;

		if (!check_object(s, slab, p, val))
			break;
	}
unlock:
	slab_unlock(slab, &flags);
}

static int validate_slab_node(struct kmem_cache *s,
		struct kmem_cache_node *n, unsigned long *obj_map)
{
	unsigned long count = 0;
	struct slab *slab;
	unsigned long flags;

	spin_lock_irqsave(&n->list_lock, flags);

	list_for_each_entry(slab, &n->partial, slab_list) {
		validate_slab(s, slab, obj_map);
		count++;
	}
	if (count != n->nr_partial) {
		pr_err("SLUB %s: %ld partial slabs counted but counter=%ld\n",
		       s->name, count, n->nr_partial);
		slab_add_kunit_errors();
	}

	if (!(s->flags & SLAB_STORE_USER))
		goto out;

	list_for_each_entry(slab, &n->full, slab_list) {
		validate_slab(s, slab, obj_map);
		count++;
	}
	if (count != atomic_long_read(&n->nr_slabs)) {
		pr_err("SLUB: %s %ld slabs counted but counter=%ld\n",
		       s->name, count, atomic_long_read(&n->nr_slabs));
		slab_add_kunit_errors();
	}

out:
	spin_unlock_irqrestore(&n->list_lock, flags);
	return count;
}

long validate_slab_cache(struct kmem_cache *s)
{
	int node;
	unsigned long count = 0;
	struct kmem_cache_node *n;
	unsigned long *obj_map;

	obj_map = bitmap_alloc(oo_objects(s->oo), GFP_KERNEL);
	if (!obj_map)
		return -ENOMEM;

	flush_all(s);
	for_each_kmem_cache_node(s, node, n)
		count += validate_slab_node(s, n, obj_map);

	bitmap_free(obj_map);

	return count;
}
EXPORT_SYMBOL(validate_slab_cache);

#ifdef CONFIG_DEBUG_FS
/*
 * Generate lists of code addresses where slabcache objects are allocated
 * and freed.
 */

struct location {
	depot_stack_handle_t handle;
	unsigned long count;
	unsigned long addr;
	long long sum_time;
	long min_time;
	long max_time;
	long min_pid;
	long max_pid;
	DECLARE_BITMAP(cpus, NR_CPUS);
	nodemask_t nodes;
};

struct loc_track {
	unsigned long max;
	unsigned long count;
	struct location *loc;
	loff_t idx;
};

static struct dentry *slab_debugfs_root;

static void free_loc_track(struct loc_track *t)
{
	if (t->max)
		free_pages((unsigned long)t->loc,
			get_order(sizeof(struct location) * t->max));
}

static int alloc_loc_track(struct loc_track *t, unsigned long max, gfp_t flags)
{
	struct location *l;
	int order;

	order = get_order(sizeof(struct location) * max);

	l = (void *)__get_free_pages(flags, order);
	if (!l)
		return 0;

	if (t->count) {
		memcpy(l, t->loc, sizeof(struct location) * t->count);
		free_loc_track(t);
	}
	t->max = max;
	t->loc = l;
	return 1;
}

static int add_location(struct loc_track *t, struct kmem_cache *s,
				const struct track *track)
{
	long start, end, pos;
	struct location *l;
	unsigned long caddr, chandle;
	unsigned long age = jiffies - track->when;
	depot_stack_handle_t handle = 0;

#ifdef CONFIG_STACKDEPOT
	handle = READ_ONCE(track->handle);
#endif
	start = -1;
	end = t->count;

	for ( ; ; ) {
		pos = start + (end - start + 1) / 2;

		/*
		 * There is nothing at "end". If we end up there
		 * we need to add something to before end.
		 */
		if (pos == end)
			break;

		caddr = t->loc[pos].addr;
		chandle = t->loc[pos].handle;
		if ((track->addr == caddr) && (handle == chandle)) {

			l = &t->loc[pos];
			l->count++;
			if (track->when) {
				l->sum_time += age;
				if (age < l->min_time)
					l->min_time = age;
				if (age > l->max_time)
					l->max_time = age;

				if (track->pid < l->min_pid)
					l->min_pid = track->pid;
				if (track->pid > l->max_pid)
					l->max_pid = track->pid;

				cpumask_set_cpu(track->cpu,
						to_cpumask(l->cpus));
			}
			node_set(page_to_nid(virt_to_page(track)), l->nodes);
			return 1;
		}

		if (track->addr < caddr)
			end = pos;
		else if (track->addr == caddr && handle < chandle)
			end = pos;
		else
			start = pos;
	}

	/*
	 * Not found. Insert new tracking element.
	 */
	if (t->count >= t->max && !alloc_loc_track(t, 2 * t->max, GFP_ATOMIC))
		return 0;

	l = t->loc + pos;
	if (pos < t->count)
		memmove(l + 1, l,
			(t->count - pos) * sizeof(struct location));
	t->count++;
	l->count = 1;
	l->addr = track->addr;
	l->sum_time = age;
	l->min_time = age;
	l->max_time = age;
	l->min_pid = track->pid;
	l->max_pid = track->pid;
	l->handle = handle;
	cpumask_clear(to_cpumask(l->cpus));
	cpumask_set_cpu(track->cpu, to_cpumask(l->cpus));
	nodes_clear(l->nodes);
	node_set(page_to_nid(virt_to_page(track)), l->nodes);
	return 1;
}

static void process_slab(struct loc_track *t, struct kmem_cache *s,
		struct slab *slab, enum track_item alloc,
		unsigned long *obj_map)
{
	void *addr = slab_address(slab);
	void *p;

	__fill_map(obj_map, s, slab);

	for_each_object(p, s, addr, slab->objects)
		if (!test_bit(__obj_to_index(s, addr, p), obj_map))
			add_location(t, s, get_track(s, p, alloc));
}
#endif  /* CONFIG_DEBUG_FS   */
#endif	/* CONFIG_SLUB_DEBUG */

#ifdef CONFIG_SYSFS
enum slab_stat_type {
	SL_ALL,			/* All slabs */
	SL_PARTIAL,		/* Only partially allocated slabs */
	SL_CPU,			/* Only slabs used for cpu caches */
	SL_OBJECTS,		/* Determine allocated objects not slabs */
	SL_TOTAL		/* Determine object capacity not slabs */
};

#define SO_ALL		(1 << SL_ALL)
#define SO_PARTIAL	(1 << SL_PARTIAL)
#define SO_CPU		(1 << SL_CPU)
#define SO_OBJECTS	(1 << SL_OBJECTS)
#define SO_TOTAL	(1 << SL_TOTAL)

static ssize_t show_slab_objects(struct kmem_cache *s,
				 char *buf, unsigned long flags)
{
	unsigned long total = 0;
	int node;
	int x;
	unsigned long *nodes;
	int len = 0;

	nodes = kcalloc(nr_node_ids, sizeof(unsigned long), GFP_KERNEL);
	if (!nodes)
		return -ENOMEM;

	if (flags & SO_CPU) {
		int cpu;

		for_each_possible_cpu(cpu) {
			struct kmem_cache_cpu *c = per_cpu_ptr(s->cpu_slab,
							       cpu);
			int node;
			struct slab *slab;

			slab = READ_ONCE(c->slab);
			if (!slab)
				continue;

			node = slab_nid(slab);
			if (flags & SO_TOTAL)
				x = slab->objects;
			else if (flags & SO_OBJECTS)
				x = slab->inuse;
			else
				x = 1;

			total += x;
			nodes[node] += x;

#ifdef CONFIG_SLUB_CPU_PARTIAL
			slab = slub_percpu_partial_read_once(c);
			if (slab) {
				node = slab_nid(slab);
				if (flags & SO_TOTAL)
					WARN_ON_ONCE(1);
				else if (flags & SO_OBJECTS)
					WARN_ON_ONCE(1);
				else
					x = slab->slabs;
				total += x;
				nodes[node] += x;
			}
#endif
		}
	}

	/*
	 * It is impossible to take "mem_hotplug_lock" here with "kernfs_mutex"
	 * already held which will conflict with an existing lock order:
	 *
	 * mem_hotplug_lock->slab_mutex->kernfs_mutex
	 *
	 * We don't really need mem_hotplug_lock (to hold off
	 * slab_mem_going_offline_callback) here because slab's memory hot
	 * unplug code doesn't destroy the kmem_cache->node[] data.
	 */

#ifdef CONFIG_SLUB_DEBUG
	if (flags & SO_ALL) {
		struct kmem_cache_node *n;

		for_each_kmem_cache_node(s, node, n) {

			if (flags & SO_TOTAL)
				x = atomic_long_read(&n->total_objects);
			else if (flags & SO_OBJECTS)
				x = atomic_long_read(&n->total_objects) -
					count_partial(n, count_free);
			else
				x = atomic_long_read(&n->nr_slabs);
			total += x;
			nodes[node] += x;
		}

	} else
#endif
	if (flags & SO_PARTIAL) {
		struct kmem_cache_node *n;

		for_each_kmem_cache_node(s, node, n) {
			if (flags & SO_TOTAL)
				x = count_partial(n, count_total);
			else if (flags & SO_OBJECTS)
				x = count_partial(n, count_inuse);
			else
				x = n->nr_partial;
			total += x;
			nodes[node] += x;
		}
	}

	len += sysfs_emit_at(buf, len, "%lu", total);
#ifdef CONFIG_NUMA
	for (node = 0; node < nr_node_ids; node++) {
		if (nodes[node])
			len += sysfs_emit_at(buf, len, " N%d=%lu",
					     node, nodes[node]);
	}
#endif
	len += sysfs_emit_at(buf, len, "\n");
	kfree(nodes);

	return len;
}

#define to_slab_attr(n) container_of(n, struct slab_attribute, attr)
#define to_slab(n) container_of(n, struct kmem_cache, kobj)

struct slab_attribute {
	struct attribute attr;
	ssize_t (*show)(struct kmem_cache *s, char *buf);
	ssize_t (*store)(struct kmem_cache *s, const char *x, size_t count);
};

#define SLAB_ATTR_RO(_name) \
	static struct slab_attribute _name##_attr = __ATTR_RO_MODE(_name, 0400)

#define SLAB_ATTR(_name) \
	static struct slab_attribute _name##_attr = __ATTR_RW_MODE(_name, 0600)

static ssize_t slab_size_show(struct kmem_cache *s, char *buf)
{
	return sysfs_emit(buf, "%u\n", s->size);
}
SLAB_ATTR_RO(slab_size);

static ssize_t align_show(struct kmem_cache *s, char *buf)
{
	return sysfs_emit(buf, "%u\n", s->align);
}
SLAB_ATTR_RO(align);

static ssize_t object_size_show(struct kmem_cache *s, char *buf)
{
	return sysfs_emit(buf, "%u\n", s->object_size);
}
SLAB_ATTR_RO(object_size);

static ssize_t objs_per_slab_show(struct kmem_cache *s, char *buf)
{
	return sysfs_emit(buf, "%u\n", oo_objects(s->oo));
}
SLAB_ATTR_RO(objs_per_slab);

static ssize_t order_show(struct kmem_cache *s, char *buf)
{
	return sysfs_emit(buf, "%u\n", oo_order(s->oo));
}
SLAB_ATTR_RO(order);

static ssize_t min_partial_show(struct kmem_cache *s, char *buf)
{
	return sysfs_emit(buf, "%lu\n", s->min_partial);
}

static ssize_t min_partial_store(struct kmem_cache *s, const char *buf,
				 size_t length)
{
	unsigned long min;
	int err;

	err = kstrtoul(buf, 10, &min);
	if (err)
		return err;

	s->min_partial = min;
	return length;
}
SLAB_ATTR(min_partial);

static ssize_t cpu_partial_show(struct kmem_cache *s, char *buf)
{
	unsigned int nr_partial = 0;
#ifdef CONFIG_SLUB_CPU_PARTIAL
	nr_partial = s->cpu_partial;
#endif

	return sysfs_emit(buf, "%u\n", nr_partial);
}

static ssize_t cpu_partial_store(struct kmem_cache *s, const char *buf,
				 size_t length)
{
	unsigned int objects;
	int err;

	err = kstrtouint(buf, 10, &objects);
	if (err)
		return err;
	if (objects && !kmem_cache_has_cpu_partial(s))
		return -EINVAL;

	slub_set_cpu_partial(s, objects);
	flush_all(s);
	return length;
}
SLAB_ATTR(cpu_partial);

static ssize_t ctor_show(struct kmem_cache *s, char *buf)
{
	if (!s->ctor)
		return 0;
	return sysfs_emit(buf, "%pS\n", s->ctor);
}
SLAB_ATTR_RO(ctor);

static ssize_t aliases_show(struct kmem_cache *s, char *buf)
{
	return sysfs_emit(buf, "%d\n", s->refcount < 0 ? 0 : s->refcount - 1);
}
SLAB_ATTR_RO(aliases);

static ssize_t partial_show(struct kmem_cache *s, char *buf)
{
	return show_slab_objects(s, buf, SO_PARTIAL);
}
SLAB_ATTR_RO(partial);

static ssize_t cpu_slabs_show(struct kmem_cache *s, char *buf)
{
	return show_slab_objects(s, buf, SO_CPU);
}
SLAB_ATTR_RO(cpu_slabs);

static ssize_t objects_show(struct kmem_cache *s, char *buf)
{
	return show_slab_objects(s, buf, SO_ALL|SO_OBJECTS);
}
SLAB_ATTR_RO(objects);

static ssize_t objects_partial_show(struct kmem_cache *s, char *buf)
{
	return show_slab_objects(s, buf, SO_PARTIAL|SO_OBJECTS);
}
SLAB_ATTR_RO(objects_partial);

static ssize_t slabs_cpu_partial_show(struct kmem_cache *s, char *buf)
{
	int objects = 0;
	int slabs = 0;
	int cpu __maybe_unused;
	int len = 0;

#ifdef CONFIG_SLUB_CPU_PARTIAL
	for_each_online_cpu(cpu) {
		struct slab *slab;

		slab = slub_percpu_partial(per_cpu_ptr(s->cpu_slab, cpu));

		if (slab)
			slabs += slab->slabs;
	}
#endif

	/* Approximate half-full slabs, see slub_set_cpu_partial() */
	objects = (slabs * oo_objects(s->oo)) / 2;
	len += sysfs_emit_at(buf, len, "%d(%d)", objects, slabs);

#if defined(CONFIG_SLUB_CPU_PARTIAL) && defined(CONFIG_SMP)
	for_each_online_cpu(cpu) {
		struct slab *slab;

		slab = slub_percpu_partial(per_cpu_ptr(s->cpu_slab, cpu));
		if (slab) {
			slabs = READ_ONCE(slab->slabs);
			objects = (slabs * oo_objects(s->oo)) / 2;
			len += sysfs_emit_at(buf, len, " C%d=%d(%d)",
					     cpu, objects, slabs);
		}
	}
#endif
	len += sysfs_emit_at(buf, len, "\n");

	return len;
}
SLAB_ATTR_RO(slabs_cpu_partial);

static ssize_t reclaim_account_show(struct kmem_cache *s, char *buf)
{
	return sysfs_emit(buf, "%d\n", !!(s->flags & SLAB_RECLAIM_ACCOUNT));
}
SLAB_ATTR_RO(reclaim_account);

static ssize_t hwcache_align_show(struct kmem_cache *s, char *buf)
{
	return sysfs_emit(buf, "%d\n", !!(s->flags & SLAB_HWCACHE_ALIGN));
}
SLAB_ATTR_RO(hwcache_align);

#ifdef CONFIG_ZONE_DMA
static ssize_t cache_dma_show(struct kmem_cache *s, char *buf)
{
	return sysfs_emit(buf, "%d\n", !!(s->flags & SLAB_CACHE_DMA));
}
SLAB_ATTR_RO(cache_dma);
#endif

static ssize_t usersize_show(struct kmem_cache *s, char *buf)
{
	return sysfs_emit(buf, "%u\n", s->usersize);
}
SLAB_ATTR_RO(usersize);

static ssize_t destroy_by_rcu_show(struct kmem_cache *s, char *buf)
{
	return sysfs_emit(buf, "%d\n", !!(s->flags & SLAB_TYPESAFE_BY_RCU));
}
SLAB_ATTR_RO(destroy_by_rcu);

#ifdef CONFIG_SLUB_DEBUG
static ssize_t slabs_show(struct kmem_cache *s, char *buf)
{
	return show_slab_objects(s, buf, SO_ALL);
}
SLAB_ATTR_RO(slabs);

static ssize_t total_objects_show(struct kmem_cache *s, char *buf)
{
	return show_slab_objects(s, buf, SO_ALL|SO_TOTAL);
}
SLAB_ATTR_RO(total_objects);

static ssize_t sanity_checks_show(struct kmem_cache *s, char *buf)
{
	return sysfs_emit(buf, "%d\n", !!(s->flags & SLAB_CONSISTENCY_CHECKS));
}
SLAB_ATTR_RO(sanity_checks);

static ssize_t trace_show(struct kmem_cache *s, char *buf)
{
	return sysfs_emit(buf, "%d\n", !!(s->flags & SLAB_TRACE));
}
SLAB_ATTR_RO(trace);

static ssize_t red_zone_show(struct kmem_cache *s, char *buf)
{
	return sysfs_emit(buf, "%d\n", !!(s->flags & SLAB_RED_ZONE));
}

SLAB_ATTR_RO(red_zone);

static ssize_t poison_show(struct kmem_cache *s, char *buf)
{
	return sysfs_emit(buf, "%d\n", !!(s->flags & SLAB_POISON));
}

SLAB_ATTR_RO(poison);

static ssize_t store_user_show(struct kmem_cache *s, char *buf)
{
	return sysfs_emit(buf, "%d\n", !!(s->flags & SLAB_STORE_USER));
}

SLAB_ATTR_RO(store_user);

static ssize_t validate_show(struct kmem_cache *s, char *buf)
{
	return 0;
}

static ssize_t validate_store(struct kmem_cache *s,
			const char *buf, size_t length)
{
	int ret = -EINVAL;

	if (buf[0] == '1') {
		ret = validate_slab_cache(s);
		if (ret >= 0)
			ret = length;
	}
	return ret;
}
SLAB_ATTR(validate);

#endif /* CONFIG_SLUB_DEBUG */

#ifdef CONFIG_FAILSLAB
static ssize_t failslab_show(struct kmem_cache *s, char *buf)
{
	return sysfs_emit(buf, "%d\n", !!(s->flags & SLAB_FAILSLAB));
}
SLAB_ATTR_RO(failslab);
#endif

static ssize_t shrink_show(struct kmem_cache *s, char *buf)
{
	return 0;
}

static ssize_t shrink_store(struct kmem_cache *s,
			const char *buf, size_t length)
{
	if (buf[0] == '1')
		kmem_cache_shrink(s);
	else
		return -EINVAL;
	return length;
}
SLAB_ATTR(shrink);

#ifdef CONFIG_NUMA
static ssize_t remote_node_defrag_ratio_show(struct kmem_cache *s, char *buf)
{
	return sysfs_emit(buf, "%u\n", s->remote_node_defrag_ratio / 10);
}

static ssize_t remote_node_defrag_ratio_store(struct kmem_cache *s,
				const char *buf, size_t length)
{
	unsigned int ratio;
	int err;

	err = kstrtouint(buf, 10, &ratio);
	if (err)
		return err;
	if (ratio > 100)
		return -ERANGE;

	s->remote_node_defrag_ratio = ratio * 10;

	return length;
}
SLAB_ATTR(remote_node_defrag_ratio);
#endif

#ifdef CONFIG_SLUB_STATS
static int show_stat(struct kmem_cache *s, char *buf, enum stat_item si)
{
	unsigned long sum  = 0;
	int cpu;
	int len = 0;
	int *data = kmalloc_array(nr_cpu_ids, sizeof(int), GFP_KERNEL);

	if (!data)
		return -ENOMEM;

	for_each_online_cpu(cpu) {
		unsigned x = per_cpu_ptr(s->cpu_slab, cpu)->stat[si];

		data[cpu] = x;
		sum += x;
	}

	len += sysfs_emit_at(buf, len, "%lu", sum);

#ifdef CONFIG_SMP
	for_each_online_cpu(cpu) {
		if (data[cpu])
			len += sysfs_emit_at(buf, len, " C%d=%u",
					     cpu, data[cpu]);
	}
#endif
	kfree(data);
	len += sysfs_emit_at(buf, len, "\n");

	return len;
}

static void clear_stat(struct kmem_cache *s, enum stat_item si)
{
	int cpu;

	for_each_online_cpu(cpu)
		per_cpu_ptr(s->cpu_slab, cpu)->stat[si] = 0;
}

#define STAT_ATTR(si, text) 					\
static ssize_t text##_show(struct kmem_cache *s, char *buf)	\
{								\
	return show_stat(s, buf, si);				\
}								\
static ssize_t text##_store(struct kmem_cache *s,		\
				const char *buf, size_t length)	\
{								\
	if (buf[0] != '0')					\
		return -EINVAL;					\
	clear_stat(s, si);					\
	return length;						\
}								\
SLAB_ATTR(text);						\

STAT_ATTR(ALLOC_FASTPATH, alloc_fastpath);
STAT_ATTR(ALLOC_SLOWPATH, alloc_slowpath);
STAT_ATTR(FREE_FASTPATH, free_fastpath);
STAT_ATTR(FREE_SLOWPATH, free_slowpath);
STAT_ATTR(FREE_FROZEN, free_frozen);
STAT_ATTR(FREE_ADD_PARTIAL, free_add_partial);
STAT_ATTR(FREE_REMOVE_PARTIAL, free_remove_partial);
STAT_ATTR(ALLOC_FROM_PARTIAL, alloc_from_partial);
STAT_ATTR(ALLOC_SLAB, alloc_slab);
STAT_ATTR(ALLOC_REFILL, alloc_refill);
STAT_ATTR(ALLOC_NODE_MISMATCH, alloc_node_mismatch);
STAT_ATTR(FREE_SLAB, free_slab);
STAT_ATTR(CPUSLAB_FLUSH, cpuslab_flush);
STAT_ATTR(DEACTIVATE_FULL, deactivate_full);
STAT_ATTR(DEACTIVATE_EMPTY, deactivate_empty);
STAT_ATTR(DEACTIVATE_TO_HEAD, deactivate_to_head);
STAT_ATTR(DEACTIVATE_TO_TAIL, deactivate_to_tail);
STAT_ATTR(DEACTIVATE_REMOTE_FREES, deactivate_remote_frees);
STAT_ATTR(DEACTIVATE_BYPASS, deactivate_bypass);
STAT_ATTR(ORDER_FALLBACK, order_fallback);
STAT_ATTR(CMPXCHG_DOUBLE_CPU_FAIL, cmpxchg_double_cpu_fail);
STAT_ATTR(CMPXCHG_DOUBLE_FAIL, cmpxchg_double_fail);
STAT_ATTR(CPU_PARTIAL_ALLOC, cpu_partial_alloc);
STAT_ATTR(CPU_PARTIAL_FREE, cpu_partial_free);
STAT_ATTR(CPU_PARTIAL_NODE, cpu_partial_node);
STAT_ATTR(CPU_PARTIAL_DRAIN, cpu_partial_drain);
#endif	/* CONFIG_SLUB_STATS */

static struct attribute *slab_attrs[] = {
	&slab_size_attr.attr,
	&object_size_attr.attr,
	&objs_per_slab_attr.attr,
	&order_attr.attr,
	&min_partial_attr.attr,
	&cpu_partial_attr.attr,
	&objects_attr.attr,
	&objects_partial_attr.attr,
	&partial_attr.attr,
	&cpu_slabs_attr.attr,
	&ctor_attr.attr,
	&aliases_attr.attr,
	&align_attr.attr,
	&hwcache_align_attr.attr,
	&reclaim_account_attr.attr,
	&destroy_by_rcu_attr.attr,
	&shrink_attr.attr,
	&slabs_cpu_partial_attr.attr,
#ifdef CONFIG_SLUB_DEBUG
	&total_objects_attr.attr,
	&slabs_attr.attr,
	&sanity_checks_attr.attr,
	&trace_attr.attr,
	&red_zone_attr.attr,
	&poison_attr.attr,
	&store_user_attr.attr,
	&validate_attr.attr,
#endif
#ifdef CONFIG_ZONE_DMA
	&cache_dma_attr.attr,
#endif
#ifdef CONFIG_NUMA
	&remote_node_defrag_ratio_attr.attr,
#endif
#ifdef CONFIG_SLUB_STATS
	&alloc_fastpath_attr.attr,
	&alloc_slowpath_attr.attr,
	&free_fastpath_attr.attr,
	&free_slowpath_attr.attr,
	&free_frozen_attr.attr,
	&free_add_partial_attr.attr,
	&free_remove_partial_attr.attr,
	&alloc_from_partial_attr.attr,
	&alloc_slab_attr.attr,
	&alloc_refill_attr.attr,
	&alloc_node_mismatch_attr.attr,
	&free_slab_attr.attr,
	&cpuslab_flush_attr.attr,
	&deactivate_full_attr.attr,
	&deactivate_empty_attr.attr,
	&deactivate_to_head_attr.attr,
	&deactivate_to_tail_attr.attr,
	&deactivate_remote_frees_attr.attr,
	&deactivate_bypass_attr.attr,
	&order_fallback_attr.attr,
	&cmpxchg_double_fail_attr.attr,
	&cmpxchg_double_cpu_fail_attr.attr,
	&cpu_partial_alloc_attr.attr,
	&cpu_partial_free_attr.attr,
	&cpu_partial_node_attr.attr,
	&cpu_partial_drain_attr.attr,
#endif
#ifdef CONFIG_FAILSLAB
	&failslab_attr.attr,
#endif
	&usersize_attr.attr,

	NULL
};

static const struct attribute_group slab_attr_group = {
	.attrs = slab_attrs,
};

static ssize_t slab_attr_show(struct kobject *kobj,
				struct attribute *attr,
				char *buf)
{
	struct slab_attribute *attribute;
	struct kmem_cache *s;

	attribute = to_slab_attr(attr);
	s = to_slab(kobj);

	if (!attribute->show)
		return -EIO;

	return attribute->show(s, buf);
}

static ssize_t slab_attr_store(struct kobject *kobj,
				struct attribute *attr,
				const char *buf, size_t len)
{
	struct slab_attribute *attribute;
	struct kmem_cache *s;

	attribute = to_slab_attr(attr);
	s = to_slab(kobj);

	if (!attribute->store)
		return -EIO;

	return attribute->store(s, buf, len);
}

static void kmem_cache_release(struct kobject *k)
{
	slab_kmem_cache_release(to_slab(k));
}

static const struct sysfs_ops slab_sysfs_ops = {
	.show = slab_attr_show,
	.store = slab_attr_store,
};

static struct kobj_type slab_ktype = {
	.sysfs_ops = &slab_sysfs_ops,
	.release = kmem_cache_release,
};

static struct kset *slab_kset;

static inline struct kset *cache_kset(struct kmem_cache *s)
{
	return slab_kset;
}

#define ID_STR_LENGTH 64

/* Create a unique string id for a slab cache:
 *
 * Format	:[flags-]size
 */
static char *create_unique_id(struct kmem_cache *s)
{
	char *name = kmalloc(ID_STR_LENGTH, GFP_KERNEL);
	char *p = name;

	if (!name)
		return ERR_PTR(-ENOMEM);

	*p++ = ':';
	/*
	 * First flags affecting slabcache operations. We will only
	 * get here for aliasable slabs so we do not need to support
	 * too many flags. The flags here must cover all flags that
	 * are matched during merging to guarantee that the id is
	 * unique.
	 */
	if (s->flags & SLAB_CACHE_DMA)
		*p++ = 'd';
	if (s->flags & SLAB_CACHE_DMA32)
		*p++ = 'D';
	if (s->flags & SLAB_RECLAIM_ACCOUNT)
		*p++ = 'a';
	if (s->flags & SLAB_CONSISTENCY_CHECKS)
		*p++ = 'F';
	if (s->flags & SLAB_ACCOUNT)
		*p++ = 'A';
	if (p != name + 1)
		*p++ = '-';
	p += sprintf(p, "%07u", s->size);

	BUG_ON(p > name + ID_STR_LENGTH - 1);
	return name;
}

static int sysfs_slab_add(struct kmem_cache *s)
{
	int err;
	const char *name;
	struct kset *kset = cache_kset(s);
	int unmergeable = slab_unmergeable(s);

	if (!kset) {
		kobject_init(&s->kobj, &slab_ktype);
		return 0;
	}

	if (!unmergeable && disable_higher_order_debug &&
			(slub_debug & DEBUG_METADATA_FLAGS))
		unmergeable = 1;

	if (unmergeable) {
		/*
		 * Slabcache can never be merged so we can use the name proper.
		 * This is typically the case for debug situations. In that
		 * case we can catch duplicate names easily.
		 */
		sysfs_remove_link(&slab_kset->kobj, s->name);
		name = s->name;
	} else {
		/*
		 * Create a unique name for the slab as a target
		 * for the symlinks.
		 */
		name = create_unique_id(s);
		if (IS_ERR(name))
			return PTR_ERR(name);
	}

	s->kobj.kset = kset;
	err = kobject_init_and_add(&s->kobj, &slab_ktype, NULL, "%s", name);
	if (err)
		goto out;

	err = sysfs_create_group(&s->kobj, &slab_attr_group);
	if (err)
		goto out_del_kobj;

	if (!unmergeable) {
		/* Setup first alias */
		sysfs_slab_alias(s, s->name);
	}
out:
	if (!unmergeable)
		kfree(name);
	return err;
out_del_kobj:
	kobject_del(&s->kobj);
	goto out;
}

void sysfs_slab_unlink(struct kmem_cache *s)
{
	if (slab_state >= FULL)
		kobject_del(&s->kobj);
}

void sysfs_slab_release(struct kmem_cache *s)
{
	if (slab_state >= FULL)
		kobject_put(&s->kobj);
}

/*
 * Need to buffer aliases during bootup until sysfs becomes
 * available lest we lose that information.
 */
struct saved_alias {
	struct kmem_cache *s;
	const char *name;
	struct saved_alias *next;
};

static struct saved_alias *alias_list;

static int sysfs_slab_alias(struct kmem_cache *s, const char *name)
{
	struct saved_alias *al;

	if (slab_state == FULL) {
		/*
		 * If we have a leftover link then remove it.
		 */
		sysfs_remove_link(&slab_kset->kobj, name);
		return sysfs_create_link(&slab_kset->kobj, &s->kobj, name);
	}

	al = kmalloc(sizeof(struct saved_alias), GFP_KERNEL);
	if (!al)
		return -ENOMEM;

	al->s = s;
	al->name = name;
	al->next = alias_list;
	alias_list = al;
	return 0;
}

static int __init slab_sysfs_init(void)
{
	struct kmem_cache *s;
	int err;

	mutex_lock(&slab_mutex);

	slab_kset = kset_create_and_add("slab", NULL, kernel_kobj);
	if (!slab_kset) {
		mutex_unlock(&slab_mutex);
		pr_err("Cannot register slab subsystem.\n");
		return -ENOSYS;
	}

	slab_state = FULL;

	list_for_each_entry(s, &slab_caches, list) {
		err = sysfs_slab_add(s);
		if (err)
			pr_err("SLUB: Unable to add boot slab %s to sysfs\n",
			       s->name);
	}

	while (alias_list) {
		struct saved_alias *al = alias_list;

		alias_list = alias_list->next;
		err = sysfs_slab_alias(al->s, al->name);
		if (err)
			pr_err("SLUB: Unable to add boot slab alias %s to sysfs\n",
			       al->name);
		kfree(al);
	}

	mutex_unlock(&slab_mutex);
	return 0;
}

__initcall(slab_sysfs_init);
#endif /* CONFIG_SYSFS */

#if defined(CONFIG_SLUB_DEBUG) && defined(CONFIG_DEBUG_FS)
static int slab_debugfs_show(struct seq_file *seq, void *v)
{
	struct loc_track *t = seq->private;
	struct location *l;
	unsigned long idx;

	idx = (unsigned long) t->idx;
	if (idx < t->count) {
		l = &t->loc[idx];

		seq_printf(seq, "%7ld ", l->count);

		if (l->addr)
			seq_printf(seq, "%pS", (void *)l->addr);
		else
			seq_puts(seq, "<not-available>");

		if (l->sum_time != l->min_time) {
			seq_printf(seq, " age=%ld/%llu/%ld",
				l->min_time, div_u64(l->sum_time, l->count),
				l->max_time);
		} else
			seq_printf(seq, " age=%ld", l->min_time);

		if (l->min_pid != l->max_pid)
			seq_printf(seq, " pid=%ld-%ld", l->min_pid, l->max_pid);
		else
			seq_printf(seq, " pid=%ld",
				l->min_pid);

		if (num_online_cpus() > 1 && !cpumask_empty(to_cpumask(l->cpus)))
			seq_printf(seq, " cpus=%*pbl",
				 cpumask_pr_args(to_cpumask(l->cpus)));

		if (nr_online_nodes > 1 && !nodes_empty(l->nodes))
			seq_printf(seq, " nodes=%*pbl",
				 nodemask_pr_args(&l->nodes));

#ifdef CONFIG_STACKDEPOT
		{
			depot_stack_handle_t handle;
			unsigned long *entries;
			unsigned int nr_entries, j;

			handle = READ_ONCE(l->handle);
			if (handle) {
				nr_entries = stack_depot_fetch(handle, &entries);
				seq_puts(seq, "\n");
				for (j = 0; j < nr_entries; j++)
					seq_printf(seq, "        %pS\n", (void *)entries[j]);
			}
		}
#endif
		seq_puts(seq, "\n");
	}

	if (!idx && !t->count)
		seq_puts(seq, "No data\n");

	return 0;
}

static void slab_debugfs_stop(struct seq_file *seq, void *v)
{
}

static void *slab_debugfs_next(struct seq_file *seq, void *v, loff_t *ppos)
{
	struct loc_track *t = seq->private;

	t->idx = ++(*ppos);
	if (*ppos <= t->count)
		return ppos;

	return NULL;
}

static int cmp_loc_by_count(const void *a, const void *b, const void *data)
{
	struct location *loc1 = (struct location *)a;
	struct location *loc2 = (struct location *)b;

	if (loc1->count > loc2->count)
		return -1;
	else
		return 1;
}

static void *slab_debugfs_start(struct seq_file *seq, loff_t *ppos)
{
	struct loc_track *t = seq->private;

	t->idx = *ppos;
	return ppos;
}

static const struct seq_operations slab_debugfs_sops = {
	.start  = slab_debugfs_start,
	.next   = slab_debugfs_next,
	.stop   = slab_debugfs_stop,
	.show   = slab_debugfs_show,
};

static int slab_debug_trace_open(struct inode *inode, struct file *filep)
{

	struct kmem_cache_node *n;
	enum track_item alloc;
	int node;
	struct loc_track *t = __seq_open_private(filep, &slab_debugfs_sops,
						sizeof(struct loc_track));
	struct kmem_cache *s = file_inode(filep)->i_private;
	unsigned long *obj_map;

	if (!t)
		return -ENOMEM;

	obj_map = bitmap_alloc(oo_objects(s->oo), GFP_KERNEL);
	if (!obj_map) {
		seq_release_private(inode, filep);
		return -ENOMEM;
	}

	if (strcmp(filep->f_path.dentry->d_name.name, "alloc_traces") == 0)
		alloc = TRACK_ALLOC;
	else
		alloc = TRACK_FREE;

	if (!alloc_loc_track(t, PAGE_SIZE / sizeof(struct location), GFP_KERNEL)) {
		bitmap_free(obj_map);
		seq_release_private(inode, filep);
		return -ENOMEM;
	}

	for_each_kmem_cache_node(s, node, n) {
		unsigned long flags;
		struct slab *slab;

		if (!atomic_long_read(&n->nr_slabs))
			continue;

		spin_lock_irqsave(&n->list_lock, flags);
		list_for_each_entry(slab, &n->partial, slab_list)
			process_slab(t, s, slab, alloc, obj_map);
		list_for_each_entry(slab, &n->full, slab_list)
			process_slab(t, s, slab, alloc, obj_map);
		spin_unlock_irqrestore(&n->list_lock, flags);
	}

	/* Sort locations by count */
	sort_r(t->loc, t->count, sizeof(struct location),
		cmp_loc_by_count, NULL, NULL);

	bitmap_free(obj_map);
	return 0;
}

static int slab_debug_trace_release(struct inode *inode, struct file *file)
{
	struct seq_file *seq = file->private_data;
	struct loc_track *t = seq->private;

	free_loc_track(t);
	return seq_release_private(inode, file);
}

static const struct file_operations slab_debugfs_fops = {
	.open    = slab_debug_trace_open,
	.read    = seq_read,
	.llseek  = seq_lseek,
	.release = slab_debug_trace_release,
};

static void debugfs_slab_add(struct kmem_cache *s)
{
	struct dentry *slab_cache_dir;

	if (unlikely(!slab_debugfs_root))
		return;

	slab_cache_dir = debugfs_create_dir(s->name, slab_debugfs_root);

	debugfs_create_file("alloc_traces", 0400,
		slab_cache_dir, s, &slab_debugfs_fops);

	debugfs_create_file("free_traces", 0400,
		slab_cache_dir, s, &slab_debugfs_fops);
}

void debugfs_slab_release(struct kmem_cache *s)
{
	debugfs_remove_recursive(debugfs_lookup(s->name, slab_debugfs_root));
}

static int __init slab_debugfs_init(void)
{
	struct kmem_cache *s;

	slab_debugfs_root = debugfs_create_dir("slab", NULL);

	list_for_each_entry(s, &slab_caches, list)
		if (s->flags & SLAB_STORE_USER)
			debugfs_slab_add(s);

	return 0;

}
__initcall(slab_debugfs_init);
#endif
/*
 * The /proc/slabinfo ABI
 */
#ifdef CONFIG_SLUB_DEBUG
void get_slabinfo(struct kmem_cache *s, struct slabinfo *sinfo)
{
	unsigned long nr_slabs = 0;
	unsigned long nr_objs = 0;
	unsigned long nr_free = 0;
	int node;
	struct kmem_cache_node *n;

	for_each_kmem_cache_node(s, node, n) {
		nr_slabs += node_nr_slabs(n);
		nr_objs += node_nr_objs(n);
		nr_free += count_partial(n, count_free);
	}

	sinfo->active_objs = nr_objs - nr_free;
	sinfo->num_objs = nr_objs;
	sinfo->active_slabs = nr_slabs;
	sinfo->num_slabs = nr_slabs;
	sinfo->objects_per_slab = oo_objects(s->oo);
	sinfo->cache_order = oo_order(s->oo);
}

void slabinfo_show_stats(struct seq_file *m, struct kmem_cache *s)
{
}

ssize_t slabinfo_write(struct file *file, const char __user *buffer,
		       size_t count, loff_t *ppos)
{
	return -EIO;
}
#endif /* CONFIG_SLUB_DEBUG */<|MERGE_RESOLUTION|>--- conflicted
+++ resolved
@@ -4761,67 +4761,6 @@
 	return 0;
 }
 
-<<<<<<< HEAD
-void *__kmalloc_track_caller(size_t size, gfp_t gfpflags, unsigned long caller)
-{
-	struct kmem_cache *s;
-	void *ret;
-
-	if (unlikely(size > KMALLOC_MAX_CACHE_SIZE))
-		return kmalloc_large(size, gfpflags);
-
-	s = kmalloc_slab(size, gfpflags);
-
-	if (unlikely(ZERO_OR_NULL_PTR(s)))
-		return s;
-
-	ret = slab_alloc(s, NULL, gfpflags, caller, size);
-
-	/* Honor the call site pointer we received. */
-	trace_kmalloc(caller, ret, s, size, s->size, gfpflags);
-
-	ret = kasan_kmalloc(s, ret, size, gfpflags);
-
-	return ret;
-}
-EXPORT_SYMBOL(__kmalloc_track_caller);
-
-#ifdef CONFIG_NUMA
-void *__kmalloc_node_track_caller(size_t size, gfp_t gfpflags,
-					int node, unsigned long caller)
-{
-	struct kmem_cache *s;
-	void *ret;
-
-	if (unlikely(size > KMALLOC_MAX_CACHE_SIZE)) {
-		ret = kmalloc_large_node(size, gfpflags, node);
-
-		trace_kmalloc_node(caller, ret, NULL,
-				   size, PAGE_SIZE << get_order(size),
-				   gfpflags, node);
-
-		return ret;
-	}
-
-	s = kmalloc_slab(size, gfpflags);
-
-	if (unlikely(ZERO_OR_NULL_PTR(s)))
-		return s;
-
-	ret = slab_alloc_node(s, NULL, gfpflags, node, caller, size);
-
-	/* Honor the call site pointer we received. */
-	trace_kmalloc_node(caller, ret, s, size, s->size, gfpflags, node);
-
-	ret = kasan_kmalloc(s, ret, size, gfpflags);
-
-	return ret;
-}
-EXPORT_SYMBOL(__kmalloc_node_track_caller);
-#endif
-
-=======
->>>>>>> d5eff736
 #ifdef CONFIG_SYSFS
 static int count_inuse(struct slab *slab)
 {
