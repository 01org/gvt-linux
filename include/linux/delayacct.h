--- conflicted
+++ resolved
@@ -18,11 +18,6 @@
 #define _LINUX_DELAYACCT_H
 
 #include <uapi/linux/taskstats.h>
-<<<<<<< HEAD
-#include <linux/sched.h>
-#include <linux/slab.h>
-=======
->>>>>>> 36fc5797
 
 /*
  * Per-task flags relevant to delay accounting
