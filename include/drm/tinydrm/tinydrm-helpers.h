--- conflicted
+++ resolved
@@ -43,12 +43,8 @@
 void tinydrm_xrgb8888_to_rgb565(u16 *dst, void *vaddr,
 				struct drm_framebuffer *fb,
 				struct drm_clip_rect *clip, bool swap);
-<<<<<<< HEAD
-int tinydrm_xrgb8888_to_gray8(u8 *dst, struct drm_framebuffer *fb);
-=======
 void tinydrm_xrgb8888_to_gray8(u8 *dst, void *vaddr, struct drm_framebuffer *fb,
 			       struct drm_clip_rect *clip);
->>>>>>> 3aadb888
 
 struct backlight_device *tinydrm_of_find_backlight(struct device *dev);
 int tinydrm_enable_backlight(struct backlight_device *backlight);
