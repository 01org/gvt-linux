--- conflicted
+++ resolved
@@ -363,10 +363,7 @@
 	OVS_TUNNEL_KEY_ATTR_IPV6_SRC,		/* struct in6_addr src IPv6 address. */
 	OVS_TUNNEL_KEY_ATTR_IPV6_DST,		/* struct in6_addr dst IPv6 address. */
 	OVS_TUNNEL_KEY_ATTR_PAD,
-<<<<<<< HEAD
-=======
 	OVS_TUNNEL_KEY_ATTR_ERSPAN_OPTS,	/* struct erspan_metadata */
->>>>>>> 1dcb1859
 	__OVS_TUNNEL_KEY_ATTR_MAX
 };
 
