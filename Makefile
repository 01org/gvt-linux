# SPDX-License-Identifier: GPL-2.0
VERSION = 4
PATCHLEVEL = 16
SUBLEVEL = 0
<<<<<<< HEAD
EXTRAVERSION =
=======
EXTRAVERSION = -rc1
>>>>>>> 1dcb1859
NAME = Fearless Coyote

# *DOCUMENTATION*
# To see a list of typical targets execute "make help"
# More info can be located in ./README
# Comments in this file are targeted only to the developer, do not
# expect to learn how to build the kernel reading this file.

# That's our default target when none is given on the command line
PHONY := _all
_all:

# o Do not use make's built-in rules and variables
#   (this increases performance and avoids hard-to-debug behaviour);
# o Look for make include files relative to root of kernel src
MAKEFLAGS += -rR --include-dir=$(CURDIR)

# Avoid funny character set dependencies
unexport LC_ALL
LC_COLLATE=C
LC_NUMERIC=C
export LC_COLLATE LC_NUMERIC

# Avoid interference with shell env settings
unexport GREP_OPTIONS

# We are using a recursive build, so we need to do a little thinking
# to get the ordering right.
#
# Most importantly: sub-Makefiles should only ever modify files in
# their own directory. If in some directory we have a dependency on
# a file in another dir (which doesn't happen often, but it's often
# unavoidable when linking the built-in.o targets which finally
# turn into vmlinux), we will call a sub make in that other dir, and
# after that we are sure that everything which is in that other dir
# is now up to date.
#
# The only cases where we need to modify files which have global
# effects are thus separated out and done before the recursive
# descending is started. They are now explicitly listed as the
# prepare rule.

# Beautify output
# ---------------------------------------------------------------------------
#
# Normally, we echo the whole command before executing it. By making
# that echo $($(quiet)$(cmd)), we now have the possibility to set
# $(quiet) to choose other forms of output instead, e.g.
#
#         quiet_cmd_cc_o_c = Compiling $(RELDIR)/$@
#         cmd_cc_o_c       = $(CC) $(c_flags) -c -o $@ $<
#
# If $(quiet) is empty, the whole command will be printed.
# If it is set to "quiet_", only the short version will be printed.
# If it is set to "silent_", nothing will be printed at all, since
# the variable $(silent_cmd_cc_o_c) doesn't exist.
#
# A simple variant is to prefix commands with $(Q) - that's useful
# for commands that shall be hidden in non-verbose mode.
#
#	$(Q)ln $@ :<
#
# If KBUILD_VERBOSE equals 0 then the above command will be hidden.
# If KBUILD_VERBOSE equals 1 then the above command is displayed.
#
# To put more focus on warnings, be less verbose as default
# Use 'make V=1' to see the full commands

ifeq ("$(origin V)", "command line")
  KBUILD_VERBOSE = $(V)
endif
ifndef KBUILD_VERBOSE
  KBUILD_VERBOSE = 0
endif

ifeq ($(KBUILD_VERBOSE),1)
  quiet =
  Q =
else
  quiet=quiet_
  Q = @
endif

# If the user is running make -s (silent mode), suppress echoing of
# commands

ifneq ($(findstring s,$(filter-out --%,$(MAKEFLAGS))),)
  quiet=silent_
  tools_silent=s
endif

export quiet Q KBUILD_VERBOSE

# kbuild supports saving output files in a separate directory.
# To locate output files in a separate directory two syntaxes are supported.
# In both cases the working directory must be the root of the kernel src.
# 1) O=
# Use "make O=dir/to/store/output/files/"
#
# 2) Set KBUILD_OUTPUT
# Set the environment variable KBUILD_OUTPUT to point to the directory
# where the output files shall be placed.
# export KBUILD_OUTPUT=dir/to/store/output/files/
# make
#
# The O= assignment takes precedence over the KBUILD_OUTPUT environment
# variable.

# KBUILD_SRC is not intended to be used by the regular user (for now),
# it is set on invocation of make with KBUILD_OUTPUT or O= specified.
ifeq ($(KBUILD_SRC),)

# OK, Make called in directory where kernel src resides
# Do we want to locate output files in a separate directory?
ifeq ("$(origin O)", "command line")
  KBUILD_OUTPUT := $(O)
endif

# Cancel implicit rules on top Makefile
$(CURDIR)/Makefile Makefile: ;

ifneq ($(words $(subst :, ,$(CURDIR))), 1)
  $(error main directory cannot contain spaces nor colons)
endif

ifneq ($(KBUILD_OUTPUT),)
# check that the output directory actually exists
saved-output := $(KBUILD_OUTPUT)
KBUILD_OUTPUT := $(shell mkdir -p $(KBUILD_OUTPUT) && cd $(KBUILD_OUTPUT) \
								&& pwd)
$(if $(KBUILD_OUTPUT),, \
     $(error failed to create output directory "$(saved-output)"))

PHONY += $(MAKECMDGOALS) sub-make

$(filter-out _all sub-make $(CURDIR)/Makefile, $(MAKECMDGOALS)) _all: sub-make
	@:

# Invoke a second make in the output directory, passing relevant variables
sub-make:
	$(Q)$(MAKE) -C $(KBUILD_OUTPUT) KBUILD_SRC=$(CURDIR) \
	-f $(CURDIR)/Makefile $(filter-out _all sub-make,$(MAKECMDGOALS))

# Leave processing to above invocation of make
skip-makefile := 1
endif # ifneq ($(KBUILD_OUTPUT),)
endif # ifeq ($(KBUILD_SRC),)

# We process the rest of the Makefile if this is the final invocation of make
ifeq ($(skip-makefile),)

# Do not print "Entering directory ...",
# but we want to display it when entering to the output directory
# so that IDEs/editors are able to understand relative filenames.
MAKEFLAGS += --no-print-directory

# Call a source code checker (by default, "sparse") as part of the
# C compilation.
#
# Use 'make C=1' to enable checking of only re-compiled files.
# Use 'make C=2' to enable checking of *all* source files, regardless
# of whether they are re-compiled or not.
#
# See the file "Documentation/dev-tools/sparse.rst" for more details,
# including where to get the "sparse" utility.

ifeq ("$(origin C)", "command line")
  KBUILD_CHECKSRC = $(C)
endif
ifndef KBUILD_CHECKSRC
  KBUILD_CHECKSRC = 0
endif

# Use make M=dir to specify directory of external module to build
# Old syntax make ... SUBDIRS=$PWD is still supported
# Setting the environment variable KBUILD_EXTMOD take precedence
ifdef SUBDIRS
  KBUILD_EXTMOD ?= $(SUBDIRS)
endif

ifeq ("$(origin M)", "command line")
  KBUILD_EXTMOD := $(M)
endif

ifeq ($(KBUILD_SRC),)
        # building in the source tree
        srctree := .
else
        ifeq ($(KBUILD_SRC)/,$(dir $(CURDIR)))
                # building in a subdirectory of the source tree
                srctree := ..
        else
                srctree := $(KBUILD_SRC)
        endif
endif

export KBUILD_CHECKSRC KBUILD_EXTMOD KBUILD_SRC

objtree		:= .
src		:= $(srctree)
obj		:= $(objtree)

VPATH		:= $(srctree)$(if $(KBUILD_EXTMOD),:$(KBUILD_EXTMOD))

export srctree objtree VPATH

# To make sure we do not include .config for any of the *config targets
# catch them early, and hand them over to scripts/kconfig/Makefile
# It is allowed to specify more targets when calling make, including
# mixing *config targets and build targets.
# For example 'make oldconfig all'.
# Detect when mixed targets is specified, and make a second invocation
# of make so .config is not included in this case either (for *config).

version_h := include/generated/uapi/linux/version.h
old_version_h := include/linux/version.h

no-dot-config-targets := clean mrproper distclean \
			 cscope gtags TAGS tags help% %docs check% coccicheck \
			 $(version_h) headers_% archheaders archscripts \
			 kernelversion %src-pkg

config-targets := 0
mixed-targets  := 0
dot-config     := 1

ifneq ($(filter $(no-dot-config-targets), $(MAKECMDGOALS)),)
	ifeq ($(filter-out $(no-dot-config-targets), $(MAKECMDGOALS)),)
		dot-config := 0
	endif
endif

ifeq ($(KBUILD_EXTMOD),)
        ifneq ($(filter config %config,$(MAKECMDGOALS)),)
                config-targets := 1
                ifneq ($(words $(MAKECMDGOALS)),1)
                        mixed-targets := 1
                endif
        endif
endif
# install and modules_install need also be processed one by one
ifneq ($(filter install,$(MAKECMDGOALS)),)
        ifneq ($(filter modules_install,$(MAKECMDGOALS)),)
	        mixed-targets := 1
        endif
endif

ifeq ($(mixed-targets),1)
# ===========================================================================
# We're called with mixed targets (*config and build targets).
# Handle them one by one.

PHONY += $(MAKECMDGOALS) __build_one_by_one

$(filter-out __build_one_by_one, $(MAKECMDGOALS)): __build_one_by_one
	@:

__build_one_by_one:
	$(Q)set -e; \
	for i in $(MAKECMDGOALS); do \
		$(MAKE) -f $(srctree)/Makefile $$i; \
	done

else

# We need some generic definitions (do not try to remake the file).
scripts/Kbuild.include: ;
include scripts/Kbuild.include

# Read KERNELRELEASE from include/config/kernel.release (if it exists)
KERNELRELEASE = $(shell cat include/config/kernel.release 2> /dev/null)
KERNELVERSION = $(VERSION)$(if $(PATCHLEVEL),.$(PATCHLEVEL)$(if $(SUBLEVEL),.$(SUBLEVEL)))$(EXTRAVERSION)
export VERSION PATCHLEVEL SUBLEVEL KERNELRELEASE KERNELVERSION

# SUBARCH tells the usermode build what the underlying arch is.  That is set
# first, and if a usermode build is happening, the "ARCH=um" on the command
# line overrides the setting of ARCH below.  If a native build is happening,
# then ARCH is assigned, getting whatever value it gets normally, and
# SUBARCH is subsequently ignored.

SUBARCH := $(shell uname -m | sed -e s/i.86/x86/ -e s/x86_64/x86/ \
				  -e s/sun4u/sparc64/ \
				  -e s/arm.*/arm/ -e s/sa110/arm/ \
				  -e s/s390x/s390/ -e s/parisc64/parisc/ \
				  -e s/ppc.*/powerpc/ -e s/mips.*/mips/ \
				  -e s/sh[234].*/sh/ -e s/aarch64.*/arm64/ \
				  -e s/riscv.*/riscv/)

# Cross compiling and selecting different set of gcc/bin-utils
# ---------------------------------------------------------------------------
#
# When performing cross compilation for other architectures ARCH shall be set
# to the target architecture. (See arch/* for the possibilities).
# ARCH can be set during invocation of make:
# make ARCH=ia64
# Another way is to have ARCH set in the environment.
# The default ARCH is the host where make is executed.

# CROSS_COMPILE specify the prefix used for all executables used
# during compilation. Only gcc and related bin-utils executables
# are prefixed with $(CROSS_COMPILE).
# CROSS_COMPILE can be set on the command line
# make CROSS_COMPILE=ia64-linux-
# Alternatively CROSS_COMPILE can be set in the environment.
# A third alternative is to store a setting in .config so that plain
# "make" in the configured kernel build directory always uses that.
# Default value for CROSS_COMPILE is not to prefix executables
# Note: Some architectures assign CROSS_COMPILE in their arch/*/Makefile
ARCH		?= $(SUBARCH)
CROSS_COMPILE	?= $(CONFIG_CROSS_COMPILE:"%"=%)

# Architecture as present in compile.h
UTS_MACHINE 	:= $(ARCH)
SRCARCH 	:= $(ARCH)

# Additional ARCH settings for x86
ifeq ($(ARCH),i386)
        SRCARCH := x86
endif
ifeq ($(ARCH),x86_64)
        SRCARCH := x86
endif

# Additional ARCH settings for sparc
ifeq ($(ARCH),sparc32)
       SRCARCH := sparc
endif
ifeq ($(ARCH),sparc64)
       SRCARCH := sparc
endif

# Additional ARCH settings for sh
ifeq ($(ARCH),sh64)
       SRCARCH := sh
endif

# Additional ARCH settings for tile
ifeq ($(ARCH),tilepro)
       SRCARCH := tile
endif
ifeq ($(ARCH),tilegx)
       SRCARCH := tile
endif

KCONFIG_CONFIG	?= .config
export KCONFIG_CONFIG

# SHELL used by kbuild
CONFIG_SHELL := $(shell if [ -x "$$BASH" ]; then echo $$BASH; \
	  else if [ -x /bin/bash ]; then echo /bin/bash; \
	  else echo sh; fi ; fi)

HOST_LFS_CFLAGS := $(shell getconf LFS_CFLAGS)
HOST_LFS_LDFLAGS := $(shell getconf LFS_LDFLAGS)
HOST_LFS_LIBS := $(shell getconf LFS_LIBS)

HOSTCC       = gcc
HOSTCXX      = g++
HOSTCFLAGS   := -Wall -Wmissing-prototypes -Wstrict-prototypes -O2 \
		-fomit-frame-pointer -std=gnu89 $(HOST_LFS_CFLAGS)
HOSTCXXFLAGS := -O2 $(HOST_LFS_CFLAGS)
HOSTLDFLAGS  := $(HOST_LFS_LDFLAGS)
HOST_LOADLIBES := $(HOST_LFS_LIBS)

# Make variables (CC, etc...)
AS		= $(CROSS_COMPILE)as
LD		= $(CROSS_COMPILE)ld
CC		= $(CROSS_COMPILE)gcc
CPP		= $(CC) -E
AR		= $(CROSS_COMPILE)ar
NM		= $(CROSS_COMPILE)nm
STRIP		= $(CROSS_COMPILE)strip
OBJCOPY		= $(CROSS_COMPILE)objcopy
OBJDUMP		= $(CROSS_COMPILE)objdump
LEX		= flex
YACC		= bison
AWK		= awk
GENKSYMS	= scripts/genksyms/genksyms
INSTALLKERNEL  := installkernel
DEPMOD		= /sbin/depmod
PERL		= perl
PYTHON		= python
CHECK		= sparse

CHECKFLAGS     := -D__linux__ -Dlinux -D__STDC__ -Dunix -D__unix__ \
		  -Wbitwise -Wno-return-void $(CF)
NOSTDINC_FLAGS  =
CFLAGS_MODULE   =
AFLAGS_MODULE   =
LDFLAGS_MODULE  =
CFLAGS_KERNEL	=
AFLAGS_KERNEL	=
LDFLAGS_vmlinux =

# Use USERINCLUDE when you must reference the UAPI directories only.
USERINCLUDE    := \
		-I$(srctree)/arch/$(SRCARCH)/include/uapi \
		-I$(objtree)/arch/$(SRCARCH)/include/generated/uapi \
		-I$(srctree)/include/uapi \
		-I$(objtree)/include/generated/uapi \
                -include $(srctree)/include/linux/kconfig.h

# Use LINUXINCLUDE when you must reference the include/ directory.
# Needed to be compatible with the O= option
LINUXINCLUDE    := \
		-I$(srctree)/arch/$(SRCARCH)/include \
		-I$(objtree)/arch/$(SRCARCH)/include/generated \
		$(if $(KBUILD_SRC), -I$(srctree)/include) \
		-I$(objtree)/include \
		$(USERINCLUDE)

KBUILD_AFLAGS   := -D__ASSEMBLY__
KBUILD_CFLAGS   := -Wall -Wundef -Wstrict-prototypes -Wno-trigraphs \
		   -fno-strict-aliasing -fno-common -fshort-wchar \
		   -Werror-implicit-function-declaration \
		   -Wno-format-security \
		   -std=gnu89
KBUILD_CPPFLAGS := -D__KERNEL__
KBUILD_AFLAGS_KERNEL :=
KBUILD_CFLAGS_KERNEL :=
KBUILD_AFLAGS_MODULE  := -DMODULE
KBUILD_CFLAGS_MODULE  := -DMODULE
KBUILD_LDFLAGS_MODULE := -T $(srctree)/scripts/module-common.lds
GCC_PLUGINS_CFLAGS :=

export ARCH SRCARCH CONFIG_SHELL HOSTCC HOSTCFLAGS CROSS_COMPILE AS LD CC
export CPP AR NM STRIP OBJCOPY OBJDUMP HOSTLDFLAGS HOST_LOADLIBES
export MAKE LEX YACC AWK GENKSYMS INSTALLKERNEL PERL PYTHON UTS_MACHINE
export HOSTCXX HOSTCXXFLAGS LDFLAGS_MODULE CHECK CHECKFLAGS

export KBUILD_CPPFLAGS NOSTDINC_FLAGS LINUXINCLUDE OBJCOPYFLAGS LDFLAGS
export KBUILD_CFLAGS CFLAGS_KERNEL CFLAGS_MODULE
export CFLAGS_KASAN CFLAGS_KASAN_NOSANITIZE CFLAGS_UBSAN
export KBUILD_AFLAGS AFLAGS_KERNEL AFLAGS_MODULE
export KBUILD_AFLAGS_MODULE KBUILD_CFLAGS_MODULE KBUILD_LDFLAGS_MODULE
export KBUILD_AFLAGS_KERNEL KBUILD_CFLAGS_KERNEL
export KBUILD_ARFLAGS

# When compiling out-of-tree modules, put MODVERDIR in the module
# tree rather than in the kernel tree. The kernel tree might
# even be read-only.
export MODVERDIR := $(if $(KBUILD_EXTMOD),$(firstword $(KBUILD_EXTMOD))/).tmp_versions

# Files to ignore in find ... statements

export RCS_FIND_IGNORE := \( -name SCCS -o -name BitKeeper -o -name .svn -o    \
			  -name CVS -o -name .pc -o -name .hg -o -name .git \) \
			  -prune -o
export RCS_TAR_IGNORE := --exclude SCCS --exclude BitKeeper --exclude .svn \
			 --exclude CVS --exclude .pc --exclude .hg --exclude .git

# ===========================================================================
# Rules shared between *config targets and build targets

# Basic helpers built in scripts/basic/
PHONY += scripts_basic
scripts_basic:
	$(Q)$(MAKE) $(build)=scripts/basic
	$(Q)rm -f .tmp_quiet_recordmcount

# To avoid any implicit rule to kick in, define an empty command.
scripts/basic/%: scripts_basic ;

PHONY += outputmakefile
# outputmakefile generates a Makefile in the output directory, if using a
# separate output directory. This allows convenient use of make in the
# output directory.
outputmakefile:
ifneq ($(KBUILD_SRC),)
	$(Q)ln -fsn $(srctree) source
	$(Q)$(CONFIG_SHELL) $(srctree)/scripts/mkmakefile \
	    $(srctree) $(objtree) $(VERSION) $(PATCHLEVEL)
endif

ifeq ($(cc-name),clang)
ifneq ($(CROSS_COMPILE),)
CLANG_TARGET	:= --target=$(notdir $(CROSS_COMPILE:%-=%))
GCC_TOOLCHAIN	:= $(realpath $(dir $(shell which $(LD)))/..)
endif
ifneq ($(GCC_TOOLCHAIN),)
CLANG_GCC_TC	:= --gcc-toolchain=$(GCC_TOOLCHAIN)
endif
KBUILD_CFLAGS += $(CLANG_TARGET) $(CLANG_GCC_TC)
KBUILD_AFLAGS += $(CLANG_TARGET) $(CLANG_GCC_TC)
endif

ifeq ($(config-targets),1)
# ===========================================================================
# *config targets only - make sure prerequisites are updated, and descend
# in scripts/kconfig to make the *config target

# Read arch specific Makefile to set KBUILD_DEFCONFIG as needed.
# KBUILD_DEFCONFIG may point out an alternative default configuration
# used for 'make defconfig'
include arch/$(SRCARCH)/Makefile
export KBUILD_DEFCONFIG KBUILD_KCONFIG

config: scripts_basic outputmakefile FORCE
	$(Q)$(MAKE) $(build)=scripts/kconfig $@

%config: scripts_basic outputmakefile FORCE
	$(Q)$(MAKE) $(build)=scripts/kconfig $@

else
# ===========================================================================
# Build targets only - this includes vmlinux, arch specific targets, clean
# targets and others. In general all targets except *config targets.

# If building an external module we do not care about the all: rule
# but instead _all depend on modules
PHONY += all
ifeq ($(KBUILD_EXTMOD),)
_all: all
else
_all: modules
endif

# Decide whether to build built-in, modular, or both.
# Normally, just do built-in.

KBUILD_MODULES :=
KBUILD_BUILTIN := 1

# If we have only "make modules", don't compile built-in objects.
# When we're building modules with modversions, we need to consider
# the built-in objects during the descend as well, in order to
# make sure the checksums are up to date before we record them.

ifeq ($(MAKECMDGOALS),modules)
  KBUILD_BUILTIN := $(if $(CONFIG_MODVERSIONS),1)
endif

# If we have "make <whatever> modules", compile modules
# in addition to whatever we do anyway.
# Just "make" or "make all" shall build modules as well

ifneq ($(filter all _all modules,$(MAKECMDGOALS)),)
  KBUILD_MODULES := 1
endif

ifeq ($(MAKECMDGOALS),)
  KBUILD_MODULES := 1
endif

export KBUILD_MODULES KBUILD_BUILTIN

ifeq ($(KBUILD_EXTMOD),)
# Additional helpers built in scripts/
# Carefully list dependencies so we do not try to build scripts twice
# in parallel
PHONY += scripts
scripts: scripts_basic include/config/auto.conf include/config/tristate.conf \
	 asm-generic gcc-plugins
	$(Q)$(MAKE) $(build)=$(@)

# Objects we will link into vmlinux / subdirs we need to visit
init-y		:= init/
drivers-y	:= drivers/ sound/ firmware/
net-y		:= net/
libs-y		:= lib/
core-y		:= usr/
virt-y		:= virt/
endif # KBUILD_EXTMOD

ifeq ($(dot-config),1)
# Read in config
-include include/config/auto.conf

ifeq ($(KBUILD_EXTMOD),)
# Read in dependencies to all Kconfig* files, make sure to run
# oldconfig if changes are detected.
-include include/config/auto.conf.cmd

# To avoid any implicit rule to kick in, define an empty command
$(KCONFIG_CONFIG) include/config/auto.conf.cmd: ;

# If .config is newer than include/config/auto.conf, someone tinkered
# with it and forgot to run make oldconfig.
# if auto.conf.cmd is missing then we are probably in a cleaned tree so
# we execute the config step to be sure to catch updated Kconfig files
include/config/%.conf: $(KCONFIG_CONFIG) include/config/auto.conf.cmd
	$(Q)$(MAKE) -f $(srctree)/Makefile silentoldconfig
else
# external modules needs include/generated/autoconf.h and include/config/auto.conf
# but do not care if they are up-to-date. Use auto.conf to trigger the test
PHONY += include/config/auto.conf

include/config/auto.conf:
	$(Q)test -e include/generated/autoconf.h -a -e $@ || (		\
	echo >&2;							\
	echo >&2 "  ERROR: Kernel configuration is invalid.";		\
	echo >&2 "         include/generated/autoconf.h or $@ are missing.";\
	echo >&2 "         Run 'make oldconfig && make prepare' on kernel src to fix it.";	\
	echo >&2 ;							\
	/bin/false)

endif # KBUILD_EXTMOD

else
# Dummy target needed, because used as prerequisite
include/config/auto.conf: ;
endif # $(dot-config)

# For the kernel to actually contain only the needed exported symbols,
# we have to build modules as well to determine what those symbols are.
# (this can be evaluated only once include/config/auto.conf has been included)
ifdef CONFIG_TRIM_UNUSED_KSYMS
  KBUILD_MODULES := 1
endif

# The all: target is the default when no target is given on the
# command line.
# This allow a user to issue only 'make' to build a kernel including modules
# Defaults to vmlinux, but the arch makefile usually adds further targets
all: vmlinux

KBUILD_CFLAGS	+= $(call cc-option,-fno-PIE)
KBUILD_AFLAGS	+= $(call cc-option,-fno-PIE)
CFLAGS_GCOV	:= -fprofile-arcs -ftest-coverage -fno-tree-loop-im $(call cc-disable-warning,maybe-uninitialized,)
export CFLAGS_GCOV CFLAGS_KCOV

# The arch Makefile can set ARCH_{CPP,A,C}FLAGS to override the default
# values of the respective KBUILD_* variables
ARCH_CPPFLAGS :=
ARCH_AFLAGS :=
ARCH_CFLAGS :=
include arch/$(SRCARCH)/Makefile

KBUILD_CFLAGS	+= $(call cc-option,-fno-delete-null-pointer-checks,)
KBUILD_CFLAGS	+= $(call cc-disable-warning,frame-address,)
KBUILD_CFLAGS	+= $(call cc-disable-warning, format-truncation)
KBUILD_CFLAGS	+= $(call cc-disable-warning, format-overflow)
KBUILD_CFLAGS	+= $(call cc-disable-warning, int-in-bool-context)

ifdef CONFIG_CC_OPTIMIZE_FOR_SIZE
KBUILD_CFLAGS	+= $(call cc-option,-Oz,-Os)
KBUILD_CFLAGS	+= $(call cc-disable-warning,maybe-uninitialized,)
else
ifdef CONFIG_PROFILE_ALL_BRANCHES
KBUILD_CFLAGS	+= -O2 $(call cc-disable-warning,maybe-uninitialized,)
else
KBUILD_CFLAGS   += -O2
endif
endif

KBUILD_CFLAGS += $(call cc-ifversion, -lt, 0409, \
			$(call cc-disable-warning,maybe-uninitialized,))

# Tell gcc to never replace conditional load with a non-conditional one
KBUILD_CFLAGS	+= $(call cc-option,--param=allow-store-data-races=0)

# check for 'asm goto'
ifeq ($(call shell-cached,$(CONFIG_SHELL) $(srctree)/scripts/gcc-goto.sh $(CC) $(KBUILD_CFLAGS)), y)
	KBUILD_CFLAGS += -DCC_HAVE_ASM_GOTO
	KBUILD_AFLAGS += -DCC_HAVE_ASM_GOTO
endif

include scripts/Makefile.kcov
include scripts/Makefile.gcc-plugins

ifdef CONFIG_READABLE_ASM
# Disable optimizations that make assembler listings hard to read.
# reorder blocks reorders the control in the function
# ipa clone creates specialized cloned functions
# partial inlining inlines only parts of functions
KBUILD_CFLAGS += $(call cc-option,-fno-reorder-blocks,) \
                 $(call cc-option,-fno-ipa-cp-clone,) \
                 $(call cc-option,-fno-partial-inlining)
endif

ifneq ($(CONFIG_FRAME_WARN),0)
KBUILD_CFLAGS += $(call cc-option,-Wframe-larger-than=${CONFIG_FRAME_WARN})
endif

# This selects the stack protector compiler flag. Testing it is delayed
# until after .config has been reprocessed, in the prepare-compiler-check
# target.
ifdef CONFIG_CC_STACKPROTECTOR_AUTO
  stackp-flag := $(call cc-option,-fstack-protector-strong,$(call cc-option,-fstack-protector))
  stackp-name := AUTO
else
ifdef CONFIG_CC_STACKPROTECTOR_REGULAR
  stackp-flag := -fstack-protector
  stackp-name := REGULAR
else
ifdef CONFIG_CC_STACKPROTECTOR_STRONG
  stackp-flag := -fstack-protector-strong
  stackp-name := STRONG
else
  # If either there is no stack protector for this architecture or
  # CONFIG_CC_STACKPROTECTOR_NONE is selected, we're done, and $(stackp-name)
  # is empty, skipping all remaining stack protector tests.
  #
  # Force off for distro compilers that enable stack protector by default.
  KBUILD_CFLAGS += $(call cc-option, -fno-stack-protector)
endif
endif
endif
# Find arch-specific stack protector compiler sanity-checking script.
ifdef stackp-name
ifneq ($(stackp-flag),)
  stackp-path := $(srctree)/scripts/gcc-$(SRCARCH)_$(BITS)-has-stack-protector.sh
  stackp-check := $(wildcard $(stackp-path))
  # If the wildcard test matches a test script, run it to check functionality.
  ifdef stackp-check
    ifneq ($(shell $(CONFIG_SHELL) $(stackp-check) $(CC) $(KBUILD_CPPFLAGS) $(biarch)),y)
      stackp-broken := y
    endif
  endif
  ifndef stackp-broken
    # If the stack protector is functional, enable code that depends on it.
    KBUILD_CPPFLAGS += -DCONFIG_CC_STACKPROTECTOR
    # Either we've already detected the flag (for AUTO) or we'll fail the
    # build in the prepare-compiler-check rule (for specific flag).
    KBUILD_CFLAGS += $(stackp-flag)
  else
    # We have to make sure stack protector is unconditionally disabled if
    # the compiler is broken (in case we're going to continue the build in
    # AUTO mode).
    KBUILD_CFLAGS += $(call cc-option, -fno-stack-protector)
  endif
endif
endif

ifeq ($(cc-name),clang)
KBUILD_CPPFLAGS += $(call cc-option,-Qunused-arguments,)
KBUILD_CFLAGS += $(call cc-disable-warning, format-invalid-specifier)
KBUILD_CFLAGS += $(call cc-disable-warning, gnu)
KBUILD_CFLAGS += $(call cc-disable-warning, address-of-packed-member)
# Quiet clang warning: comparison of unsigned expression < 0 is always false
KBUILD_CFLAGS += $(call cc-disable-warning, tautological-compare)
# CLANG uses a _MergedGlobals as optimization, but this breaks modpost, as the
# source of a reference will be _MergedGlobals and not on of the whitelisted names.
# See modpost pattern 2
KBUILD_CFLAGS += $(call cc-option, -mno-global-merge,)
KBUILD_CFLAGS += $(call cc-option, -fcatch-undefined-behavior)
KBUILD_CFLAGS += $(call cc-option, -no-integrated-as)
KBUILD_AFLAGS += $(call cc-option, -no-integrated-as)
else

# These warnings generated too much noise in a regular build.
# Use make W=1 to enable them (see scripts/Makefile.extrawarn)
KBUILD_CFLAGS += $(call cc-disable-warning, unused-but-set-variable)
endif

KBUILD_CFLAGS += $(call cc-disable-warning, unused-const-variable)
ifdef CONFIG_FRAME_POINTER
KBUILD_CFLAGS	+= -fno-omit-frame-pointer -fno-optimize-sibling-calls
else
# Some targets (ARM with Thumb2, for example), can't be built with frame
# pointers.  For those, we don't have FUNCTION_TRACER automatically
# select FRAME_POINTER.  However, FUNCTION_TRACER adds -pg, and this is
# incompatible with -fomit-frame-pointer with current GCC, so we don't use
# -fomit-frame-pointer with FUNCTION_TRACER.
ifndef CONFIG_FUNCTION_TRACER
KBUILD_CFLAGS	+= -fomit-frame-pointer
endif
endif

KBUILD_CFLAGS   += $(call cc-option, -fno-var-tracking-assignments)

ifdef CONFIG_DEBUG_INFO
ifdef CONFIG_DEBUG_INFO_SPLIT
KBUILD_CFLAGS   += $(call cc-option, -gsplit-dwarf, -g)
else
KBUILD_CFLAGS	+= -g
endif
KBUILD_AFLAGS	+= -Wa,-gdwarf-2
endif
ifdef CONFIG_DEBUG_INFO_DWARF4
KBUILD_CFLAGS	+= $(call cc-option, -gdwarf-4,)
endif

ifdef CONFIG_DEBUG_INFO_REDUCED
KBUILD_CFLAGS 	+= $(call cc-option, -femit-struct-debug-baseonly) \
		   $(call cc-option,-fno-var-tracking)
endif

ifdef CONFIG_FUNCTION_TRACER
ifndef CC_FLAGS_FTRACE
CC_FLAGS_FTRACE := -pg
endif
export CC_FLAGS_FTRACE
ifdef CONFIG_HAVE_FENTRY
CC_USING_FENTRY	:= $(call cc-option, -mfentry -DCC_USING_FENTRY)
endif
KBUILD_CFLAGS	+= $(CC_FLAGS_FTRACE) $(CC_USING_FENTRY)
KBUILD_AFLAGS	+= $(CC_USING_FENTRY)
ifdef CONFIG_DYNAMIC_FTRACE
	ifdef CONFIG_HAVE_C_RECORDMCOUNT
		BUILD_C_RECORDMCOUNT := y
		export BUILD_C_RECORDMCOUNT
	endif
endif
endif

# We trigger additional mismatches with less inlining
ifdef CONFIG_DEBUG_SECTION_MISMATCH
KBUILD_CFLAGS += $(call cc-option, -fno-inline-functions-called-once)
endif

ifdef CONFIG_LD_DEAD_CODE_DATA_ELIMINATION
KBUILD_CFLAGS	+= $(call cc-option,-ffunction-sections,)
KBUILD_CFLAGS	+= $(call cc-option,-fdata-sections,)
endif

# arch Makefile may override CC so keep this after arch Makefile is included
NOSTDINC_FLAGS += -nostdinc -isystem $(call shell-cached,$(CC) -print-file-name=include)
CHECKFLAGS     += $(NOSTDINC_FLAGS)

# warn about C99 declaration after statement
KBUILD_CFLAGS += $(call cc-option,-Wdeclaration-after-statement,)

# disable pointer signed / unsigned warnings in gcc 4.0
KBUILD_CFLAGS += $(call cc-disable-warning, pointer-sign)

# disable invalid "can't wrap" optimizations for signed / pointers
KBUILD_CFLAGS	+= $(call cc-option,-fno-strict-overflow)

# Make sure -fstack-check isn't enabled (like gentoo apparently did)
KBUILD_CFLAGS  += $(call cc-option,-fno-stack-check,)

# conserve stack if available
KBUILD_CFLAGS   += $(call cc-option,-fconserve-stack)

# disallow errors like 'EXPORT_GPL(foo);' with missing header
KBUILD_CFLAGS   += $(call cc-option,-Werror=implicit-int)

# require functions to have arguments in prototypes, not empty 'int foo()'
KBUILD_CFLAGS   += $(call cc-option,-Werror=strict-prototypes)

# Prohibit date/time macros, which would make the build non-deterministic
KBUILD_CFLAGS   += $(call cc-option,-Werror=date-time)

# enforce correct pointer usage
KBUILD_CFLAGS   += $(call cc-option,-Werror=incompatible-pointer-types)

# Require designated initializers for all marked structures
KBUILD_CFLAGS   += $(call cc-option,-Werror=designated-init)

# use the deterministic mode of AR if available
KBUILD_ARFLAGS := $(call ar-option,D)

include scripts/Makefile.kasan
include scripts/Makefile.extrawarn
include scripts/Makefile.ubsan

# Add any arch overrides and user supplied CPPFLAGS, AFLAGS and CFLAGS as the
# last assignments
KBUILD_CPPFLAGS += $(ARCH_CPPFLAGS) $(KCPPFLAGS)
KBUILD_AFLAGS   += $(ARCH_AFLAGS)   $(KAFLAGS)
KBUILD_CFLAGS   += $(ARCH_CFLAGS)   $(KCFLAGS)

# Use --build-id when available.
LDFLAGS_BUILD_ID := $(patsubst -Wl$(comma)%,%,\
			      $(call cc-ldoption, -Wl$(comma)--build-id,))
KBUILD_LDFLAGS_MODULE += $(LDFLAGS_BUILD_ID)
LDFLAGS_vmlinux += $(LDFLAGS_BUILD_ID)

ifdef CONFIG_LD_DEAD_CODE_DATA_ELIMINATION
LDFLAGS_vmlinux	+= $(call ld-option, --gc-sections,)
endif

ifeq ($(CONFIG_STRIP_ASM_SYMS),y)
LDFLAGS_vmlinux	+= $(call ld-option, -X,)
endif

# Default kernel image to build when no specific target is given.
# KBUILD_IMAGE may be overruled on the command line or
# set in the environment
# Also any assignments in arch/$(ARCH)/Makefile take precedence over
# this default value
export KBUILD_IMAGE ?= vmlinux

#
# INSTALL_PATH specifies where to place the updated kernel and system map
# images. Default is /boot, but you can set it to other values
export	INSTALL_PATH ?= /boot

#
# INSTALL_DTBS_PATH specifies a prefix for relocations required by build roots.
# Like INSTALL_MOD_PATH, it isn't defined in the Makefile, but can be passed as
# an argument if needed. Otherwise it defaults to the kernel install path
#
export INSTALL_DTBS_PATH ?= $(INSTALL_PATH)/dtbs/$(KERNELRELEASE)

#
# INSTALL_MOD_PATH specifies a prefix to MODLIB for module directory
# relocations required by build roots.  This is not defined in the
# makefile but the argument can be passed to make if needed.
#

MODLIB	= $(INSTALL_MOD_PATH)/lib/modules/$(KERNELRELEASE)
export MODLIB

#
# INSTALL_MOD_STRIP, if defined, will cause modules to be
# stripped after they are installed.  If INSTALL_MOD_STRIP is '1', then
# the default option --strip-debug will be used.  Otherwise,
# INSTALL_MOD_STRIP value will be used as the options to the strip command.

ifdef INSTALL_MOD_STRIP
ifeq ($(INSTALL_MOD_STRIP),1)
mod_strip_cmd = $(STRIP) --strip-debug
else
mod_strip_cmd = $(STRIP) $(INSTALL_MOD_STRIP)
endif # INSTALL_MOD_STRIP=1
else
mod_strip_cmd = true
endif # INSTALL_MOD_STRIP
export mod_strip_cmd

# CONFIG_MODULE_COMPRESS, if defined, will cause module to be compressed
# after they are installed in agreement with CONFIG_MODULE_COMPRESS_GZIP
# or CONFIG_MODULE_COMPRESS_XZ.

mod_compress_cmd = true
ifdef CONFIG_MODULE_COMPRESS
  ifdef CONFIG_MODULE_COMPRESS_GZIP
    mod_compress_cmd = gzip -n -f
  endif # CONFIG_MODULE_COMPRESS_GZIP
  ifdef CONFIG_MODULE_COMPRESS_XZ
    mod_compress_cmd = xz -f
  endif # CONFIG_MODULE_COMPRESS_XZ
endif # CONFIG_MODULE_COMPRESS
export mod_compress_cmd

# Select initial ramdisk compression format, default is gzip(1).
# This shall be used by the dracut(8) tool while creating an initramfs image.
#
INITRD_COMPRESS-y                  := gzip
INITRD_COMPRESS-$(CONFIG_RD_BZIP2) := bzip2
INITRD_COMPRESS-$(CONFIG_RD_LZMA)  := lzma
INITRD_COMPRESS-$(CONFIG_RD_XZ)    := xz
INITRD_COMPRESS-$(CONFIG_RD_LZO)   := lzo
INITRD_COMPRESS-$(CONFIG_RD_LZ4)   := lz4
# do not export INITRD_COMPRESS, since we didn't actually
# choose a sane default compression above.
# export INITRD_COMPRESS := $(INITRD_COMPRESS-y)

ifdef CONFIG_MODULE_SIG_ALL
$(eval $(call config_filename,MODULE_SIG_KEY))

mod_sign_cmd = scripts/sign-file $(CONFIG_MODULE_SIG_HASH) $(MODULE_SIG_KEY_SRCPREFIX)$(CONFIG_MODULE_SIG_KEY) certs/signing_key.x509
else
mod_sign_cmd = true
endif
export mod_sign_cmd

ifdef CONFIG_STACK_VALIDATION
  has_libelf := $(call try-run,\
		echo "int main() {}" | $(HOSTCC) -xc -o /dev/null -lelf -,1,0)
  ifeq ($(has_libelf),1)
    objtool_target := tools/objtool FORCE
  else
    ifdef CONFIG_UNWINDER_ORC
      $(error "Cannot generate ORC metadata for CONFIG_UNWINDER_ORC=y, please install libelf-dev, libelf-devel or elfutils-libelf-devel")
    else
      $(warning "Cannot use CONFIG_STACK_VALIDATION=y, please install libelf-dev, libelf-devel or elfutils-libelf-devel")
    endif
    SKIP_STACK_VALIDATION := 1
    export SKIP_STACK_VALIDATION
  endif
endif


ifeq ($(KBUILD_EXTMOD),)
core-y		+= kernel/ certs/ mm/ fs/ ipc/ security/ crypto/ block/

vmlinux-dirs	:= $(patsubst %/,%,$(filter %/, $(init-y) $(init-m) \
		     $(core-y) $(core-m) $(drivers-y) $(drivers-m) \
		     $(net-y) $(net-m) $(libs-y) $(libs-m) $(virt-y)))

vmlinux-alldirs	:= $(sort $(vmlinux-dirs) $(patsubst %/,%,$(filter %/, \
		     $(init-) $(core-) $(drivers-) $(net-) $(libs-) $(virt-))))

init-y		:= $(patsubst %/, %/built-in.o, $(init-y))
core-y		:= $(patsubst %/, %/built-in.o, $(core-y))
drivers-y	:= $(patsubst %/, %/built-in.o, $(drivers-y))
net-y		:= $(patsubst %/, %/built-in.o, $(net-y))
libs-y1		:= $(patsubst %/, %/lib.a, $(libs-y))
libs-y2		:= $(filter-out %.a, $(patsubst %/, %/built-in.o, $(libs-y)))
virt-y		:= $(patsubst %/, %/built-in.o, $(virt-y))

# Externally visible symbols (used by link-vmlinux.sh)
export KBUILD_VMLINUX_INIT := $(head-y) $(init-y)
export KBUILD_VMLINUX_MAIN := $(core-y) $(libs-y2) $(drivers-y) $(net-y) $(virt-y)
export KBUILD_VMLINUX_LIBS := $(libs-y1)
export KBUILD_LDS          := arch/$(SRCARCH)/kernel/vmlinux.lds
export LDFLAGS_vmlinux
# used by scripts/package/Makefile
export KBUILD_ALLDIRS := $(sort $(filter-out arch/%,$(vmlinux-alldirs)) arch Documentation include samples scripts tools)

vmlinux-deps := $(KBUILD_LDS) $(KBUILD_VMLINUX_INIT) $(KBUILD_VMLINUX_MAIN) $(KBUILD_VMLINUX_LIBS)

# Include targets which we want to execute sequentially if the rest of the
# kernel build went well. If CONFIG_TRIM_UNUSED_KSYMS is set, this might be
# evaluated more than once.
PHONY += vmlinux_prereq
vmlinux_prereq: $(vmlinux-deps) FORCE
ifdef CONFIG_HEADERS_CHECK
	$(Q)$(MAKE) -f $(srctree)/Makefile headers_check
endif
ifdef CONFIG_GDB_SCRIPTS
	$(Q)ln -fsn $(abspath $(srctree)/scripts/gdb/vmlinux-gdb.py)
endif
ifdef CONFIG_TRIM_UNUSED_KSYMS
	$(Q)$(CONFIG_SHELL) $(srctree)/scripts/adjust_autoksyms.sh \
	  "$(MAKE) -f $(srctree)/Makefile vmlinux"
endif

# standalone target for easier testing
include/generated/autoksyms.h: FORCE
	$(Q)$(CONFIG_SHELL) $(srctree)/scripts/adjust_autoksyms.sh true

ARCH_POSTLINK := $(wildcard $(srctree)/arch/$(SRCARCH)/Makefile.postlink)

# Final link of vmlinux with optional arch pass after final link
cmd_link-vmlinux =                                                 \
	$(CONFIG_SHELL) $< $(LD) $(LDFLAGS) $(LDFLAGS_vmlinux) ;    \
	$(if $(ARCH_POSTLINK), $(MAKE) -f $(ARCH_POSTLINK) $@, true)

vmlinux: scripts/link-vmlinux.sh vmlinux_prereq $(vmlinux-deps) FORCE
	+$(call if_changed,link-vmlinux)

# Build samples along the rest of the kernel
ifdef CONFIG_SAMPLES
vmlinux-dirs += samples
endif

# The actual objects are generated when descending,
# make sure no implicit rule kicks in
$(sort $(vmlinux-deps)): $(vmlinux-dirs) ;

# Handle descending into subdirectories listed in $(vmlinux-dirs)
# Preset locale variables to speed up the build process. Limit locale
# tweaks to this spot to avoid wrong language settings when running
# make menuconfig etc.
# Error messages still appears in the original language

PHONY += $(vmlinux-dirs)
$(vmlinux-dirs): prepare scripts
	$(Q)$(MAKE) $(build)=$@ need-builtin=1

define filechk_kernel.release
	echo "$(KERNELVERSION)$$($(CONFIG_SHELL) $(srctree)/scripts/setlocalversion $(srctree))"
endef

# Store (new) KERNELRELEASE string in include/config/kernel.release
include/config/kernel.release: include/config/auto.conf FORCE
	$(call filechk,kernel.release)


# Things we need to do before we recursively start building the kernel
# or the modules are listed in "prepare".
# A multi level approach is used. prepareN is processed before prepareN-1.
# archprepare is used in arch Makefiles and when processed asm symlink,
# version.h and scripts_basic is processed / created.

# Listed in dependency order
PHONY += prepare archprepare prepare0 prepare1 prepare2 prepare3

# prepare3 is used to check if we are building in a separate output directory,
# and if so do:
# 1) Check that make has not been executed in the kernel src $(srctree)
prepare3: include/config/kernel.release
ifneq ($(KBUILD_SRC),)
	@$(kecho) '  Using $(srctree) as source for kernel'
	$(Q)if [ -f $(srctree)/.config -o -d $(srctree)/include/config ]; then \
		echo >&2 "  $(srctree) is not clean, please run 'make mrproper'"; \
		echo >&2 "  in the '$(srctree)' directory.";\
		/bin/false; \
	fi;
endif

# prepare2 creates a makefile if using a separate output directory.
# From this point forward, .config has been reprocessed, so any rules
# that need to depend on updated CONFIG_* values can be checked here.
prepare2: prepare3 prepare-compiler-check outputmakefile asm-generic

prepare1: prepare2 $(version_h) include/generated/utsrelease.h \
                   include/config/auto.conf
	$(cmd_crmodverdir)

archprepare: archheaders archscripts prepare1 scripts_basic

prepare0: archprepare gcc-plugins
	$(Q)$(MAKE) $(build)=.

# All the preparing..
prepare: prepare0 prepare-objtool

# Support for using generic headers in asm-generic
PHONY += asm-generic uapi-asm-generic
asm-generic: uapi-asm-generic
	$(Q)$(MAKE) -f $(srctree)/scripts/Makefile.asm-generic \
	            src=asm obj=arch/$(SRCARCH)/include/generated/asm
uapi-asm-generic:
	$(Q)$(MAKE) -f $(srctree)/scripts/Makefile.asm-generic \
	            src=uapi/asm obj=arch/$(SRCARCH)/include/generated/uapi/asm

PHONY += prepare-objtool
prepare-objtool: $(objtool_target)

# Check for CONFIG flags that require compiler support. Abort the build
# after .config has been processed, but before the kernel build starts.
#
# For security-sensitive CONFIG options, we don't want to fallback and/or
# silently change which compiler flags will be used, since that leads to
# producing kernels with different security feature characteristics
# depending on the compiler used. (For example, "But I selected
# CC_STACKPROTECTOR_STRONG! Why did it build with _REGULAR?!")
PHONY += prepare-compiler-check
prepare-compiler-check: FORCE
# Make sure compiler supports requested stack protector flag.
ifdef stackp-name
  # Warn about CONFIG_CC_STACKPROTECTOR_AUTO having found no option.
  ifeq ($(stackp-flag),)
	@echo CONFIG_CC_STACKPROTECTOR_$(stackp-name): \
		  Compiler does not support any known stack-protector >&2
  else
  # Fail if specifically requested stack protector is missing.
  ifeq ($(call cc-option, $(stackp-flag)),)
	@echo Cannot use CONFIG_CC_STACKPROTECTOR_$(stackp-name): \
		  $(stackp-flag) not supported by compiler >&2 && exit 1
  endif
  endif
endif
# Make sure compiler does not have buggy stack-protector support. If a
# specific stack-protector was requested, fail the build, otherwise warn.
ifdef stackp-broken
  ifeq ($(stackp-name),AUTO)
	@echo CONFIG_CC_STACKPROTECTOR_$(stackp-name): \
                  $(stackp-flag) available but compiler is broken: disabling >&2
  else
	@echo Cannot use CONFIG_CC_STACKPROTECTOR_$(stackp-name): \
                  $(stackp-flag) available but compiler is broken >&2 && exit 1
  endif
endif
	@:

# Generate some files
# ---------------------------------------------------------------------------

# KERNELRELEASE can change from a few different places, meaning version.h
# needs to be updated, so this check is forced on all builds

uts_len := 64
define filechk_utsrelease.h
	if [ `echo -n "$(KERNELRELEASE)" | wc -c ` -gt $(uts_len) ]; then \
	  echo '"$(KERNELRELEASE)" exceeds $(uts_len) characters' >&2;    \
	  exit 1;                                                         \
	fi;                                                               \
	(echo \#define UTS_RELEASE \"$(KERNELRELEASE)\";)
endef

define filechk_version.h
	(echo \#define LINUX_VERSION_CODE $(shell                         \
	expr $(VERSION) \* 65536 + 0$(PATCHLEVEL) \* 256 + 0$(SUBLEVEL)); \
	echo '#define KERNEL_VERSION(a,b,c) (((a) << 16) + ((b) << 8) + (c))';)
endef

$(version_h): $(srctree)/Makefile FORCE
	$(call filechk,version.h)
	$(Q)rm -f $(old_version_h)

include/generated/utsrelease.h: include/config/kernel.release FORCE
	$(call filechk,utsrelease.h)

PHONY += headerdep
headerdep:
	$(Q)find $(srctree)/include/ -name '*.h' | xargs --max-args 1 \
	$(srctree)/scripts/headerdep.pl -I$(srctree)/include

# ---------------------------------------------------------------------------
# Kernel headers

#Default location for installed headers
export INSTALL_HDR_PATH = $(objtree)/usr

# If we do an all arch process set dst to include/arch-$(SRCARCH)
hdr-dst = $(if $(KBUILD_HEADERS), dst=include/arch-$(SRCARCH), dst=include)

PHONY += archheaders
archheaders:

PHONY += archscripts
archscripts:

PHONY += __headers
__headers: $(version_h) scripts_basic uapi-asm-generic archheaders archscripts
	$(Q)$(MAKE) $(build)=scripts build_unifdef

PHONY += headers_install_all
headers_install_all:
	$(Q)$(CONFIG_SHELL) $(srctree)/scripts/headers.sh install

PHONY += headers_install
headers_install: __headers
	$(if $(wildcard $(srctree)/arch/$(SRCARCH)/include/uapi/asm/Kbuild),, \
	  $(error Headers not exportable for the $(SRCARCH) architecture))
	$(Q)$(MAKE) $(hdr-inst)=include/uapi dst=include
	$(Q)$(MAKE) $(hdr-inst)=arch/$(SRCARCH)/include/uapi $(hdr-dst)

PHONY += headers_check_all
headers_check_all: headers_install_all
	$(Q)$(CONFIG_SHELL) $(srctree)/scripts/headers.sh check

PHONY += headers_check
headers_check: headers_install
	$(Q)$(MAKE) $(hdr-inst)=include/uapi dst=include HDRCHECK=1
	$(Q)$(MAKE) $(hdr-inst)=arch/$(SRCARCH)/include/uapi $(hdr-dst) HDRCHECK=1

# ---------------------------------------------------------------------------
# Kernel selftest

PHONY += kselftest
kselftest:
	$(Q)$(MAKE) -C $(srctree)/tools/testing/selftests run_tests

PHONY += kselftest-clean
kselftest-clean:
	$(Q)$(MAKE) -C $(srctree)/tools/testing/selftests clean

PHONY += kselftest-merge
kselftest-merge:
	$(if $(wildcard $(objtree)/.config),, $(error No .config exists, config your kernel first!))
	$(Q)$(CONFIG_SHELL) $(srctree)/scripts/kconfig/merge_config.sh \
		-m $(objtree)/.config \
		$(srctree)/tools/testing/selftests/*/config
	+$(Q)$(MAKE) -f $(srctree)/Makefile olddefconfig

# ---------------------------------------------------------------------------
# Modules

ifdef CONFIG_MODULES

# By default, build modules as well

all: modules

# Build modules
#
# A module can be listed more than once in obj-m resulting in
# duplicate lines in modules.order files.  Those are removed
# using awk while concatenating to the final file.

PHONY += modules
modules: $(vmlinux-dirs) $(if $(KBUILD_BUILTIN),vmlinux) modules.builtin
	$(Q)$(AWK) '!x[$$0]++' $(vmlinux-dirs:%=$(objtree)/%/modules.order) > $(objtree)/modules.order
	@$(kecho) '  Building modules, stage 2.';
	$(Q)$(MAKE) -f $(srctree)/scripts/Makefile.modpost

modules.builtin: $(vmlinux-dirs:%=%/modules.builtin)
	$(Q)$(AWK) '!x[$$0]++' $^ > $(objtree)/modules.builtin

%/modules.builtin: include/config/auto.conf
	$(Q)$(MAKE) $(modbuiltin)=$*


# Target to prepare building external modules
PHONY += modules_prepare
modules_prepare: prepare scripts

# Target to install modules
PHONY += modules_install
modules_install: _modinst_ _modinst_post

PHONY += _modinst_
_modinst_:
	@rm -rf $(MODLIB)/kernel
	@rm -f $(MODLIB)/source
	@mkdir -p $(MODLIB)/kernel
	@ln -s $(abspath $(srctree)) $(MODLIB)/source
	@if [ ! $(objtree) -ef  $(MODLIB)/build ]; then \
		rm -f $(MODLIB)/build ; \
		ln -s $(CURDIR) $(MODLIB)/build ; \
	fi
	@cp -f $(objtree)/modules.order $(MODLIB)/
	@cp -f $(objtree)/modules.builtin $(MODLIB)/
	$(Q)$(MAKE) -f $(srctree)/scripts/Makefile.modinst

# This depmod is only for convenience to give the initial
# boot a modules.dep even before / is mounted read-write.  However the
# boot script depmod is the master version.
PHONY += _modinst_post
_modinst_post: _modinst_
	$(call cmd,depmod)

ifeq ($(CONFIG_MODULE_SIG), y)
PHONY += modules_sign
modules_sign:
	$(Q)$(MAKE) -f $(srctree)/scripts/Makefile.modsign
endif

else # CONFIG_MODULES

# Modules not configured
# ---------------------------------------------------------------------------

PHONY += modules modules_install
modules modules_install:
	@echo >&2
	@echo >&2 "The present kernel configuration has modules disabled."
	@echo >&2 "Type 'make config' and enable loadable module support."
	@echo >&2 "Then build a kernel with module support enabled."
	@echo >&2
	@exit 1

endif # CONFIG_MODULES

###
# Cleaning is done on three levels.
# make clean     Delete most generated files
#                Leave enough to build external modules
# make mrproper  Delete the current configuration, and all generated files
# make distclean Remove editor backup files, patch leftover files and the like

# Directories & files removed with 'make clean'
CLEAN_DIRS  += $(MODVERDIR)

# Directories & files removed with 'make mrproper'
MRPROPER_DIRS  += include/config usr/include include/generated          \
		  arch/*/include/generated .tmp_objdiff
MRPROPER_FILES += .config .config.old .version \
		  Module.symvers tags TAGS cscope* GPATH GTAGS GRTAGS GSYMS \
		  signing_key.pem signing_key.priv signing_key.x509	\
		  x509.genkey extra_certificates signing_key.x509.keyid	\
		  signing_key.x509.signer vmlinux-gdb.py

# clean - Delete most, but leave enough to build external modules
#
clean: rm-dirs  := $(CLEAN_DIRS)
clean: rm-files := $(CLEAN_FILES)
clean-dirs      := $(addprefix _clean_, . $(vmlinux-alldirs) Documentation samples)

PHONY += $(clean-dirs) clean archclean vmlinuxclean
$(clean-dirs):
	$(Q)$(MAKE) $(clean)=$(patsubst _clean_%,%,$@)

vmlinuxclean:
	$(Q)$(CONFIG_SHELL) $(srctree)/scripts/link-vmlinux.sh clean
	$(Q)$(if $(ARCH_POSTLINK), $(MAKE) -f $(ARCH_POSTLINK) clean)

clean: archclean vmlinuxclean

# mrproper - Delete all generated files, including .config
#
mrproper: rm-dirs  := $(wildcard $(MRPROPER_DIRS))
mrproper: rm-files := $(wildcard $(MRPROPER_FILES))
mrproper-dirs      := $(addprefix _mrproper_,scripts)

PHONY += $(mrproper-dirs) mrproper archmrproper
$(mrproper-dirs):
	$(Q)$(MAKE) $(clean)=$(patsubst _mrproper_%,%,$@)

mrproper: clean archmrproper $(mrproper-dirs)
	$(call cmd,rmdirs)
	$(call cmd,rmfiles)

# distclean
#
PHONY += distclean

distclean: mrproper
	@find $(srctree) $(RCS_FIND_IGNORE) \
		\( -name '*.orig' -o -name '*.rej' -o -name '*~' \
		-o -name '*.bak' -o -name '#*#' -o -name '*%' \
		-o -name 'core' \) \
		-type f -print | xargs rm -f


# Packaging of the kernel to various formats
# ---------------------------------------------------------------------------
# rpm target kept for backward compatibility
package-dir	:= scripts/package

%src-pkg: FORCE
	$(Q)$(MAKE) $(build)=$(package-dir) $@
%pkg: include/config/kernel.release FORCE
	$(Q)$(MAKE) $(build)=$(package-dir) $@
rpm: rpm-pkg
	@echo "  WARNING: \"rpm\" target will be removed after Linux 4.18"
	@echo "           Please use \"rpm-pkg\" instead."


# Brief documentation of the typical targets used
# ---------------------------------------------------------------------------

boards := $(wildcard $(srctree)/arch/$(SRCARCH)/configs/*_defconfig)
boards := $(sort $(notdir $(boards)))
board-dirs := $(dir $(wildcard $(srctree)/arch/$(SRCARCH)/configs/*/*_defconfig))
board-dirs := $(sort $(notdir $(board-dirs:/=)))

PHONY += help
help:
	@echo  'Cleaning targets:'
	@echo  '  clean		  - Remove most generated files but keep the config and'
	@echo  '                    enough build support to build external modules'
	@echo  '  mrproper	  - Remove all generated files + config + various backup files'
	@echo  '  distclean	  - mrproper + remove editor backup and patch files'
	@echo  ''
	@echo  'Configuration targets:'
	@$(MAKE) -f $(srctree)/scripts/kconfig/Makefile help
	@echo  ''
	@echo  'Other generic targets:'
	@echo  '  all		  - Build all targets marked with [*]'
	@echo  '* vmlinux	  - Build the bare kernel'
	@echo  '* modules	  - Build all modules'
	@echo  '  modules_install - Install all modules to INSTALL_MOD_PATH (default: /)'
	@echo  '  dir/            - Build all files in dir and below'
	@echo  '  dir/file.[ois]  - Build specified target only'
	@echo  '  dir/file.ll     - Build the LLVM assembly file'
	@echo  '                    (requires compiler support for LLVM assembly generation)'
	@echo  '  dir/file.lst    - Build specified mixed source/assembly target only'
	@echo  '                    (requires a recent binutils and recent build (System.map))'
	@echo  '  dir/file.ko     - Build module including final link'
	@echo  '  modules_prepare - Set up for building external modules'
	@echo  '  tags/TAGS	  - Generate tags file for editors'
	@echo  '  cscope	  - Generate cscope index'
	@echo  '  gtags           - Generate GNU GLOBAL index'
	@echo  '  kernelrelease	  - Output the release version string (use with make -s)'
	@echo  '  kernelversion	  - Output the version stored in Makefile (use with make -s)'
	@echo  '  image_name	  - Output the image name (use with make -s)'
	@echo  '  headers_install - Install sanitised kernel headers to INSTALL_HDR_PATH'; \
	 echo  '                    (default: $(INSTALL_HDR_PATH))'; \
	 echo  ''
	@echo  'Static analysers:'
	@echo  '  checkstack      - Generate a list of stack hogs'
	@echo  '  namespacecheck  - Name space analysis on compiled kernel'
	@echo  '  versioncheck    - Sanity check on version.h usage'
	@echo  '  includecheck    - Check for duplicate included header files'
	@echo  '  export_report   - List the usages of all exported symbols'
	@echo  '  headers_check   - Sanity check on exported headers'
	@echo  '  headerdep       - Detect inclusion cycles in headers'
	@echo  '  coccicheck      - Check with Coccinelle'
	@echo  ''
	@echo  'Kernel selftest:'
	@echo  '  kselftest       - Build and run kernel selftest (run as root)'
	@echo  '                    Build, install, and boot kernel before'
	@echo  '                    running kselftest on it'
	@echo  '  kselftest-clean - Remove all generated kselftest files'
	@echo  '  kselftest-merge - Merge all the config dependencies of kselftest to existing'
	@echo  '                    .config.'
	@echo  ''
	@echo 'Userspace tools targets:'
	@echo '  use "make tools/help"'
	@echo '  or  "cd tools; make help"'
	@echo  ''
	@echo  'Kernel packaging:'
	@$(MAKE) $(build)=$(package-dir) help
	@echo  ''
	@echo  'Documentation targets:'
	@$(MAKE) -f $(srctree)/Documentation/Makefile dochelp
	@echo  ''
	@echo  'Architecture specific targets ($(SRCARCH)):'
	@$(if $(archhelp),$(archhelp),\
		echo '  No architecture specific help defined for $(SRCARCH)')
	@echo  ''
	@$(if $(boards), \
		$(foreach b, $(boards), \
		printf "  %-24s - Build for %s\\n" $(b) $(subst _defconfig,,$(b));) \
		echo '')
	@$(if $(board-dirs), \
		$(foreach b, $(board-dirs), \
		printf "  %-16s - Show %s-specific targets\\n" help-$(b) $(b);) \
		printf "  %-16s - Show all of the above\\n" help-boards; \
		echo '')

	@echo  '  make V=0|1 [targets] 0 => quiet build (default), 1 => verbose build'
	@echo  '  make V=2   [targets] 2 => give reason for rebuild of target'
	@echo  '  make O=dir [targets] Locate all output files in "dir", including .config'
	@echo  '  make C=1   [targets] Check re-compiled c source with $$CHECK (sparse by default)'
	@echo  '  make C=2   [targets] Force check of all c source with $$CHECK'
	@echo  '  make RECORDMCOUNT_WARN=1 [targets] Warn about ignored mcount sections'
	@echo  '  make W=n   [targets] Enable extra gcc checks, n=1,2,3 where'
	@echo  '		1: warnings which may be relevant and do not occur too often'
	@echo  '		2: warnings which occur quite often but may still be relevant'
	@echo  '		3: more obscure warnings, can most likely be ignored'
	@echo  '		Multiple levels can be combined with W=12 or W=123'
	@echo  ''
	@echo  'Execute "make" or "make all" to build all targets marked with [*] '
	@echo  'For further info see the ./README file'


help-board-dirs := $(addprefix help-,$(board-dirs))

help-boards: $(help-board-dirs)

boards-per-dir = $(sort $(notdir $(wildcard $(srctree)/arch/$(SRCARCH)/configs/$*/*_defconfig)))

$(help-board-dirs): help-%:
	@echo  'Architecture specific targets ($(SRCARCH) $*):'
	@$(if $(boards-per-dir), \
		$(foreach b, $(boards-per-dir), \
		printf "  %-24s - Build for %s\\n" $*/$(b) $(subst _defconfig,,$(b));) \
		echo '')


# Documentation targets
# ---------------------------------------------------------------------------
DOC_TARGETS := xmldocs latexdocs pdfdocs htmldocs epubdocs cleandocs \
	       linkcheckdocs dochelp refcheckdocs
PHONY += $(DOC_TARGETS)
$(DOC_TARGETS): scripts_basic FORCE
	$(Q)$(MAKE) $(build)=Documentation $@

else # KBUILD_EXTMOD

###
# External module support.
# When building external modules the kernel used as basis is considered
# read-only, and no consistency checks are made and the make
# system is not used on the basis kernel. If updates are required
# in the basis kernel ordinary make commands (without M=...) must
# be used.
#
# The following are the only valid targets when building external
# modules.
# make M=dir clean     Delete all automatically generated files
# make M=dir modules   Make all modules in specified dir
# make M=dir	       Same as 'make M=dir modules'
# make M=dir modules_install
#                      Install the modules built in the module directory
#                      Assumes install directory is already created

# We are always building modules
KBUILD_MODULES := 1
PHONY += crmodverdir
crmodverdir:
	$(cmd_crmodverdir)

PHONY += $(objtree)/Module.symvers
$(objtree)/Module.symvers:
	@test -e $(objtree)/Module.symvers || ( \
	echo; \
	echo "  WARNING: Symbol version dump $(objtree)/Module.symvers"; \
	echo "           is missing; modules will have no dependencies and modversions."; \
	echo )

module-dirs := $(addprefix _module_,$(KBUILD_EXTMOD))
PHONY += $(module-dirs) modules
$(module-dirs): crmodverdir $(objtree)/Module.symvers
	$(Q)$(MAKE) $(build)=$(patsubst _module_%,%,$@)

modules: $(module-dirs)
	@$(kecho) '  Building modules, stage 2.';
	$(Q)$(MAKE) -f $(srctree)/scripts/Makefile.modpost

PHONY += modules_install
modules_install: _emodinst_ _emodinst_post

install-dir := $(if $(INSTALL_MOD_DIR),$(INSTALL_MOD_DIR),extra)
PHONY += _emodinst_
_emodinst_:
	$(Q)mkdir -p $(MODLIB)/$(install-dir)
	$(Q)$(MAKE) -f $(srctree)/scripts/Makefile.modinst

PHONY += _emodinst_post
_emodinst_post: _emodinst_
	$(call cmd,depmod)

clean-dirs := $(addprefix _clean_,$(KBUILD_EXTMOD))

PHONY += $(clean-dirs) clean
$(clean-dirs):
	$(Q)$(MAKE) $(clean)=$(patsubst _clean_%,%,$@)

clean:	rm-dirs := $(MODVERDIR)
clean: rm-files := $(KBUILD_EXTMOD)/Module.symvers

PHONY += help
help:
	@echo  '  Building external modules.'
	@echo  '  Syntax: make -C path/to/kernel/src M=$$PWD target'
	@echo  ''
	@echo  '  modules         - default target, build the module(s)'
	@echo  '  modules_install - install the module'
	@echo  '  clean           - remove generated files in module directory only'
	@echo  ''

# Dummies...
PHONY += prepare scripts
prepare: ;
scripts: ;
endif # KBUILD_EXTMOD

clean: $(clean-dirs)
	$(call cmd,rmdirs)
	$(call cmd,rmfiles)
	@find $(if $(KBUILD_EXTMOD), $(KBUILD_EXTMOD), .) $(RCS_FIND_IGNORE) \
		\( -name '*.[aios]' -o -name '*.ko' -o -name '.*.cmd' \
		-o -name '*.ko.*' -o -name '*.dtb' -o -name '*.dtb.S' \
		-o -name '*.dwo' -o -name '*.lst' \
		-o -name '*.su'  \
		-o -name '.*.d' -o -name '.*.tmp' -o -name '*.mod.c' \
		-o -name '*.symtypes' -o -name 'modules.order' \
		-o -name modules.builtin -o -name '.tmp_*.o.*' \
		-o -name .cache.mk \
		-o -name '*.c.[012]*.*' \
		-o -name '*.ll' \
		-o -name '*.gcno' \) -type f -print | xargs rm -f

# Generate tags for editors
# ---------------------------------------------------------------------------
quiet_cmd_tags = GEN     $@
      cmd_tags = $(CONFIG_SHELL) $(srctree)/scripts/tags.sh $@

tags TAGS cscope gtags: FORCE
	$(call cmd,tags)

# Scripts to check various things for consistency
# ---------------------------------------------------------------------------

PHONY += includecheck versioncheck coccicheck namespacecheck export_report

includecheck:
	find $(srctree)/* $(RCS_FIND_IGNORE) \
		-name '*.[hcS]' -type f -print | sort \
		| xargs $(PERL) -w $(srctree)/scripts/checkincludes.pl

versioncheck:
	find $(srctree)/* $(RCS_FIND_IGNORE) \
		-name '*.[hcS]' -type f -print | sort \
		| xargs $(PERL) -w $(srctree)/scripts/checkversion.pl

coccicheck:
	$(Q)$(CONFIG_SHELL) $(srctree)/scripts/$@

namespacecheck:
	$(PERL) $(srctree)/scripts/namespace.pl

export_report:
	$(PERL) $(srctree)/scripts/export_report.pl

endif #ifeq ($(config-targets),1)
endif #ifeq ($(mixed-targets),1)

PHONY += checkstack kernelrelease kernelversion image_name

# UML needs a little special treatment here.  It wants to use the host
# toolchain, so needs $(SUBARCH) passed to checkstack.pl.  Everyone
# else wants $(ARCH), including people doing cross-builds, which means
# that $(SUBARCH) doesn't work here.
ifeq ($(ARCH), um)
CHECKSTACK_ARCH := $(SUBARCH)
else
CHECKSTACK_ARCH := $(ARCH)
endif
checkstack:
	$(OBJDUMP) -d vmlinux $$(find . -name '*.ko') | \
	$(PERL) $(src)/scripts/checkstack.pl $(CHECKSTACK_ARCH)

kernelrelease:
	@echo "$(KERNELVERSION)$$($(CONFIG_SHELL) $(srctree)/scripts/setlocalversion $(srctree))"

kernelversion:
	@echo $(KERNELVERSION)

image_name:
	@echo $(KBUILD_IMAGE)

# Clear a bunch of variables before executing the submake
tools/: FORCE
	$(Q)mkdir -p $(objtree)/tools
	$(Q)$(MAKE) LDFLAGS= MAKEFLAGS="$(tools_silent) $(filter --j% -j,$(MAKEFLAGS))" O=$(abspath $(objtree)) subdir=tools -C $(src)/tools/

tools/%: FORCE
	$(Q)mkdir -p $(objtree)/tools
	$(Q)$(MAKE) LDFLAGS= MAKEFLAGS="$(tools_silent) $(filter --j% -j,$(MAKEFLAGS))" O=$(abspath $(objtree)) subdir=tools -C $(src)/tools/ $*

# Single targets
# ---------------------------------------------------------------------------
# Single targets are compatible with:
# - build with mixed source and output
# - build with separate output dir 'make O=...'
# - external modules
#
#  target-dir => where to store outputfile
#  build-dir  => directory in kernel source tree to use

ifeq ($(KBUILD_EXTMOD),)
        build-dir  = $(patsubst %/,%,$(dir $@))
        target-dir = $(dir $@)
else
        zap-slash=$(filter-out .,$(patsubst %/,%,$(dir $@)))
        build-dir  = $(KBUILD_EXTMOD)$(if $(zap-slash),/$(zap-slash))
        target-dir = $(if $(KBUILD_EXTMOD),$(dir $<),$(dir $@))
endif

%.s: %.c prepare scripts FORCE
	$(Q)$(MAKE) $(build)=$(build-dir) $(target-dir)$(notdir $@)
%.i: %.c prepare scripts FORCE
	$(Q)$(MAKE) $(build)=$(build-dir) $(target-dir)$(notdir $@)
%.o: %.c prepare scripts FORCE
	$(Q)$(MAKE) $(build)=$(build-dir) $(target-dir)$(notdir $@)
%.lst: %.c prepare scripts FORCE
	$(Q)$(MAKE) $(build)=$(build-dir) $(target-dir)$(notdir $@)
%.s: %.S prepare scripts FORCE
	$(Q)$(MAKE) $(build)=$(build-dir) $(target-dir)$(notdir $@)
%.o: %.S prepare scripts FORCE
	$(Q)$(MAKE) $(build)=$(build-dir) $(target-dir)$(notdir $@)
%.symtypes: %.c prepare scripts FORCE
	$(Q)$(MAKE) $(build)=$(build-dir) $(target-dir)$(notdir $@)
%.ll: %.c prepare scripts FORCE
	$(Q)$(MAKE) $(build)=$(build-dir) $(target-dir)$(notdir $@)

# Modules
/: prepare scripts FORCE
	$(cmd_crmodverdir)
	$(Q)$(MAKE) KBUILD_MODULES=$(if $(CONFIG_MODULES),1) \
	$(build)=$(build-dir)
# Make sure the latest headers are built for Documentation
Documentation/ samples/: headers_install
%/: prepare scripts FORCE
	$(cmd_crmodverdir)
	$(Q)$(MAKE) KBUILD_MODULES=$(if $(CONFIG_MODULES),1) \
	$(build)=$(build-dir)
%.ko: prepare scripts FORCE
	$(cmd_crmodverdir)
	$(Q)$(MAKE) KBUILD_MODULES=$(if $(CONFIG_MODULES),1)   \
	$(build)=$(build-dir) $(@:.ko=.o)
	$(Q)$(MAKE) -f $(srctree)/scripts/Makefile.modpost

# FIXME Should go into a make.lib or something
# ===========================================================================

quiet_cmd_rmdirs = $(if $(wildcard $(rm-dirs)),CLEAN   $(wildcard $(rm-dirs)))
      cmd_rmdirs = rm -rf $(rm-dirs)

quiet_cmd_rmfiles = $(if $(wildcard $(rm-files)),CLEAN   $(wildcard $(rm-files)))
      cmd_rmfiles = rm -f $(rm-files)

# Run depmod only if we have System.map and depmod is executable
quiet_cmd_depmod = DEPMOD  $(KERNELRELEASE)
      cmd_depmod = $(CONFIG_SHELL) $(srctree)/scripts/depmod.sh $(DEPMOD) \
                   $(KERNELRELEASE) "$(patsubst y,_,$(CONFIG_HAVE_UNDERSCORE_SYMBOL_PREFIX))"

# Create temporary dir for module support files
# clean it up only when building all modules
cmd_crmodverdir = $(Q)mkdir -p $(MODVERDIR) \
                  $(if $(KBUILD_MODULES),; rm -f $(MODVERDIR)/*)

# read all saved command lines

cmd_files := $(wildcard .*.cmd $(foreach f,$(sort $(targets)),$(dir $(f)).$(notdir $(f)).cmd))

ifneq ($(cmd_files),)
  $(cmd_files): ;	# Do not try to update included dependency files
  include $(cmd_files)
endif

endif	# skip-makefile

PHONY += FORCE
FORCE:

# Declare the contents of the .PHONY variable as phony.  We keep that
# information in a variable so we can use it in if_changed and friends.
.PHONY: $(PHONY)<|MERGE_RESOLUTION|>--- conflicted
+++ resolved
@@ -2,11 +2,7 @@
 VERSION = 4
 PATCHLEVEL = 16
 SUBLEVEL = 0
-<<<<<<< HEAD
-EXTRAVERSION =
-=======
 EXTRAVERSION = -rc1
->>>>>>> 1dcb1859
 NAME = Fearless Coyote
 
 # *DOCUMENTATION*
